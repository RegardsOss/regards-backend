--- conflicted
+++ resolved
@@ -10,10 +10,9 @@
 	<version>1.0-SNAPSHOT</version>
 
 	<parent>
-<<<<<<< HEAD
     	<groupId>fr.cnes.regards.microservices</groupId>
     	<artifactId>rs-microservice</artifactId>
-    	<version>1.2-SNAPSHOT</version>
+    	<version>1.2.0-SNAPSHOT</version>
   	</parent>
   	
   	<build>
@@ -28,11 +27,5 @@
 		    </plugin>
 		</plugins>
 	</build>
-=======
-		<groupId>fr.cnes.regards.microservices</groupId>
-		<artifactId>rs-microservice</artifactId>
-		<version>1.0.1-SNAPSHOT</version>
-	</parent>
->>>>>>> cfc1efe0
 
 </project>