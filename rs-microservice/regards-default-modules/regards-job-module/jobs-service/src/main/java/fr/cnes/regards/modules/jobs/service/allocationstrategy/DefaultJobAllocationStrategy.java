--- conflicted
+++ resolved
@@ -25,15 +25,9 @@
      * @return the queue name
      */
     @Override
-<<<<<<< HEAD
     public JobAllocationStrategyResponse getNextQueue(final List<String> pProjects,
-            final List<IJobQueue> pPreviousQueueList, final int maxThread) {
-        List<IJobQueue> nextQueueList;
-=======
-    public JobAllocationStrategyResponse getNextQueue(final List<Project> pProjects,
             final List<IJobQueue> pPreviousQueueList, final int pMaxThread) {
         final List<IJobQueue> nextQueueList;
->>>>>>> 1dd1c18e
         // Recreate the queueList on initialization / on projectList change
         if ((pPreviousQueueList == null) || (pProjects.size() != pPreviousQueueList.size())) {
             nextQueueList = initializeQueueList(pProjects, pPreviousQueueList, pMaxThread);
@@ -76,29 +70,15 @@
     protected List<IJobQueue> initializeQueueList(final List<String> pProjects,
             final List<IJobQueue> pPreviousQueueList, final int pMaxThread) {
         final List<IJobQueue> queueList = new ArrayList<>();
-        final int nbJobsPerProject = ((Double) Math.ceil((pMaxThread) / ((double) pProjects.size()))).intValue();
+        final int nbJobsPerProject = ((Double) Math.ceil(((double) pMaxThread) / ((double) pProjects.size())))
+                .intValue();
         for (int i = 0; i < pProjects.size(); i++) {
-
             // If the previous queue list contained the project, then reuses the number of current jobs for that queue
-<<<<<<< HEAD
             final String projectName = pProjects.get(i);
-            if (pPreviousQueueList != null) {
-
-                for (int j = 0; j < pPreviousQueueList.size(); j++) {
-                    if (pPreviousQueueList.get(j).getName().equals(projectName)) {
-                        projectNbJobs = pPreviousQueueList.get(j).getCurrentSize();
-                        break;
-                    }
-                }
-            }
-=======
-            final String projectName = pProjects.get(i).getName();
             final int projectNbJobs = getProjectNbJobs(pPreviousQueueList, projectName);
->>>>>>> 1dd1c18e
             queueList.add(new JobQueue(projectName, projectNbJobs, nbJobsPerProject));
         }
         return queueList;
-
     }
 
     /**
