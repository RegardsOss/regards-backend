/*
 * LICENSE_PLACEHOLDER
 */
package fr.cnes.regards.modules.plugins.rest;

import java.util.List;
import java.util.stream.Collectors;

import javax.validation.Valid;

import org.slf4j.Logger;
import org.slf4j.LoggerFactory;
import org.springframework.hateoas.Resource;
import org.springframework.http.HttpStatus;
import org.springframework.http.ResponseEntity;
import org.springframework.web.bind.annotation.PathVariable;
import org.springframework.web.bind.annotation.RequestBody;
import org.springframework.web.bind.annotation.RequestParam;
import org.springframework.web.bind.annotation.RestController;

import fr.cnes.regards.framework.module.annotation.ModuleInfo;
import fr.cnes.regards.framework.module.rest.exception.InvalidValueException;
import fr.cnes.regards.framework.module.rest.exception.ModuleEntityNotFoundException;
import fr.cnes.regards.modules.plugins.domain.PluginConfiguration;
import fr.cnes.regards.modules.plugins.domain.PluginMetaData;
import fr.cnes.regards.modules.plugins.service.IPluginService;
import fr.cnes.regards.modules.plugins.service.PluginService;
import fr.cnes.regards.modules.plugins.signature.IPluginsSignature;
import fr.cnes.regards.plugins.utils.PluginUtilsException;

/**
 * Controller for REST Access to Plugin entities
 *
 * @author Christophe Mertz
 * @author Sébastien Binda
 *
 */
@RestController
@ModuleInfo(name = "plugins", version = "1.0-SNAPSHOT", author = "REGARDS", legalOwner = "CS",
        documentation = "http://test")
public class PluginController implements IPluginsSignature {

    /**
     * Class logger
     */
    private static final Logger LOGGER = LoggerFactory.getLogger(PluginController.class);

    /**
     * Business service for Project entities.
     */
    private final IPluginService pluginService;

    /**
     * Constructor to specify a particular {@link IPluginService}.
     *
     * @param pPluginService
     *            The {@link PluginService} used
     */
    public PluginController(final IPluginService pPluginService) {
        super();
        pluginService = pPluginService;
    }

    @Override
    public ResponseEntity<List<Resource<PluginMetaData>>> getPlugins(
            @RequestParam(value = "pluginType", required = false) final String pPluginType)
            throws InvalidValueException {
        final List<PluginMetaData> metadaDatas;

        if (pPluginType == null) {
            // No plugintypes is specify, return all the plugins
            metadaDatas = pluginService.getPlugins();

        } else {
            // A plugintypes is specify, return only the plugin of this plugin type
            try {
                metadaDatas = pluginService.getPluginsByType(Class.forName(pPluginType));
<<<<<<< HEAD
            } catch (ClassNotFoundException e) {
                LOGGER.error(e.getMessage(),e);
=======
            } catch (final ClassNotFoundException e) {
                LOGGER.error(e.getMessage(), e);
>>>>>>> 2f46e5ac
                throw new InvalidValueException(e.getMessage());
            }
        }

        final List<Resource<PluginMetaData>> resources = metadaDatas.stream().map(p -> new Resource<>(p))
                .collect(Collectors.toList());

        return new ResponseEntity<>(resources, HttpStatus.OK);
    }

    @Override
    public ResponseEntity<List<Resource<String>>> getPluginTypes() {
        final List<String> types = pluginService.getPluginTypes();
        final List<Resource<String>> resources = types.stream().map(p -> new Resource<>(p))
                .collect(Collectors.toList());

        return new ResponseEntity<>(resources, HttpStatus.OK);
    }

    @Override
    public ResponseEntity<Resource<PluginMetaData>> getPluginMetaDataById(
            @PathVariable("pluginId") final String pPluginId) {
        final PluginMetaData metaData = pluginService.getPluginMetaDataById(pPluginId);
        final Resource<PluginMetaData> resource = new Resource<>(metaData);
        return new ResponseEntity<>(resource, HttpStatus.OK);
    }

    @Override
    public ResponseEntity<List<Resource<PluginConfiguration>>> getPluginConfigurations(
            @PathVariable("pluginId") final String pPluginId) {
        final List<PluginConfiguration> pluginConfs = pluginService.getPluginConfigurationsByType(pPluginId);
        final List<Resource<PluginConfiguration>> resources = pluginConfs.stream().map(p -> new Resource<>(p))
                .collect(Collectors.toList());
        return new ResponseEntity<>(resources, HttpStatus.OK);
    }

    @Override
    public ResponseEntity<Resource<PluginConfiguration>> savePluginConfiguration(
            @Valid @RequestBody final PluginConfiguration pPluginConfiguration) throws InvalidValueException {
        final PluginConfiguration pluginConfiguration;
        try {
            pluginConfiguration = pluginService.savePluginConfiguration(pPluginConfiguration);
        } catch (final PluginUtilsException e) {
            LOGGER.error("Cannot create the plugin configuration : <" + pPluginConfiguration.getPluginId() + ">", e);
            throw new InvalidValueException(e.getMessage());
        }
        final Resource<PluginConfiguration> resource = new Resource<>(pluginConfiguration);

        return new ResponseEntity<>(resource, HttpStatus.CREATED);
    }

    @Override
    public ResponseEntity<Resource<PluginConfiguration>> getPluginConfiguration(
            @PathVariable("pluginId") final String pPluginId, @PathVariable("configId") final Long pConfigId)
            throws ModuleEntityNotFoundException {
        final PluginConfiguration pluginConfiguration;
        try {
            pluginConfiguration = pluginService.getPluginConfiguration(pConfigId);
        } catch (final PluginUtilsException e) {
            LOGGER.error("Cannot get the plugin configuration : <" + pConfigId + ">", e);
            throw new ModuleEntityNotFoundException(pConfigId.toString(), PluginConfiguration.class);
        }
        final Resource<PluginConfiguration> resource = new Resource<>(pluginConfiguration);

        return new ResponseEntity<>(resource, HttpStatus.OK);
    }

    @Override
    public ResponseEntity<Resource<PluginConfiguration>> updatePluginConfiguration(
            @PathVariable("pluginId") final String pPluginId, @PathVariable("configId") final Long pConfigId,
            @Valid @RequestBody final PluginConfiguration pPluginConfiguration) throws ModuleEntityNotFoundException {
        final PluginConfiguration pluginConfiguration;
        if (!pPluginId.equals(pPluginConfiguration.getPluginId())) {
            LOGGER.error("The plugin configuration is incoherent with the requests param : plugin id= <" + pPluginId
                    + ">- config id= <" + pConfigId + ">");
            throw new ModuleEntityNotFoundException(pPluginId, PluginConfiguration.class);
        }
        if (pConfigId != pPluginConfiguration.getId()) {
            throw new ModuleEntityNotFoundException(pConfigId.toString(), PluginConfiguration.class);
        }
        try {
            pluginConfiguration = pluginService.updatePluginConfiguration(pPluginConfiguration);
        } catch (final PluginUtilsException e) {
            LOGGER.error("Cannot update the plugin configuration : <" + pConfigId + ">", e);
            throw new ModuleEntityNotFoundException(pConfigId.toString(), PluginConfiguration.class);
        }
        final Resource<PluginConfiguration> resource = new Resource<>(pluginConfiguration);

        return new ResponseEntity<>(resource, HttpStatus.OK);
    }

    @Override
    public ResponseEntity<Void> deletePluginConfiguration(@PathVariable("pluginId") final String pPluginId,
            @PathVariable("configId") final Long pConfigId) throws ModuleEntityNotFoundException {
        try {
            pluginService.deletePluginConfiguration(pConfigId);
        } catch (final PluginUtilsException e) {
            LOGGER.error("Cannot delete the plugin configuration : <" + pConfigId + ">", e);
            throw new ModuleEntityNotFoundException(pConfigId.toString(), PluginConfiguration.class);
        }

        return new ResponseEntity<>(HttpStatus.OK);
    }

}<|MERGE_RESOLUTION|>--- conflicted
+++ resolved
@@ -32,7 +32,6 @@
  * Controller for REST Access to Plugin entities
  *
  * @author Christophe Mertz
- * @author Sébastien Binda
  *
  */
 @RestController
@@ -75,13 +74,8 @@
             // A plugintypes is specify, return only the plugin of this plugin type
             try {
                 metadaDatas = pluginService.getPluginsByType(Class.forName(pPluginType));
-<<<<<<< HEAD
-            } catch (ClassNotFoundException e) {
-                LOGGER.error(e.getMessage(),e);
-=======
             } catch (final ClassNotFoundException e) {
                 LOGGER.error(e.getMessage(), e);
->>>>>>> 2f46e5ac
                 throw new InvalidValueException(e.getMessage());
             }
         }
@@ -142,7 +136,7 @@
             pluginConfiguration = pluginService.getPluginConfiguration(pConfigId);
         } catch (final PluginUtilsException e) {
             LOGGER.error("Cannot get the plugin configuration : <" + pConfigId + ">", e);
-            throw new ModuleEntityNotFoundException(pConfigId.toString(), PluginConfiguration.class);
+            throw new ModuleEntityNotFoundException(pConfigId, PluginConfiguration.class);
         }
         final Resource<PluginConfiguration> resource = new Resource<>(pluginConfiguration);
 
@@ -166,7 +160,7 @@
             pluginConfiguration = pluginService.updatePluginConfiguration(pPluginConfiguration);
         } catch (final PluginUtilsException e) {
             LOGGER.error("Cannot update the plugin configuration : <" + pConfigId + ">", e);
-            throw new ModuleEntityNotFoundException(pConfigId.toString(), PluginConfiguration.class);
+            throw new ModuleEntityNotFoundException(pConfigId, PluginConfiguration.class);
         }
         final Resource<PluginConfiguration> resource = new Resource<>(pluginConfiguration);
 
@@ -180,7 +174,7 @@
             pluginService.deletePluginConfiguration(pConfigId);
         } catch (final PluginUtilsException e) {
             LOGGER.error("Cannot delete the plugin configuration : <" + pConfigId + ">", e);
-            throw new ModuleEntityNotFoundException(pConfigId.toString(), PluginConfiguration.class);
+            throw new ModuleEntityNotFoundException(pConfigId, PluginConfiguration.class);
         }
 
         return new ResponseEntity<>(HttpStatus.OK);
