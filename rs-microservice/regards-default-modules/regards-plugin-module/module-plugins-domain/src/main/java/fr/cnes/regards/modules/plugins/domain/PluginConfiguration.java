--- conflicted
+++ resolved
@@ -8,7 +8,6 @@
 import java.util.Optional;
 
 import javax.persistence.CascadeType;
-import javax.persistence.Column;
 import javax.persistence.Entity;
 import javax.persistence.FetchType;
 import javax.persistence.GeneratedValue;
@@ -30,25 +29,13 @@
  *
  */
 @Entity
-<<<<<<< HEAD
-@Table(name = "T_PLUGIN_CONFIGURATION",
-        indexes = { @Index(name = "IDX_PLUGIN_CONFIGURATION", columnList = "pluginId") })
-@SequenceGenerator(name = "pluginConfigurationSequence", initialValue = 33, sequenceName = "SEQ_PLUGIN_CONFIGURATION")
-public class PluginConfiguration implements Identifiable<Long> {
-=======
 @Table(name = "T_PLUGIN_CONFIGURATION", indexes = {
         @Index(name = "IDX_PLUGIN_CONFIGURATION", columnList = "pluginId") })
 @SequenceGenerator(name = "pluginConfSequence", initialValue = 1, sequenceName = "SEQ_PLUGIN_CONF")
 public class PluginConfiguration implements IIdentifiable<Long> {
->>>>>>> ea2a8d49
 
     @Id
-<<<<<<< HEAD
-    @GeneratedValue(strategy = GenerationType.SEQUENCE, generator = "pluginConfigurationSequence")
-    @Column(name = "id")
-=======
     @GeneratedValue(strategy = GenerationType.SEQUENCE, generator = "pluginConfSequence")
->>>>>>> ea2a8d49
     private Long id;
 
     /**
