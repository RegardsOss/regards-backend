--- conflicted
+++ resolved
@@ -13,13 +13,9 @@
 import org.mockito.Mockito;
 import org.springframework.dao.EmptyResultDataAccessException;
 
-<<<<<<< HEAD
 import fr.cnes.regards.framework.test.report.annotation.Purpose;
 import fr.cnes.regards.framework.test.report.annotation.Requirement;
 import fr.cnes.regards.framework.test.report.annotation.Requirements;
-=======
-import fr.cnes.regards.framework.module.rest.exception.ModuleEntityNotFoundException;
->>>>>>> 2f46e5ac
 import fr.cnes.regards.modules.plugins.dao.IPluginConfigurationRepository;
 import fr.cnes.regards.modules.plugins.domain.PluginConfiguration;
 import fr.cnes.regards.modules.plugins.domain.PluginMetaData;
@@ -38,12 +34,12 @@
 public class PluginServiceFailedTest extends PluginServiceUtility {
 
     /**
-     *
+     * 
      */
     private IPluginConfigurationRepository pluginConfRepositoryMocked;
 
     /**
-     *
+     * 
      */
     private IPluginService pluginServiceMocked;
 
@@ -59,7 +55,7 @@
 
     /**
      * Get an unsaved {@link PluginConfiguration}.
-     *
+     * 
      * @throws PluginUtilsException
      *             throw if an error occurs
      */
@@ -73,7 +69,7 @@
 
     /**
      * Delete an unsaved {@link PluginConfiguration}.
-     *
+     * 
      * @throws PluginUtilsException
      *             throw if an error occurs
      * @throws ModuleEntityNotFoundException
@@ -90,7 +86,7 @@
 
     /**
      * Save a null {@link PluginConfiguration}.
-     *
+     * 
      * @throws PluginUtilsException
      *             throw if an error occurs
      */
@@ -102,7 +98,7 @@
 
     /**
      * Save a {@link PluginConfiguration} without pluginId attribute.
-     *
+     * 
      * @throws PluginUtilsException
      *             throw if an error occurs
      */
@@ -116,7 +112,7 @@
 
     /**
      * Save a {@link PluginConfiguration} without priorityOrder attribute.
-     *
+     * 
      * @throws PluginUtilsException
      *             throw if an error occurs
      */
@@ -130,7 +126,7 @@
 
     /**
      * Save a {@link PluginConfiguration} without priorityOrder attribute.
-     *
+     * 
      * @throws PluginUtilsException
      *             throw if an error occurs
      */
@@ -144,7 +140,7 @@
 
     /**
      * Save a {@link PluginConfiguration} without parameters.
-     *
+     * 
      * @throws PluginUtilsException
      *             throw if an error occurs
      */
@@ -162,7 +158,7 @@
 
     /**
      * Update an unsaved {@link PluginConfiguration}
-     *
+     * 
      * @throws PluginUtilsException
      *             throw if an error occurs
      * @throws ModuleEntityNotFoundException
@@ -194,7 +190,7 @@
     /**
      * Get the first plugin of a specific type with a dynamic parameter. Used the default value for the dynamic
      * parameter.
-     *
+     * 
      * @throws PluginUtilsException
      *             throw if an error occurs
      */
@@ -220,7 +216,7 @@
 
     /**
      * Error to get a plugin with a configuration that is not the most priority.
-     *
+     * 
      * @throws PluginUtilsException
      *             throw if an error occurs
      */
@@ -251,7 +247,7 @@
 
     /**
      * Error to get a plugin with a configuration that is not active.
-     *
+     * 
      * @throws PluginUtilsException
      *             throw if an error occurs
      */
