--- conflicted
+++ resolved
@@ -53,7 +53,7 @@
     /**
      * {@link PluginConfiguration} JPA Repository
      */
-    private final IPluginConfigurationRepository pluginConfRepository;
+    private IPluginConfigurationRepository pluginConfRepository;
 
     /**
      * Plugins implementation list sorted by plugin id. Plugin id, is the id of the "@PluginMetaData" annotation of the
@@ -72,7 +72,6 @@
         pluginConfRepository = pPluginConfigurationRepository;
         getPluginPackage().add(REGARDS_PACKAGE_PLUGINS_DEFAULT);
         getPluginPackage().add(CONTRIB_PACKAGE_PLUGINS_DEFAULT);
-
     }
 
     private Map<String, PluginMetaData> getLoadedPlugins() {
@@ -103,7 +102,7 @@
                     pluginAvailables.add(pValue);
                 }
             } catch (ClassNotFoundException e) {
-                LOGGER.warn("cannot instanciate the class : %s" + pValue.getPluginClassName());
+                LOGGER.error("cannot instanciate the class : %s" + pValue.getPluginClassName());
             }
         });
 
@@ -122,7 +121,6 @@
             msg.append(". The plugin configuration cannot be null.");
             throwError = true;
         }
-<<<<<<< HEAD
         if (!throwError && pPluginConfiguration.getPluginId() == null) {
             msg.append(". The unique identifier of the plugin (attribute pluginId) is required.");
             throwError = true;
@@ -133,18 +131,6 @@
         }
         if (!throwError && pPluginConfiguration.getVersion() == null) {
             msg.append(String.format(" <%s> without version.", pPluginConfiguration.getPluginId()));
-=======
-        if (!throwError && (pPluginConfiguration.getPluginId() == null)) {
-            message += ". The unique identifier of the plugin (attribute pluginId) is required.";
-            throwError = true;
-        }
-        if (!throwError && (pPluginConfiguration.getPriorityOrder() == null)) {
-            message += String.format(" <%s> without priority order.", pPluginConfiguration.getPluginId());
-            throwError = true;
-        }
-        if (!throwError && (pPluginConfiguration.getVersion() == null)) {
-            message = String.format(" <%s> without version.", pPluginConfiguration.getPluginId());
->>>>>>> b013ce67
             throwError = true;
         }
 
@@ -263,9 +249,8 @@
         return pluginPackage;
     }
 
-    @Override
     public void addPluginPackage(String pPluginPackage) {
-        pluginPackage.add(pPluginPackage);
+        this.pluginPackage.add(pPluginPackage);
     }
 
 }