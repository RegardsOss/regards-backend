/*
 * LICENSE_PLACEHOLDER
 */
package fr.cnes.regards.modules.plugins.fallback;

import java.util.List;

import org.slf4j.Logger;
import org.slf4j.LoggerFactory;
import org.springframework.hateoas.Resource;
import org.springframework.http.HttpStatus;
import org.springframework.http.ResponseEntity;
import org.springframework.stereotype.Component;
import org.springframework.web.bind.annotation.PathVariable;
import org.springframework.web.bind.annotation.RequestParam;

<<<<<<< HEAD
import com.google.common.base.Optional;

import fr.cnes.regards.modules.core.exception.EntityException;
import fr.cnes.regards.modules.core.exception.EntityNotFoundException;
import fr.cnes.regards.modules.core.exception.InvalidValueException;
=======
import fr.cnes.regards.framework.module.rest.exception.EntityNotFoundException;
import fr.cnes.regards.framework.module.rest.exception.InvalidValueException;
>>>>>>> 3f82cf92
import fr.cnes.regards.modules.plugins.client.IPluginsClient;
import fr.cnes.regards.modules.plugins.domain.PluginConfiguration;
import fr.cnes.regards.modules.plugins.domain.PluginMetaData;

/**
 * @author Christophe Mertz
 *
 */
@Component
public class PluginsFallback implements IPluginsClient {

    /**
     * Class logger
     */
    private static final Logger LOG = LoggerFactory.getLogger(PluginsFallback.class);

    /**
     * Common error message to log
     */
    private static final String FALLBACK_ERROR_MESSAGE = "RS-ADMIN / Projects request error. Fallback.";

    @Override
    public ResponseEntity<List<Resource<PluginMetaData>>> getPlugins(
            @RequestParam(value = "pluginType", required = false) final String pPluginType) throws EntityException {
        LOG.error(FALLBACK_ERROR_MESSAGE);
        return new ResponseEntity<>(HttpStatus.SERVICE_UNAVAILABLE);
    }

    @Override
    public ResponseEntity<Resource<PluginMetaData>> getPluginMetaDataById(
            @PathVariable("pluginId") String pPluginId) {
        LOG.error(FALLBACK_ERROR_MESSAGE);
        return new ResponseEntity<>(HttpStatus.SERVICE_UNAVAILABLE);
    }

    @Override
    public ResponseEntity<List<Resource<PluginConfiguration>>> getPluginConfigurations(
            @PathVariable("pluginId") String pPluginId) {
        LOG.error(FALLBACK_ERROR_MESSAGE);
        return new ResponseEntity<>(HttpStatus.SERVICE_UNAVAILABLE);
    }

    @Override
    public ResponseEntity<Resource<PluginConfiguration>> savePluginConfiguration(
            PluginConfiguration pPluginConfiguration) throws InvalidValueException {
        LOG.error(FALLBACK_ERROR_MESSAGE);
        return new ResponseEntity<>(HttpStatus.SERVICE_UNAVAILABLE);
    }

    @Override
    public ResponseEntity<Resource<PluginConfiguration>> getPluginConfiguration(
            @PathVariable("pluginId") String pPluginId, @PathVariable("configId") Long pConfigId)
            throws EntityNotFoundException {
        LOG.error(FALLBACK_ERROR_MESSAGE);
        return new ResponseEntity<>(HttpStatus.SERVICE_UNAVAILABLE);
    }

    @Override
    public ResponseEntity<Resource<PluginConfiguration>> updatePluginConfiguration(
            @PathVariable("pluginId") String pPluginId, @PathVariable("configId") Long pConfigId,
            PluginConfiguration pPluginConfiguration) throws EntityNotFoundException, InvalidValueException {
        LOG.error(FALLBACK_ERROR_MESSAGE);
        return new ResponseEntity<>(HttpStatus.SERVICE_UNAVAILABLE);
    }

    @Override
    public ResponseEntity<Void> deletePluginConfiguration(@PathVariable("pluginId") String pPluginId,
            @PathVariable("configId") Long pConfigId) throws EntityNotFoundException {
        LOG.error(FALLBACK_ERROR_MESSAGE);
        return new ResponseEntity<>(HttpStatus.SERVICE_UNAVAILABLE);
    }

    @Override
    public ResponseEntity<List<Resource<String>>> getPluginTypes() {
        LOG.error(FALLBACK_ERROR_MESSAGE);
        return new ResponseEntity<>(HttpStatus.SERVICE_UNAVAILABLE);
    }

}<|MERGE_RESOLUTION|>--- conflicted
+++ resolved
@@ -14,16 +14,7 @@
 import org.springframework.web.bind.annotation.PathVariable;
 import org.springframework.web.bind.annotation.RequestParam;
 
-<<<<<<< HEAD
-import com.google.common.base.Optional;
-
-import fr.cnes.regards.modules.core.exception.EntityException;
-import fr.cnes.regards.modules.core.exception.EntityNotFoundException;
-import fr.cnes.regards.modules.core.exception.InvalidValueException;
-=======
-import fr.cnes.regards.framework.module.rest.exception.EntityNotFoundException;
 import fr.cnes.regards.framework.module.rest.exception.InvalidValueException;
->>>>>>> 3f82cf92
 import fr.cnes.regards.modules.plugins.client.IPluginsClient;
 import fr.cnes.regards.modules.plugins.domain.PluginConfiguration;
 import fr.cnes.regards.modules.plugins.domain.PluginMetaData;
@@ -47,14 +38,13 @@
 
     @Override
     public ResponseEntity<List<Resource<PluginMetaData>>> getPlugins(
-            @RequestParam(value = "pluginType", required = false) final String pPluginType) throws EntityException {
+            @RequestParam(value = "pluginType", required = false) final String pPluginType) throws InvalidValueException {
         LOG.error(FALLBACK_ERROR_MESSAGE);
         return new ResponseEntity<>(HttpStatus.SERVICE_UNAVAILABLE);
     }
 
     @Override
-    public ResponseEntity<Resource<PluginMetaData>> getPluginMetaDataById(
-            @PathVariable("pluginId") String pPluginId) {
+    public ResponseEntity<Resource<PluginMetaData>> getPluginMetaDataById(@PathVariable("pluginId") String pPluginId) {
         LOG.error(FALLBACK_ERROR_MESSAGE);
         return new ResponseEntity<>(HttpStatus.SERVICE_UNAVAILABLE);
     }
@@ -68,15 +58,14 @@
 
     @Override
     public ResponseEntity<Resource<PluginConfiguration>> savePluginConfiguration(
-            PluginConfiguration pPluginConfiguration) throws InvalidValueException {
+            PluginConfiguration pPluginConfiguration) {
         LOG.error(FALLBACK_ERROR_MESSAGE);
         return new ResponseEntity<>(HttpStatus.SERVICE_UNAVAILABLE);
     }
 
     @Override
     public ResponseEntity<Resource<PluginConfiguration>> getPluginConfiguration(
-            @PathVariable("pluginId") String pPluginId, @PathVariable("configId") Long pConfigId)
-            throws EntityNotFoundException {
+            @PathVariable("pluginId") String pPluginId, @PathVariable("configId") Long pConfigId) {
         LOG.error(FALLBACK_ERROR_MESSAGE);
         return new ResponseEntity<>(HttpStatus.SERVICE_UNAVAILABLE);
     }
@@ -84,14 +73,14 @@
     @Override
     public ResponseEntity<Resource<PluginConfiguration>> updatePluginConfiguration(
             @PathVariable("pluginId") String pPluginId, @PathVariable("configId") Long pConfigId,
-            PluginConfiguration pPluginConfiguration) throws EntityNotFoundException, InvalidValueException {
+            PluginConfiguration pPluginConfiguration) {
         LOG.error(FALLBACK_ERROR_MESSAGE);
         return new ResponseEntity<>(HttpStatus.SERVICE_UNAVAILABLE);
     }
 
     @Override
     public ResponseEntity<Void> deletePluginConfiguration(@PathVariable("pluginId") String pPluginId,
-            @PathVariable("configId") Long pConfigId) throws EntityNotFoundException {
+            @PathVariable("configId") Long pConfigId) {
         LOG.error(FALLBACK_ERROR_MESSAGE);
         return new ResponseEntity<>(HttpStatus.SERVICE_UNAVAILABLE);
     }
