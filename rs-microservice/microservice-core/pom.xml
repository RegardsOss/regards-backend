--- conflicted
+++ resolved
@@ -11,11 +11,7 @@
 	<parent>
 		<groupId>fr.cnes.regards.microservices</groupId>
 		<artifactId>rs-microservice</artifactId>
-<<<<<<< HEAD
-		<version>1.2-SNAPSHOT</version>
-=======
-		<version>1.0.1-SNAPSHOT</version>
->>>>>>> cfc1efe0
+		<version>1.2.0-SNAPSHOT</version>
 	</parent>
 
 
@@ -66,16 +62,7 @@
 			<artifactId>hsqldb</artifactId>
 			<version>1.8.0.7</version>
 		</dependency>
-		<!-- Security feature -->
-<!-- 		<dependency> -->
-<!-- 			<groupId>org.springframework.boot</groupId> -->
-<!-- 			<artifactId>spring-boot-starter-security</artifactId> -->
-<!-- 		</dependency> -->
-<!-- 		<dependency> -->
-<!-- 			<groupId>io.jsonwebtoken</groupId> -->
-<!-- 			<artifactId>jjwt</artifactId> -->
-<!-- 			<version>0.7.0</version> -->
-<!-- 		</dependency> -->
+		<!-- </dependency> -->
 		<!-- logging -->
 		<dependency>
 			<groupId>ch.qos.logback</groupId>
@@ -138,7 +125,7 @@
 			<artifactId>spring-cloud-starter-config</artifactId>
 		</dependency>
 	</dependencies>
-	
+
 	<build>
 		<plugins>
 			<plugin>
