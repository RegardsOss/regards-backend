/*
 * LICENSE_PLACEHOLDER
 */
package fr.cnes.regards.microservices.core.dao.hibernate;

import org.hibernate.context.spi.CurrentTenantIdentifierResolver;
import org.springframework.boot.autoconfigure.condition.ConditionalOnProperty;
import org.springframework.security.core.context.SecurityContextHolder;
import org.springframework.stereotype.Component;

import fr.cnes.regards.security.utils.jwt.JWTAuthentication;

/**
 *
 * Spring component used by Hibernante to determine the tenant to use during the datasource connection creation.
 *
 *
 * @author CS
 * @since 1.0-SNAPSHOT.
 */
@Component
@ConditionalOnProperty("microservice.dao.enabled")
public class CurrentTenantIdentifierResolverImpl implements CurrentTenantIdentifierResolver {

    /**
     * Default tenant
     */
    private static final String DEFAULT_TENANT = "default";

    @Override
    public String resolveCurrentTenantIdentifier() {
        String tenant = DEFAULT_TENANT;
        final JWTAuthentication authentication = (JWTAuthentication) SecurityContextHolder.getContext()
                .getAuthentication();
        if (authentication != null) {
<<<<<<< HEAD
            return authentication.getPrincipal().getTenant();
        }
        else {
            return DEFAULT_TENANT;
=======
            tenant = authentication.getProject();
>>>>>>> e3bb60c0
        }
        return tenant;
    }

    @Override
    public boolean validateExistingCurrentSessions() {
        return true;
    }
}<|MERGE_RESOLUTION|>--- conflicted
+++ resolved
@@ -33,14 +33,10 @@
         final JWTAuthentication authentication = (JWTAuthentication) SecurityContextHolder.getContext()
                 .getAuthentication();
         if (authentication != null) {
-<<<<<<< HEAD
-            return authentication.getPrincipal().getTenant();
+            tenant = authentication.getPrincipal().getTenant();
         }
         else {
             return DEFAULT_TENANT;
-=======
-            tenant = authentication.getProject();
->>>>>>> e3bb60c0
         }
         return tenant;
     }
