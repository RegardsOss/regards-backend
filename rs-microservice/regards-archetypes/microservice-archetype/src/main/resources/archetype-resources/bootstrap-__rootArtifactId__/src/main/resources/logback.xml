#set( $symbol_pound = '#' )
        #set( $symbol_dollar = '$' )
        #set( $symbol_escape = '\' )
        <?xml version="1.0" encoding="UTF-8"?>
        <!--
         Copyright 2017-2018 CNES - CENTRE NATIONAL d'ETUDES SPATIALES

         This file is part of REGARDS.

         REGARDS is free software: you can redistribute it and/or modify
         it under the terms of the GNU General Public License as published by
         the Free Software Foundation, either version 3 of the License, or
         (at your option) any later version.

         REGARDS is distributed in the hope that it will be useful,
         but WITHOUT ANY WARRANTY; without even the implied warranty of
         MERCHANTABILITY or FITNESS FOR A PARTICULAR PURPOSE. See the
         GNU General Public License for more details.

         You should have received a copy of the GNU General Public License
         along with REGARDS. If not, see <http://www.gnu.org/licenses/>.
        -->
<configuration>
<<<<<<< HEAD

    <include resource="fr/cnes/regards/framework/logbackappender/defaults.xml"/>

    <appender name="STDOUT" class="ch.qos.logback.core.ConsoleAppender">
        <encoder>
            <pattern>${symbol_dollar}{CONSOLE_LOG_PATTERN}</pattern>
        </encoder>
    </appender>

    <root level="info">
        <appender-ref ref="STDOUT"/>
    </root>

=======
	<include resource="fr/cnes/regards/framework/logbackappender/defaults.xml" />
>>>>>>> 1df86751
</configuration><|MERGE_RESOLUTION|>--- conflicted
+++ resolved
@@ -21,21 +21,5 @@
          along with REGARDS. If not, see <http://www.gnu.org/licenses/>.
         -->
 <configuration>
-<<<<<<< HEAD
-
-    <include resource="fr/cnes/regards/framework/logbackappender/defaults.xml"/>
-
-    <appender name="STDOUT" class="ch.qos.logback.core.ConsoleAppender">
-        <encoder>
-            <pattern>${symbol_dollar}{CONSOLE_LOG_PATTERN}</pattern>
-        </encoder>
-    </appender>
-
-    <root level="info">
-        <appender-ref ref="STDOUT"/>
-    </root>
-
-=======
 	<include resource="fr/cnes/regards/framework/logbackappender/defaults.xml" />
->>>>>>> 1df86751
 </configuration>