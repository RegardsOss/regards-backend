#set( $symbol_pound = '#' )
#set( $symbol_dollar = '$' )
#set( $symbol_escape = '\' )
/*
 * Copyright 2017-2018 CNES - CENTRE NATIONAL d'ETUDES SPATIALES
 *
 * This file is part of REGARDS.
 *
 * REGARDS is free software: you can redistribute it and/or modify
 * it under the terms of the GNU General Public License as published by
 * the Free Software Foundation, either version 3 of the License, or
 * (at your option) any later version.
 *
 * REGARDS is distributed in the hope that it will be useful,
 * but WITHOUT ANY WARRANTY; without even the implied warranty of
 * MERCHANTABILITY or FITNESS FOR A PARTICULAR PURPOSE. See the
 * GNU General Public License for more details.
 *
 * You should have received a copy of the GNU General Public License
 * along with REGARDS. If not, see <http://www.gnu.org/licenses/>.
 */
package ${package}.rest;

import org.springframework.beans.factory.annotation.Autowired;
import org.springframework.hateoas.Resource;
import org.springframework.http.HttpEntity;
import org.springframework.http.HttpStatus;
import org.springframework.http.ResponseEntity;
import org.springframework.web.bind.annotation.RequestMapping;
import org.springframework.web.bind.annotation.RequestMethod;
import org.springframework.web.bind.annotation.RequestParam;
import org.springframework.web.bind.annotation.ResponseBody;
import org.springframework.web.bind.annotation.RestController;

import fr.cnes.regards.framework.hateoas.IResourceController;
import fr.cnes.regards.framework.hateoas.IResourceService;
import fr.cnes.regards.framework.security.annotation.ResourceAccess;

import ${package}.domain.Greeting;
import ${package}.service.GreetingsService;

/**
 * REST module controller
 *
 * TODO Description
 * @author TODO
 */
@RestController
<<<<<<< HEAD
@ModuleInfo(name = "${parentArtifactId}-rest", version = "${version}", author = "REGARDS", legalOwner = "CS",
        documentation = "http://test")
=======
>>>>>>> 1df86751
@RequestMapping("/api")
public class GreetingsController implements IResourceController<Greeting> {

    @Autowired
    private IResourceService resourceService;

    @Autowired
    private GreetingsService myService;

    @RequestMapping(value = "/greeting", method = RequestMethod.GET)
    @ResponseBody
    @ResourceAccess(description = "send 'greeting' as response")
    public HttpEntity<Resource<Greeting>> greeting(@RequestParam(value = "name", defaultValue = "World") String pName) {
        Greeting greeting = myService.getGreeting(pName);
        return new ResponseEntity<>(new Resource<Greeting>(greeting), HttpStatus.OK);
    }

    @RequestMapping(value = "/me", method = RequestMethod.GET)
    @ResponseBody
    @ResourceAccess(description = "send 'me' as response")
    public HttpEntity<Resource<Greeting>> me(@RequestParam(value = "name", defaultValue = "me") String pName) {
        Greeting greeting = myService.getGreeting(pName);
        return new ResponseEntity<>(new Resource<Greeting>(greeting), HttpStatus.OK);
    }

    @Override
    public Resource<Greeting> toResource(Greeting pElement, Object... pExtras) {
        // TODO add hateoas links
        return resourceService.toResource(pElement);
    }
}<|MERGE_RESOLUTION|>--- conflicted
+++ resolved
@@ -46,11 +46,6 @@
  * @author TODO
  */
 @RestController
-<<<<<<< HEAD
-@ModuleInfo(name = "${parentArtifactId}-rest", version = "${version}", author = "REGARDS", legalOwner = "CS",
-        documentation = "http://test")
-=======
->>>>>>> 1df86751
 @RequestMapping("/api")
 public class GreetingsController implements IResourceController<Greeting> {
 
