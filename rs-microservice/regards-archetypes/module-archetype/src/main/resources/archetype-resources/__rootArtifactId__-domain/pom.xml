--- conflicted
+++ resolved
@@ -52,20 +52,6 @@
         </developer>
     </developers>
 
-<<<<<<< HEAD
-    <dependencies>
-        <dependency>
-            <groupId>fr.cnes.regards.framework</groupId>
-            <artifactId>regards-core-jpa-data</artifactId>
-        </dependency>
-        <!-- Test -->
-        <dependency>
-            <groupId>fr.cnes.regards.framework.test</groupId>
-            <artifactId>regards-test</artifactId>
-            <scope>test</scope>
-        </dependency>
-    </dependencies>
-=======
 	<dependencies>
 		<dependency>
 			<groupId>fr.cnes.regards.framework</groupId>
@@ -78,5 +64,4 @@
 			<scope>test</scope>
 		</dependency>
 	</dependencies>
->>>>>>> 1df86751
 </project>