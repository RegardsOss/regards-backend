--- conflicted
+++ resolved
@@ -3,20 +3,6 @@
          xsi:schemaLocation="http://maven.apache.org/POM/4.0.0 http://maven.apache.org/xsd/maven-4.0.0.xsd">
     <modelVersion>4.0.0</modelVersion>
 
-<<<<<<< HEAD
-    <groupId>fr.cnes.regards.modules</groupId>
-    <artifactId>helloworld-module-archetype</artifactId>
-    <packaging>maven-archetype</packaging>
-
-    <name>helloworld-module-archetype</name>
-
-    <parent>
-        <groupId>fr.cnes.regards</groupId>
-        <artifactId>regards-parent</artifactId>
-        <version>4.0.0-SNAPSHOT</version>
-        <relativePath/>
-    </parent>
-=======
 	<groupId>fr.cnes.regards.modules</groupId>
 	<artifactId>module-archetype</artifactId>
 	<version>3.1.0-RC</version>
@@ -30,7 +16,6 @@
 		<version>3.1.0-RC</version>
 		<relativePath />
 	</parent>
->>>>>>> 1df86751
 
     <url>https://github.com/RegardsOss/RegardsOss.github.io</url>
     <inceptionYear>2016</inceptionYear>
