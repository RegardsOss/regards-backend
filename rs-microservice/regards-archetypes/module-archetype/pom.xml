<?xml version="1.0" encoding="UTF-8"?>
<project xmlns="http://maven.apache.org/POM/4.0.0" xmlns:xsi="http://www.w3.org/2001/XMLSchema-instance"
	xsi:schemaLocation="http://maven.apache.org/POM/4.0.0 http://maven.apache.org/xsd/maven-4.0.0.xsd">
	<modelVersion>4.0.0</modelVersion>

	<groupId>fr.cnes.regards.modules</groupId>
	<artifactId>helloworld-module-archetype</artifactId>
<<<<<<< HEAD
	<version>1.1.0</version>
	<packaging>maven-archetype</packaging>

	<name>Module Archetype</name>
	<description>Maven archetype for scaffolding a REGARDS module</description>
	<url>https://github.com/RegardsOss/RegardsOss.github.io</url>
	<inceptionYear>2016</inceptionYear>
	<licenses>
		<license>
			<name>GNU General Public License (GNU GPL)</name>
			<url>http://www.gnu.org/licenses/gpl.html</url>
			<distribution>repo</distribution>
		</license>
	</licenses>
	<organization>
		<name>CNES</name>
		<url>https://cnes.fr/fr</url>
	</organization>
	<developers>
		<developer>
			<name>REGARDS Team</name>
			<organization>CS Systèmes d'Information</organization>
			<organizationUrl>http://www.c-s.fr</organizationUrl>
		</developer>
	</developers>
=======
	<version>2.0.0-RELEASE</version>
	<packaging>maven-archetype</packaging>

	<name>helloworld-module-archetype</name>
>>>>>>> 691b9ba1

	<parent>
		<groupId>fr.cnes.regards</groupId>
		<artifactId>regards-parent</artifactId>
<<<<<<< HEAD
		<version>1.1.0</version>
		<relativePath />
	</parent>

	<build>
		<extensions>
			<extension>
				<groupId>org.apache.maven.archetype</groupId>
				<artifactId>archetype-packaging</artifactId>
				<version>3.0.1</version>
			</extension>
		</extensions>

=======
		<version>2.0.0-RELEASE</version>
		<relativePath />
	</parent>

	<url>https://github.com/RegardsOss/RegardsOss.github.io</url>
	<inceptionYear>2016</inceptionYear>
	<licenses>
		<license>
			<name>GNU General Public License (GNU GPL)</name>
			<url>http://www.gnu.org/licenses/gpl.html</url>
			<distribution>repo</distribution>
		</license>
	</licenses>
	<organization>
		<name>CNES</name>
		<url>https://cnes.fr/fr</url>
	</organization>
	<developers>
		<developer>
			<name>REGARDS Team</name>
			<organization>CS Systèmes d'Information</organization>
			<organizationUrl>http://www.c-s.fr</organizationUrl>
		</developer>
	</developers>

	<build>
		<extensions>
			<extension>
				<groupId>org.apache.maven.archetype</groupId>
				<artifactId>archetype-packaging</artifactId>
				<version>3.0.1</version>
			</extension>
		</extensions>

>>>>>>> 691b9ba1
		<pluginManagement>
			<plugins>
				<plugin>
					<artifactId>maven-archetype-plugin</artifactId>
					<version>3.0.1</version>
				</plugin>
			</plugins>
		</pluginManagement>
	</build>

</project><|MERGE_RESOLUTION|>--- conflicted
+++ resolved
@@ -5,57 +5,14 @@
 
 	<groupId>fr.cnes.regards.modules</groupId>
 	<artifactId>helloworld-module-archetype</artifactId>
-<<<<<<< HEAD
-	<version>1.1.0</version>
-	<packaging>maven-archetype</packaging>
-
-	<name>Module Archetype</name>
-	<description>Maven archetype for scaffolding a REGARDS module</description>
-	<url>https://github.com/RegardsOss/RegardsOss.github.io</url>
-	<inceptionYear>2016</inceptionYear>
-	<licenses>
-		<license>
-			<name>GNU General Public License (GNU GPL)</name>
-			<url>http://www.gnu.org/licenses/gpl.html</url>
-			<distribution>repo</distribution>
-		</license>
-	</licenses>
-	<organization>
-		<name>CNES</name>
-		<url>https://cnes.fr/fr</url>
-	</organization>
-	<developers>
-		<developer>
-			<name>REGARDS Team</name>
-			<organization>CS Systèmes d'Information</organization>
-			<organizationUrl>http://www.c-s.fr</organizationUrl>
-		</developer>
-	</developers>
-=======
 	<version>2.0.0-RELEASE</version>
 	<packaging>maven-archetype</packaging>
 
 	<name>helloworld-module-archetype</name>
->>>>>>> 691b9ba1
 
 	<parent>
 		<groupId>fr.cnes.regards</groupId>
 		<artifactId>regards-parent</artifactId>
-<<<<<<< HEAD
-		<version>1.1.0</version>
-		<relativePath />
-	</parent>
-
-	<build>
-		<extensions>
-			<extension>
-				<groupId>org.apache.maven.archetype</groupId>
-				<artifactId>archetype-packaging</artifactId>
-				<version>3.0.1</version>
-			</extension>
-		</extensions>
-
-=======
 		<version>2.0.0-RELEASE</version>
 		<relativePath />
 	</parent>
@@ -90,7 +47,6 @@
 			</extension>
 		</extensions>
 
->>>>>>> 691b9ba1
 		<pluginManagement>
 			<plugins>
 				<plugin>
