<?xml version="1.0" encoding="UTF-8"?>
<!-- Copyright 2017-2019 CNES - CENTRE NATIONAL d'ETUDES SPATIALES This file is 
	part of REGARDS. REGARDS is free software: you can redistribute it and/or 
	modify it under the terms of the GNU General Public License as published 
	by the Free Software Foundation, either version 3 of the License, or (at 
	your option) any later version. REGARDS is distributed in the hope that it 
	will be useful, but WITHOUT ANY WARRANTY; without even the implied warranty 
	of MERCHANTABILITY or FITNESS FOR A PARTICULAR PURPOSE. See the GNU General 
	Public License for more details. You should have received a copy of the GNU 
	General Public License along with REGARDS. If not, see <http://www.gnu.org/licenses/>. -->
<project xmlns="http://maven.apache.org/POM/4.0.0" xmlns:xsi="http://www.w3.org/2001/XMLSchema-instance"
         xsi:schemaLocation="http://maven.apache.org/POM/4.0.0 http://maven.apache.org/xsd/maven-4.0.0.xsd">
    <modelVersion>4.0.0</modelVersion>

    <groupId>fr.cnes.regards.modules.templates</groupId>
    <artifactId>templates-domain</artifactId>
    <packaging>jar</packaging>

    <parent>
        <groupId>fr.cnes.regards.modules</groupId>
        <artifactId>templates</artifactId>
<<<<<<< HEAD
        <version>0.5.0-SNAPSHOT</version>
=======
        <version>0.4.1</version>
>>>>>>> c6479fde
    </parent>

    <url>https://github.com/RegardsOss/RegardsOss.github.io</url>
    <inceptionYear>2016</inceptionYear>
    <licenses>
        <license>
            <name>GNU General Public License (GNU GPL)</name>
            <url>http://www.gnu.org/licenses/gpl.html</url>
            <distribution>repo</distribution>
        </license>
    </licenses>
    <organization>
        <name>CNES</name>
        <url>https://cnes.fr/fr</url>
    </organization>
    <developers>
        <developer>
            <name>REGARDS Team</name>
            <organization>CS Systèmes d'Information</organization>
            <organizationUrl>http://www.c-s.fr</organizationUrl>
        </developer>
    </developers>


    <dependencies>
        <dependency>
            <groupId>fr.cnes.regards.framework</groupId>
            <artifactId>jpa-multitenant-regards</artifactId>
        </dependency>
    </dependencies>
</project><|MERGE_RESOLUTION|>--- conflicted
+++ resolved
@@ -19,11 +19,7 @@
     <parent>
         <groupId>fr.cnes.regards.modules</groupId>
         <artifactId>templates</artifactId>
-<<<<<<< HEAD
         <version>0.5.0-SNAPSHOT</version>
-=======
-        <version>0.4.1</version>
->>>>>>> c6479fde
     </parent>
 
     <url>https://github.com/RegardsOss/RegardsOss.github.io</url>
