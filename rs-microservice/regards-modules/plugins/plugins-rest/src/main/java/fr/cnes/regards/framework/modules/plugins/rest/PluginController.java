/*
 * Copyright 2017-2019 CNES - CENTRE NATIONAL d'ETUDES SPATIALES
 *
 * This file is part of REGARDS.
 *
 * REGARDS is free software: you can redistribute it and/or modify
 * it under the terms of the GNU General Public License as published by
 * the Free Software Foundation, either version 3 of the License, or
 * (at your option) any later version.
 *
 * REGARDS is distributed in the hope that it will be useful,
 * but WITHOUT ANY WARRANTY; without even the implied warranty of
 * MERCHANTABILITY or FITNESS FOR A PARTICULAR PURPOSE. See the
 * GNU General Public License for more details.
 *
 * You should have received a copy of the GNU General Public License
 * along with REGARDS. If not, see <http://www.gnu.org/licenses/>.
 */
package fr.cnes.regards.framework.modules.plugins.rest;

import java.util.List;
import java.util.Set;
import java.util.stream.Collectors;

import javax.validation.Valid;

import org.slf4j.Logger;
import org.slf4j.LoggerFactory;
import org.springframework.beans.factory.annotation.Autowired;
import org.springframework.hateoas.EntityModel;
import org.springframework.http.HttpStatus;
import org.springframework.http.MediaType;
import org.springframework.http.ResponseEntity;
import org.springframework.web.bind.annotation.PathVariable;
import org.springframework.web.bind.annotation.RequestBody;
import org.springframework.web.bind.annotation.RequestMapping;
import org.springframework.web.bind.annotation.RequestMethod;
import org.springframework.web.bind.annotation.RequestParam;
import org.springframework.web.bind.annotation.RestController;

import fr.cnes.regards.framework.hateoas.IResourceController;
import fr.cnes.regards.framework.hateoas.IResourceService;
import fr.cnes.regards.framework.hateoas.LinkRels;
import fr.cnes.regards.framework.hateoas.MethodParamFactory;
import fr.cnes.regards.framework.module.rest.exception.EntityInvalidException;
import fr.cnes.regards.framework.module.rest.exception.EntityNotFoundException;
import fr.cnes.regards.framework.module.rest.exception.ModuleException;
import fr.cnes.regards.framework.modules.plugins.annotations.Plugin;
import fr.cnes.regards.framework.modules.plugins.annotations.PluginInterface;
import fr.cnes.regards.framework.modules.plugins.domain.PluginConfiguration;
import fr.cnes.regards.framework.modules.plugins.domain.PluginMetaData;
import fr.cnes.regards.framework.modules.plugins.domain.parameter.AbstractPluginParam;
import fr.cnes.regards.framework.modules.plugins.service.IPluginService;
import fr.cnes.regards.framework.modules.plugins.service.PluginService;
import fr.cnes.regards.framework.security.annotation.ResourceAccess;
import fr.cnes.regards.framework.security.role.DefaultRole;

/**
 * Controller for REST Access to Plugin entities
 * @author Christophe Mertz
 * @author Sébastien Binda
 */
@RestController
public class PluginController implements IResourceController<PluginConfiguration> {

    /**
     * REST mapping resource : /plugins
     */
    public static final String PLUGINS = "/plugins";

    /**
     * REST mapping resource : /plugintypes
     */
    public static final String PLUGIN_TYPES = "/plugintypes";

    public static final String REQUEST_PARAM_PLUGIN_ID = "pluginId";

    /**
     * REST mapping resource : /plugins/{pluginId}
     */
    public static final String PLUGINS_PLUGINID = PLUGINS + "/{" + REQUEST_PARAM_PLUGIN_ID + "}";

    /**
     * REST mapping resource : /plugins/{pluginId}/config
     */
    public static final String PLUGINS_PLUGINID_CONFIGS = PLUGINS_PLUGINID + "/config";

    /**
     * REST mapping resource : /plugins/configs
     */
    public static final String PLUGINS_CONFIGS = PLUGINS + "/configs";

    public static final String REQUEST_PARAM_BUSINESS_ID = "configBusinessId";

    /**
     * REST mapping resource : /plugins/{pluginId}/config/{configId}
     */
    public static final String PLUGINS_PLUGINID_CONFIGID = PLUGINS_PLUGINID_CONFIGS + "/{" + REQUEST_PARAM_BUSINESS_ID
            + "}";

    /**
     * REST mapping resource : /plugins/configs/{configId}
     */
    public static final String PLUGINS_CONFIGID = PLUGINS_CONFIGS + "/{" + REQUEST_PARAM_BUSINESS_ID + "}";

    /**
     * REST mapping resource : /plugins/cache
     */
    public static final String PLUGINS_CACHE = PLUGINS + "/cache";

    /**
     * Class logger
     */
    private static final Logger LOGGER = LoggerFactory.getLogger(PluginController.class);

    /**
     * Business service for Plugin.
     */
    private final IPluginService pluginService;

    /**
     * Resource service to manage visibles hateoas links
     */
    @Autowired
    private IResourceService resourceService;

    /**
     * Constructor to specify a particular {@link IPluginService}.
     * @param pPluginService The {@link PluginService} used
     */
    public PluginController(IPluginService pPluginService) {
        super();
        pluginService = pPluginService;
    }

    /**
     * Get all the plugins identifies by the annotation {@link Plugin}.
     * @param pluginType a type of plugin
     * @return a {@link List} of {@link PluginMetaData}
     * @throws EntityInvalidException if problem occurs
     */
    @RequestMapping(value = PLUGINS, method = RequestMethod.GET, produces = MediaType.APPLICATION_JSON_VALUE)
    @ResourceAccess(
            description = "Get all the class annotaded with @Plugin or only the one that implemented an optional pluginType",
            role = DefaultRole.PUBLIC)
    public ResponseEntity<List<EntityModel<PluginMetaData>>> getPlugins(
            @RequestParam(value = "pluginType", required = false) String pluginType) throws EntityInvalidException {
        List<PluginMetaData> metadaData;

        if (pluginType == null) {
            // No plugintypes is specified, return all plugins
            metadaData = pluginService.getPlugins();
        } else {
            // A plugintypes is specified, return only plugins of this type
            try {
                metadaData = pluginService.getPluginsByType(Class.forName(pluginType));
            } catch (final ClassNotFoundException e) {
                LOGGER.error(e.getMessage(), e);
                throw new EntityInvalidException("Class not found : " + e.getMessage());
            }
        }

        List<EntityModel<PluginMetaData>> resources = metadaData.stream().map(EntityModel::new)
                .collect(Collectors.toList());

        return new ResponseEntity<>(resources, HttpStatus.OK);
    }

    /**
     * Get the interface identified with the annotation {@link PluginInterface}.
     * @return a {@link List} of interface annotated with {@link PluginInterface}
     */
    @RequestMapping(value = PLUGIN_TYPES, method = RequestMethod.GET, produces = MediaType.APPLICATION_JSON_VALUE)
    @ResourceAccess(description = "Get all the plugin types (ie interface annotated with @PluginInterface)")
    public ResponseEntity<List<EntityModel<String>>> getPluginTypes(
            @RequestParam(name = "available", required = false) Boolean available) {
        if (available != null && available) {
            Set<String> types = pluginService.getAvailablePluginTypes();
            List<EntityModel<String>> resources = types.stream().map(EntityModel::new).collect(Collectors.toList());
            return new ResponseEntity<>(resources, HttpStatus.OK);
        }
        Set<String> types = pluginService.getPluginTypes();
        List<EntityModel<String>> resources = types.stream().map(EntityModel::new).collect(Collectors.toList());

        return new ResponseEntity<>(resources, HttpStatus.OK);
    }

    /**
     * Get all the metadata of a specified plugin.
     * @param pluginId a plugin identifier
     * @return a {@link List} of {@link AbstractPluginParam}
     */
    @RequestMapping(value = PLUGINS_PLUGINID, method = RequestMethod.GET, produces = MediaType.APPLICATION_JSON_VALUE)
    @ResourceAccess(description = "Get the plugin Meta data for a specific plugin id", role = DefaultRole.PUBLIC)
    public ResponseEntity<EntityModel<PluginMetaData>> getPluginMetaDataById(
            @PathVariable("pluginId") String pluginId) {
        PluginMetaData metaData = pluginService.getPluginMetaDataById(pluginId);
        EntityModel<PluginMetaData> resource = new EntityModel<>(metaData);
        return new ResponseEntity<>(resource, HttpStatus.OK);
    }

    /**
     * Get all the {@link PluginConfiguration} of a specified plugin.
     * @param pluginId a plugin identifier
     * @return a {@link List} of {@link PluginConfiguration}
     */
    @RequestMapping(value = PLUGINS_PLUGINID_CONFIGS, method = RequestMethod.GET,
            produces = MediaType.APPLICATION_JSON_VALUE)
    @ResourceAccess(description = "Get all the plugin configuration for a specific plugin id",
            role = DefaultRole.PUBLIC)
    public ResponseEntity<List<EntityModel<PluginConfiguration>>> getPluginConfigurations(
            @PathVariable("pluginId") String pluginId) {
        return ResponseEntity.ok(toResources(pluginService.getPluginConfigurations(pluginId)));
    }

    /**
     * Get all the {@link PluginConfiguration} for a specific plugin type.</br>
     * If any specific plugin type is defined, get all the {@link PluginConfiguration}.
     * @param pluginType an interface name, that implements {@link PluginInterface}.<br>
     * This parameter is optional.
     * @return a {@link List} of {@link PluginConfiguration}
     * @throws EntityNotFoundException the specific plugin type name is unknown
     */
    @RequestMapping(value = PLUGINS_CONFIGS, method = RequestMethod.GET, produces = MediaType.APPLICATION_JSON_VALUE)
    @ResourceAccess(description = "Get all the plugin configuration for a specific type", role = DefaultRole.PUBLIC)
    public ResponseEntity<List<EntityModel<PluginConfiguration>>> getPluginConfigurationsByType(
            @RequestParam(value = "pluginType", required = false) String pluginType) throws EntityNotFoundException {

        List<PluginConfiguration> pluginConfs;

        if (pluginType != null) {
            // Get all the PluginConfiguration for a specific plugin type
            try {
                pluginConfs = pluginService.getPluginConfigurationsByType(Class.forName(pluginType));
            } catch (ClassNotFoundException e) {
                LOGGER.error("No class found for the plugin type :" + pluginType, e);
                throw new EntityNotFoundException(e.getMessage());
            }
        } else {
            // Get all the PluginConfiguration
            pluginConfs = pluginService.getAllPluginConfigurations();
        }

        return ResponseEntity.ok(toResources(pluginConfs));
    }

    /**
     * Create a new {@link PluginConfiguration}.
     * @param pluginConf a {@link PluginConfiguration}
     * @return the created {@link PluginConfiguration}
     * @throws ModuleException if problem occurs
     */
    @RequestMapping(value = PLUGINS_PLUGINID_CONFIGS, method = RequestMethod.POST,
            consumes = MediaType.APPLICATION_JSON_VALUE, produces = MediaType.APPLICATION_JSON_VALUE)
    @ResourceAccess(description = "Create a plugin configuration")
    public ResponseEntity<EntityModel<PluginConfiguration>> savePluginConfiguration(
            @Valid @RequestBody PluginConfiguration pluginConf) throws ModuleException {
        try {
            return new ResponseEntity<>(toResource(pluginService.savePluginConfiguration(pluginConf)),
                    HttpStatus.CREATED);
        } catch (final ModuleException e) {
            LOGGER.error("Cannot create the plugin configuration : <" + pluginConf.getPluginId() + ">", e);
            throw e;
        }
    }

    /**
     * Get the {@link PluginConfiguration} of a specified plugin.
     * @param pluginId a plugin identifier
     * @param configId a plugin configuration identifier
     * @return the {@link PluginConfiguration} of the plugin
     * @throws ModuleException the {@link PluginConfiguration} identified by the pConfigId parameter does not exists
     */
    @RequestMapping(value = PLUGINS_PLUGINID_CONFIGID, method = RequestMethod.GET,
            produces = MediaType.APPLICATION_JSON_VALUE)
    @ResourceAccess(description = "Get a the plugin configuration of a specific plugin", role = DefaultRole.PUBLIC)
<<<<<<< HEAD
    public ResponseEntity<EntityModel<PluginConfiguration>> getPluginConfiguration(
            @PathVariable("pluginId") String pluginId, @PathVariable("configId") String configId)
=======
    public ResponseEntity<Resource<PluginConfiguration>> getPluginConfiguration(
            @PathVariable("pluginId") String pluginId, @PathVariable("configBusinessId") String configId)
>>>>>>> 5d8094bb
            throws ModuleException {
        PluginConfiguration pluginConfig = pluginService.getPluginConfiguration(configId);
        return ResponseEntity.ok(toResource(pluginConfig));
    }

    /**
     * Get the {@link PluginConfiguration} of a specified plugin.
     * @param configBusinessId a plugin configuration identifier
     * @return the {@link PluginConfiguration} of the plugin
     * @throws ModuleException the {@link PluginConfiguration} identified by the pConfigId parameter does not exists
     */
    @RequestMapping(value = PLUGINS_CONFIGID, method = RequestMethod.GET, produces = MediaType.APPLICATION_JSON_VALUE)
    @ResourceAccess(description = "Get a the plugin configuration", role = DefaultRole.PUBLIC)
<<<<<<< HEAD
    public ResponseEntity<EntityModel<PluginConfiguration>> getPluginConfigurationDirectAccess(
            @PathVariable("configId") String configId) throws ModuleException {
        return new ResponseEntity<>(new EntityModel<>(pluginService.getPluginConfiguration(configId)), HttpStatus.OK);
=======
    public ResponseEntity<Resource<PluginConfiguration>> getPluginConfigurationDirectAccess(
            @PathVariable("configBusinessId") String configBusinessId) throws ModuleException {
        return new ResponseEntity<>(new Resource<>(pluginService.getPluginConfiguration(configBusinessId)), HttpStatus.OK);
>>>>>>> 5d8094bb
    }

    /**
     * Update a {@link PluginConfiguration} of a specified plugin.
     * @param pluginId a plugin identifier
     * @param configBusinessId a plugin configuration identifier
     * @param pluginConf a {@link PluginConfiguration}
     * @return the {@link PluginConfiguration} of the plugin.
     * @throws ModuleException the {@link PluginConfiguration} identified by the pConfigId parameter does not exists
     */
    @RequestMapping(value = PLUGINS_PLUGINID_CONFIGID, method = RequestMethod.PUT,
            consumes = MediaType.APPLICATION_JSON_VALUE, produces = MediaType.APPLICATION_JSON_VALUE)
    @ResourceAccess(description = "Update a plugin configuration")
<<<<<<< HEAD
    public ResponseEntity<EntityModel<PluginConfiguration>> updatePluginConfiguration(
            @PathVariable("pluginId") String pluginId, @PathVariable("configId") String configId,
=======
    public ResponseEntity<Resource<PluginConfiguration>> updatePluginConfiguration(
            @PathVariable("pluginId") String pluginId, @PathVariable("configBusinessId") String configBusinessId,
>>>>>>> 5d8094bb
            @Valid @RequestBody PluginConfiguration pluginConf) throws ModuleException {

        if (!pluginId.equals(pluginConf.getPluginId())) {
            LOGGER.error("The plugin configuration is incoherent with the requests param : plugin id= <" + pluginId
                    + ">- config id= <" + configBusinessId + ">");
            throw new EntityNotFoundException(pluginId, PluginConfiguration.class);
        }

        if (!configBusinessId.equals(pluginConf.getBusinessId())) {
            throw new EntityNotFoundException(configBusinessId.toString(), PluginConfiguration.class);
        }

        try {
            return ResponseEntity.ok(toResource(pluginService.updatePluginConfiguration(pluginConf)));
        } catch (final ModuleException e) {
            LOGGER.error("Cannot update the plugin configuration : <" + configBusinessId + ">", e);
            throw e;
        }
    }

    /**
     * Delete a {@link PluginConfiguration}.
     * @param pluginId a plugin identifier
     * @param configBusinessId a plugin configuration identifier
     * @return void response entity
     * @throws ModuleException the {@link PluginConfiguration} identified by the pConfigId parameter does not exists
     */
    @RequestMapping(value = PLUGINS_PLUGINID_CONFIGID, method = RequestMethod.DELETE,
            produces = MediaType.APPLICATION_JSON_VALUE)
    @ResourceAccess(description = "Delete a plugin configuration")
    public ResponseEntity<Void> deletePluginConfiguration(@PathVariable("pluginId") String pluginId,
            @PathVariable("configBusinessId") String configBusinessId) throws ModuleException {
        pluginService.deletePluginConfiguration(configBusinessId);

        return new ResponseEntity<>(HttpStatus.NO_CONTENT);
    }

    /**
     * Empty cache
     */
    @RequestMapping(value = PLUGINS_CACHE, method = RequestMethod.DELETE)
    @ResourceAccess(description = "Empty plugins cache")
    public ResponseEntity<Void> emptyCache() {
        pluginService.cleanPluginCache();

        return new ResponseEntity<>(HttpStatus.NO_CONTENT);
    }

    @Override
    public EntityModel<PluginConfiguration> toResource(PluginConfiguration element, Object... extras) {
        EntityModel<PluginConfiguration> resource = null;
        if (element != null && element.getId() != null) {
            resource = resourceService.toResource(element);
            resourceService.addLink(resource, this.getClass(), "getPluginConfiguration", LinkRels.SELF,
                                    MethodParamFactory.build(String.class, element.getPluginId()),
                                    MethodParamFactory.build(String.class, element.getBusinessId()));
            resourceService.addLink(resource, this.getClass(), "deletePluginConfiguration", LinkRels.DELETE,
                                    MethodParamFactory.build(String.class, element.getPluginId()),
                                    MethodParamFactory.build(String.class, element.getBusinessId()));
            resourceService.addLink(resource, this.getClass(), "updatePluginConfiguration", LinkRels.UPDATE,
                                    MethodParamFactory.build(String.class, element.getPluginId()),
                                    MethodParamFactory.build(String.class, element.getBusinessId()),
                                    MethodParamFactory.build(PluginConfiguration.class));
            resourceService.addLink(resource, this.getClass(), "getPluginConfigurations", LinkRels.LIST,
                                    MethodParamFactory.build(String.class, element.getPluginId()));
        }
        return resource;
    }

}<|MERGE_RESOLUTION|>--- conflicted
+++ resolved
@@ -174,7 +174,7 @@
     @ResourceAccess(description = "Get all the plugin types (ie interface annotated with @PluginInterface)")
     public ResponseEntity<List<EntityModel<String>>> getPluginTypes(
             @RequestParam(name = "available", required = false) Boolean available) {
-        if (available != null && available) {
+        if ((available != null) && available) {
             Set<String> types = pluginService.getAvailablePluginTypes();
             List<EntityModel<String>> resources = types.stream().map(EntityModel::new).collect(Collectors.toList());
             return new ResponseEntity<>(resources, HttpStatus.OK);
@@ -274,13 +274,8 @@
     @RequestMapping(value = PLUGINS_PLUGINID_CONFIGID, method = RequestMethod.GET,
             produces = MediaType.APPLICATION_JSON_VALUE)
     @ResourceAccess(description = "Get a the plugin configuration of a specific plugin", role = DefaultRole.PUBLIC)
-<<<<<<< HEAD
     public ResponseEntity<EntityModel<PluginConfiguration>> getPluginConfiguration(
-            @PathVariable("pluginId") String pluginId, @PathVariable("configId") String configId)
-=======
-    public ResponseEntity<Resource<PluginConfiguration>> getPluginConfiguration(
             @PathVariable("pluginId") String pluginId, @PathVariable("configBusinessId") String configId)
->>>>>>> 5d8094bb
             throws ModuleException {
         PluginConfiguration pluginConfig = pluginService.getPluginConfiguration(configId);
         return ResponseEntity.ok(toResource(pluginConfig));
@@ -294,15 +289,10 @@
      */
     @RequestMapping(value = PLUGINS_CONFIGID, method = RequestMethod.GET, produces = MediaType.APPLICATION_JSON_VALUE)
     @ResourceAccess(description = "Get a the plugin configuration", role = DefaultRole.PUBLIC)
-<<<<<<< HEAD
     public ResponseEntity<EntityModel<PluginConfiguration>> getPluginConfigurationDirectAccess(
-            @PathVariable("configId") String configId) throws ModuleException {
-        return new ResponseEntity<>(new EntityModel<>(pluginService.getPluginConfiguration(configId)), HttpStatus.OK);
-=======
-    public ResponseEntity<Resource<PluginConfiguration>> getPluginConfigurationDirectAccess(
             @PathVariable("configBusinessId") String configBusinessId) throws ModuleException {
-        return new ResponseEntity<>(new Resource<>(pluginService.getPluginConfiguration(configBusinessId)), HttpStatus.OK);
->>>>>>> 5d8094bb
+        return new ResponseEntity<>(new EntityModel<>(pluginService.getPluginConfiguration(configBusinessId)),
+                HttpStatus.OK);
     }
 
     /**
@@ -316,13 +306,8 @@
     @RequestMapping(value = PLUGINS_PLUGINID_CONFIGID, method = RequestMethod.PUT,
             consumes = MediaType.APPLICATION_JSON_VALUE, produces = MediaType.APPLICATION_JSON_VALUE)
     @ResourceAccess(description = "Update a plugin configuration")
-<<<<<<< HEAD
     public ResponseEntity<EntityModel<PluginConfiguration>> updatePluginConfiguration(
-            @PathVariable("pluginId") String pluginId, @PathVariable("configId") String configId,
-=======
-    public ResponseEntity<Resource<PluginConfiguration>> updatePluginConfiguration(
             @PathVariable("pluginId") String pluginId, @PathVariable("configBusinessId") String configBusinessId,
->>>>>>> 5d8094bb
             @Valid @RequestBody PluginConfiguration pluginConf) throws ModuleException {
 
         if (!pluginId.equals(pluginConf.getPluginId())) {
@@ -374,7 +359,7 @@
     @Override
     public EntityModel<PluginConfiguration> toResource(PluginConfiguration element, Object... extras) {
         EntityModel<PluginConfiguration> resource = null;
-        if (element != null && element.getId() != null) {
+        if ((element != null) && (element.getId() != null)) {
             resource = resourceService.toResource(element);
             resourceService.addLink(resource, this.getClass(), "getPluginConfiguration", LinkRels.SELF,
                                     MethodParamFactory.build(String.class, element.getPluginId()),
