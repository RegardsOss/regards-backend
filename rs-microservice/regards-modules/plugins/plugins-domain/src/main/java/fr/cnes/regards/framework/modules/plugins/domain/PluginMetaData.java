--- conflicted
+++ resolved
@@ -237,13 +237,8 @@
     /**
      * Set the plugin parameter types
      */
-<<<<<<< HEAD
-    public void setParameters(List<PluginParamDescriptor> pParameters) {
-        if (pParameters == null) {
-=======
-    public void setParameters(List<PluginParameterType> parameters) {
+    public void setParameters(List<PluginParamDescriptor> parameters) {
         if (parameters == null) {
->>>>>>> 6f6bb5eb
             this.parameters.clear();
         } else {
             this.parameters = parameters;
