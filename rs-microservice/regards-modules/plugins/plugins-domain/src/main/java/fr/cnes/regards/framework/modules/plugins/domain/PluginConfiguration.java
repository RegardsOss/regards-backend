/*
 * Copyright 2017-2018 CNES - CENTRE NATIONAL d'ETUDES SPATIALES
 *
 * This file is part of REGARDS.
 *
 * REGARDS is free software: you can redistribute it and/or modify
 * it under the terms of the GNU General Public License as published by
 * the Free Software Foundation, either version 3 of the License, or
 * (at your option) any later version.
 *
 * REGARDS is distributed in the hope that it will be useful,
 * but WITHOUT ANY WARRANTY; without even the implied warranty of
 * MERCHANTABILITY or FITNESS FOR A PARTICULAR PURPOSE. See the
 * GNU General Public License for more details.
 *
 * You should have received a copy of the GNU General Public License
 * along with REGARDS. If not, see <http://www.gnu.org/licenses/>.
 */

package fr.cnes.regards.framework.modules.plugins.domain;

import java.net.URL;
import java.util.Collection;
import java.util.Set;

import javax.persistence.CascadeType;
import javax.persistence.Column;
import javax.persistence.Convert;
import javax.persistence.Entity;
import javax.persistence.FetchType;
import javax.persistence.ForeignKey;
import javax.persistence.GeneratedValue;
import javax.persistence.GenerationType;
import javax.persistence.Id;
import javax.persistence.Index;
import javax.persistence.JoinColumn;
import javax.persistence.OneToMany;
import javax.persistence.SequenceGenerator;
import javax.persistence.Table;
import javax.persistence.UniqueConstraint;
import javax.validation.constraints.NotBlank;
import javax.validation.constraints.NotNull;

import org.slf4j.Logger;
import org.slf4j.LoggerFactory;

import com.google.common.collect.Lists;
import com.google.common.collect.Sets;

import fr.cnes.regards.framework.jpa.IIdentifiable;
import fr.cnes.regards.framework.jpa.converter.SetStringCsvConverter;
import fr.cnes.regards.framework.module.manager.ConfigIgnore;
import fr.cnes.regards.framework.modules.plugins.annotations.PluginInterface;

/**
 * Plugin configuration contains a unique Id, plugin meta-data and parameters.
 * @author cmertz
 * @author oroussel
 */
@Entity
@Table(name = "t_plugin_configuration", indexes = { @Index(name = "idx_plugin_configuration", columnList = "pluginId"),
        @Index(name = "idx_plugin_configuration_label", columnList = "label") },
        uniqueConstraints = @UniqueConstraint(name = "uk_plugin_configuration_label", columnNames = { "label" }))
@SequenceGenerator(name = "pluginConfSequence", initialValue = 1, sequenceName = "seq_plugin_conf")
public class PluginConfiguration implements IIdentifiable<Long> {

    /**
     * Class logger
     */
    private static final Logger LOGGER = LoggerFactory.getLogger(PluginConfiguration.class);

    /**
     * A constant used to define a {@link String} constraint with length 255
     */
    private static final int MAX_STRING_LENGTH = 255;

    /**
     * Unique id
     */
    @ConfigIgnore
    @Id
    @GeneratedValue(strategy = GenerationType.SEQUENCE, generator = "pluginConfSequence")
    private Long id;

    /**
     * Unique identifier of the plugin. This id is the id defined in the "@Plugin" annotation of the plugin
     * implementation class.
     * <b>DO NOT SET @NotNull even if pluginId must not be null. Validation is done between front and back but at
     * creation, pluginId is retrieved from plugin metadata and thus set by back</b>
     */
    @Column(nullable = false)
    private String pluginId;

    /**
     * Label to identify the configuration.
     */
    @NotBlank(message = "the label cannot be blank")
    @Column(name = "label", length = MAX_STRING_LENGTH)
    private String label;

    /**
     * Version of the plugin configuration. Is set with the plugin version. This attribute is used to check if the saved
     * configuration plugin version differs from the loaded plugin.
     * <b>DO NOT SET @NotNull even if version must not be null. Validation is done between front and back but at
     * creation, version is retrieved from plugin metadata and thus set by back</b>
     */
    @Column(nullable = false, updatable = true)
    private String version;

    /**
     * Priority order of the plugin.
     */
    @NotNull(message = "the priorityOrder cannot be null")
    @Column(nullable = false, updatable = true)
    private Integer priorityOrder = 0;

    /**
     * The plugin configuration is active.
     */
    private Boolean active = true;

    /**
     * The plugin class name
     */
    private String pluginClassName;

    /**
     * The interfaces, that implements {@link PluginInterface}, implemented by the pluginClassName
     */
    @Column(columnDefinition = "text")
    @Convert(converter = SetStringCsvConverter.class)
    private Set<String> interfaceNames = Sets.newHashSet();

    /**
     * Configuration parameters of the plugin
     */
    @OneToMany(cascade = CascadeType.ALL, fetch = FetchType.EAGER, orphanRemoval = true)
    @JoinColumn(name = "parent_conf_id", foreignKey = @ForeignKey(name = "fk_plg_conf_param_id"))
    private final Set<PluginParameter> parameters = Sets.newHashSet();

    /**
     * Icon of the plugin. It must be an URL to a svg file.
     */
    @Column(name = "icon_url")
    private URL iconUrl;

    /**
     * Default constructor
     */
    public PluginConfiguration() {
        super();
    }

    /**
     * A constructor with {@link PluginMetaData}.
     * @param metaData the plugin's metadata
     * @param label the label
     */
    public PluginConfiguration(PluginMetaData metaData, String label) {
        this(metaData, label, Lists.newArrayList(), 0);
    }

    /**
     * A constructor with {@link PluginMetaData} and list of {@link PluginParameter}.
     * @param metaData the plugin's metadata
     * @param label the label
     * @param parameters the list of parameters
     */
    public PluginConfiguration(PluginMetaData metaData, String label, Set<PluginParameter> parameters) {
        this(metaData, label, parameters, 0);
    }

    /**
     * A constructor with {@link PluginMetaData} and list of {@link PluginParameter}.
     * @param metaData the plugin's metadata
     * @param label the label
     * @param parameters the list of parameters
     * @param order the order
     */
    public PluginConfiguration(PluginMetaData metaData, String label, Collection<PluginParameter> parameters,
            int order) {
        super();
        this.setMetaData(metaData);
        if (parameters != null) {
            this.parameters.addAll(parameters);
        }
        priorityOrder = order;
        this.label = label;

        active = Boolean.TRUE;
    }

    /**
     * A constructor with {@link PluginMetaData}.
     * @param metaData the plugin's metadata
     * @param label the label
     * @param order the order
     */
    public PluginConfiguration(PluginMetaData metaData, String label, int order) {
        this(metaData, label, Lists.newArrayList(), order);
    }

    /**
     * Constructor initializing a new plugin configuration from an other one
     * @param other
     */
    public PluginConfiguration(PluginConfiguration other) {
        active = other.active;
        id = other.id;
        interfaceNames = Sets.newHashSet(other.interfaceNames);
        label = other.label;
        if (other.parameters != null) {
            parameters.addAll(other.parameters);
        }
        pluginClassName = other.pluginClassName;
        pluginId = other.pluginId;
        priorityOrder = other.priorityOrder;
        version = other.version;
        iconUrl = other.iconUrl;
    }

    public final void setMetaData(PluginMetaData metaData) {
        pluginId = metaData.getPluginId();
        version = metaData.getVersion();
        pluginClassName = metaData.getPluginClassName();
        interfaceNames = Sets.newHashSet(metaData.getInterfaceNames());
    }

    /**
     * Return the {@link PluginParameter} of a specific parameter
     * @param parameterName the parameter to get the value
     * @return {@link PluginParameter}
     */
    public PluginParameter getParameter(String parameterName) {
        for (PluginParameter p : parameters) {
            if ((p != null) && p.getName().equals(parameterName)) {
                return p;
            }
        }
        return null;
    }

    /**
     * Return the value of a specific parameter
     * @param parameterName the parameter to get the value
     * @return {@link String}
     */
    public String getParameterValue(String parameterName) {
        PluginParameter param;
        return ((param = getParameter(parameterName)) == null ? null : param.getValue());
    }

    /**
     * @param parameterName the parameter to get the value
     * @return the stripped value (no enclosing quotes)
     */
    public String getStripParameterValue(String parameterName) {
        PluginParameter param;
        return ((param = getParameter(parameterName)) == null ? null : param.getStripParameterValue());
    }

    /**
     * Return the value of a specific {@link PluginConfiguration} parameter
     * @param parameterName the parameter to get the value
     * @return {@link PluginConfiguration}
     */
    public PluginConfiguration getParameterConfiguration(String parameterName) {
        PluginParameter param;
        return ((param = getParameter(parameterName)) == null ? null : param.getPluginConfiguration());
    }

    /**
     * Log the {@link PluginParameter} of the {@link PluginConfiguration}.
     */
    public void logParams() {
        LOGGER.info("===> parameters <===");
        LOGGER.info(
                "  ---> number of dynamic parameters : " + getParameters().stream().filter(PluginParameter::isDynamic).count());

        getParameters().stream().filter(PluginParameter::isDynamic).forEach(p -> logParam(p, "  ---> dynamic parameter : "));

        LOGGER.info("  ---> number of no dynamic parameters : " + getParameters().stream().filter(p -> !p.isDynamic())
                .count());
        getParameters().stream().filter(p -> !p.isDynamic()).forEach(p -> logParam(p, "  ---> parameter : "));
    }

    /**
     * Log a {@link PluginParameter}.
     * @param pParam the {@link PluginParameter} to log
     * @param pPrefix a prefix to set in the log
     */
    private void logParam(PluginParameter pParam, String pPrefix) {
        LOGGER.info(pPrefix + pParam.getName() + "-def val:" + pParam.getValue());
        if (!pParam.getDynamicsValuesAsString().isEmpty()) {
            pParam.getDynamicsValuesAsString().forEach(v -> LOGGER.info("     --> val=" + v));
        }
    }

    public String getLabel() {
        return label;
    }

    public void setLabel(String pLabel) {
        label = pLabel;
    }

    public String getVersion() {
        return version;
    }

    /**
     * This setter <b>must</b> only be used while TESTING
     * @param version
     */
<<<<<<< HEAD
    public void setVersion(String version) {
=======
    public final void setVersion(String version) {
>>>>>>> 1df86751
        this.version = version;
    }

    public String getPluginId() {
        return pluginId;
    }

<<<<<<< HEAD
    public void setPluginId(String pluginId) {
=======
    public final void setPluginId(String pluginId) {
>>>>>>> 1df86751
        this.pluginId = pluginId;
    }

    public Integer getPriorityOrder() {
        return priorityOrder;
    }

<<<<<<< HEAD
    public void setPriorityOrder(Integer order) {
=======
    public final void setPriorityOrder(Integer order) {
>>>>>>> 1df86751
        priorityOrder = order;
    }

    public Set<PluginParameter> getParameters() {
        return parameters;
    }

<<<<<<< HEAD
    public void setParameters(Set<PluginParameter> parameters) {
=======
    public final void setParameters(Set<PluginParameter> parameters) {
>>>>>>> 1df86751
        this.parameters.clear();
        if ((parameters != null) && !parameters.isEmpty()) {
            this.parameters.addAll(parameters);
        }
    }

    public Boolean isActive() {
        return active;
    }

    public void setIsActive(Boolean pIsActive) {
        active = pIsActive;
    }

    public void setPluginClassName(String pluginClassName) {
        this.pluginClassName = pluginClassName;
    }

    public String getPluginClassName() {
        return pluginClassName;
    }

    /**
     * @return the interface names
     */
    public Set<String> getInterfaceNames() {
        return interfaceNames;
    }

    /**
     * Set the interface names
     * @param interfaceNames
     */
    public void setInterfaceNames(Set<String> interfaceNames) {
        this.interfaceNames = interfaceNames;
    }

    @Override
    public Long getId() {
        return id;
    }

    public void setId(Long pId) {
        id = pId;
    }

    /**
     * @return the iconUrl
     */
    public URL getIconUrl() {
        return iconUrl;
    }

    /**
     * @param pIconUrl the iconUrl to set
     */
    public void setIconUrl(URL pIconUrl) {
        iconUrl = pIconUrl;
    }

    @Override
    public int hashCode() {
        final int prime = 31;
        int result = 1;
        result = (prime * result) + ((label == null) ? 0 : label.hashCode());
        result = (prime * result) + ((pluginId == null) ? 0 : pluginId.hashCode());
        return result;
    }

    @Override
    public boolean equals(Object obj) {
        if (this == obj) {
            return true;
        }
        if (obj == null) {
            return false;
        }
        if (getClass() != obj.getClass()) {
            return false;
        }
        PluginConfiguration other = (PluginConfiguration) obj;
        if (label == null) {
            if (other.label != null) {
                return false;
            }
        } else if (!label.equals(other.label)) {
            return false;
        }
        if (pluginId == null) {
            return other.pluginId == null;
        } else {
            return pluginId.equals(other.pluginId);
        }
    }

    @Override
    public String toString() {
        return "PluginConfiguration [id=" + id + ", pluginId=" + pluginId + ", label=" + label + ", version=" + version
                + ", priorityOrder=" + priorityOrder + ", active=" + active + ", pluginClassName=" + pluginClassName
                + ", interfaceName=" + interfaceNames + "]";
    }
}<|MERGE_RESOLUTION|>--- conflicted
+++ resolved
@@ -312,11 +312,7 @@
      * This setter <b>must</b> only be used while TESTING
      * @param version
      */
-<<<<<<< HEAD
     public void setVersion(String version) {
-=======
-    public final void setVersion(String version) {
->>>>>>> 1df86751
         this.version = version;
     }
 
@@ -324,11 +320,7 @@
         return pluginId;
     }
 
-<<<<<<< HEAD
     public void setPluginId(String pluginId) {
-=======
-    public final void setPluginId(String pluginId) {
->>>>>>> 1df86751
         this.pluginId = pluginId;
     }
 
@@ -336,11 +328,7 @@
         return priorityOrder;
     }
 
-<<<<<<< HEAD
     public void setPriorityOrder(Integer order) {
-=======
-    public final void setPriorityOrder(Integer order) {
->>>>>>> 1df86751
         priorityOrder = order;
     }
 
@@ -348,11 +336,7 @@
         return parameters;
     }
 
-<<<<<<< HEAD
     public void setParameters(Set<PluginParameter> parameters) {
-=======
-    public final void setParameters(Set<PluginParameter> parameters) {
->>>>>>> 1df86751
         this.parameters.clear();
         if ((parameters != null) && !parameters.isEmpty()) {
             this.parameters.addAll(parameters);
