--- conflicted
+++ resolved
@@ -189,15 +189,9 @@
         // Now that generic concerns on PluginConfiguration are dealt with, lets encrypt sensitive plugin parameter
         // only way to know if a plugin parameter is sensitive is via the plugin metadata
         PluginMetaData pluginMeta = PluginUtils.getPlugins().get(plgConf.getPluginId());
-<<<<<<< HEAD
         for (PluginParamDescriptor paramMeta : pluginMeta.getParameters()) {
             AbstractPluginParam param = plgConf.getParameter(paramMeta.getName());
             if (param != null && param.getValue() != null && !param.getStripParameterValue().isEmpty()) {
-=======
-        for (PluginParameterType paramMeta : pluginMeta.getParameters()) {
-            PluginParameter param = plgConf.getParameter(paramMeta.getName());
-            if ((param != null) && (param.getValue() != null) && !param.getStripParameterValue().isEmpty()) {
->>>>>>> 6f6bb5eb
                 if (paramMeta.isSensible()) {
                     PluginParametersFactory.updateParameter(param,
                                                             encryptionService.encrypt(param.getStripParameterValue()));
@@ -299,17 +293,10 @@
         // Now that generic concerns on PluginConfiguration are dealt with, lets encrypt updated sensitive plugin parameter
         // only way to know if a plugin parameter is sensitive is via the plugin metadata
         PluginMetaData pluginMeta = PluginUtils.getPlugins().get(pluginConf.getPluginId());
-<<<<<<< HEAD
         for (PluginParamDescriptor paramMeta : pluginMeta.getParameters()) {
             AbstractPluginParam newParam = pluginConf.getParameter(paramMeta.getName());
             AbstractPluginParam oldParam = oldConf.getParameter(paramMeta.getName());
             if (newParam != null && newParam.getValue() != null && !newParam.getStripParameterValue().isEmpty()) {
-=======
-        for (PluginParameterType paramMeta : pluginMeta.getParameters()) {
-            PluginParameter newParam = pluginConf.getParameter(paramMeta.getName());
-            PluginParameter oldParam = oldConf.getParameter(paramMeta.getName());
-            if ((newParam != null) && (newParam.getValue() != null) && !newParam.getStripParameterValue().isEmpty()) {
->>>>>>> 6f6bb5eb
                 // Check if parameter is sensitive and value changed. If it does, encrypt the new value
                 if (paramMeta.isSensible()
                         && !Objects.equals(newParam.getStripParameterValue(), oldParam.getStripParameterValue())) {
@@ -414,13 +401,8 @@
     }
 
     @Override
-<<<<<<< HEAD
     public <T> T getFirstPluginByType(Class<?> interfacePluginType, AbstractPluginParam... dynamicParameters)
             throws ModuleException {
-=======
-    public <T> T getFirstPluginByType(Class<?> interfacePluginType, PluginParameter... dynamicParameters)
-            throws ModuleException, NotAvailablePluginConfigurationException {
->>>>>>> 6f6bb5eb
 
         // Get pluginMap configuration for given type
         final List<PluginConfiguration> confs = getPluginConfigurationsByType(interfacePluginType);
@@ -462,12 +444,7 @@
 
     @SuppressWarnings("unchecked")
     @Override
-<<<<<<< HEAD
     public <T> T getPlugin(Long pluginConfId, AbstractPluginParam... dynamicParameters) throws ModuleException {
-=======
-    public <T> T getPlugin(Long pluginConfId, PluginParameter... dynamicParameters)
-            throws ModuleException, NotAvailablePluginConfigurationException {
->>>>>>> 6f6bb5eb
 
         if (!isPluginCached(pluginConfId) || (dynamicParameters.length > 0)) {
             return instanciatePluginAndCache(pluginConfId, dynamicParameters);
@@ -483,13 +460,8 @@
      * @throws ModuleException if error occurs!
      * @throws NotAvailablePluginConfigurationException
      */
-<<<<<<< HEAD
     private <T> T instanciatePluginAndCache(Long pluginConfId, AbstractPluginParam... dynamicParameters)
             throws ModuleException {
-=======
-    private <T> T instanciatePluginAndCache(Long pluginConfId, PluginParameter... dynamicParameters)
-            throws ModuleException, NotAvailablePluginConfigurationException {
->>>>>>> 6f6bb5eb
 
         // Check if all parameters are really dynamic
         for (AbstractPluginParam dynamicParameter : dynamicParameters) {
@@ -528,13 +500,8 @@
             if (paramType.getParamType() == PluginParameterType.PluginParamDescriptor.PLUGIN) {
                 String paramName = paramType.getName();
                 // Now search from PluginConfiguration parameters associated Plugin
-<<<<<<< HEAD
                 for (AbstractPluginParam param : pluginConf.getParameters()) {
                     if (param.getName().equals(paramName) && param.getPluginConfiguration() != null) {
-=======
-                for (PluginParameter param : pluginConf.getParameters()) {
-                    if (param.getName().equals(paramName) && (param.getPluginConfiguration() != null)) {
->>>>>>> 6f6bb5eb
                         // LOAD embedded plugin
                         this.getPlugin(param.getPluginConfiguration().getId());
                         break;
