--- conflicted
+++ resolved
@@ -167,16 +167,10 @@
             throw validityException;
         }
 
-<<<<<<< HEAD
-        PluginConfiguration pluginConfInDb = repos.findOneByLabel(plgConf.getLabel());
-        if ((pluginConfInDb != null) && !Objects.equals(pluginConfInDb.getId(), plgConf.getId())
-                && pluginConfInDb.getLabel().equals(plgConf.getLabel())) {
-=======
         StringBuilder msg = new StringBuilder("Cannot save plugin configuration");
         PluginConfiguration pluginConfInDb = pluginConfRepository.findOneByLabel(plgConf.getLabel());
         if ((pluginConfInDb != null) && !Objects.equals(pluginConfInDb.getId(), plgConf.getId()) && pluginConfInDb
                 .getLabel().equals(plgConf.getLabel())) {
->>>>>>> e9abe86b
             msg.append(String.format(". A plugin configuration with same label (%s) already exists.",
                                      plgConf.getLabel()));
             throw new EntityInvalidException(msg.toString());
@@ -266,19 +260,12 @@
             LOGGER.error(String.format("Error while deleting the plugin configuration <%d>.", pConfId));
             throw new EntityNotFoundException(pConfId.toString(), PluginConfiguration.class);
         }
-<<<<<<< HEAD
         if (!repos.findByParametersPluginConfiguration(toDelete).isEmpty()) {
             throw new EntityOperationForbiddenException("Operation cancelled: dependent plugin configurations exist.");
         }
         publisher.publish(new BroadcastPluginConfEvent(pConfId, PluginServiceAction.DELETE,
                 toDelete.getInterfaceNames()));
         repos.delete(pConfId);
-=======
-        publisher.publish(new BroadcastPluginConfEvent(pConfId,
-                                                       PluginServiceAction.DELETE,
-                                                       toDelete.getInterfaceNames()));
-        pluginConfRepository.delete(pConfId);
->>>>>>> e9abe86b
 
         // Remove the PluginConfiguration from the map
         PluginUtils.doDestroyPlugin(toDelete);
