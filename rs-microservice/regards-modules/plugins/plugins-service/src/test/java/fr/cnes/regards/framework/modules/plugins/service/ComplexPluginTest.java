--- conflicted
+++ resolved
@@ -69,7 +69,6 @@
         publisherMocked = Mockito.mock(IPublisher.class);
         // create a mock repository
         pluginConfRepositoryMocked = Mockito.mock(IPluginConfigurationRepository.class);
-<<<<<<< HEAD
         BlowfishEncryptionService blowfishEncryptionService = new BlowfishEncryptionService();
         blowfishEncryptionService
                 .init(new CipherProperties(Paths.get("src", "test", "resources", "testKey"), "12345678"));
@@ -77,11 +76,7 @@
                                                 publisherMocked,
                                                 runtimeTenantResolver,
                                                 blowfishEncryptionService);
-        pluginServiceMocked.addPluginPackage("fr.cnes.regards.framework.modules.plugins.service");
-=======
-        pluginServiceMocked = new PluginService(pluginConfRepositoryMocked, publisherMocked, runtimeTenantResolver);
         PluginUtils.setup();
->>>>>>> d5918763
     }
 
     @Test
