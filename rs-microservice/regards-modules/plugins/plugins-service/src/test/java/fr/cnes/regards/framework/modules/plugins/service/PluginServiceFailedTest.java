--- conflicted
+++ resolved
@@ -73,7 +73,6 @@
 
         // create a mock repository
         pluginConfRepositoryMocked = Mockito.mock(IPluginConfigurationRepository.class);
-<<<<<<< HEAD
         BlowfishEncryptionService blowfishEncryptionService = new BlowfishEncryptionService();
         blowfishEncryptionService
                 .init(new CipherProperties(Paths.get("src", "test", "resources", "testKey"), "12345678"));
@@ -81,12 +80,7 @@
                                                 Mockito.mock(IPublisher.class),
                                                 runtimeTenantResolver,
                                                 blowfishEncryptionService);
-        pluginServiceMocked.addPluginPackage("fr.cnes.regards.framework.plugins");
-=======
-        pluginServiceMocked = new PluginService(pluginConfRepositoryMocked, Mockito.mock(IPublisher.class),
-                runtimeTenantResolver);
         PluginUtils.setup();
->>>>>>> d5918763
     }
 
     /**
@@ -122,11 +116,7 @@
      * @throws ModuleException throw if an error occurs
      */
     @Test(expected = EntityInvalidException.class)
-<<<<<<< HEAD
     public void saveANullPluginConfiguration() throws EntityInvalidException,EncryptionException {
-=======
-    public void saveANullPluginConfiguration() throws ModuleException {
->>>>>>> d5918763
         pluginServiceMocked.savePluginConfiguration(null);
         Assert.fail();
     }
@@ -137,11 +127,7 @@
      * @throws ModuleException throw if an error occurs
      */
     @Test(expected = EntityInvalidException.class)
-<<<<<<< HEAD
     public void saveAPluginConfigurationWithoutPriorityOrder() throws EntityInvalidException, EncryptionException {
-=======
-    public void saveAPluginConfigurationWithoutPriorityOrder() throws ModuleException {
->>>>>>> d5918763
         final PluginConfiguration aPluginConfiguration = getPluginConfigurationWithParameters();
         aPluginConfiguration.setPriorityOrder(null);
         pluginServiceMocked.savePluginConfiguration(aPluginConfiguration);
@@ -154,11 +140,7 @@
      * @throws ModuleException throw if an error occurs
      */
     @Test(expected = EntityInvalidException.class)
-<<<<<<< HEAD
     public void saveAPluginConfigurationWithoutVersion() throws EntityInvalidException, EncryptionException {
-=======
-    public void saveAPluginConfigurationWithoutVersion() throws ModuleException {
->>>>>>> d5918763
         final PluginConfiguration aPluginConfiguration = getPluginConfigurationWithParameters();
         aPluginConfiguration.setVersion("bad");
         pluginServiceMocked.savePluginConfiguration(aPluginConfiguration);
