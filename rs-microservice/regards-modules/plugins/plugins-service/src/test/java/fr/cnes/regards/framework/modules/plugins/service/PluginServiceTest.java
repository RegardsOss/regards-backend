--- conflicted
+++ resolved
@@ -84,19 +84,12 @@
         publisherMocked = Mockito.mock(IPublisher.class);
         // create a mock repository
         pluginConfRepositoryMocked = Mockito.mock(IPluginConfigurationRepository.class);
-<<<<<<< HEAD
         BlowfishEncryptionService blowfishEncryptionService = new BlowfishEncryptionService();
         blowfishEncryptionService
                 .init(new CipherProperties(Paths.get("src", "test", "resources", "testKey"), "12345678"));
         pluginServiceMocked = new PluginService(pluginConfRepositoryMocked, publisherMocked, runtimeTenantResolver, blowfishEncryptionService);
-        pluginServiceMocked.addPluginPackage("fr.cnes.regards.plugins");
-        pluginServiceMocked.addPluginPackage("fr.cnes.regards.framework.plugins");
-        pluginServiceMocked.addPluginPackage("fr.cnes.regards.framework.modules.plugins");
-=======
-        pluginServiceMocked = new PluginService(pluginConfRepositoryMocked, publisherMocked, runtimeTenantResolver);
         PluginUtils.setup(Arrays.asList("fr.cnes.regards.plugins", "fr.cnes.regards.framework.plugins",
                                         "fr.cnes.regards.framework.modules.plugins"));
->>>>>>> d5918763
     }
 
     @Test
