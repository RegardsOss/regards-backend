<?xml version="1.0" encoding="UTF-8"?>
<!--
 Copyright 2017-2019 CNES - CENTRE NATIONAL d'ETUDES SPATIALES
 
 This file is part of REGARDS.
 
 REGARDS is free software: you can redistribute it and/or modify
 it under the terms of the GNU General Public License as published by
 the Free Software Foundation, either version 3 of the License, or
 (at your option) any later version.
 
 REGARDS is distributed in the hope that it will be useful,
 but WITHOUT ANY WARRANTY; without even the implied warranty of
 MERCHANTABILITY or FITNESS FOR A PARTICULAR PURPOSE. See the
 GNU General Public License for more details.
 
 You should have received a copy of the GNU General Public License
 along with REGARDS. If not, see <http://www.gnu.org/licenses/>.
-->
<project xmlns="http://maven.apache.org/POM/4.0.0" xmlns:xsi="http://www.w3.org/2001/XMLSchema-instance"
         xsi:schemaLocation="http://maven.apache.org/POM/4.0.0 http://maven.apache.org/xsd/maven-4.0.0.xsd">
    <modelVersion>4.0.0</modelVersion>

    <groupId>fr.cnes.regards.framework.modules.locks</groupId>
    <artifactId>locks-domain</artifactId>
    <packaging>jar</packaging>

    <parent>
        <groupId>fr.cnes.regards.framework.modules</groupId>
        <artifactId>locks</artifactId>
<<<<<<< HEAD
        <version>0.5.0-SNAPSHOT</version>
=======
        <version>0.4.1</version>
>>>>>>> c6479fde
    </parent>

    <url>https://github.com/RegardsOss/RegardsOss.github.io</url>
    <inceptionYear>2016</inceptionYear>
    <licenses>
        <license>
            <name>GNU General Public License (GNU GPL)</name>
            <url>http://www.gnu.org/licenses/gpl.html</url>
            <distribution>repo</distribution>
        </license>
    </licenses>
    <organization>
        <name>CNES</name>
        <url>https://cnes.fr/fr</url>
    </organization>
    <developers>
        <developer>
            <name>REGARDS Team</name>
            <organization>CS Systèmes d'Information</organization>
            <organizationUrl>http://www.c-s.fr</organizationUrl>
        </developer>
    </developers>

    <dependencies>
        <!-- The day we need locks for instance type microservices this will probably be an issue -->
        <dependency>
            <groupId>fr.cnes.regards.framework</groupId>
            <artifactId>jpa-multitenant-regards</artifactId>
        </dependency>
    </dependencies>
</project><|MERGE_RESOLUTION|>--- conflicted
+++ resolved
@@ -28,11 +28,7 @@
     <parent>
         <groupId>fr.cnes.regards.framework.modules</groupId>
         <artifactId>locks</artifactId>
-<<<<<<< HEAD
         <version>0.5.0-SNAPSHOT</version>
-=======
-        <version>0.4.1</version>
->>>>>>> c6479fde
     </parent>
 
     <url>https://github.com/RegardsOss/RegardsOss.github.io</url>
