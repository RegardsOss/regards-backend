/*
 * Copyright 2017-2024 CNES - CENTRE NATIONAL d'ETUDES SPATIALES
 *
 * This file is part of REGARDS.
 *
 * REGARDS is free software: you can redistribute it and/or modify
 * it under the terms of the GNU General Public License as published by
 * the Free Software Foundation, either version 3 of the License, or
 * (at your option) any later version.
 *
 * REGARDS is distributed in the hope that it will be useful,
 * but WITHOUT ANY WARRANTY; without even the implied warranty of
 * MERCHANTABILITY or FITNESS FOR A PARTICULAR PURPOSE. See the
 * GNU General Public License for more details.
 *
 * You should have received a copy of the GNU General Public License
 * along with REGARDS. If not, see <http://www.gnu.org/licenses/>.
 */
package fr.cnes.regards.framework.modules.session.agent.service.clean.sessionstep;

import fr.cnes.regards.framework.jpa.multitenant.lock.AbstractTaskScheduler;
import fr.cnes.regards.framework.jpa.multitenant.lock.ILockingTaskExecutors;
import fr.cnes.regards.framework.modules.session.agent.domain.update.StepPropertyUpdateRequest;
import fr.cnes.regards.framework.multitenant.IRuntimeTenantResolver;
import fr.cnes.regards.framework.multitenant.ITenantResolver;
import net.javacrumbs.shedlock.core.LockConfiguration;
import net.javacrumbs.shedlock.core.LockingTaskExecutor;
import org.slf4j.Logger;
import org.slf4j.LoggerFactory;
import org.springframework.beans.factory.annotation.Autowired;
import org.springframework.beans.factory.annotation.Value;
import org.springframework.boot.autoconfigure.condition.ConditionalOnProperty;
import org.springframework.scheduling.annotation.EnableScheduling;
import org.springframework.scheduling.annotation.Scheduled;

import java.time.Duration;
import java.time.Instant;

/**
 * Scheduler to clean old {@link fr.cnes.regards.framework.modules.session.commons.domain.SessionStep}
 * and {@link StepPropertyUpdateRequest }
 *
 * @author Iliana Ghazali
 */
@ConditionalOnProperty(value = "regards.microservices.agent.snapshot.enabled", matchIfMissing = true)
@EnableScheduling
public class AgentCleanSessionStepScheduler extends AbstractTaskScheduler {

    private static final Logger LOGGER = LoggerFactory.getLogger(AgentCleanSessionStepScheduler.class);

    @Autowired
    private ITenantResolver tenantResolver;

    @Autowired
    private IRuntimeTenantResolver runtimeTenantResolver;

    @Autowired
    private AgentCleanSessionStepJobService agentCleanSessionStepJobService;

    @Autowired
    private ILockingTaskExecutors lockingTaskExecutors;

    @Value("${spring.application.name}")
    private String microserviceName;

    public static final Long MAX_TASK_DELAY = 60L; // In second

    public static final String DEFAULT_INITIAL_DELAY = "10000";

    public static final String DEFAULT_SCHEDULING_DELAY = "86400000"; // once a day

    public static final String CLEAN_SESSION_STEPS = "Clean session steps";

    public static final String CLEAN_SESSION_STEPS_TITLE = "Clean session steps scheduling";

    /**
     * Snapshot task
     */
    private final LockingTaskExecutor.Task cleanProcessTask = () -> {
        lockingTaskExecutors.assertLocked();
        agentCleanSessionStepJobService.scheduleJob();
    };

    /**
     * Bulk save queued items every second.
     */
    @Scheduled(initialDelayString = "${regards.session.agent.clean.session.step.scheduler.bulk.initial.delay:"
                                    + DEFAULT_INITIAL_DELAY
                                    + "}",
               fixedDelayString = "${regards.session.agent.clean.session.step.scheduler.bulk.delay:"
                                  + DEFAULT_SCHEDULING_DELAY
                                  + "}")
    protected void scheduleCleanSessionStep() {
        for (String tenant : tenantResolver.getAllActiveTenants()) {
            try {
                runtimeTenantResolver.forceTenant(tenant);
                traceScheduling(tenant, CLEAN_SESSION_STEPS);
                
                lockingTaskExecutors.executeWithLock(cleanProcessTask,
                                                     new LockConfiguration(Instant.now(),
<<<<<<< HEAD
                                                                           microserviceName + "_clean-session-steps",
=======
                                                                           microserviceName
                                                                           + "_clean"
                                                                           + "-session-steps",
>>>>>>> dbdfc40f
                                                                           Duration.ofSeconds(MAX_TASK_DELAY),
                                                                           Duration.ZERO));
            } catch (Throwable e) {
                handleSchedulingError(CLEAN_SESSION_STEPS, CLEAN_SESSION_STEPS_TITLE, e);
            } finally {
                runtimeTenantResolver.clearTenant();
            }
        }
    }

    @Override
    protected Logger getLogger() {
        return LOGGER;
    }
}<|MERGE_RESOLUTION|>--- conflicted
+++ resolved
@@ -98,13 +98,7 @@
                 
                 lockingTaskExecutors.executeWithLock(cleanProcessTask,
                                                      new LockConfiguration(Instant.now(),
-<<<<<<< HEAD
                                                                            microserviceName + "_clean-session-steps",
-=======
-                                                                           microserviceName
-                                                                           + "_clean"
-                                                                           + "-session-steps",
->>>>>>> dbdfc40f
                                                                            Duration.ofSeconds(MAX_TASK_DELAY),
                                                                            Duration.ZERO));
             } catch (Throwable e) {
