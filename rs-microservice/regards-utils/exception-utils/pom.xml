<?xml version="1.0" encoding="UTF-8"?>
<!-- Copyright 2017-2018 CNES - CENTRE NATIONAL d'ETUDES SPATIALES This file is
	part of REGARDS. REGARDS is free software: you can redistribute it and/or
	modify it under the terms of the GNU General Public License as published
	by the Free Software Foundation, either version 3 of the License, or (at
	your option) any later version. REGARDS is distributed in the hope that it
	will be useful, but WITHOUT ANY WARRANTY; without even the implied warranty
	of MERCHANTABILITY or FITNESS FOR A PARTICULAR PURPOSE. See the GNU General
	Public License for more details. You should have received a copy of the GNU
	General Public License along with REGARDS. If not, see <http://www.gnu.org/licenses/>. -->
<project xmlns="http://maven.apache.org/POM/4.0.0" xmlns:xsi="http://www.w3.org/2001/XMLSchema-instance"
         xsi:schemaLocation="http://maven.apache.org/POM/4.0.0 http://maven.apache.org/xsd/maven-4.0.0.xsd">
    <modelVersion>4.0.0</modelVersion>

    <parent>
        <groupId>fr.cnes.regards</groupId>
        <artifactId>regards-parent</artifactId>
<<<<<<< HEAD
        <version>2.0.0-RELEASE</version>
=======
        <version>3.0.0-RELEASE</version>
>>>>>>> 1ee3b037
        <relativePath />
    </parent>

    <groupId>fr.cnes.regards.framework.utils</groupId>
    <artifactId>exception-utils</artifactId>
<<<<<<< HEAD
    <version>2.0.0-RELEASE</version>
=======
    <version>3.0.0-RELEASE</version>
>>>>>>> 1ee3b037

    <url>https://github.com/RegardsOss/RegardsOss.github.io</url>
    <inceptionYear>2016</inceptionYear>
    <licenses>
        <license>
            <name>GNU General Public License (GNU GPL)</name>
            <url>http://www.gnu.org/licenses/gpl.html</url>
            <distribution>repo</distribution>
        </license>
    </licenses>
    <organization>
        <name>CNES</name>
        <url>https://cnes.fr/fr</url>
    </organization>
    <developers>
        <developer>
            <name>REGARDS Team</name>
            <organization>CS Systèmes d'Information</organization>
            <organizationUrl>http://www.c-s.fr</organizationUrl>
        </developer>
    </developers>

</project><|MERGE_RESOLUTION|>--- conflicted
+++ resolved
@@ -15,21 +15,13 @@
     <parent>
         <groupId>fr.cnes.regards</groupId>
         <artifactId>regards-parent</artifactId>
-<<<<<<< HEAD
-        <version>2.0.0-RELEASE</version>
-=======
         <version>3.0.0-RELEASE</version>
->>>>>>> 1ee3b037
         <relativePath />
     </parent>
 
     <groupId>fr.cnes.regards.framework.utils</groupId>
     <artifactId>exception-utils</artifactId>
-<<<<<<< HEAD
-    <version>2.0.0-RELEASE</version>
-=======
     <version>3.0.0-RELEASE</version>
->>>>>>> 1ee3b037
 
     <url>https://github.com/RegardsOss/RegardsOss.github.io</url>
     <inceptionYear>2016</inceptionYear>
