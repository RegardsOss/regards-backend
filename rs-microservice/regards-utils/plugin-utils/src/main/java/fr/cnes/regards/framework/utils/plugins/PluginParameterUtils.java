/*
 * Copyright 2017-2018 CNES - CENTRE NATIONAL d'ETUDES SPATIALES
 *
 * This file is part of REGARDS.
 *
 * REGARDS is free software: you can redistribute it and/or modify
 * it under the terms of the GNU General Public License as published by
 * the Free Software Foundation, either version 3 of the License, or
 * (at your option) any later version.
 *
 * REGARDS is distributed in the hope that it will be useful,
 * but WITHOUT ANY WARRANTY; without even the implied warranty of
 * MERCHANTABILITY or FITNESS FOR A PARTICULAR PURPOSE. See the
 * GNU General Public License for more details.
 *
 * You should have received a copy of the GNU General Public License
 * along with REGARDS. If not, see <http://www.gnu.org/licenses/>.
 */

package fr.cnes.regards.framework.utils.plugins;

import java.lang.reflect.Field;
import java.lang.reflect.InvocationTargetException;
import java.lang.reflect.Method;
import java.lang.reflect.Modifier;
import java.lang.reflect.ParameterizedType;
import java.util.ArrayList;
import java.util.Arrays;
import java.util.Collection;
import java.util.List;
import java.util.Map;
import java.util.Optional;
import java.util.Set;

import org.slf4j.Logger;
import org.slf4j.LoggerFactory;

import com.google.common.base.Strings;
import com.google.gson.Gson;
import com.google.gson.JsonElement;

import fr.cnes.regards.framework.modules.plugins.annotations.Plugin;
import fr.cnes.regards.framework.modules.plugins.annotations.PluginInterface;
import fr.cnes.regards.framework.modules.plugins.annotations.PluginParameter;
import fr.cnes.regards.framework.modules.plugins.domain.PluginConfiguration;
import fr.cnes.regards.framework.modules.plugins.domain.PluginParameterType;
import fr.cnes.regards.framework.modules.plugins.domain.PluginParameterType.ParamType;

/**
 * Post process plugin instances to inject annotated parameters.
 *
 * @author Christophe Mertz
 * @author Marc Sordi
 */
public final class PluginParameterUtils {

    private static final Logger LOGGER = LoggerFactory.getLogger(PluginParameterUtils.class);

    /**
     * Retrieve List of {@link PluginParameterType} by reflection on class fields
     *
     * @param pluginClass the target class
     * @return List of {@link PluginParameterType} or null.
     */
    public static List<PluginParameterType> getParameters(Class<?> pluginClass) {
        return getParameters(pluginClass, false, null);
    }

    /**
     * Retrieve {@link List} of {@link PluginParameterType} by reflection on class fields with in depth parameter
     * discovery
     * @param pluginClass the plugin implementation
     * @param isChildParameters if <code>true</code>, {@link PluginParameter} is not required for in depth parameters
     *            discovery.
     * @param alreadyManagedTypeNames List of already managed type names to detect cyclic references during in depth
     *            parameters discovery.
     * @return list of {@link PluginParameterType} or null
     */
    private static List<PluginParameterType> getParameters(Class<?> pluginClass, boolean isChildParameters,
            List<String> alreadyManagedTypeNames) {
        List<PluginParameterType> parameters = new ArrayList<>();

        for (final Field field : ReflectionUtils.getAllDeclaredFields(pluginClass)) {
            if (field.isAnnotationPresent(PluginParameter.class) || isChildParameters && isToBeConsidered(field)) {
                // Initialize list of managed types for in depth scanning from root fields
                List<String> managedTypes = new ArrayList<>();
                if (isChildParameters) {
                    managedTypes.addAll(alreadyManagedTypeNames);
                }
                parameters.add(buildPluginParameter(field, pluginClass, managedTypes));
            }
        }
        return parameters.isEmpty() ? null : parameters;
    }

    /**
     * Help method allowing us to determine if the field should be taken into account or not.
     * @param field to examine
     * @return true if the field is neither final or static
     */
    private static boolean isToBeConsidered(Field field) {
        return !Modifier.isFinal(field.getModifiers()) && !Modifier.isStatic(field.getModifiers());
    }

    /**
     * Create a new {@link PluginParameterType} from a class {@link Field}
     *
     * @param field {@link Field} to get type from
     * @param pluginClass the plugin implementation
     * @param alreadyManagedTypeNames List of already managed type names to detect cyclic references during in depth
     *            parameters discovery.
     * @return {@link PluginParameterType}
     */
    private static PluginParameterType buildPluginParameter(Field field, Class<?> pluginClass,
            List<String> alreadyManagedTypeNames) {
        PluginParameterType result;

        // Retrieve type of field
        ParamType paramType = getFieldParameterType(field);

        // Retrieve annotation if any
        PluginParameter pluginParameter = field.getAnnotation(PluginParameter.class);

        // Create PluginParameter
        if (pluginParameter == null) {
            // Guess values
            result = PluginParameterType.create(field.getName(), field.getName(), null, field.getType(), paramType,
                                                false, false, false);
        } else {
            // Report values from annotation
            String name = getFieldName(field, pluginParameter);

            // Lets restrict @PluginParameter#sensitive() usage to strings.
            if (pluginParameter.sensitive()) {
                if (!String.class.isAssignableFrom(field.getType())) {
                    String msg = String
                            .format("Sensible parameters must be of type %s. Faulty parameter: %s in plugin: %s",
                                    String.class.getName(), field.getName(), pluginClass.getName());
                    LOGGER.error(msg);
                    throw new PluginUtilsRuntimeException(msg);
                }
            }

            result = PluginParameterType.create(name, pluginParameter.label(), pluginParameter.description(),
                                                field.getType(), paramType, pluginParameter.optional(),
                                                pluginParameter.unconfigurable(), pluginParameter.sensitive());

            // Manage markdown description
            String markdown = AnnotationUtils.loadMarkdown(pluginClass, pluginParameter.markdown());
            result.setMarkdown(markdown);

            // Manage default value
            if (pluginParameter.defaultValue() != null && !pluginParameter.defaultValue().isEmpty()) {
                result.setDefaultValue(pluginParameter.defaultValue());
            }
        }

        // Do in depth discovery for OBJECT
        // Note : at the moment an OBJECT cannot be a PARAMETERIZED type : {@link #getFieldParameterType(Field, List)}
        if (ParamType.OBJECT.equals(paramType)) {
            // Register current type in already managed ones
            registerTypeName(alreadyManagedTypeNames, field.getType());
            // Propagate discovery
            result.addAllParameters(getParameters(field.getType(), true, alreadyManagedTypeNames));
        }

        // Do in depth discovery for COLLECTION and register parameterized sub type
        else if (ParamType.COLLECTION.equals(paramType)) {
            ParameterizedType parameterizedType = (ParameterizedType) field.getGenericType();
            // Get single parameter type
            Class<?> argType = (Class<?>) parameterizedType.getActualTypeArguments()[0];
            result.setParameterizedSubTypes(argType.getName());
            // Propagate discovery
            tryPropagatingDiscovery(field.getType(), argType, alreadyManagedTypeNames, result);
        }

        // Do in depth discovery for MAP and register parameterized sub types
        else if (ParamType.MAP.equals(paramType)) {
            ParameterizedType parameterizedType = (ParameterizedType) field.getGenericType();
            // Set key label
            if (pluginParameter != null) {
                result.setKeyLabel(pluginParameter.keylabel());
            }
            // Get parameter types
            Class<?> keyType = (Class<?>) parameterizedType.getActualTypeArguments()[0];
            Class<?> valueType = (Class<?>) parameterizedType.getActualTypeArguments()[1];
            result.setParameterizedSubTypes(keyType.getName(), valueType.getName());
            // Propagate discovery
            tryPropagatingDiscovery(field.getType(), keyType, alreadyManagedTypeNames, result);
            tryPropagatingDiscovery(field.getType(), valueType, alreadyManagedTypeNames, result);
        }
        return result;
    }

    /**
     * Get configuration parameter name.
     * @param field {@link Field}
     * @param pluginParameter {@link PluginParameter} field annotation
     * @return the parameter's name used as a key for database registration. If not specified, falling back to field
     *         name.
     */
    private static String getFieldName(Field field, PluginParameter pluginParameter) {
        return pluginParameter.name().isEmpty() ? field.getName() : pluginParameter.name();
    }

    /**
     * Try propagating parameter discovery to parameterized type arguments. May throw a
     * {@link PluginUtilsRuntimeException} if an argument is a {@link Collection} or {@link Map}.
     * @param rawType raw type
     * @param argType one argument type
     * @param alreadyManagedTypeNames List of already managed type names to detect cyclic references during in depth
     *            parameters discovery
     * @param result current {@link PluginParameterType}
     */
    private static void tryPropagatingDiscovery(Class<?> rawType, Class<?> argType,
            List<String> alreadyManagedTypeNames, PluginParameterType result) {
        if (isAPrimitiveType(argType).isPresent() || isAnInterface(argType)) {
            LOGGER.debug("Primitive or plugin type detected. Stop plugin parameters discovery.");
        } else if (Collection.class.isAssignableFrom(argType) || Map.class.isAssignableFrom(argType)) {
            String message = String.format("Parameterized argument of type collection or map is not supported : %s",
                                           rawType.getName());
            LOGGER.error(message);
            throw new PluginUtilsRuntimeException(message);
        } else {
            // Register current type in already managed ones
            registerTypeName(alreadyManagedTypeNames, argType);
            // Propagate discovery
            result.addAllParameters(getParameters(argType, true, alreadyManagedTypeNames));
        }
    }

    /**
     * Check if clazz not already managed and add it to the list if not
     * @param alreadyManagedTypeNames already managed type names
     * @param clazz class to check
     */
    private static void registerTypeName(List<String> alreadyManagedTypeNames, Class<?> clazz) {
        if (alreadyManagedTypeNames.contains(clazz.getName())) {
            String message = String.format("Cyclic parameter types detected !! for %s", clazz.getName());
            LOGGER.error(message);
            throw new PluginUtilsRuntimeException(message);
        } else {
            alreadyManagedTypeNames.add(clazz.getName());
        }
    }

    /**
     * Retrieve the {@link ParamType} associated to the given {@link Field}
     * @param field {@link Field} to get type from
     * @return
     */
    private static ParamType getFieldParameterType(Field field) {
        ParamType parameterType;
        if (isAPrimitiveType(field.getType()).isPresent()) {
            parameterType = ParamType.PRIMITIVE;
        } else if (isAnInterface(field.getType())) {
            parameterType = ParamType.PLUGIN;
        } else if (field.getGenericType() instanceof ParameterizedType) {
            if (Collection.class.isAssignableFrom(field.getType())) {
                parameterType = ParamType.COLLECTION;
            } else if (Map.class.isAssignableFrom(field.getType())) {
                parameterType = ParamType.MAP;
            } else {
                throw new PluginUtilsRuntimeException(
                        String.format("Parameter type not supported : %s", field.getGenericType()));
            }
        } else {
            parameterType = ParamType.OBJECT;
        }
        return parameterType;
    }

    /**
     * Search a clazz in the {@link PrimitiveObject}
     *
     * @param clazz class to analyze
     * @return an {@link Optional} {@link PrimitiveObject}
     */
    private static Optional<PrimitiveObject> isAPrimitiveType(Class<?> clazz) {
        if (clazz.isPrimitive()) {
            for (PrimitiveObject po : PrimitiveObject.values()) {
                if (clazz.isAssignableFrom(po.getPrimitive())) {
                    return Optional.of(po);
                }
            }
        } else {
            for (PrimitiveObject po : PrimitiveObject.values()) {
                if (clazz.isAssignableFrom(po.getType())) {
                    return Optional.of(po);
                }
            }
        }
        return Optional.empty();
    }

    /**
     * Search a field like a {@link PluginInterface}
     *
     * @param clazz class to analyse
     * @return true is the type of the field is a {@link PrimitiveObject}
     */
    private static boolean isAnInterface(Class<?> clazz) {
        boolean isSupportedType = false;
        Set<String> pluginInterfaces = PluginUtils.getPluginInterfaces();

        if (pluginInterfaces != null && !pluginInterfaces.isEmpty()) {
            isSupportedType = pluginInterfaces.stream().filter(s -> s.equalsIgnoreCase(clazz.getName())).count() > 0;
        }

        if (LOGGER.isDebugEnabled()) {
            LOGGER.debug(String.format("interface parameter : %s --> %b", clazz.getName(), isSupportedType));
        }

        return isSupportedType;
    }

    /**
     * Use configured values to set field values.
     *
     * @param <T> a {@link Plugin} type
     * @param gson GSON deserializer instance. Fallback to default local Gson instance is {@link Optional#empty()}
     * @param returnPlugin the plugin instance
     * @param plgConf the {@link PluginConfiguration}
     * @param instantiatedPluginMap a {@link Map} of already instantiated {@link Plugin}
     * @param dynamicPluginParameters an optional set of
     *            {@link fr.cnes.regards.framework.modules.plugins.domain.PluginParameter} @ if any error occurs
     */
    public static <T> void postProcess(Optional<Gson> gson, T returnPlugin, PluginConfiguration plgConf,
            Map<Long, Object> instantiatedPluginMap,
            fr.cnes.regards.framework.modules.plugins.domain.PluginParameter... dynamicPluginParameters) {
        if (LOGGER.isDebugEnabled()) {
            LOGGER.debug("Starting postProcess :" + returnPlugin.getClass().getSimpleName());
        }

        // Test if the plugin configuration is active
        if (!plgConf.isActive()) {
            throw new PluginUtilsRuntimeException(String.format("The plugin configuration <%s-%s> is not active.",
                                                                plgConf.getId(), plgConf.getLabel()));
        }

        // Look for annotated fields
        for (final Field field : ReflectionUtils.getAllDeclaredFields(returnPlugin.getClass())) {
            if (field.isAnnotationPresent(PluginParameter.class)) {
                PluginParameter plgParamAnnotation = field.getAnnotation(PluginParameter.class);
                Gson gsonProcessor = gson.isPresent() ? gson.get() : PluginGsonUtils.getInstance();
                processPluginParameter(gsonProcessor, returnPlugin, plgConf, field, plgParamAnnotation,
                                       instantiatedPluginMap, dynamicPluginParameters);
            }
        }

        if (LOGGER.isDebugEnabled()) {
            LOGGER.debug("Ending postProcess :" + returnPlugin.getClass().getSimpleName());
        }
    }

    /**
     * Use configured values to set field value for a {@link PluginParameter}
     *
     * @param <T> a {@link Plugin} type
     * @param gson GSON deserializer instance
     * @param pluginInstance the {@link Plugin} instance
     * @param plgConf the plugin configuration to used
     * @param field the parameter
     * @param plgParamAnnotation the {@link PluginParameter} annotation
     * @param instantiatedPluginMap a {@link Map} of already instantiated {@link Plugin}
     * @param dynamicPluginParameters an optional set of
     *            {@link fr.cnes.regards.framework.modules.plugins.domain.PluginParameter} @ if any error occurs
     */
    private static <T> void processPluginParameter(Gson gson, T pluginInstance, PluginConfiguration plgConf,
            Field field, PluginParameter plgParamAnnotation, Map<Long, Object> instantiatedPluginMap,
            fr.cnes.regards.framework.modules.plugins.domain.PluginParameter... dynamicPluginParameters) {

        // Inject value
        ReflectionUtils.makeAccessible(field);

        // Try to get a primitive type for the current parameter
        final Optional<PrimitiveObject> typeWrapper = isAPrimitiveType(field.getType());

        ParamType paramType = getFieldParameterType(field);
        switch (paramType) {
            case PRIMITIVE:
                LOGGER.debug(String.format("primitive parameter : %s --> %s", field.getName(), field.getType()));
                postProcessPrimitiveType(gson, pluginInstance, plgConf, field, typeWrapper, plgParamAnnotation,
                                         dynamicPluginParameters);
                break;
            case PLUGIN:
                LOGGER.debug(String.format("interface parameter : %s --> %s", field.getName(), field.getType()));
                postProcessInterface(pluginInstance, plgConf, field, plgParamAnnotation, instantiatedPluginMap);
                break;
            case OBJECT:
            case COLLECTION:
            case MAP:
                LOGGER.debug(String.format("Object parameter %s : %s --> %s", paramType, field.getName(),
                                           field.getType()));
                postProcessObjectType(gson, pluginInstance, plgConf, field, plgParamAnnotation, paramType,
                                      dynamicPluginParameters);
                break;
            default:
                throw new PluginUtilsRuntimeException(String.format("Type parameter <%s> is unknown.", field));
        }
    }

    /**
     * Compute the parameter value from the plugin configuration or possibly from dynamic plugin parameters if there are
     * any!
     * @param parameterName parameter name
     * @param pluginConf plugin configuration
     * @param dynamicPluginParameters dynamic plugin parameters
     * @return paramater value
     */
    private static String getParameterValue(String parameterName, PluginConfiguration pluginConf,
            fr.cnes.regards.framework.modules.plugins.domain.PluginParameter... dynamicPluginParameters) {

        // Default value comes from plugin configuration
        String paramValue = pluginConf.getParameterValue(parameterName);

        // Manage dynamic parameters
        if (dynamicPluginParameters != null && dynamicPluginParameters.length > 0) {

            // Search dynamic parameter for current parameter name
            Optional<fr.cnes.regards.framework.modules.plugins.domain.PluginParameter> dynamicParameterOpt = Arrays
                    .asList(dynamicPluginParameters).stream().filter(s -> s.getName().equals(parameterName))
                    .findFirst();
            if (dynamicParameterOpt.isPresent()) {
                fr.cnes.regards.framework.modules.plugins.domain.PluginParameter dynamicParameter = dynamicParameterOpt
                        .get();
                // Check if the parameter is only dynamic, in that case, we do not even lookup into the plugin conf
                if (dynamicParameter.isOnlyDynamic()) {
                    paramValue = dynamicParameter.getValue();
                } else {

                    // Check if parameter can be dynamic in plugin configuration
                    Optional<fr.cnes.regards.framework.modules.plugins.domain.PluginParameter> confParameter = pluginConf
                            .getParameters().stream()
                            .filter(s -> s.getName().equals(dynamicParameter.getName()) && s.isDynamic()).findFirst();
                    if (confParameter.isPresent()) {

                        // Override plugin configuration value with dynamic one
                        paramValue = dynamicParameterOpt.get().getValue();
                        LOGGER.debug("Parameter with name \"{}\" set to its dynamic value \"{}\"", parameterName,
                                     paramValue);

                        // Check if this value is valid
                        if (!confParameter.get().isValidDynamicValue(paramValue)) {
                            // The dynamic parameter value is not a possible value
                            throw new PluginUtilsRuntimeException(String
                                    .format("The dynamic value <%s> is not an authorized value for the parameter %s.",
                                            paramValue, parameterName));
                        }
                    }
                }
            }
        }

        return paramValue;
    }

    /**
     * Use configured values to set field values for a parameter of type OBJECT or PARAMETERIZED_OBJECT
     *
     * @param <T> a {@link Plugin} type
     * @param gson GSON deserializer instance
     * @param pluginInstance the {@link Plugin} instance
     * @param plgConf the plugin configuration to used
     * @param field the parameter
     * @param plgParamAnnotation the {@link PluginParameter} annotation
     * @param paramType param type to consider
     * @param dynamicPluginParameters an optional set of
     *            {@link fr.cnes.regards.framework.modules.plugins.domain.PluginParameter}
     */
    private static <T> void postProcessObjectType(Gson gson, T pluginInstance, PluginConfiguration plgConf, Field field,
            PluginParameter plgParamAnnotation, ParamType paramType,
            fr.cnes.regards.framework.modules.plugins.domain.PluginParameter... dynamicPluginParameters) {
        if (LOGGER.isDebugEnabled()) {
            LOGGER.debug("Starting postProcessObjectType :" + plgParamAnnotation.label());
        }

        // Retrieve parameter name
        String parameterName = getFieldName(field, plgParamAnnotation);

        if (field.getType().isInterface()
                && !(ParamType.COLLECTION.equals(paramType) || ParamType.MAP.equals(paramType))) {
            throw new PluginUtilsRuntimeException(String
                    .format("Invalid plugin parameter of non instanciable interface %s", field.getType().getName()));
        }
        if (ParamType.COLLECTION.equals(paramType) && !Collection.class.isAssignableFrom(field.getType())) {
            throw new PluginUtilsRuntimeException(String
                    .format("Invalid plugin parameter: plugin parameter %s is supposed to be of type %s but is not. It is of type : %s",
                            parameterName, Collection.class.getName(), field.getType().getName()));
        }
        if (ParamType.MAP.equals(paramType) && !Map.class.isAssignableFrom(field.getType())) {
            throw new PluginUtilsRuntimeException(String
                    .format("Invalid plugin parameter: plugin parameter %s is supposed to be of type %s but is not. It is of type : %s",
                            parameterName, Map.class.getName(), field.getType().getName()));
        }
        // Get parameter value
        String paramValue = getParameterValue(parameterName, plgConf, dynamicPluginParameters);

        // Do not handle default value for object types.
        if (paramValue != null) {
            if (LOGGER.isDebugEnabled()) {
                LOGGER.debug(String.format("Object parameter json value : %s", paramValue));
            }
            // Deserialize object from JSON value
            Object objectParamValue = gson.fromJson(paramValue, field.getGenericType());

            if (objectParamValue != null) {
                try {
                    field.set(pluginInstance, objectParamValue);
                } catch (IllegalArgumentException | IllegalAccessException e) {
                    LOGGER.error(String.format("Error during Object parameter deserialization for parameter %s",
                                               parameterName),
                                 e);
                }
            }
        }
    }

    /**
     * Use configured values to set field values for a parameter of type {@link PrimitiveObject}
     *
     * @param <T> a {@link Plugin} type
     * @param gson GSON JSON engine
     * @param pluginInstance the {@link Plugin} instance
     * @param plgConf the {@link PluginConfiguration} to used
     * @param field the parameter
     * @param typeWrapper the type wrapper of the parameter
     * @param plgParamAnnotation the {@link PluginParameter} annotation
     * @param dynamicPluginParameters an optional set of
     *            {@link fr.cnes.regards.framework.modules.plugins.domain.PluginParameter} @ if any error occurs
     */
    private static <T> void postProcessPrimitiveType(Gson gson, T pluginInstance, PluginConfiguration plgConf,
            Field field, final Optional<PrimitiveObject> typeWrapper, PluginParameter plgParamAnnotation,
            fr.cnes.regards.framework.modules.plugins.domain.PluginParameter... dynamicPluginParameters) {

        if (LOGGER.isDebugEnabled()) {
            LOGGER.debug("Starting postProcessPrimitiveType :" + plgParamAnnotation.label());
        }

        // Retrieve parameter name
        String parameterName = getFieldName(field, plgParamAnnotation);

        // Get parameter value
        String paramValue = getParameterValue(parameterName, plgConf, dynamicPluginParameters);

        // If the parameter value is not defined, get the default parameter value
        Boolean isDefaultValue = false;
        if (Strings.isNullOrEmpty(paramValue) && !plgParamAnnotation.defaultValue().isEmpty()) {
            paramValue = plgParamAnnotation.defaultValue();
            isDefaultValue = true;
        }

        // Stop if no value and optional parameter
        if (Strings.isNullOrEmpty(paramValue) && plgParamAnnotation.optional()) {
            LOGGER.debug(String.format("Skipping value injection for optional parameter %s. No value specified!",
                                       parameterName));
            return;
        }

        // At this point, if the parameter value is not set, there is a problem( value is not defaulted and parameter is
        // not optional)
        if (Strings.isNullOrEmpty(paramValue)) {
            throw new IllegalArgumentException(String
                    .format("Issue with Plugin %s and one of its configuration %s, parameter %s has no default value and is required.",
                            plgConf.getPluginId(), plgConf.getLabel(), parameterName));
        }

        if (LOGGER.isDebugEnabled()) {
            LOGGER.debug(String.format("primitive parameter value : %s", paramValue));
        }

        try {
            Object effectiveVal;
            if (typeWrapper.get().getType().equals(PrimitiveObject.STRING.getType())) {
                if (plgParamAnnotation.sensitive()) {
                    effectiveVal = plgConf.getParameter(parameterName).getDecryptedValue();
                } else {
<<<<<<< HEAD
                    // Strip quotes using Gson
                    JsonElement el = gson.fromJson(paramValue, JsonElement.class);
                    // FIXME : Handle datasource plugin configurations
                    if (el != null && el.isJsonPrimitive()) {
                        effectiveVal = el.getAsString();
                    } else {
                        if (paramValue.startsWith("\"") && paramValue.endsWith("\"") && paramValue.length() > 2) {
                            effectiveVal = paramValue.substring(1, paramValue.length() - 1);
=======
                    if (isDefaultValue) {
                        // If default value do not parse json. The default value is a string.
                        effectiveVal = paramValue;
                    } else {
                        // Strip quotes using Gson
                        JsonElement el = gson.fromJson(paramValue, JsonElement.class);
                        if ((el != null) && el.isJsonPrimitive()) {
                            effectiveVal = el.getAsString();
>>>>>>> 3f99681c
                        } else {
                            if (paramValue.startsWith("\"") && paramValue.endsWith("\"") && (paramValue.length() > 2)) {
                                effectiveVal = paramValue.substring(1, paramValue.length() - 1);
                            } else {
                                effectiveVal = paramValue;
                            }
                        }
                    }
                }
            } else {
                final Method method = typeWrapper.get().getType().getDeclaredMethod("valueOf", String.class);
                effectiveVal = method.invoke(null, paramValue);
            }
            field.set(pluginInstance, effectiveVal);
        } catch (final IllegalAccessException | NoSuchMethodException | SecurityException | IllegalArgumentException
                | InvocationTargetException e) {
            // Propagate exception
            throw new PluginUtilsRuntimeException(
                    String.format("Exception while processing param <%s> in plugin class <%s> with value <%s>.",
                                  plgParamAnnotation.label(), pluginInstance.getClass(), paramValue),
                    e);
        }

        if (LOGGER.isDebugEnabled()) {
            LOGGER.debug("Ending postProcessPrimitiveType :" + plgParamAnnotation.label());
        }
    }

    /**
     * Use configured values to set field values for a parameter of type {@link PluginParameter}
     *
     * @param <T> a {@link Plugin} type
     * @param pluginInstance the {@link Plugin} instance
     * @param plgConf the plugin configuration to used
     * @param field the parameter
     * @param plgParamAnnotation the {@link PluginParameter} annotation
     * @param instantiatedPluginMap a Map of all already instantiated plugins
     */
    private static <T> void postProcessInterface(T pluginInstance, PluginConfiguration plgConf, Field field,
            PluginParameter plgParamAnnotation, Map<Long, Object> instantiatedPluginMap) {
        LOGGER.debug("Starting postProcessInterface: {}", plgParamAnnotation.label());

        // Get setup value
        PluginConfiguration paramValue = plgConf.getParameterConfiguration(getFieldName(field, plgParamAnnotation));

        LOGGER.debug(String.format("interface parameter value : %s", paramValue));

        try {
            // Retrieve instantiated plugin from cache map
            Object effectiveVal = instantiatedPluginMap.get(paramValue.getId());
            field.set(pluginInstance, effectiveVal);
        } catch (IllegalArgumentException | IllegalAccessException e) {
            // Propagate exception
            throw new PluginUtilsRuntimeException(
                    String.format("Exception while processing param <%s> in plugin class <%s> with value <%s>.",
                                  plgParamAnnotation.label(), pluginInstance.getClass(), paramValue),
                    e);
        }
        LOGGER.debug("Ending postProcessInterface: {}", plgParamAnnotation.label());
    }

    /**
     * PrimitiveObject for the plugin parameters
     *
     * @author Christophe Mertz
     */
    public enum PrimitiveObject {
        /**
         * A primitive of {@link String}. No primitive for string! Fallback to void!
         */
        STRING(String.class, void.class),

        /**
         * A primitive of {@link Byte}
         */
        BYTE(Byte.class, byte.class),

        /**
         * A primitive of {@link Short}
         */
        SHORT(Short.class, short.class),

        /**
         * A primitive of {@link Integer}
         */
        INT(Integer.class, int.class),

        /**
         * A primitive of {@link Long}
         */
        LONG(Long.class, long.class),

        /**
         * A primitive of {@link Float}
         */
        FLOAT(Float.class, float.class),

        /**
         * A primitive of {@link Double}
         */
        DOUBLE(Double.class, double.class),

        /**
         * A primitive of {@link Boolean}
         */
        BOOLEAN(Boolean.class, boolean.class);

        private final Class<?> type;

        private final Class<?> primitive;

        /**
         * Constructor
         *
         * @param type primitive object type
         * @param primitive primitive class
         */
        private PrimitiveObject(final Class<?> type, Class<?> primitive) {
            this.type = type;
            this.primitive = primitive;
        }

        /**
         * Get method.
         *
         * @return the type
         */
        public Class<?> getType() {
            return type;
        }

        public Class<?> getPrimitive() {
            return primitive;
        }
    }
}<|MERGE_RESOLUTION|>--- conflicted
+++ resolved
@@ -575,16 +575,6 @@
                 if (plgParamAnnotation.sensitive()) {
                     effectiveVal = plgConf.getParameter(parameterName).getDecryptedValue();
                 } else {
-<<<<<<< HEAD
-                    // Strip quotes using Gson
-                    JsonElement el = gson.fromJson(paramValue, JsonElement.class);
-                    // FIXME : Handle datasource plugin configurations
-                    if (el != null && el.isJsonPrimitive()) {
-                        effectiveVal = el.getAsString();
-                    } else {
-                        if (paramValue.startsWith("\"") && paramValue.endsWith("\"") && paramValue.length() > 2) {
-                            effectiveVal = paramValue.substring(1, paramValue.length() - 1);
-=======
                     if (isDefaultValue) {
                         // If default value do not parse json. The default value is a string.
                         effectiveVal = paramValue;
@@ -593,7 +583,6 @@
                         JsonElement el = gson.fromJson(paramValue, JsonElement.class);
                         if ((el != null) && el.isJsonPrimitive()) {
                             effectiveVal = el.getAsString();
->>>>>>> 3f99681c
                         } else {
                             if (paramValue.startsWith("\"") && paramValue.endsWith("\"") && (paramValue.length() > 2)) {
                                 effectiveVal = paramValue.substring(1, paramValue.length() - 1);
