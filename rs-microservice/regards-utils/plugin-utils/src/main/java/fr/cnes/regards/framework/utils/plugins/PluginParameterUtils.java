/*
 * Copyright 2017-2018 CNES - CENTRE NATIONAL d'ETUDES SPATIALES
 *
 * This file is part of REGARDS.
 *
 * REGARDS is free software: you can redistribute it and/or modify
 * it under the terms of the GNU General Public License as published by
 * the Free Software Foundation, either version 3 of the License, or
 * (at your option) any later version.
 *
 * REGARDS is distributed in the hope that it will be useful,
 * but WITHOUT ANY WARRANTY; without even the implied warranty of
 * MERCHANTABILITY or FITNESS FOR A PARTICULAR PURPOSE. See the
 * GNU General Public License for more details.
 *
 * You should have received a copy of the GNU General Public License
 * along with REGARDS. If not, see <http://www.gnu.org/licenses/>.
 */

package fr.cnes.regards.framework.utils.plugins;

import java.lang.reflect.Field;
import java.lang.reflect.InvocationTargetException;
import java.lang.reflect.Method;
import java.lang.reflect.Modifier;
import java.lang.reflect.ParameterizedType;
import java.util.ArrayList;
import java.util.Arrays;
import java.util.Collection;
import java.util.List;
import java.util.Map;
import java.util.Optional;
import java.util.Set;

import org.slf4j.Logger;
import org.slf4j.LoggerFactory;

import com.google.common.base.Strings;
import com.google.gson.Gson;
import com.google.gson.JsonElement;

import fr.cnes.regards.framework.modules.plugins.annotations.Plugin;
import fr.cnes.regards.framework.modules.plugins.annotations.PluginInterface;
import fr.cnes.regards.framework.modules.plugins.annotations.PluginParameter;
import fr.cnes.regards.framework.modules.plugins.domain.PluginConfiguration;
import fr.cnes.regards.framework.modules.plugins.domain.PluginParameterType;
import fr.cnes.regards.framework.modules.plugins.domain.PluginParameterType.ParamType;

/**
 * Post process plugin instances to inject annotated parameters.
 * @author Christophe Mertz
 * @author Marc Sordi
 */
public final class PluginParameterUtils {

    private static final Logger LOGGER = LoggerFactory.getLogger(PluginParameterUtils.class);

    /**
     * Retrieve List of {@link PluginParameterType} by reflection on class fields
     * @param pluginClass the target class
     * @return List of {@link PluginParameterType} or null.
     */
    public static List<PluginParameterType> getParameters(Class<?> pluginClass) {
        return getParameters(pluginClass, false, null);
    }

    /**
     * Retrieve {@link List} of {@link PluginParameterType} by reflection on class fields with in depth parameter
     * discovery
     * @param pluginClass the plugin implementation
     * @param isChildParameters if <code>true</code>, {@link PluginParameter} is not required for in depth parameters
     * discovery.
     * @param alreadyManagedTypeNames List of already managed type names to detect cyclic references during in depth
     * parameters discovery.
     * @return list of {@link PluginParameterType} or null
     */
    private static List<PluginParameterType> getParameters(Class<?> pluginClass, boolean isChildParameters,
            List<String> alreadyManagedTypeNames) {
        List<PluginParameterType> parameters = new ArrayList<>();

        for (final Field field : ReflectionUtils.getAllDeclaredFields(pluginClass)) {
            if (field.isAnnotationPresent(PluginParameter.class) || isChildParameters && isToBeConsidered(field)) {
                // Initialize list of managed types for in depth scanning from root fields
                List<String> managedTypes = new ArrayList<>();
                if (isChildParameters) {
                    managedTypes.addAll(alreadyManagedTypeNames);
                }
                parameters.add(buildPluginParameter(field, pluginClass, managedTypes));
            }
        }
        return parameters.isEmpty() ? null : parameters;
    }

    /**
     * Help method allowing us to determine if the field should be taken into account or not.
     * @param field to examine
     * @return true if the field is neither final or static
     */
    private static boolean isToBeConsidered(Field field) {
        return !Modifier.isFinal(field.getModifiers()) && !Modifier.isStatic(field.getModifiers());
    }

    /**
     * Create a new {@link PluginParameterType} from a class {@link Field}
     * @param field {@link Field} to get type from
     * @param pluginClass the plugin implementation
     * @param alreadyManagedTypeNames List of already managed type names to detect cyclic references during in depth
     * parameters discovery.
     * @return {@link PluginParameterType}
     */
    private static PluginParameterType buildPluginParameter(Field field, Class<?> pluginClass,
            List<String> alreadyManagedTypeNames) {
        PluginParameterType result;

        // Retrieve type of field
        ParamType paramType = getFieldParameterType(field);

        // Retrieve annotation if any
        PluginParameter pluginParameter = field.getAnnotation(PluginParameter.class);

        // Create PluginParameter
        if (pluginParameter == null) {
            // Guess values
            result = PluginParameterType.create(field.getName(), field.getName(), null, field.getType(), paramType,
                                                false, false, false);
        } else {
            // Report values from annotation
            String name = getFieldName(field, pluginParameter);

            // Lets restrict @PluginParameter#sensitive() usage to strings.
            if (pluginParameter.sensitive()) {
                if (!String.class.isAssignableFrom(field.getType())) {
                    String msg = String
                            .format("Sensible parameters must be of type %s. Faulty parameter: %s in plugin: %s",
                                    String.class.getName(), field.getName(), pluginClass.getName());
                    LOGGER.error(msg);
                    throw new PluginUtilsRuntimeException(msg);
                }
            }

<<<<<<< HEAD
            result = PluginParameterType
                    .create(name, pluginParameter.label(), pluginParameter.description(), field.getType(), paramType,
                            pluginParameter.optional(), pluginParameter.unconfigurable(), pluginParameter.sensitive());
=======
            result = PluginParameterType.create(name, pluginParameter.label(), pluginParameter.description(),
                                                field.getType(), paramType, pluginParameter.optional(),
                                                pluginParameter.unconfigurable(), pluginParameter.sensitive());
>>>>>>> 1df86751

            // Manage markdown description
            String markdown = AnnotationUtils.loadMarkdown(pluginClass, pluginParameter.markdown());
            result.setMarkdown(markdown);

            // Manage default value
            if (pluginParameter.defaultValue() != null && !pluginParameter.defaultValue().isEmpty()) {
                result.setDefaultValue(pluginParameter.defaultValue());
            }
        }

        // Do in depth discovery for OBJECT
        // Note : at the moment an OBJECT cannot be a PARAMETERIZED type : {@link #getFieldParameterType(Field, List)}
        if (ParamType.OBJECT.equals(paramType)) {
            // Register current type in already managed ones
            registerTypeName(alreadyManagedTypeNames, field.getType());
            // Propagate discovery
            result.addAllParameters(getParameters(field.getType(), true, alreadyManagedTypeNames));
        }

        // Do in depth discovery for COLLECTION and register parameterized sub type
        else if (ParamType.COLLECTION.equals(paramType)) {
            ParameterizedType parameterizedType = (ParameterizedType) field.getGenericType();
            // Get single parameter type
            Class<?> argType = (Class<?>) parameterizedType.getActualTypeArguments()[0];
            result.setParameterizedSubTypes(argType.getName());
            // Propagate discovery
            tryPropagatingDiscovery(field.getType(), argType, alreadyManagedTypeNames, result);
        }

        // Do in depth discovery for MAP and register parameterized sub types
        else if (ParamType.MAP.equals(paramType)) {
            ParameterizedType parameterizedType = (ParameterizedType) field.getGenericType();
            // Set key label
            if (pluginParameter != null) {
                result.setKeyLabel(pluginParameter.keylabel());
            }
            // Get parameter types
            Class<?> keyType = (Class<?>) parameterizedType.getActualTypeArguments()[0];
            Class<?> valueType = (Class<?>) parameterizedType.getActualTypeArguments()[1];
            result.setParameterizedSubTypes(keyType.getName(), valueType.getName());
            // Propagate discovery
            tryPropagatingDiscovery(field.getType(), keyType, alreadyManagedTypeNames, result);
            tryPropagatingDiscovery(field.getType(), valueType, alreadyManagedTypeNames, result);
        }
        return result;
    }

    /**
     * Get configuration parameter name.
     * @param field {@link Field}
     * @param pluginParameter {@link PluginParameter} field annotation
     * @return the parameter's name used as a key for database registration. If not specified, falling back to field
     * name.
     */
    private static String getFieldName(Field field, PluginParameter pluginParameter) {
        return pluginParameter.name().isEmpty() ? field.getName() : pluginParameter.name();
    }

    /**
     * Try propagating parameter discovery to parameterized type arguments. May throw a
     * {@link PluginUtilsRuntimeException} if an argument is a {@link Collection} or {@link Map}.
     * @param rawType raw type
     * @param argType one argument type
     * @param alreadyManagedTypeNames List of already managed type names to detect cyclic references during in depth
     * parameters discovery
     * @param result current {@link PluginParameterType}
     */
    private static void tryPropagatingDiscovery(Class<?> rawType, Class<?> argType,
            List<String> alreadyManagedTypeNames, PluginParameterType result) {
        if (isAPrimitiveType(argType).isPresent() || isAnInterface(argType)) {
            LOGGER.debug("Primitive or plugin type detected. Stop plugin parameters discovery.");
        } else if (Collection.class.isAssignableFrom(argType) || Map.class.isAssignableFrom(argType)) {
            String message = String.format("Parameterized argument of type collection or map is not supported : %s",
                                           rawType.getName());
            LOGGER.error(message);
            throw new PluginUtilsRuntimeException(message);
        } else {
            // Register current type in already managed ones
            registerTypeName(alreadyManagedTypeNames, argType);
            // Propagate discovery
            result.addAllParameters(getParameters(argType, true, alreadyManagedTypeNames));
        }
    }

    /**
     * Check if clazz not already managed and add it to the list if not
     * @param alreadyManagedTypeNames already managed type names
     * @param clazz class to check
     */
    private static void registerTypeName(List<String> alreadyManagedTypeNames, Class<?> clazz) {
        if (alreadyManagedTypeNames.contains(clazz.getName())) {
            String message = String.format("Cyclic parameter types detected !! for %s", clazz.getName());
            LOGGER.error(message);
            throw new PluginUtilsRuntimeException(message);
        } else {
            alreadyManagedTypeNames.add(clazz.getName());
        }
    }

    /**
     * Retrieve the {@link ParamType} associated to the given {@link Field}
     * @param field {@link Field} to get type from
     */
    private static ParamType getFieldParameterType(Field field) {
        ParamType parameterType;
        if (isAPrimitiveType(field.getType()).isPresent()) {
            parameterType = ParamType.PRIMITIVE;
        } else if (isAnInterface(field.getType())) {
            parameterType = ParamType.PLUGIN;
        } else if (field.getGenericType() instanceof ParameterizedType) {
            if (Collection.class.isAssignableFrom(field.getType())) {
                parameterType = ParamType.COLLECTION;
            } else if (Map.class.isAssignableFrom(field.getType())) {
                parameterType = ParamType.MAP;
            } else {
                throw new PluginUtilsRuntimeException(
                        String.format("Parameter type not supported : %s", field.getGenericType()));
            }
        } else {
            parameterType = ParamType.OBJECT;
        }
        return parameterType;
    }

    /**
     * Search a clazz in the {@link PrimitiveObject}
     * @param clazz class to analyze
     * @return an {@link Optional} {@link PrimitiveObject}
     */
    private static Optional<PrimitiveObject> isAPrimitiveType(Class<?> clazz) {
        if (clazz.isPrimitive()) {
            for (PrimitiveObject po : PrimitiveObject.values()) {
                if (clazz.isAssignableFrom(po.getPrimitive())) {
                    return Optional.of(po);
                }
            }
        } else {
            for (PrimitiveObject po : PrimitiveObject.values()) {
                if (clazz.isAssignableFrom(po.getType())) {
                    return Optional.of(po);
                }
            }
        }
        return Optional.empty();
    }

    /**
     * Search a field like a {@link PluginInterface}
     * @param clazz class to analyse
     * @return true is the type of the field is a {@link PrimitiveObject}
     */
    private static boolean isAnInterface(Class<?> clazz) {
        boolean isSupportedType = false;
        Set<String> pluginInterfaces = PluginUtils.getPluginInterfaces();

        if ((pluginInterfaces != null) && !pluginInterfaces.isEmpty()) {
            isSupportedType = pluginInterfaces.stream().anyMatch(s -> s.equalsIgnoreCase(clazz.getName()));
        }

        LOGGER.debug("interface parameter : {} --> {}", clazz.getName(), isSupportedType);

        return isSupportedType;
    }

    /**
     * Use configured values to set field values.
<<<<<<< HEAD
=======
     *
>>>>>>> 1df86751
     * @param <T> a {@link Plugin} type
     * @param gson GSON deserializer instance. Fallback to default local Gson instance is {@link Optional#empty()}
     * @param returnPlugin the plugin instance
     * @param plgConf the {@link PluginConfiguration}
     * @param instantiatedPluginMap a {@link Map} of already instantiated {@link Plugin}
     * @param dynamicPluginParameters an optional set of
     * {@link fr.cnes.regards.framework.modules.plugins.domain.PluginParameter} @ if any error occurs
     */
    public static <T> void postProcess(Optional<Gson> gson, T returnPlugin, PluginConfiguration plgConf,
            Map<Long, Object> instantiatedPluginMap,
            fr.cnes.regards.framework.modules.plugins.domain.PluginParameter... dynamicPluginParameters) {
        LOGGER.debug("Starting postProcess : {}", returnPlugin.getClass().getSimpleName());

        // Test if the plugin configuration is active
        if (!plgConf.isActive()) {
            throw new PluginUtilsRuntimeException(
                    String.format("The plugin configuration <%s-%s> is not active.", plgConf.getId(),
                                  plgConf.getLabel()));
        }

        // Look for annotated fields
        for (Field field : ReflectionUtils.getAllDeclaredFields(returnPlugin.getClass())) {
            if (field.isAnnotationPresent(PluginParameter.class)) {
                PluginParameter plgParamAnnotation = field.getAnnotation(PluginParameter.class);
                // Same as gson.isPresent() ? gson.get() : PluginGsonUtils.getInstance()
                Gson gsonProcessor = gson.orElseGet(PluginGsonUtils::getInstance);
                processPluginParameter(gsonProcessor, returnPlugin, plgConf, field, plgParamAnnotation,
                                       instantiatedPluginMap, dynamicPluginParameters);
            }
        }

        LOGGER.debug("Ending postProcess : {}", returnPlugin.getClass().getSimpleName());
    }

    /**
     * Use configured values to set field value for a {@link PluginParameter}
     * @param <T> a {@link Plugin} type
     * @param gson GSON deserializer instance
     * @param pluginInstance the {@link Plugin} instance
     * @param plgConf the plugin configuration to used
     * @param field the parameter
     * @param plgParamAnnotation the {@link PluginParameter} annotation
     * @param instantiatedPluginMap a {@link Map} of already instantiated {@link Plugin}
     * @param dynamicPluginParameters an optional set of
     * {@link fr.cnes.regards.framework.modules.plugins.domain.PluginParameter} @ if any error occurs
     */
    private static <T> void processPluginParameter(Gson gson, T pluginInstance, PluginConfiguration plgConf,
            Field field, PluginParameter plgParamAnnotation, Map<Long, Object> instantiatedPluginMap,
            fr.cnes.regards.framework.modules.plugins.domain.PluginParameter... dynamicPluginParameters) {

        // Inject value
        ReflectionUtils.makeAccessible(field);

        // Try to get a primitive type for the current parameter
        final Optional<PrimitiveObject> typeWrapper = isAPrimitiveType(field.getType());

        ParamType paramType = getFieldParameterType(field);
        switch (paramType) {
            case PRIMITIVE:
                LOGGER.debug("primitive parameter : {} --> {}", field.getName(), field.getType());
                postProcessPrimitiveType(gson, pluginInstance, plgConf, field, typeWrapper, plgParamAnnotation,
                                         dynamicPluginParameters);
                break;
            case PLUGIN:
                LOGGER.debug("interface parameter : {} --> {}", field.getName(), field.getType());
                postProcessInterface(pluginInstance, plgConf, field, plgParamAnnotation, instantiatedPluginMap);
                break;
            case OBJECT:
            case COLLECTION:
            case MAP:
                LOGGER.debug("Object parameter {} : {} --> {}", paramType, field.getName(), field.getType());
                postProcessObjectType(gson, pluginInstance, plgConf, field, plgParamAnnotation, paramType,
                                      dynamicPluginParameters);
                break;
            default:
                throw new PluginUtilsRuntimeException(String.format("Type parameter <%s> is unknown.", field));
        }
    }

    /**
     * Compute the parameter value from the plugin configuration or possibly from dynamic plugin parameters if there are
     * any!
     * @param parameterName parameter name
     * @param pluginConf plugin configuration
     * @param dynamicPluginParameters dynamic plugin parameters
     * @return paramater value
     */
    private static String getParameterValue(String parameterName, PluginConfiguration pluginConf,
            fr.cnes.regards.framework.modules.plugins.domain.PluginParameter... dynamicPluginParameters) {

        // Default value comes from plugin configuration
        String paramValue = pluginConf.getParameterValue(parameterName);

        // Manage dynamic parameters
        if (dynamicPluginParameters != null && dynamicPluginParameters.length > 0) {

            // Search dynamic parameter for current parameter name
            Optional<fr.cnes.regards.framework.modules.plugins.domain.PluginParameter> dynamicParameterOpt = Arrays
                    .stream(dynamicPluginParameters).filter(s -> s.getName().equals(parameterName))
                    .findFirst();
            if (dynamicParameterOpt.isPresent()) {
                fr.cnes.regards.framework.modules.plugins.domain.PluginParameter dynamicParameter = dynamicParameterOpt
                        .get();
                // Check if the parameter is only dynamic, in that case, we do not even lookup into the plugin conf
                if (dynamicParameter.isOnlyDynamic()) {
                    paramValue = dynamicParameter.getValue();
                } else {

                    // Check if parameter can be dynamic in plugin configuration
                    Optional<fr.cnes.regards.framework.modules.plugins.domain.PluginParameter> confParameter = pluginConf
                            .getParameters().stream()
                            .filter(s -> s.getName().equals(dynamicParameter.getName()) && s.isDynamic()).findFirst();
                    if (confParameter.isPresent()) {

                        // Override plugin configuration value with dynamic one
                        paramValue = dynamicParameterOpt.get().getValue();
                        LOGGER.debug("Parameter with name '{}' set to its dynamic value '{}'", parameterName,
                                     paramValue);

                        // Check if this value is valid
                        if (!confParameter.get().isValidDynamicValue(paramValue)) {
                            // The dynamic parameter value is not a possible value
                            throw new PluginUtilsRuntimeException(String.format(
                                    "The dynamic value <%s> is not an authorized value for the parameter %s.",
                                    paramValue, parameterName));
                        }
                    }
                }
            }
        }

        return paramValue;
    }

    /**
     * Use configured values to set field values for a parameter of type OBJECT or PARAMETERIZED_OBJECT
     * @param <T> a {@link Plugin} type
     * @param gson GSON deserializer instance
     * @param pluginInstance the {@link Plugin} instance
     * @param plgConf the plugin configuration to used
     * @param field the parameter
     * @param plgParamAnnotation the {@link PluginParameter} annotation
     * @param paramType param type to consider
     * @param dynamicPluginParameters an optional set of
     * {@link fr.cnes.regards.framework.modules.plugins.domain.PluginParameter}
     */
    private static <T> void postProcessObjectType(Gson gson, T pluginInstance, PluginConfiguration plgConf, Field field,
            PluginParameter plgParamAnnotation, ParamType paramType,
            fr.cnes.regards.framework.modules.plugins.domain.PluginParameter... dynamicPluginParameters) {
        LOGGER.debug("Starting postProcessObjectType: {}", plgParamAnnotation.label());

        // Retrieve parameter name
        String parameterName = getFieldName(field, plgParamAnnotation);

        if (field.getType().isInterface() && !(ParamType.COLLECTION.equals(paramType) || ParamType.MAP
                .equals(paramType))) {
            throw new PluginUtilsRuntimeException(
                    String.format("Invalid plugin parameter of non instanciable interface %s",
                                  field.getType().getName()));
        }
        if (ParamType.COLLECTION.equals(paramType) && !Collection.class.isAssignableFrom(field.getType())) {
            throw new PluginUtilsRuntimeException(String.format(
                    "Invalid plugin parameter: plugin parameter %s is supposed to be of type %s but is not. It is of type : %s",
                    parameterName, Collection.class.getName(), field.getType().getName()));
        }
        if (ParamType.MAP.equals(paramType) && !Map.class.isAssignableFrom(field.getType())) {
            throw new PluginUtilsRuntimeException(String.format(
                    "Invalid plugin parameter: plugin parameter %s is supposed to be of type %s but is not. It is of type : %s",
                    parameterName, Map.class.getName(), field.getType().getName()));
        }
        // Get parameter value
        String paramValue = getParameterValue(parameterName, plgConf, dynamicPluginParameters);

        // Do not handle default value for object types.
        if (paramValue != null) {
            LOGGER.debug("Object parameter json value: {}", paramValue);
            // Deserialize object from JSON value
            Object objectParamValue = gson.fromJson(paramValue, field.getGenericType());

            if (objectParamValue != null) {
                try {
                    field.set(pluginInstance, objectParamValue);
                } catch (IllegalArgumentException | IllegalAccessException e) {
                    LOGGER.error(String.format("Error during Object parameter deserialization for parameter %s",
                                               parameterName), e);
                }
            }
        }
    }

    /**
     * Use configured values to set field values for a parameter of type {@link PrimitiveObject}
     * @param <T> a {@link Plugin} type
     * @param gson GSON JSON engine
     * @param pluginInstance the {@link Plugin} instance
     * @param plgConf the {@link PluginConfiguration} to used
     * @param field the parameter
     * @param typeWrapper the type wrapper of the parameter
     * @param plgParamAnnotation the {@link PluginParameter} annotation
     * @param dynamicPluginParameters an optional set of
     * {@link fr.cnes.regards.framework.modules.plugins.domain.PluginParameter} @ if any error occurs
     */
    private static <T> void postProcessPrimitiveType(Gson gson, T pluginInstance, PluginConfiguration plgConf,
            Field field, final Optional<PrimitiveObject> typeWrapper, PluginParameter plgParamAnnotation,
            fr.cnes.regards.framework.modules.plugins.domain.PluginParameter... dynamicPluginParameters) {

        LOGGER.debug("Starting postProcessPrimitiveType: {}", plgParamAnnotation.label());

        // Retrieve parameter name
        String parameterName = getFieldName(field, plgParamAnnotation);

        // Get parameter value
        String paramValue = getParameterValue(parameterName, plgConf, dynamicPluginParameters);

        // If the parameter value is not defined, get the default parameter value
        Boolean isDefaultValue = false;
        if (Strings.isNullOrEmpty(paramValue) && !plgParamAnnotation.defaultValue().isEmpty()) {
            paramValue = plgParamAnnotation.defaultValue();
            isDefaultValue = true;
        }

        // Stop if no value and optional parameter
        if (Strings.isNullOrEmpty(paramValue) && plgParamAnnotation.optional()) {
            LOGGER.debug("Skipping value injection for optional parameter {}. No value specified!", parameterName);
            return;
        }

        // At this point, if the parameter value is not set, there is a problem( value is not defaulted and parameter is
        // not optional)
        if (Strings.isNullOrEmpty(paramValue)) {
            throw new IllegalArgumentException(String.format(
                    "Issue with Plugin %s and one of its configuration %s, parameter %s has no default value and is required.",
                    plgConf.getPluginId(), plgConf.getLabel(), parameterName));
        }

        LOGGER.debug("primitive parameter value: {}", paramValue);

        try {
            Object effectiveVal;
            if (typeWrapper.get().getType().equals(PrimitiveObject.STRING.getType())) {
                if (plgParamAnnotation.sensitive()) {
                    effectiveVal = plgConf.getParameter(parameterName).getDecryptedValue();
                } else {
                    if (isDefaultValue) {
                        // If default value do not parse json. The default value is a string.
                        effectiveVal = paramValue;
                    } else {
                        // Strip quotes using Gson
                        JsonElement el = gson.fromJson(paramValue, JsonElement.class);
                        if ((el != null) && el.isJsonPrimitive()) {
                            effectiveVal = el.getAsString();
                        } else {
                            if (paramValue.startsWith("\"") && paramValue.endsWith("\"") && (paramValue.length() > 2)) {
                                effectiveVal = paramValue.substring(1, paramValue.length() - 1);
                            } else {
                                effectiveVal = paramValue;
                            }
                        }
                    }
                }
            } else {
                final Method method = typeWrapper.get().getType().getDeclaredMethod("valueOf", String.class);
                effectiveVal = method.invoke(null, paramValue);
            }
            field.set(pluginInstance, effectiveVal);
        } catch (final IllegalAccessException | NoSuchMethodException | SecurityException | IllegalArgumentException | InvocationTargetException e) {
            // Propagate exception
            throw new PluginUtilsRuntimeException(
                    String.format("Exception while processing param <%s> in plugin class <%s> with value <%s>.",
                                  plgParamAnnotation.label(), pluginInstance.getClass(), paramValue), e);
        }

        LOGGER.debug("Ending postProcessPrimitiveType: {}", plgParamAnnotation.label());
    }

    /**
     * Use configured values to set field values for a parameter of type {@link PluginParameter}
     * @param <T> a {@link Plugin} type
     * @param pluginInstance the {@link Plugin} instance
     * @param plgConf the plugin configuration to used
     * @param field the parameter
     * @param plgParamAnnotation the {@link PluginParameter} annotation
     * @param instantiatedPluginMap a Map of all already instantiated plugins
     */
    private static <T> void postProcessInterface(T pluginInstance, PluginConfiguration plgConf, Field field,
            PluginParameter plgParamAnnotation, Map<Long, Object> instantiatedPluginMap) {
        LOGGER.debug("Starting postProcessInterface: {}", plgParamAnnotation.label());

        // Get setup value
        PluginConfiguration paramValue = plgConf.getParameterConfiguration(getFieldName(field, plgParamAnnotation));

        try {
            // Retrieve instantiated plugin from cache map
            if (paramValue != null) {
<<<<<<< HEAD
                LOGGER.debug("interface parameter value: {}", paramValue);
=======
                LOGGER.debug(String.format("interface parameter value : %s", paramValue));
>>>>>>> 1df86751
                Object effectiveVal = instantiatedPluginMap.get(paramValue.getId());
                field.set(pluginInstance, effectiveVal);
            }
        } catch (IllegalArgumentException | IllegalAccessException e) {
            // Propagate exception
            throw new PluginUtilsRuntimeException(
                    String.format("Exception while processing param <%s> in plugin class <%s> with value <%s>.",
                                  plgParamAnnotation.label(), pluginInstance.getClass(), paramValue), e);
        }
        LOGGER.debug("Ending postProcessInterface: {}", plgParamAnnotation.label());
    }

    /**
     * PrimitiveObject for the plugin parameters
     */
    public enum PrimitiveObject {
        /**
         * A primitive of {@link String}. No primitive for string! Fallback to void!
         */
        STRING(String.class, void.class),

        /**
         * A primitive of {@link Byte}
         */
        BYTE(Byte.class, byte.class),

        /**
         * A primitive of {@link Short}
         */
        SHORT(Short.class, short.class),

        /**
         * A primitive of {@link Integer}
         */
        INT(Integer.class, int.class),

        /**
         * A primitive of {@link Long}
         */
        LONG(Long.class, long.class),

        /**
         * A primitive of {@link Float}
         */
        FLOAT(Float.class, float.class),

        /**
         * A primitive of {@link Double}
         */
        DOUBLE(Double.class, double.class),

        /**
         * A primitive of {@link Boolean}
         */
        BOOLEAN(Boolean.class, boolean.class);

        private final Class<?> type;

        private final Class<?> primitive;

        /**
         * Constructor
         * @param type primitive object type
         * @param primitive primitive class
         */
        PrimitiveObject(final Class<?> type, Class<?> primitive) {
            this.type = type;
            this.primitive = primitive;
        }

        /**
         * Get method.
         * @return the type
         */
        public Class<?> getType() {
            return type;
        }

        public Class<?> getPrimitive() {
            return primitive;
        }
    }
}<|MERGE_RESOLUTION|>--- conflicted
+++ resolved
@@ -138,15 +138,9 @@
                 }
             }
 
-<<<<<<< HEAD
             result = PluginParameterType
                     .create(name, pluginParameter.label(), pluginParameter.description(), field.getType(), paramType,
                             pluginParameter.optional(), pluginParameter.unconfigurable(), pluginParameter.sensitive());
-=======
-            result = PluginParameterType.create(name, pluginParameter.label(), pluginParameter.description(),
-                                                field.getType(), paramType, pluginParameter.optional(),
-                                                pluginParameter.unconfigurable(), pluginParameter.sensitive());
->>>>>>> 1df86751
 
             // Manage markdown description
             String markdown = AnnotationUtils.loadMarkdown(pluginClass, pluginParameter.markdown());
@@ -314,10 +308,6 @@
 
     /**
      * Use configured values to set field values.
-<<<<<<< HEAD
-=======
-     *
->>>>>>> 1df86751
      * @param <T> a {@link Plugin} type
      * @param gson GSON deserializer instance. Fallback to default local Gson instance is {@link Optional#empty()}
      * @param returnPlugin the plugin instance
@@ -612,11 +602,7 @@
         try {
             // Retrieve instantiated plugin from cache map
             if (paramValue != null) {
-<<<<<<< HEAD
                 LOGGER.debug("interface parameter value: {}", paramValue);
-=======
-                LOGGER.debug(String.format("interface parameter value : %s", paramValue));
->>>>>>> 1df86751
                 Object effectiveVal = instantiatedPluginMap.get(paramValue.getId());
                 field.set(pluginInstance, effectiveVal);
             }
