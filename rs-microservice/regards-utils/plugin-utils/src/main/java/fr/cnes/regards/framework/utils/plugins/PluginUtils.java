--- conflicted
+++ resolved
@@ -503,16 +503,9 @@
                 }
             } catch (ClassNotFoundException e) {
                 LOGGER.error(e.getMessage(), e);
-<<<<<<< HEAD
-                validationErrors.add(String.format(
-                        "Plugin parameter %s is of type %s. We could not find the class descriptor associated to.",
-                        plgParamMeta.getName(),
-                        plgParamType));
-=======
                 validationErrors.add(String
                         .format("Plugin parameter %s is of type %s. We could not find the class descriptor associated to.",
                                 plgParamMeta.getName(), plgParamType));
->>>>>>> bda9b928
             } catch (NumberFormatException e) {
                 LOGGER.error(e.getMessage(), e);
                 validationErrors.add(String.format(
