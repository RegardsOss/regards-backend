/*
 * Copyright 2017-2018 CNES - CENTRE NATIONAL d'ETUDES SPATIALES
 *
 * This file is part of REGARDS.
 *
 * REGARDS is free software: you can redistribute it and/or modify
 * it under the terms of the GNU General Public License as published by
 * the Free Software Foundation, either version 3 of the License, or
 * (at your option) any later version.
 *
 * REGARDS is distributed in the hope that it will be useful,
 * but WITHOUT ANY WARRANTY; without even the implied warranty of
 * MERCHANTABILITY or FITNESS FOR A PARTICULAR PURPOSE. See the
 * GNU General Public License for more details.
 *
 * You should have received a copy of the GNU General Public License
 * along with REGARDS. If not, see <http://www.gnu.org/licenses/>.
 */

package fr.cnes.regards.framework.utils.plugins;

import java.lang.reflect.InvocationTargetException;
import java.lang.reflect.Method;
import java.util.ArrayList;
import java.util.Collections;
import java.util.HashSet;
import java.util.List;
import java.util.Map;
import java.util.NoSuchElementException;
import java.util.Objects;
import java.util.Set;
import java.util.StringJoiner;
import java.util.UUID;
import java.util.concurrent.ConcurrentHashMap;

import org.reflections.Configuration;
import org.reflections.Reflections;
import org.reflections.util.ConfigurationBuilder;
import org.slf4j.Logger;
import org.slf4j.LoggerFactory;

import com.google.common.base.Strings;
import com.google.common.reflect.TypeToken;

import fr.cnes.regards.framework.module.rest.exception.EntityInvalidException;
import fr.cnes.regards.framework.modules.plugins.annotations.Plugin;
import fr.cnes.regards.framework.modules.plugins.annotations.PluginDestroy;
import fr.cnes.regards.framework.modules.plugins.annotations.PluginInit;
import fr.cnes.regards.framework.modules.plugins.annotations.PluginInterface;
import fr.cnes.regards.framework.modules.plugins.domain.PluginConfiguration;
import fr.cnes.regards.framework.modules.plugins.domain.PluginMetaData;
import fr.cnes.regards.framework.modules.plugins.domain.PluginParamDescriptor;
import fr.cnes.regards.framework.modules.plugins.domain.parameter.IPluginParam;
import fr.cnes.regards.framework.utils.plugins.bean.PluginUtilsBean;

/**
 * This class contains all the utilities to create a {@link Plugin} instance, to retrieve all annotated plugins and to
 * create a {@link PluginConfiguration}.<br/>
 * Before using it, you have to call a setup method.
 * @author Christophe Mertz
 * @author Marc Sordi
 */
public final class PluginUtils {

    private static final Logger LOGGER = LoggerFactory.getLogger(PluginUtils.class);

    private static final String HR = "####################################################";

    /**
     * Plugin interface cache, should be only populate one on startup calling {@link #setup(List)}
     */
    private static Set<String> pluginInterfaceCache;

    /**
     * Plugin class cache, should be only populate one on startup calling {@link #setup(List)}
     */
    private static Set<Class<?>> pluginCache;

    /**
     * Plugin metadata map cache, should be only populate one on startup calling {@link #setup(List)}<br/>
     * Map key is the plugin identifier, map value is the related plugin metadata.
     */
    private static Map<String, PluginMetaData> pluginMetadataCache = new ConcurrentHashMap<>();

    /**
     * Constructor
     */
    private PluginUtils() {
        // Static class
    }

    /**
     * Method to set up plugin context with default package <code>fr.cnes.regards</code><br/>
     * <b>Must be call on startup in a thread safe manner</b>
     */
    public static void setup() {
        setup(new ArrayList<>());
    }

    /**
     * Method to set up plugin context.<br/>
     * <b>Must be call on startup in a thread safe manner</b>
     * @param reflectionPackage package to scan
     */
    public static void setup(String reflectionPackage) {
        setup(Collections.singletonList(reflectionPackage));
    }

    /**
     * Method to set up plugin context.<br/>
     * <b>Must be call on startup in a thread safe manner</b>
     * @param reflectionPackages packages to scan
     * <b>Note: this method is synchronized due to pluginInterfaceCache, pluginCache and pluginMetadataCache
     * initializations. This not a problem because this method should be called only once.</b>
     */
    public static synchronized void setup(List<String> reflectionPackages) {
        LOGGER.info("{} Loading plugins...", HR);
        // Initialize reflection tool
        Reflections reflections;
        if (reflectionPackages == null || reflectionPackages.isEmpty()) {
            String defaultPackage = "fr.cnes.regards";
            LOGGER.info("System will look for plugins in default package: {}", defaultPackage);
            reflections = new Reflections(defaultPackage);
        } else {
            StringJoiner customPackages = new StringJoiner(",");
            reflectionPackages.forEach(customPackages::add);
            LOGGER.info("System will look for plugins in custom package(s): {}", customPackages.toString());
            Configuration configuration = ConfigurationBuilder.build(reflectionPackages.toArray(new Object[0]));
            reflections = new Reflections(configuration);
        }

        // Initialize plugin interfaces
        pluginInterfaceCache = new HashSet<>();
        Set<Class<?>> annotatedPlugins = reflections.getTypesAnnotatedWith(PluginInterface.class, true);
        annotatedPlugins.forEach(i -> pluginInterfaceCache.add(i.getCanonicalName()));

        // Initialize plugins
        pluginCache = reflections.getTypesAnnotatedWith(Plugin.class, true);

        // Initialize plugin metadata map
        pluginMetadataCache = new ConcurrentHashMap<>();

        // Create a plugin object for each class
        for (Class<?> pluginClass : pluginCache) {

            // Create plugin metadata
            PluginMetaData plugin = PluginUtils.createPluginMetaData(pluginClass);

            // Check a plugin does not already exists with the same plugin id
            if (pluginMetadataCache.containsKey(plugin.getPluginId())) {
                PluginMetaData pMeta = pluginMetadataCache.get(plugin.getPluginId());
                String message = String.format(
                        "Plugin identifier must be unique : %s for plugin \"%s\" already used in plugin \"%s\"!",
                        plugin.getPluginId(),
                        plugin.getPluginClassName(),
                        pMeta.getPluginClassName());
                LOGGER.warn(message);
            }

            // Store plugin reference
            pluginMetadataCache.put(plugin.getPluginId(), plugin);

            LOGGER.info(String.format("Plugin \"%s\" with identifier \"%s\" loaded.",
                                      plugin.getPluginClassName(),
                                      plugin.getPluginId()));
        }
        LOGGER.info("{} Plugins loaded!", HR);
    }

    public static Set<String> getPluginInterfaces() {
        return pluginInterfaceCache;
    }

    /**
     * Retrieve all annotated plugins (@see {@link Plugin}) and initialize a map whose key is the {@link Plugin}
     * identifier and value the required plugin metadata.
     * @return all class annotated {@link Plugin}
     */
    public static Map<String, PluginMetaData> getPlugins() {
        return pluginMetadataCache;
    }

    /**
     * Create {@link PluginMetaData} based on its annotations {@link Plugin} and {@link IPluginParam} if any.
     * @param pluginClass a class that must contains a {@link Plugin} annotation
     * @return the {@link PluginMetaData} create
     */
    public static PluginMetaData createPluginMetaData(Class<?> pluginClass) {
        // Get implementation associated annotations
        Plugin plugin = pluginClass.getAnnotation(Plugin.class);

        // Init plugin metadata
        PluginMetaData pluginMetaData = new PluginMetaData(plugin);

        // Manage markdown description
        String markdown = AnnotationUtils.loadMarkdown(pluginClass, plugin.markdown());
        pluginMetaData.setMarkdown(markdown);

        pluginMetaData.setPluginClassName(pluginClass.getCanonicalName());

        // Search the plugin type of the plugin class : i.e. the interface that has the @PluginInterface annotation
        for (Class<?> aInterface : TypeToken.of(pluginClass).getTypes().interfaces().rawTypes()) {
            if (pluginInterfaceCache.contains(aInterface.getCanonicalName())) {
                pluginMetaData.getInterfaceNames().add(aInterface.getCanonicalName());
            }
        }

        // Try to detect parameters if any
        pluginMetaData.setParameters(PluginParameterUtils.getParameters(pluginClass));
        return pluginMetaData;
    }

    /**
     * Create an instance of {@link Plugin} based on its configuration and metadata
     * @param <T> a {@link Plugin}
     * @param conf the {@link PluginConfiguration}
     * @param pluginMetadata the {@link PluginMetaData}
     * @param instantiatedPlugins already instaniated plugins
     * @param dynamicParams an optional list of {@link IPluginParam}
     * @return an instance of a {@link Plugin} @ if a problem occurs
     */
<<<<<<< HEAD
    public static <T> T getPlugin(PluginConfiguration conf, PluginMetaData pluginMetadata,
            Map<Long, Object> instantiatedPlugins, IPluginParam... dynamicParams) {
        return getPlugin(conf, pluginMetadata.getPluginClassName(), instantiatedPlugins, dynamicParams);
=======
    public static <T> T getPlugin(PluginConfiguration pluginConf, PluginMetaData pluginMetadata,
            Map<Long, Object> instantiatedPluginMap, PluginParameter... dynamicPluginParameters) {
        return getPlugin(pluginConf,
                         pluginMetadata.getPluginClassName(),
                         instantiatedPluginMap,
                         dynamicPluginParameters);
    }

    public static <T> T getPlugin(PluginConfiguration pluginConf, PluginMetaData pluginMetadata,
            IPluginUtilsBean pluginUtilsBean, Map<Long, Object> instantiatedPluginMap,
            PluginParameter... dynamicPluginParameters) {
        return PluginUtils.getPlugin(pluginConf, pluginMetadata, instantiatedPluginMap, dynamicPluginParameters);
>>>>>>> 15a0ad60
    }

    /**
     * Create an instance of {@link Plugin} based on its configuration and the plugin class name
     * @param <T> a {@link Plugin}
     * @param conf the {@link PluginConfiguration}
     * @param pluginClass the {@link Plugin} class name
     * @param dynamicParams an optional list of {@link IPluginParam}
     * @return an instance of {@link Plugin} @ if a problem occurs
     */
    @SuppressWarnings("unchecked")
    public static <T> T getPlugin(PluginConfiguration conf, String pluginClass, Map<Long, Object> instantiatedPlugins,
            IPluginParam... dynamicParams) {
        T returnPlugin = null;

        try {
            // Make a new instance
            returnPlugin = (T) Class.forName(pluginClass).newInstance();
            // Post process parameters
            PluginParameterUtils.postProcess(returnPlugin, conf, instantiatedPlugins, dynamicParams);
            // Autowired Spring bean in Spring IOC context
            if (PluginUtilsBean.getInstance() != null) {
<<<<<<< HEAD
                PluginUtilsBean.getInstance().processAutowiredBean(returnPlugin);
=======
                // Post process parameters in Spring context
                PluginParameterUtils.postProcess(PluginUtilsBean.getInstance().getGson(),
                                                 returnPlugin,
                                                 pluginConf,
                                                 instantiatedPluginMap,
                                                 dynamicPluginParameters);
                PluginUtilsBean.getInstance().processAutowiredBean(returnPlugin);
            } else {
                // Post process parameters without Spring
                PluginParameterUtils.postProcess(Optional.empty(),
                                                 returnPlugin,
                                                 pluginConf,
                                                 instantiatedPluginMap,
                                                 dynamicPluginParameters);
>>>>>>> 15a0ad60
            }

            // Launch init method if detected
            doInitPlugin(returnPlugin);

        } catch (InstantiationException | IllegalAccessException | NoSuchElementException | IllegalArgumentException
                | SecurityException | ClassNotFoundException e) {
            throw new PluginUtilsRuntimeException(String.format("Cannot instantiate <%s>", pluginClass), e);
        }

        return returnPlugin;
    }

    /**
     * Create an instance of {@link Plugin} based on its configuration and metadata
     * @param <T> a {@link Plugin}
     * @param params a {@link List} of {@link IPluginParam}
     * @param pluginClass the required returned type
     * @param dynamicPlugins an optional {@link List} of {@link IPluginParam}
     * @return a {@link Plugin} instance
     */
    public static <T> T getPlugin(Set<IPluginParam> params, Class<T> pluginClass, Map<Long, Object> instantiatedPlugins,
            IPluginParam... dynamicPlugins) {
        // Build plugin metadata
        PluginMetaData pluginMetadata = PluginUtils.createPluginMetaData(pluginClass);

        PluginConfiguration pluginConfiguration = new PluginConfiguration(pluginMetadata, "", params);
        return PluginUtils.getPlugin(pluginConfiguration, pluginMetadata, instantiatedPlugins, dynamicPlugins);
    }

    /**
     * Look for {@link PluginDestroy} annotation and launch corresponding method if found.
     * @param <T> a {@link Plugin}
     * @param plugin the {@link Plugin} instance
     */
    public static <T> void doDestroyPlugin(final T plugin) {
        for (final Method method : ReflectionUtils.getAllDeclaredMethods(plugin.getClass())) {
            if (method.isAnnotationPresent(PluginDestroy.class)) {
                // Invoke method
                ReflectionUtils.makeAccessible(method);

                try {
                    method.invoke(plugin);
                } catch (final IllegalAccessException | IllegalArgumentException | InvocationTargetException e) {
                    LOGGER.error(String.format("Exception while invoking destroy method on plugin class <%s>.",
                                               plugin.getClass()),
                                 e);
                    throw new PluginUtilsRuntimeException(e);
                }
            }
        }
    }

    /**
     * Look for {@link PluginInit} annotation and launch corresponding method if found.
     * @param <T> a {@link Plugin}
     * @param plugin the {@link Plugin} instance @ if a problem occurs
     */
    private static <T> void doInitPlugin(final T plugin) {
        for (final Method method : ReflectionUtils.getAllDeclaredMethods(plugin.getClass())) {
            if (method.isAnnotationPresent(PluginInit.class)) {
                // Invoke method
                ReflectionUtils.makeAccessible(method);

                try {
                    method.invoke(plugin);
                } catch (final IllegalAccessException | IllegalArgumentException | InvocationTargetException e) {
                    LOGGER.error(String.format("Exception while invoking init method on plugin class <%s>.",
                                               plugin.getClass()),
                                 e);
                    if (e.getCause() instanceof PluginUtilsRuntimeException) {
                        throw (PluginUtilsRuntimeException) e.getCause();
                    } else {
                        throw new PluginUtilsRuntimeException(e);
                    }
                }
            }
        }
    }

    /**
     * Create an instance of {@link PluginConfiguration}
     * @param <T> a plugin
     * @param params the plugin parameters
     * @param returnInterfaceType the required returned type
     * @return an instance @ if a problem occurs
     */
    public static <T> PluginConfiguration getPluginConfiguration(Set<IPluginParam> params,
            Class<T> returnInterfaceType) {
        // Build plugin metadata
        PluginMetaData pluginMetadata = PluginUtils.createPluginMetaData(returnInterfaceType);
        return new PluginConfiguration(pluginMetadata, UUID.randomUUID().toString(), params);
    }

    /**
     * Validate the plugin configuration
     * @param conf the plugin configuration to be validated
     * @return null if there is no validation issues, the exception containing all validation errors as messages
     */
    public static EntityInvalidException validate(PluginConfiguration conf) {
        List<String> validationErrors = new ArrayList<>();
        // First lets apply equivalent to hibernate validation
        if (conf == null) {
            validationErrors.add("The plugin configuration cannot be null.");
            return new EntityInvalidException(validationErrors);
        }
        if (conf.getPriorityOrder() == null) {
            validationErrors.add(String.format("The plugin configuration priority order is required (pluginId: %s).",
                                               conf.getPluginId()));
        }
        if (Strings.isNullOrEmpty(conf.getLabel())) {
            validationErrors.add(String.format("The plugin configuration label is required (pluginId: %s).",
                                               conf.getPluginId()));
        }
        // Now lets apply some more complicated validation that required introspection
        try {
            Class<?> pluginClass = Class.forName(conf.getPluginClassName());
            PluginMetaData pluginMetadata = createPluginMetaData(pluginClass);
            // Now that we have the metadata, lets check everything and eventually set some properties
            // as version (a null version means a plugin configuration creation
            if (conf.getVersion() == null) {
                conf.setVersion(pluginMetadata.getVersion());
            } else {
                // Check that version is the same between plugin one and plugin configuration one
<<<<<<< HEAD
                if (!Objects.equals(pluginMetadata.getVersion(), conf.getVersion())) {
                    validationErrors
                            .add(String.format("Plugin configuration version (%s) is different from plugin one (%s).",
                                               conf.getVersion(), pluginMetadata.getVersion()));
=======
                if (!Objects.equals(pluginMetadata.getVersion(), pluginConfiguration.getVersion())) {
                    validationErrors.add(String.format(
                            "Plugin configuration version (%s) is different from plugin one (%s).",
                            pluginConfiguration.getVersion(),
                            pluginMetadata.getVersion()));
>>>>>>> 15a0ad60
                }
            }
            if (conf.getPluginId() == null) {
                conf.setPluginId(pluginMetadata.getPluginId());
            } else {
                // Check that pluginId is the same between plugin one and plugin configuration one
<<<<<<< HEAD
                if (!Objects.equals(pluginMetadata.getPluginId(), conf.getPluginId())) {
                    validationErrors
                            .add(String.format("Plugin configuration pluginId (%s) is different from plugin one (%s).",
                                               conf.getPluginId(), pluginMetadata.getPluginId()));
=======
                if (!Objects.equals(pluginMetadata.getPluginId(), pluginConfiguration.getPluginId())) {
                    validationErrors.add(String.format(
                            "Plugin configuration pluginId (%s) is different from plugin one (%s).",
                            pluginConfiguration.getPluginId(),
                            pluginMetadata.getPluginId()));
>>>>>>> 15a0ad60
                }
            }

            // First lets check the plugin parameters
            // first simple test, are there enough parameters?
            List<PluginParamDescriptor> pluginParametersFromMeta = pluginMetadata.getParameters();
            // the plugin configuration should not have any reference to plugin parameters that are only dynamic
            // lets check that all remaining parameters are correctly given
<<<<<<< HEAD
            for (PluginParamDescriptor plgParamMeta : pluginParametersFromMeta) {
                if (!plgParamMeta.isOptional() && !plgParamMeta.getUnconfigurable()
                        && conf.getParameter(plgParamMeta.getName()) == null
                        && plgParamMeta.getDefaultValue() == null) {
=======
            for (PluginParameterType plgParamMeta : pluginParametersFromMeta) {
                PluginParameter parameterFromConf = pluginConfiguration.getParameter(plgParamMeta.getName());
                if (!plgParamMeta.isOptional() && !plgParamMeta.getUnconfigurable() && ((parameterFromConf == null) && (
                        plgParamMeta.getDefaultValue() == null))) {
>>>>>>> 15a0ad60
                    validationErrors.add(String.format("Plugin Parameter %s is missing.", plgParamMeta.getName()));
                }
                // lets add some basic type validation while we are iterating over parameters
                // in case it is not optional or missing
                if (parameterFromConf != null) {
                    checkPrimitiveBoundaries(validationErrors, plgParamMeta, parameterFromConf);
                }
            }
        } catch (ClassNotFoundException e) {
            LOGGER.error(e.getMessage(), e);
            validationErrors.add(e.getMessage());
        }
        return validationErrors.isEmpty() ? null : new EntityInvalidException(validationErrors);
    }

    private static void checkPrimitiveBoundaries(List<String> validationErrors, PluginParameterType plgParamMeta,
            PluginParameter parameterFromConf) throws ClassNotFoundException {
        if (plgParamMeta.getParamType() == PluginParameterType.ParamType.PRIMITIVE) {
            // String are not checked as we cannot imagine a string which is not valid in term of java representation
            // Boolean aren't either because unless its string representation is "true" if it considered false
            Class<?> clazz = Class.forName(plgParamMeta.getType());
            try {
                // paramStrippedValue nullability is not a problem here.
                // If it is null it means that the parameter is of type string with an empty value and we do not check them here.
                String paramStrippedValue = parameterFromConf.getStripParameterValue();
                // check numbers boundaries
                if (clazz.isAssignableFrom(Long.class)) {
                    Long.parseLong(paramStrippedValue);
                } else if (clazz.isAssignableFrom(Integer.class)) {
                    Integer.parseInt(paramStrippedValue);
                } else if (clazz.isAssignableFrom(Short.class)) {
                    Short.parseShort(paramStrippedValue);
                } else if (clazz.isAssignableFrom(Byte.class)) {
                    Byte.parseByte(paramStrippedValue);
                } else if (clazz.isAssignableFrom(Float.class)) {
                    Float.parseFloat(paramStrippedValue);
                } else if (clazz.isAssignableFrom(Double.class)) {
                    Double.parseDouble(paramStrippedValue);
                }
            } catch (NumberFormatException e) {
                LOGGER.error(e.getMessage(), e);
                validationErrors.add(String.format(
                        "Plugin Parameter %s has an invalid value. " + "It is of type %s and could not be parsed. "
                                + "Value might be too high or too low.",
                        plgParamMeta.getName(),
                        clazz.getSimpleName()));
            }
        }
    }
}<|MERGE_RESOLUTION|>--- conflicted
+++ resolved
@@ -219,24 +219,9 @@
      * @param dynamicParams an optional list of {@link IPluginParam}
      * @return an instance of a {@link Plugin} @ if a problem occurs
      */
-<<<<<<< HEAD
     public static <T> T getPlugin(PluginConfiguration conf, PluginMetaData pluginMetadata,
             Map<Long, Object> instantiatedPlugins, IPluginParam... dynamicParams) {
         return getPlugin(conf, pluginMetadata.getPluginClassName(), instantiatedPlugins, dynamicParams);
-=======
-    public static <T> T getPlugin(PluginConfiguration pluginConf, PluginMetaData pluginMetadata,
-            Map<Long, Object> instantiatedPluginMap, PluginParameter... dynamicPluginParameters) {
-        return getPlugin(pluginConf,
-                         pluginMetadata.getPluginClassName(),
-                         instantiatedPluginMap,
-                         dynamicPluginParameters);
-    }
-
-    public static <T> T getPlugin(PluginConfiguration pluginConf, PluginMetaData pluginMetadata,
-            IPluginUtilsBean pluginUtilsBean, Map<Long, Object> instantiatedPluginMap,
-            PluginParameter... dynamicPluginParameters) {
-        return PluginUtils.getPlugin(pluginConf, pluginMetadata, instantiatedPluginMap, dynamicPluginParameters);
->>>>>>> 15a0ad60
     }
 
     /**
@@ -259,24 +244,7 @@
             PluginParameterUtils.postProcess(returnPlugin, conf, instantiatedPlugins, dynamicParams);
             // Autowired Spring bean in Spring IOC context
             if (PluginUtilsBean.getInstance() != null) {
-<<<<<<< HEAD
                 PluginUtilsBean.getInstance().processAutowiredBean(returnPlugin);
-=======
-                // Post process parameters in Spring context
-                PluginParameterUtils.postProcess(PluginUtilsBean.getInstance().getGson(),
-                                                 returnPlugin,
-                                                 pluginConf,
-                                                 instantiatedPluginMap,
-                                                 dynamicPluginParameters);
-                PluginUtilsBean.getInstance().processAutowiredBean(returnPlugin);
-            } else {
-                // Post process parameters without Spring
-                PluginParameterUtils.postProcess(Optional.empty(),
-                                                 returnPlugin,
-                                                 pluginConf,
-                                                 instantiatedPluginMap,
-                                                 dynamicPluginParameters);
->>>>>>> 15a0ad60
             }
 
             // Launch init method if detected
@@ -401,36 +369,20 @@
                 conf.setVersion(pluginMetadata.getVersion());
             } else {
                 // Check that version is the same between plugin one and plugin configuration one
-<<<<<<< HEAD
                 if (!Objects.equals(pluginMetadata.getVersion(), conf.getVersion())) {
                     validationErrors
                             .add(String.format("Plugin configuration version (%s) is different from plugin one (%s).",
                                                conf.getVersion(), pluginMetadata.getVersion()));
-=======
-                if (!Objects.equals(pluginMetadata.getVersion(), pluginConfiguration.getVersion())) {
-                    validationErrors.add(String.format(
-                            "Plugin configuration version (%s) is different from plugin one (%s).",
-                            pluginConfiguration.getVersion(),
-                            pluginMetadata.getVersion()));
->>>>>>> 15a0ad60
                 }
             }
             if (conf.getPluginId() == null) {
                 conf.setPluginId(pluginMetadata.getPluginId());
             } else {
                 // Check that pluginId is the same between plugin one and plugin configuration one
-<<<<<<< HEAD
                 if (!Objects.equals(pluginMetadata.getPluginId(), conf.getPluginId())) {
                     validationErrors
                             .add(String.format("Plugin configuration pluginId (%s) is different from plugin one (%s).",
                                                conf.getPluginId(), pluginMetadata.getPluginId()));
-=======
-                if (!Objects.equals(pluginMetadata.getPluginId(), pluginConfiguration.getPluginId())) {
-                    validationErrors.add(String.format(
-                            "Plugin configuration pluginId (%s) is different from plugin one (%s).",
-                            pluginConfiguration.getPluginId(),
-                            pluginMetadata.getPluginId()));
->>>>>>> 15a0ad60
                 }
             }
 
@@ -439,17 +391,10 @@
             List<PluginParamDescriptor> pluginParametersFromMeta = pluginMetadata.getParameters();
             // the plugin configuration should not have any reference to plugin parameters that are only dynamic
             // lets check that all remaining parameters are correctly given
-<<<<<<< HEAD
             for (PluginParamDescriptor plgParamMeta : pluginParametersFromMeta) {
                 if (!plgParamMeta.isOptional() && !plgParamMeta.getUnconfigurable()
                         && conf.getParameter(plgParamMeta.getName()) == null
                         && plgParamMeta.getDefaultValue() == null) {
-=======
-            for (PluginParameterType plgParamMeta : pluginParametersFromMeta) {
-                PluginParameter parameterFromConf = pluginConfiguration.getParameter(plgParamMeta.getName());
-                if (!plgParamMeta.isOptional() && !plgParamMeta.getUnconfigurable() && ((parameterFromConf == null) && (
-                        plgParamMeta.getDefaultValue() == null))) {
->>>>>>> 15a0ad60
                     validationErrors.add(String.format("Plugin Parameter %s is missing.", plgParamMeta.getName()));
                 }
                 // lets add some basic type validation while we are iterating over parameters
