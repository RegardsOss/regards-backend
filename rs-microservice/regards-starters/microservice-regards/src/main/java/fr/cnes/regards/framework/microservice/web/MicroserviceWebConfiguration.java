--- conflicted
+++ resolved
@@ -14,34 +14,11 @@
  * Configuration class for Spring Web Mvc.
  *
  * @author Sébastien Binda
+ * @author Marc Sordi
  * @since 1.0-SNAPSHOT
  */
 public class MicroserviceWebConfiguration extends WebMvcConfigurerAdapter {
 
-<<<<<<< HEAD
-=======
-    /**
-     *
-     */
-    private static GsonBuilder builder;
-
-    public MicroserviceWebConfiguration(GsonBuilder pBuilder) {
-        builder = pBuilder;
-    }
-
-    @Override
-    public void configureMessageConverters(final List<HttpMessageConverter<?>> pConverters) {
-
-        final Gson gson = builder.create();
-
-        final GsonHttpMessageConverter gsonHttpMessageConverter = new GsonHttpMessageConverter();
-        gsonHttpMessageConverter.setGson(gson);
-
-        pConverters.add(gsonHttpMessageConverter);
-        super.configureMessageConverters(pConverters);
-    }
-
->>>>>>> c1022686
     @Override
     public void configurePathMatch(final PathMatchConfigurer pConfigurer) {
         pConfigurer.setUseSuffixPatternMatch(false);
