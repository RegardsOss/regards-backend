--- conflicted
+++ resolved
@@ -62,14 +62,9 @@
      * @return the maintenace map allowing to known which tenants are in maintenance mode
      */
     @RequestMapping(method = RequestMethod.GET)
-<<<<<<< HEAD
-    @ResourceAccess(description = "retrieve the map (tenant, maintenance) for this instance")
-    public HttpEntity<EntityModel<Map<String, MaintenanceInfo>>> retrieveTenantsInMaintenance() {
-=======
     @ResourceAccess(description = "retrieve the map (tenant, maintenance) for this instance",
             role = DefaultRole.PROJECT_ADMIN)
     public HttpEntity<Resource<Map<String, MaintenanceInfo>>> retrieveTenantsInMaintenance() {
->>>>>>> 1e472a87
         final Map<String, MaintenanceInfo> maintenaceMap = MaintenanceManager.getMaintenanceMap();
         return new ResponseEntity<>(new EntityModel<>(maintenaceMap), HttpStatus.OK);
     }
@@ -78,13 +73,8 @@
      * Set the given tenant in maintenance mode
      */
     @RequestMapping(method = RequestMethod.PUT, value = MAINTENANCE_ACTIVATE_URL)
-<<<<<<< HEAD
-    @ResourceAccess(description = "set this tenant into maintenance mode")
-    public HttpEntity<EntityModel<Void>> setMaintenance(@PathVariable("tenant") String pTenant) {
-=======
     @ResourceAccess(description = "set this tenant into maintenance mode", role = DefaultRole.PROJECT_ADMIN)
     public HttpEntity<Resource<Void>> setMaintenance(@PathVariable("tenant") String pTenant) {
->>>>>>> 1e472a87
         MaintenanceManager.setMaintenance(pTenant);
         return new ResponseEntity<>(HttpStatus.OK);
     }
@@ -93,13 +83,8 @@
      * Set the given tenant not in maintenance mode
      */
     @RequestMapping(method = RequestMethod.PUT, value = MAINTENANCE_DESACTIVATE_URL)
-<<<<<<< HEAD
-    @ResourceAccess(description = "unset this tenant from maintenance mode")
-    public HttpEntity<EntityModel<Void>> unSetMaintenance(@PathVariable("tenant") String pTenant) {
-=======
     @ResourceAccess(description = "unset this tenant from maintenance mode", role = DefaultRole.PROJECT_ADMIN)
     public HttpEntity<Resource<Void>> unSetMaintenance(@PathVariable("tenant") String pTenant) {
->>>>>>> 1e472a87
         MaintenanceManager.unSetMaintenance(pTenant);
         return new ResponseEntity<>(HttpStatus.OK);
     }
