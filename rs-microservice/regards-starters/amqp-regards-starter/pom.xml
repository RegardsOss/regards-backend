--- conflicted
+++ resolved
@@ -42,7 +42,6 @@
         </developer>
     </developers>
 
-<<<<<<< HEAD
 	<dependencies>
 		<dependency>
 			<groupId>fr.cnes.regards.framework</groupId>
@@ -72,30 +71,4 @@
 			<scope>test</scope>
 		</dependency>
 	</dependencies>
-=======
-    <dependencies>
-        <dependency>
-            <groupId>fr.cnes.regards.framework</groupId>
-            <artifactId>amqp-regards</artifactId>
-        </dependency>
-        <dependency>
-            <groupId>fr.cnes.regards.framework</groupId>
-            <artifactId>multitenant-regards-starter</artifactId>
-        </dependency>
-        <dependency>
-            <groupId>org.springframework.boot</groupId>
-            <artifactId>spring-boot-starter-amqp</artifactId>
-        </dependency>
-        <dependency>
-            <groupId>org.springframework</groupId>
-            <artifactId>spring-aspects</artifactId>
-        </dependency>
-        <!-- Tests -->
-        <dependency>
-            <groupId>fr.cnes.regards.framework.test</groupId>
-            <artifactId>regards-test</artifactId>
-            <scope>test</scope>
-        </dependency>
-    </dependencies>
->>>>>>> 89ab661d
 </project>