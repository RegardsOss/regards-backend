/*
 * Copyright 2017-2019 CNES - CENTRE NATIONAL d'ETUDES SPATIALES
 *
 * This file is part of REGARDS.
 *
 * REGARDS is free software: you can redistribute it and/or modify
 * it under the terms of the GNU General Public License as published by
 * the Free Software Foundation, either version 3 of the License, or
 * (at your option) any later version.
 *
 * REGARDS is distributed in the hope that it will be useful,
 * but WITHOUT ANY WARRANTY; without even the implied warranty of
 * MERCHANTABILITY or FITNESS FOR A PARTICULAR PURPOSE. See the
 * GNU General Public License for more details.
 *
 * You should have received a copy of the GNU General Public License
 * along with REGARDS. If not, see <http://www.gnu.org/licenses/>.
 */
package fr.cnes.regards.framework.jpa.multitenant.test;

import org.mockito.Mockito;
import org.springframework.beans.factory.annotation.Autowired;
import org.springframework.boot.SpringApplication;
import org.springframework.boot.context.event.ApplicationReadyEvent;
import org.springframework.boot.context.event.ApplicationStartedEvent;
import org.springframework.context.ApplicationEventPublisher;
import org.springframework.context.annotation.ComponentScan;
import org.springframework.context.annotation.Configuration;
import org.springframework.test.context.ActiveProfiles;
import org.springframework.test.context.ContextConfiguration;
import org.springframework.test.context.TestPropertySource;
import org.springframework.test.context.transaction.BeforeTransaction;

import fr.cnes.regards.framework.jpa.multitenant.transactional.MultitenantTransactional;
import fr.cnes.regards.framework.multitenant.IRuntimeTenantResolver;

/**
 * Multitenant test utility class for testing service layer. This class starts up an integration test context enabling
 * auto configuration according to all available starters.<br/>
 * <br/>
 * <b>Warning : this context does not manage Spring Boot Application events (i.e. events starting with "Application"
 * like
 * {@link ApplicationReadyEvent}! You have to simulate them programmatically using
 * {@link #simulateApplicationReadyEvent()}!</b>
 * <br/>
 * <br/>
 * Warning : <b>all configuration files in the classpath will be detected and used. Add them carefully!</b>
 * <br/>
 * <br/>
 * If you do not annotate your test class with {@link MultitenantTransactional}, you will have to force the tenant
 * before you database accesses or before a potential transaction. See {@link #beforeTransaction()} implementation to
 * know how to do.
 * <br/>
 * <br/>
 * As the test uses Flyway to manage database, you have to define the target schema (<b>in lower case</b>) on your test
 * class. Use {@link TestPropertySource} to do this:
 * <br/>
 * <br/>
 * <code>
 * &#64;TestPropertySource(properties = { "spring.jpa.properties.hibernate.default_schema=you_schema_in_lower_case" })
 * </code>
 * <br/>
 * <br/>
 * The test is launched enabling auto configuration and scanning all components inside
 * <code>fr.cnes.regards.modules</code> base package.
 * <br/>
 * <br/>
 * To enable AMQP, first you have to add <code>regards.amqp.enabled=true</code> in {@link TestPropertySource}.
 * <br/>
 * <br/>
 * And afterwards, you have to activate profile using {@link ActiveProfiles} as follows :
 * <br/>
 * <br/>
 * <code>
 * &#64;ActiveProfiles("testAmqp")
 * </code>
 * @author Marc Sordi
 */
@ContextConfiguration(classes = { AbstractMultitenantServiceTest.ScanningConfiguration.class })
public abstract class AbstractMultitenantServiceTest extends AbstractDaoTest {

    @Autowired
    private ApplicationEventPublisher springPublisher;

    @Configuration
    @ComponentScan(basePackages = { "fr.cnes.regards.modules" })
    public static class ScanningConfiguration {

    }

    /**
     * If inheriting class is annotated with transactional, the default tenant will be automatically injected<br/>
     * The method simply uses an {@link Autowired} {@link IRuntimeTenantResolver} to force the tenant on the current
     * thread.
     */
    @BeforeTransaction
    public void beforeTransaction() {
        runtimeTenantResolver.forceTenant(getDefaultTenant());
    }

    /**
     * Useful class to simulate a Spring Boot {@link ApplicationReadyEvent}.<br/>
     * <b>Warning : subscribers may manipulate tenant so call this method before all others.</b>
     */
    protected void simulateApplicationReadyEvent() {
        springPublisher.publishEvent(new ApplicationReadyEvent(Mockito.mock(SpringApplication.class), null, null));
    }

    /**
     * Useful class to simulate a Spring Boot {@link ApplicationStartedEvent}.<br/>
     * <b>Warning : subscribers may manipulate tenant so call this method before all others.</b>
     */
    protected void simulateApplicationStartedEvent() {
        springPublisher.publishEvent(new ApplicationStartedEvent(Mockito.mock(SpringApplication.class), null, null));
    }
<<<<<<< HEAD

=======
>>>>>>> d79e418c
}<|MERGE_RESOLUTION|>--- conflicted
+++ resolved
@@ -113,8 +113,5 @@
     protected void simulateApplicationStartedEvent() {
         springPublisher.publishEvent(new ApplicationStartedEvent(Mockito.mock(SpringApplication.class), null, null));
     }
-<<<<<<< HEAD
 
-=======
->>>>>>> d79e418c
 }