/*
 * Copyright 2017-2019 CNES - CENTRE NATIONAL d'ETUDES SPATIALES
 *
 * This file is part of REGARDS.
 *
 * REGARDS is free software: you can redistribute it and/or modify
 * it under the terms of the GNU General Public License as published by
 * the Free Software Foundation, either version 3 of the License, or
 * (at your option) any later version.
 *
 * REGARDS is distributed in the hope that it will be useful,
 * but WITHOUT ANY WARRANTY; without even the implied warranty of
 * MERCHANTABILITY or FITNESS FOR A PARTICULAR PURPOSE. See the
 * GNU General Public License for more details.
 *
 * You should have received a copy of the GNU General Public License
 * along with REGARDS. If not, see <http://www.gnu.org/licenses/>.
 */
package fr.cnes.regards.framework.amqp.converter;

import java.io.ByteArrayInputStream;
import java.io.IOException;
import java.io.InputStreamReader;
import java.io.Reader;
import java.lang.reflect.Type;
import java.nio.charset.Charset;

import org.slf4j.Logger;
import org.slf4j.LoggerFactory;
import org.springframework.amqp.core.Message;
import org.springframework.amqp.core.MessageProperties;
import org.springframework.amqp.support.converter.AbstractMessageConverter;
import org.springframework.amqp.support.converter.MessageConversionException;

import com.google.common.reflect.TypeParameter;
import com.google.common.reflect.TypeToken;
import com.google.gson.Gson;
import com.google.gson.JsonParseException;

import fr.cnes.regards.framework.amqp.configuration.RabbitVersion;
import fr.cnes.regards.framework.amqp.domain.TenantWrapper;

/**
 * GSON message converter
 *
 * @author Marc SORDI
 *
 */
public class Gson2JsonMessageConverter extends AbstractMessageConverter {

    private static final Logger LOGGER = LoggerFactory.getLogger(Gson2JsonMessageConverter.class);

    private static final String WRAPPED_TYPE_HEADER = "__gson_wrapped_type__";

    public static final String DEFAULT_CHARSET = "UTF-8";

    private final Gson gson;

    public Gson2JsonMessageConverter(Gson gson) {
        this.gson = gson;
    }

    @Override
    protected Message createMessage(Object object, MessageProperties messageProperties) {
        byte[] bytes = gson.toJson(object).getBytes();
        messageProperties.setContentType(MessageProperties.CONTENT_TYPE_JSON);
        messageProperties.setContentEncoding(DEFAULT_CHARSET);
        messageProperties.setContentLength(bytes.length);
        // Add wrapped type information for Gson deserialization
        messageProperties.setHeader(Gson2JsonMessageConverter.WRAPPED_TYPE_HEADER, object.getClass().getName());
        return new Message(bytes, messageProperties);
    }

    @Override
    public Object fromMessage(Message message) throws MessageConversionException {
        Object content = null;
        MessageProperties messageProperties = message.getMessageProperties();
        if (messageProperties != null) {
            try (Reader json = new InputStreamReader(new ByteArrayInputStream(message.getBody()),
                    Charset.forName("UTF-8"))) {
<<<<<<< HEAD
                content = gson.fromJson(json, createTypeToken(message));
            } catch (IOException e) {
=======
                Class<?> eventType = Class.forName((String) messageProperties.getHeaders().get(WRAPPED_TYPE_HEADER));
                Type type = createTypeToken(eventType).getType();
                content = gson.fromJson(json, type);
            } catch (IOException | ClassNotFoundException | JsonParseException e) {
>>>>>>> 44ec3542
                LOGGER.warn("Could not convert incoming message", e);
                throw new MessageConversionException("Could not convert incoming message", e);
            }
        } else {
            LOGGER.warn("Could not convert incoming message");
            throw new MessageConversionException("Could not convert incoming message");
        }
        if (content == null) {
            content = message.getBody();
        }
        return content;
    }

    private static Type createTypeToken(Message message) throws MessageConversionException {
        try {
            Class<?> eventType = Class.forName((String) message.getMessageProperties().getHeader(WRAPPED_TYPE_HEADER));
            if (RabbitVersion.isVersion1_1(message)) {
                return TypeToken.of(eventType).getType();
            } else if (RabbitVersion.isVersion1(message)) {
                return createTypeToken(eventType).getType();
            } else {
                throw new MessageConversionException("Unknown message api version");
            }
        } catch (ClassNotFoundException e) {
            throw new MessageConversionException("Cannot convert incoming message", e);
        }
    }

    @SuppressWarnings("serial")
    private static <T> TypeToken<TenantWrapper<T>> createTypeToken(Class<T> clazz) {
        return new TypeToken<TenantWrapper<T>>() {
        }.where(new TypeParameter<T>() {
        }, TypeToken.of(clazz));
    }
}<|MERGE_RESOLUTION|>--- conflicted
+++ resolved
@@ -19,7 +19,6 @@
 package fr.cnes.regards.framework.amqp.converter;
 
 import java.io.ByteArrayInputStream;
-import java.io.IOException;
 import java.io.InputStreamReader;
 import java.io.Reader;
 import java.lang.reflect.Type;
@@ -35,7 +34,6 @@
 import com.google.common.reflect.TypeParameter;
 import com.google.common.reflect.TypeToken;
 import com.google.gson.Gson;
-import com.google.gson.JsonParseException;
 
 import fr.cnes.regards.framework.amqp.configuration.RabbitVersion;
 import fr.cnes.regards.framework.amqp.domain.TenantWrapper;
@@ -49,6 +47,8 @@
 public class Gson2JsonMessageConverter extends AbstractMessageConverter {
 
     private static final Logger LOGGER = LoggerFactory.getLogger(Gson2JsonMessageConverter.class);
+
+    private static final String CONVERSION_ERROR = "Cannot convert incoming message : %s";
 
     private static final String WRAPPED_TYPE_HEADER = "__gson_wrapped_type__";
 
@@ -78,21 +78,16 @@
         if (messageProperties != null) {
             try (Reader json = new InputStreamReader(new ByteArrayInputStream(message.getBody()),
                     Charset.forName("UTF-8"))) {
-<<<<<<< HEAD
                 content = gson.fromJson(json, createTypeToken(message));
-            } catch (IOException e) {
-=======
-                Class<?> eventType = Class.forName((String) messageProperties.getHeaders().get(WRAPPED_TYPE_HEADER));
-                Type type = createTypeToken(eventType).getType();
-                content = gson.fromJson(json, type);
-            } catch (IOException | ClassNotFoundException | JsonParseException e) {
->>>>>>> 44ec3542
-                LOGGER.warn("Could not convert incoming message", e);
-                throw new MessageConversionException("Could not convert incoming message", e);
+            } catch (Exception e) {
+                String errorMessage = String.format(CONVERSION_ERROR, "unexpected error");
+                LOGGER.error(errorMessage, e);
+                throw new MessageConversionException(errorMessage, e);
             }
         } else {
-            LOGGER.warn("Could not convert incoming message");
-            throw new MessageConversionException("Could not convert incoming message");
+            String errorMessage = String.format(CONVERSION_ERROR, "no message properties");
+            LOGGER.error(errorMessage);
+            throw new MessageConversionException(errorMessage);
         }
         if (content == null) {
             content = message.getBody();
@@ -111,6 +106,8 @@
                 throw new MessageConversionException("Unknown message api version");
             }
         } catch (ClassNotFoundException e) {
+            String errorMessage = String.format(CONVERSION_ERROR, "JAVA event type no found");
+            LOGGER.error(errorMessage, e);
             throw new MessageConversionException("Cannot convert incoming message", e);
         }
     }
