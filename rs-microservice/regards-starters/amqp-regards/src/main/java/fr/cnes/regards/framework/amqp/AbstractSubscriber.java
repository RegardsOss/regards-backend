--- conflicted
+++ resolved
@@ -292,14 +292,10 @@
         container.setDefaultRequeueRejected(false);
         // container.setAdviceChain(interceptor);
         container.setChannelTransacted(true);
-<<<<<<< HEAD
-        container.setErrorHandler(errorHandler);
-=======
         if (!eventType.equals(NotificationEvent.class)) {
             // Do not send notification event on notification event error. (prevent infinite loop)
             container.setErrorHandler(errorHandler);
         }
->>>>>>> bda9b928
 
         MessageListenerAdapter messageListener = new MessageListenerAdapter(handler, DEFAULT_HANDLING_METHOD);
         messageListener.setMessageConverter(messageConverter);
