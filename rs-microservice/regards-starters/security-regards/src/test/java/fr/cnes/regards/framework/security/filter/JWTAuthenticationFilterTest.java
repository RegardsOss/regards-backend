/*
 * Copyright 2017-2018 CNES - CENTRE NATIONAL d'ETUDES SPATIALES
 *
 * This file is part of REGARDS.
 *
 * REGARDS is free software: you can redistribute it and/or modify
 * it under the terms of the GNU General Public License as published by
 * the Free Software Foundation, either version 3 of the License, or
 * (at your option) any later version.
 *
 * REGARDS is distributed in the hope that it will be useful,
 * but WITHOUT ANY WARRANTY; without even the implied warranty of
 * MERCHANTABILITY or FITNESS FOR A PARTICULAR PURPOSE. See the
 * GNU General Public License for more details.
 *
 * You should have received a copy of the GNU General Public License
 * along with REGARDS. If not, see <http://www.gnu.org/licenses/>.
 */
package fr.cnes.regards.framework.security.filter;

import java.io.IOException;

import javax.servlet.ServletException;
import javax.servlet.http.HttpServletRequest;
import javax.servlet.http.HttpServletResponse;

import org.junit.Assert;
import org.junit.Before;
import org.junit.Test;
import org.mockito.ArgumentMatchers;
import org.mockito.Mockito;
import org.slf4j.Logger;
import org.slf4j.LoggerFactory;
import org.springframework.http.HttpStatus;
import org.springframework.mock.web.MockFilterChain;
import org.springframework.mock.web.MockHttpServletRequest;
import org.springframework.mock.web.MockHttpServletResponse;
import org.springframework.security.authentication.AuthenticationManager;
import org.springframework.security.authentication.InsufficientAuthenticationException;
import org.springframework.web.servlet.DispatcherServlet;

import fr.cnes.regards.framework.multitenant.IRuntimeTenantResolver;
import fr.cnes.regards.framework.security.role.DefaultRole;
import fr.cnes.regards.framework.security.utils.HttpConstants;
import fr.cnes.regards.framework.security.utils.jwt.JWTAuthentication;
import fr.cnes.regards.framework.security.utils.jwt.JWTService;
import fr.cnes.regards.framework.security.utils.jwt.exception.JwtException;
import fr.cnes.regards.framework.test.report.annotation.Purpose;
import fr.cnes.regards.framework.test.report.annotation.Requirement;

/**
 * Class IPFilterTest
 *
 * IP Filter tests
 * @author sbinda
 */
public class JWTAuthenticationFilterTest {

    /**
     * Class logger
     */
    private static final Logger LOG = LoggerFactory.getLogger(JWTAuthenticationFilterTest.class);

    private final JWTService jwtService = new JWTService();

    @Before
    public void init() {
        jwtService.setSecret("123456789");
    }

    /**
     * Check security filter with no Jwt access token
     */
    @Requirement("REGARDS_DSL_SYS_SEC_100")
    @Purpose("Check security filter with no Jwt access token")
    @Test
    public void jwtFilterAccessDeniedWithoutToken() {

        final HttpServletRequest mockedRequest = Mockito.mock(HttpServletRequest.class);
        final HttpServletResponse mockedResponse = new MockHttpServletResponse();

        final AuthenticationManager mockedManager = Mockito.mock(AuthenticationManager.class);

        final JWTAuthenticationFilter filter = new JWTAuthenticationFilter(mockedManager,
                Mockito.mock(IRuntimeTenantResolver.class));

        try {
            filter.doFilter(mockedRequest, mockedResponse, new MockFilterChain());
            if (mockedResponse.getStatus() == HttpStatus.OK.value()) {
                Assert.fail("Authentication should fail.");
            }
        } catch (final InsufficientAuthenticationException e) {
            // Nothing to do
            LOG.info(e.getMessage());
        } catch (IOException | ServletException e) {
            LOG.error(e.getMessage(), e);
            Assert.fail(e.getMessage());
        }
    }

    /**
     * Check security filter with no Jwt access token
<<<<<<< HEAD
=======
     * @throws JwtException
     *
     * @since 1.0-SNAPSHOT
>>>>>>> 1df86751
     */
    @Requirement("REGARDS_DSL_SYS_SEC_100")
    @Purpose("Check security filter with no Jwt access token for public access (scope as query parameter)")
    @Test
    public void jwtFilterPublicAccess() throws JwtException {
        // the public filter should generate this token:
        JWTAuthentication token = jwtService.parseToken(new JWTAuthentication(
                jwtService.generateToken("project-test", "public", "public@regards.com", DefaultRole.PUBLIC.name())));

        final MockHttpServletRequest mockedRequest = new MockHttpServletRequest();
        mockedRequest.addParameter(HttpConstants.SCOPE, "project-test");

        final HttpServletResponse mockedResponse = new MockHttpServletResponse();

        PublicAuthenticationFilter publicFilter = new PublicAuthenticationFilter(jwtService);
        final AuthenticationManager mockedManager = Mockito.mock(AuthenticationManager.class);
        Mockito.when(mockedManager.authenticate(token)).thenReturn(token);
        final JWTAuthenticationFilter filter = new JWTAuthenticationFilter(mockedManager,
                Mockito.mock(IRuntimeTenantResolver.class));

        DispatcherServlet servlet = Mockito.mock(DispatcherServlet.class);
        MockFilterChain mockedFilterChain = new MockFilterChain(servlet, publicFilter, filter);

        try {
            mockedFilterChain.doFilter(mockedRequest, mockedResponse);
            // filter.doFilter(mockedFilterChain.getRequest(), mockedFilterChain.getResponse(), mockedFilterChain);
            if (mockedResponse.getStatus() != HttpStatus.OK.value()) {
                Assert.fail("Authentication should be granted.");
            }
        } catch (final InsufficientAuthenticationException e) {
            // Nothing to do
            LOG.info(e.getMessage());
        } catch (IOException | ServletException e) {
            LOG.error(e.getMessage(), e);
            Assert.fail(e.getMessage());
        }
    }

    /**
     * Check security filter with no Jwt access token
<<<<<<< HEAD
=======
     * @throws JwtException
     *
     * @since 1.0-SNAPSHOT
>>>>>>> 1df86751
     */
    @Requirement("REGARDS_DSL_SYS_SEC_100")
    @Purpose("Check security filter with no Jwt access token for public access (scope in header)")
    @Test
    public void jwtFilterPublicAccessWithHeader() throws JwtException {

        // the public filter should generate this token:
        String tenant = "project-test";
        String jwt = jwtService.generateToken(tenant, "public", "public@regards.com", DefaultRole.PUBLIC.name());
        JWTAuthentication token = jwtService.parseToken(new JWTAuthentication(jwt));

        final MockHttpServletRequest mockedRequest = new MockHttpServletRequest();
        mockedRequest.addHeader(HttpConstants.SCOPE, tenant);

        final HttpServletResponse mockedResponse = new MockHttpServletResponse();

        PublicAuthenticationFilter publicFilter = new PublicAuthenticationFilter(jwtService);
        final AuthenticationManager mockedManager = Mockito.mock(AuthenticationManager.class);
        // As generateToken seems to have some random added into computation, we cannot specify what is expected
        Mockito.when(mockedManager.authenticate(ArgumentMatchers.any())).thenReturn(token);
        final JWTAuthenticationFilter filter = new JWTAuthenticationFilter(mockedManager,
                Mockito.mock(IRuntimeTenantResolver.class));

        DispatcherServlet servlet = Mockito.mock(DispatcherServlet.class);
        MockFilterChain mockedFilterChain = new MockFilterChain(servlet, publicFilter, filter);

        try {
            mockedFilterChain.doFilter(mockedRequest, mockedResponse);
            // filter.doFilter(mockedFilterChain.getRequest(), mockedFilterChain.getResponse(), mockedFilterChain);
            if (mockedResponse.getStatus() != HttpStatus.OK.value()) {
                Assert.fail("Authentication should be granted.");
            }
        } catch (final InsufficientAuthenticationException e) {
            // Nothing to do
            LOG.info(e.getMessage());
        } catch (IOException | ServletException e) {
            LOG.error(e.getMessage(), e);
            Assert.fail(e.getMessage());
        }
    }

    /**
     * "Check security filter with Jwt access token
     */
    @Requirement("REGARDS_DSL_SYS_SEC_100")
    @Purpose("Check security filter with invalid request authorization header")
    @Test
    public void jwtFilterAccessDeniedTest() {

        final JWTAuthentication token = new JWTAuthentication(
                jwtService.generateToken("PROJECT", "test", "test@test.test", "USER"));

        final HttpServletRequest mockedRequest = Mockito.mock(HttpServletRequest.class);
        final HttpServletResponse mockedResponse = new MockHttpServletResponse();

        final AuthenticationManager mockedManager = Mockito.mock(AuthenticationManager.class);

        final JWTAuthenticationFilter filter = new JWTAuthenticationFilter(mockedManager,
                Mockito.mock(IRuntimeTenantResolver.class));

        // Header whithout Bearer: prefix.
        Mockito.when(mockedRequest.getHeader(HttpConstants.AUTHORIZATION)).thenReturn(token.getJwt());

        try {
            filter.doFilter(mockedRequest, mockedResponse, new MockFilterChain());
            if (mockedResponse.getStatus() == HttpStatus.OK.value()) {
                Assert.fail("Authentication should fail.");
            }
        } catch (final InsufficientAuthenticationException e) {
            // Nothing to do
            LOG.info(e.getMessage());
        } catch (IOException | ServletException e) {
            LOG.error(e.getMessage(), e);
            Assert.fail(e.getMessage());
        }
    }

    /**
     * Check security filter with valid Jwt access token
<<<<<<< HEAD
=======
     * @throws JwtException
     *
     * @since 1.0-SNAPSHOT
>>>>>>> 1df86751
     */
    @Requirement("REGARDS_DSL_SYS_SEC_100")
    @Purpose("Check security filter with valid Jwt access token")
    @Test
    public void jwtFilterAccessGrantedTest() throws JwtException {

        JWTAuthentication token = new JWTAuthentication(
                jwtService.generateToken("PROJECT", "test", "test@test.test", "USER"));
        token = jwtService.parseToken(token);

        final HttpServletRequest mockedRequest = Mockito.mock(HttpServletRequest.class);
        final HttpServletResponse mockedResponse = new MockHttpServletResponse();

        final AuthenticationManager mockedManager = Mockito.mock(AuthenticationManager.class);
        Mockito.when(mockedManager.authenticate(token)).thenReturn(token);
        final JWTAuthenticationFilter filter = new JWTAuthenticationFilter(mockedManager,
                Mockito.mock(IRuntimeTenantResolver.class));

        Mockito.when(mockedRequest.getHeader(HttpConstants.AUTHORIZATION))
                .thenReturn(String.format("%s %s", HttpConstants.BEARER, token.getJwt()));

        try {
            filter.doFilter(mockedRequest, mockedResponse, new MockFilterChain());
            if (mockedResponse.getStatus() != HttpStatus.OK.value()) {
                Assert.fail("Authentication should be granted");
            }
        } catch (IOException | ServletException e) {
            LOG.error(e.getMessage(), e);
            Assert.fail(e.getMessage());
        }

    }

}<|MERGE_RESOLUTION|>--- conflicted
+++ resolved
@@ -100,12 +100,6 @@
 
     /**
      * Check security filter with no Jwt access token
-<<<<<<< HEAD
-=======
-     * @throws JwtException
-     *
-     * @since 1.0-SNAPSHOT
->>>>>>> 1df86751
      */
     @Requirement("REGARDS_DSL_SYS_SEC_100")
     @Purpose("Check security filter with no Jwt access token for public access (scope as query parameter)")
@@ -146,12 +140,6 @@
 
     /**
      * Check security filter with no Jwt access token
-<<<<<<< HEAD
-=======
-     * @throws JwtException
-     *
-     * @since 1.0-SNAPSHOT
->>>>>>> 1df86751
      */
     @Requirement("REGARDS_DSL_SYS_SEC_100")
     @Purpose("Check security filter with no Jwt access token for public access (scope in header)")
@@ -231,12 +219,6 @@
 
     /**
      * Check security filter with valid Jwt access token
-<<<<<<< HEAD
-=======
-     * @throws JwtException
-     *
-     * @since 1.0-SNAPSHOT
->>>>>>> 1df86751
      */
     @Requirement("REGARDS_DSL_SYS_SEC_100")
     @Purpose("Check security filter with valid Jwt access token")
