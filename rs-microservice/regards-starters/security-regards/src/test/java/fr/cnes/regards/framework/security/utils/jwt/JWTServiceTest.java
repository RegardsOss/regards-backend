--- conflicted
+++ resolved
@@ -89,26 +89,23 @@
 
     @Test
     public void generateUserSpecificToken() throws InterruptedException, InvalidJwtException {
-<<<<<<< HEAD
         @SuppressWarnings("serial") Map<String, Object> addParams = new HashMap<String, Object>() {
-=======
-        @SuppressWarnings("serial")
-        Map<String, Object> addParams = new HashMap<String, Object>() {
->>>>>>> 1df86751
 
             {
                 put("toto", "titi");
             }
         };
-<<<<<<< HEAD
         String token = jwtService
                 .generateToken(TENANT, LOGIN, EMAIL, ROLE, OffsetDateTime.now().plus(3, ChronoUnit.DAYS), addParams,
                                "pouet", true);
-=======
+
+            {
+                put("toto", "titi");
+            }
+        };
         String token = jwtService.generateToken(TENANT, LOGIN, EMAIL, ROLE,
                                                 OffsetDateTime.now().plus(3, ChronoUnit.DAYS), addParams, "pouet",
                                                 true);
->>>>>>> 1df86751
 
         try {
             jwtService.parseToken(token, "teuop");
@@ -118,13 +115,8 @@
         Claims claims = jwtService.parseToken(token, "pouet");
         Assert.assertNotNull(claims.get("toto"));
 
-<<<<<<< HEAD
         String expiredToken = jwtService
                 .generateToken(TENANT, LOGIN, EMAIL, ROLE, OffsetDateTime.now(), addParams, "pouet", false);
-=======
-        String expiredToken = jwtService.generateToken(TENANT, LOGIN, EMAIL, ROLE, OffsetDateTime.now(), addParams,
-                                                       "pouet", false);
->>>>>>> 1df86751
         Thread.sleep(1_000);
         try {
             claims = jwtService.parseToken(expiredToken, "pouet");
