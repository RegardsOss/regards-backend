--- conflicted
+++ resolved
@@ -32,13 +32,9 @@
     STRING("string"),
     STRING_FORMAT("format"),
     URN("urn"),
-<<<<<<< HEAD
+    CRID("crid"),
     UUID("uuid"),
     PROPERTY("property");
-=======
-    CRID("crid"),
-    UUID("uuid");
->>>>>>> da89bcc3
 
     private String functionName;
 
