--- conflicted
+++ resolved
@@ -59,20 +59,12 @@
         return ResponseEntity.status(HttpStatus.CONFLICT).body(new ServerErrorResponse(pEx.getMessage()));
     }
 
-<<<<<<< HEAD
-=======
-    @ExceptionHandler(ModuleEntityNotFoundException.class)
-    public ResponseEntity<ServerErrorResponse> dataNotFound(final ModuleEntityNotFoundException pException) {
-        return ResponseEntity.status(HttpStatus.NOT_FOUND).body(new ServerErrorResponse(pException.getMessage()));
-    }
-
     @ExceptionHandler(EntityEmbeddedEntityNotFoundException.class)
     public ResponseEntity<ServerErrorResponse> entityEmbeddedEntityNotFound(
             final EntityEmbeddedEntityNotFoundException pException) {
         return ResponseEntity.status(HttpStatus.NOT_FOUND).body(new ServerErrorResponse(pException.getMessage()));
     }
 
->>>>>>> 70c110aa
     @ExceptionHandler(EntityNotFoundException.class)
     public ResponseEntity<ServerErrorResponse> entityNotFound(final EntityNotFoundException pException) {
         return ResponseEntity.status(HttpStatus.NOT_FOUND).body(new ServerErrorResponse(pException.getMessage()));
