/*
 * LICENSE_PLACEHOLDER
 */
package fr.cnes.regards.framework.staf;

import java.io.File;
import java.io.IOException;
import java.nio.channels.FileChannel;
import java.nio.channels.FileLock;
import java.nio.file.DirectoryStream;
import java.nio.file.Files;
import java.nio.file.Path;
import java.nio.file.Paths;
import java.nio.file.StandardCopyOption;
import java.nio.file.StandardOpenOption;
import java.text.ParseException;
import java.time.Instant;
import java.time.LocalDateTime;
import java.time.ZoneId;
import java.time.format.DateTimeFormatter;
import java.util.Date;
import java.util.EnumSet;
import java.util.List;
import java.util.Map.Entry;
import java.util.Optional;
import java.util.Set;
import java.util.regex.Matcher;
import java.util.regex.Pattern;
import java.util.stream.Collectors;

import org.apache.commons.io.FileUtils;
import org.apache.commons.lang3.time.DateUtils;
import org.slf4j.Logger;
import org.slf4j.LoggerFactory;

import fr.cnes.regards.framework.file.utils.compression.CompressionException;
import fr.cnes.regards.framework.file.utils.compression.CompressionFacade;
import fr.cnes.regards.framework.file.utils.compression.CompressionTypeEnum;
import fr.cnes.regards.framework.staf.domain.PhysicalFileStatusEnum;
import fr.cnes.regards.framework.staf.domain.PhysicalTARFile;
import fr.cnes.regards.framework.staf.domain.STAFConfiguration;
import fr.cnes.regards.framework.staf.exception.STAFTarException;

/**
 * STAF Controller to handle TAR files creation.
 * @author Sébastien Binda
 */
public class TARController {

    /**
     * Class logger
     */
    private static final Logger LOG = LoggerFactory.getLogger(TARController.class);

    /**
     * Global STAF Configuration
     */
    private final STAFConfiguration stafConfiguration;

    /**
     * STAF Workspace directory
     */
    private final Path workspaceDirectory;

    /**
     * Subdirectory containing tar creation workspace.
     */
    public static final String TAR_DIRECTORY = "tar";

    /**
     * Temporary current prefix for TAR working directories.
     */
    public static final String TAR_CURRENT_PREFIX = "_current";

    /**
     * Pattern of the directory containg the current pending TAR.
     */
    private static final Pattern TAR_CURRENT_DIRECTORY_PATTERN = Pattern
            .compile("^([0-9]{17})" + TAR_CURRENT_PREFIX + "$");

    /**
     * Name of the file used to create a lock on the pending TAR.
     */
    private static final String LOCK_FILE_NAME = ".staf_lock";

    /**
     * Date time format.
     */
    public static final String TAR_FILE_NAME_DATE_FORMAT = "yyyyMMddHHmmssSSS";

    /**
     * Pattern for well formed TAR archived using the staf library.
     */
    public static final Pattern TAR_FILE_NAME_DATE_PATTERN = Pattern.compile("^([0-9]{17}).tar$");

    /**
     * Constructor
     * @param pStafConfiguration Global STAF Configuration
     * @param pWorkspaceDirectory STAF Workspace directory
     */
    public TARController(STAFConfiguration pStafConfiguration, Path pWorkspaceDirectory) {
        super();
        stafConfiguration = pStafConfiguration;
        workspaceDirectory = pWorkspaceDirectory;
    }

    /**
<<<<<<< HEAD
     * Add a given file to the existing tar current file or if not to a new tar file.
     *
     * @param pPhysicalFileToArchive {@link File} to add into the TAR.
     * @param pStafNode Path into the staf archive where to store TAR.
     * @param pAlreadyPreparedTARFiles {@link Set} of {@link PhysicalTARFile} to archive.
     * @return {@link PhysicalTARFile} TAR file with the new added file in it.
     * @throws IOException : Unable to create new TAR current directory
     * @throws STAFTarException : Unable to add file to current TAR.
=======
     * Get a system physical lock on the workspace TAR directory associated to the given STAF Archive and STAF Node.
     * @param pSTAFArchiveName
     * @param pStafNode
     * @return {@link FileLock}. Need to be released with the {@link fr.cnes.regards.framework.staf.TARController#releaseLock} method
     * @throws STAFTarException
>>>>>>> 66198b47
     */
    public FileLock getDirectoryLock(String pSTAFArchiveName, Path pStafNode) throws STAFTarException {
        // 1. Initialize lock on the tar current directory of the specified node
        Path localTarDirectory = getWorkingTarPath(pSTAFArchiveName, pStafNode);
        Path lockFile = Paths.get(localTarDirectory.toString(), LOCK_FILE_NAME);

        // If TAR directory for the given node doesn't exists, create it before lock
        try {
            Files.createDirectories(localTarDirectory);
        } catch (IOException e) {
            LOG.error(e.getMessage(), e);
            throw new STAFTarException(
                    String.format("[STAF] Error creating temporary tar directoty %s", localTarDirectory.toString()));
        }

        LOG.debug("[STAF] Getting lock for directory {}", lockFile.toString());
        FileLock lock = null;
        FileChannel fileChannel = null;
        try {
            fileChannel = FileChannel
                    .open(lockFile,
                          EnumSet.of(StandardOpenOption.CREATE, StandardOpenOption.READ, StandardOpenOption.WRITE));
            lock = fileChannel.lock();
        } catch (IOException e) {
            if (fileChannel != null) {
                try {
                    fileChannel.close();
                } catch (IOException e1) {
                    LOG.error(e1.getMessage(), e1);
                }
            }
            LOG.error(e.getMessage(), e);
            throw new STAFTarException(String.format("[STAF] Error getting lock on %s", lockFile.toString()));
        }
        LOG.debug("[STAF] Directory {} locked", lockFile.toString());

        return lock;
    }

    /**
     * Release a system physical lock
     * @param pLock
     */
    public void releaseLock(FileLock pLock) {
        if (pLock != null) {
            if (pLock.isValid()) {
                try {
                    pLock.release();
                } catch (IOException e) {
                    LOG.error("[STAF] Error releasing lock on file {}", pLock.toString(), e);
                }
            }
            if (pLock.channel() != null) {
                try {
                    pLock.channel().close();
                } catch (IOException e) {
                    LOG.error("[STAF] Error releasing lock on file {}", pLock.toString(), e);
                }
            }
        }
    }

    /**
     * Add a given file to the existing tar current file or if not to a new tar file.
     *
     * @param pPhysicalFileToArchive {@link File} to add into the TAR.
     * @param pFile {@link DataFile} associated to the {@link File} to add.
     * @param pStafNode Path into the staf archive where to store TAR.
     * @param pAlreadyPreparedTARFiles {@link Set} of {@link PhysicalTARFile} to archive.
     * @return {@link PhysicalTARFile} TAR file with the new added file in it.
     * @throws IOException : Unable to create new TAR current directory
     * @throws STAFTarException : Unable to add file to current TAR.
     */
    public PhysicalTARFile addFileToTar(Path pPhysicalFileToArchive, Set<PhysicalTARFile> pAlreadyPreparedTARFiles,
            String pSTAFArchiveName, Path pStafNode) throws STAFTarException {

        // 1. Get lock
        FileLock lock = getDirectoryLock(pSTAFArchiveName, pStafNode);
        try {
            // 2. Get the current creating tar file
            PhysicalTARFile workingTarPhysicalFile = getCurrentTarPhysicalFile(pAlreadyPreparedTARFiles,
                                                                               pSTAFArchiveName, pStafNode);
            // 3. Move file in the tar directory
            Path destinationFile = copyFileIntoTarCurrentDirectory(pPhysicalFileToArchive, workingTarPhysicalFile);
            // Add originale associated file
            workingTarPhysicalFile.addRawAssociatedFile(pPhysicalFileToArchive);
            LOG.debug("[STAF] File {} added to current TAR file (original file={})", destinationFile,
                      pPhysicalFileToArchive);
            if (workingTarPhysicalFile.getTarSize() > stafConfiguration.getMaxTarSize()) {
                // TAR size is over the maximum TAR file size, so do not add any more files and store it.
                LOG.debug("[STAF] Current TAR Size exceed limit ({}octets > {}octets), tar creation ... ",
                          workingTarPhysicalFile.getTarSize(), stafConfiguration.getMaxTarSize());
                createTAR(workingTarPhysicalFile);
            }
            return workingTarPhysicalFile;
        } catch (IOException e1) {
            throw new STAFTarException(e1);
        } finally {
            releaseLock(lock);
        }
    }

    /**
     * Update the given {@link PhysicalTARFile} with the local tar informations.<br/>
     * <ul>
     * <li> Calculate tar creation date. </li>
     * <li> Check if tar is locally stored. </li>
     * </ul>
     * @param pTARFile {@link PhysicalTARFile} to update
     */
    public void getLocalInformations(PhysicalTARFile pTARFile) {

        //1. Check if STAF File name match the date format pattern
        Matcher matcher = TAR_FILE_NAME_DATE_PATTERN.matcher(pTARFile.getStafFileName());
        if (matcher.matches()) {
            // File name matches
            Date date;
            try {
                // Calculate associated local tar directory name
                date = DateUtils.parseDate(matcher.group(1), new String[] { TAR_FILE_NAME_DATE_FORMAT });
                LocalDateTime dateTime = LocalDateTime.ofInstant(Instant.ofEpochMilli(date.getTime()),
                                                                 ZoneId.systemDefault());
                // Update creation date information
                pTARFile.setLocalTarDirectoryCreationDate(dateTime);
                Path tarWorkingPath = getWorkingTarPath(pTARFile.getStafArchiveName(), pTARFile.getStafNode());
                String localName = getLocalTarCurrentDirName(dateTime);
                Path localTarPath = Paths.get(tarWorkingPath.toString(), localName);
                // Check if local dir exists
                if (localTarPath.toFile().exists() && localTarPath.toFile().isDirectory()) {
                    // Given TAR is locally stored. Update informations
                    pTARFile.setLocalTarDirectory(localTarPath);
                }
            } catch (ParseException e) {
                // Not a real error. The given TAR name does not match the library TAR names.
                // Maybe this TAR file was archived by an other system.
            }
        }
    }

    /**
     * Retrieve files from given {@link PhysicalTARFile} if the TAR is locally stored. Else do nothing.
     * @param pTARFileToRestore {@link PhysicalTARFile} from wich to restore files.
     * @return true if TAR files are locally restored.
     * @throws STAFTarException Error accessing locally stored files.
     */
    public boolean retrieveLocallyStoredTARFiles(PhysicalTARFile pTARFileToRestore, STAFCollectListener pListener)
            throws STAFTarException {
        boolean locallyRestored = false;
        // Check if TAR is locally stored
        Path localTarDir = pTARFileToRestore.getLocalTarDirectory();
        if ((localTarDir != null) && localTarDir.toFile().exists()) {
            // 1. Get lock on directory
            FileLock lock = null;
            try {
                lock = getDirectoryLock(pTARFileToRestore.getStafArchiveName(), pTARFileToRestore.getStafNode());
                LOG.info("[STAF] Retrieve from locally stored TAR file {}", pTARFileToRestore.getLocalTarDirectory());
                pListener.localTARCollectSucceed(pTARFileToRestore.getSTAFFilePath());
                locallyRestored = true;
            } finally {
                releaseLock(lock);
            }
        }
        return locallyRestored;
    }

    /**
     * Do copy the given {@link Path} file to the directory of the working given {@link PhysicalTARFile}
     * @param pFileToCopy {@link Path}
     * @param pTARFile {@link PhysicalTARFile}
     * @return {@link Path} of the file copied in the current TAR directory.
     * @throws STAFTarException Error during file copy.
     */
    private Path copyFileIntoTarCurrentDirectory(Path pFileToCopy, PhysicalTARFile pTARFile) throws STAFTarException {
        Path destinationFile = Paths.get(pTARFile.getLocalTarDirectory().toString(),
                                         pFileToCopy.getFileName().toString());
        try {
            // Copy file to current TAR directory and check new tar size.
            Files.copy(pFileToCopy, destinationFile, StandardCopyOption.REPLACE_EXISTING);
            Long size = Files.walk(pTARFile.getLocalTarDirectory()).filter(f -> f.toFile().isFile())
                    .mapToLong(p -> p.toFile().length()).sum();
            pTARFile.setTarSize(size);
            pTARFile.addFileInTar(destinationFile, pFileToCopy);
            return destinationFile;
        } catch (IOException e) {
            pTARFile.setStatus(PhysicalFileStatusEnum.ERROR);
            throw new STAFTarException(e);
        }
    }

    /**
     * Finish and create the current pending TAR if his size or creation date is over the limit configuration value.
     * @param pTarFiles
     * @throws STAFTarException
     */
    public void createPreparedTAR(Set<PhysicalTARFile> pTarFiles) throws STAFTarException {
        Optional<PhysicalTARFile> tar = pTarFiles.stream()
                .filter(t -> PhysicalFileStatusEnum.PENDING.equals(t.getStatus())).findFirst();
        if (tar.isPresent()) {
            PhysicalTARFile workingTarPhysicalFile = tar.get();
            Long tarSize = workingTarPhysicalFile.getTarSize();
            LocalDateTime tarCreationDate = workingTarPhysicalFile.getLocalTarDirectoryCreationDate();
            LocalDateTime dateLimit = tarCreationDate.plusHours(stafConfiguration.getMaxTarArchivingHours());
            if (LocalDateTime.now().isAfter(dateLimit) || (tarSize > stafConfiguration.getTarSizeThreshold())) {
                // If TAR size is over the minimal limit or if TAR date creation is over the limite date, store TAR.
                LOG.info("[STAF] Current TAR can be created (size={}, creation date={}). ", tarSize,
                         tarCreationDate.format(DateTimeFormatter.ofPattern(TAR_FILE_NAME_DATE_FORMAT)));
                createTAR(workingTarPhysicalFile);
            } else {
                LOG.info("[STAF] Current TAR {} not big enougth to be stored in staf ({}octets < {}octets && {} < {})",
                         workingTarPhysicalFile.getLocalTarDirectory(), workingTarPhysicalFile.getTarSize(),
                         stafConfiguration.getTarSizeThreshold(), LocalDateTime.now(), dateLimit);
            }
        }
    }

    /**
     * Do compress the files from the given  {@link PhysicalTARFile}.
     * @param pTARToCreate {@link PhysicalTARFile} to create.
     * @throws STAFTarException Error during TAR Compression.
     */
    private void createTAR(PhysicalTARFile pTARToCreate) throws STAFTarException {
        LOG.debug("[STAF] Creating TAR file {}", pTARToCreate.getLocalFilePath());
        CompressionFacade facade = new CompressionFacade();
        try {
            List<File> filesToTar = Files.walk(pTARToCreate.getLocalTarDirectory()).filter(f -> f.toFile().isFile())
                    .filter(f -> !LOCK_FILE_NAME.equals(f.toFile().getName())).map(f -> f.toFile())
                    .collect(Collectors.toList());
            facade.compress(CompressionTypeEnum.TAR, pTARToCreate.getLocalTarDirectory().toFile(), filesToTar,
                            getFileWithoutExtension(pTARToCreate.getLocalFilePath()),
                            pTARToCreate.getLocalTarDirectory().toFile(), true, false);
            // Delete curent directory and all associated files
            FileUtils.deleteDirectory(pTARToCreate.getLocalTarDirectory().toFile());
        } catch (IOException | CompressionException e) {
            pTARToCreate.setStatus(PhysicalFileStatusEnum.ERROR);
            throw new STAFTarException(e);
        }
        // Set TAR Status to "TO_STORE"
        pTARToCreate.setStatus(PhysicalFileStatusEnum.TO_STORE);
        LOG.info("[STAF] TAR FILE created and ready to send to STAF System : {}", pTARToCreate.getLocalFilePath());
    }

    /**
     * Delete filesInTar from the given {@link PhysicalTARFile} into the local tar directory.
     * This method is used to delete files from a tar locally stored.
     * @param pTARFile {@link PhysicalTARFile}
     */
    public void deleteFilesFromLocalTAR(PhysicalTARFile pTARFile) {
        FileLock lock = null;
        try {
            // 1. Check local tar exists
            Path localTarDir = pTARFile.getLocalTarDirectory();
            if (pTARFile.getStatus().equals(PhysicalFileStatusEnum.TO_DELETE) && (localTarDir != null)
                    && localTarDir.toFile().exists()) {
                //2. Get lock
                lock = getDirectoryLock(pTARFile.getStafArchiveName(), pTARFile.getStafNode());
                pTARFile.getFilesInTar().forEach((raw, path) -> {
                    Path fileInTarPath = Paths.get(localTarDir.toString(), path.toString());
                    if (fileInTarPath.toFile().exists()) {
                        fileInTarPath.toFile().delete();
                    }
                });
                // If there no files left, delete local directory
                try {
                    if (!Files.walk(localTarDir).filter(f -> f.toFile().isFile()).findFirst().isPresent()) {
                        // Delete directory
                        FileUtils.deleteDirectory(localTarDir.toFile());
                    }
                } catch (IOException e) {
                    LOG.error("[STAF]Error getting files from TAR current directory {}", localTarDir.toString(), e);
                }
                pTARFile.setStatus(PhysicalFileStatusEnum.DELETED);
            }
        } catch (STAFTarException e) {
            LOG.error("[STAF] Error deleting files form local tar. {}", e.getMessage(), e);
        } finally {
            releaseLock(lock);
        }
    }

    /**
     * Delete the files into the given {@link PhysicalTARFile}.<br/>
     * Files to delete are the filesInTar properties of the {@link PhysicalTARFile}.</br>
     * If there is no remaining files in the TAR, then this method return true. Else this method return false.
     * @param pTARFile {@link PhysicalTARFile}
     * @return Does the all TAR file is deleted ?
     * @throws STAFTarException
     */
    public boolean deleteFilesFromTAR(PhysicalTARFile pTARFile) throws STAFTarException {

        boolean tarFullDeletion = false;
        //1. Init tmp decompression directory
        Path decompressDir = Paths
                .get(getWorkingTarPath(pTARFile.getStafArchiveName(), pTARFile.getStafNode()).toString(),
                     "." + pTARFile.getLocalFilePath().getFileName().toString());
        if (!decompressDir.toFile().exists()) {
            try {
                Files.createDirectories(decompressDir);
            } catch (IOException e) {
                throw new STAFTarException(e);
            }
        }

        //2. Check file existance
        if (!pTARFile.getLocalFilePath().toFile().exists()) {
            throw new STAFTarException(
                    String.format("[STAF] Decompression - TAR file %s does not exists", pTARFile.getLocalFilePath()));
        }
        //3. Decompress TAR
        CompressionFacade facade = new CompressionFacade();
        try {
            facade.decompress(CompressionTypeEnum.TAR, pTARFile.getLocalFilePath().toFile(), decompressDir.toFile());
        } catch (CompressionException e) {
            throw new STAFTarException(String.format("[STAF] Decompression - Error during TAR decompression %s",
                                                     pTARFile.getLocalFilePath()),
                    e);
        }

        // 4. delete files into tar decompress directory
        for (Entry<Path, Path> fileInTar : pTARFile.getFilesInTar().entrySet()) {
            try {
                Path fileToDelete = Paths.get(decompressDir.toString(), fileInTar.getKey().getFileName().toString());
                if (fileToDelete.toFile().exists()) {
                    Files.delete(Paths.get(decompressDir.toString(), fileInTar.getKey().getFileName().toString()));
                }
            } catch (IOException e) {
                throw new STAFTarException(e);
            }
        }

        // 5. Delete original TAR file
        try {
            Files.delete(pTARFile.getLocalFilePath());
        } catch (IOException e) {
            throw new STAFTarException(e);
        }

        // 6. If there is still files in the decompression directory, reconstruct it.
        try {
            Set<Path> remainingFiles = Files.walk(decompressDir).filter(f -> f.toFile().isFile()).map(Path::getFileName)
                    .collect(Collectors.toSet());
            if (remainingFiles.isEmpty()) {
                // No remaining files, delete all TAR from STAF.
                tarFullDeletion = true;
            } else {
                // Add remaining files into the replacement TAR to STAF.
                facade.compress(CompressionTypeEnum.TAR, decompressDir.toFile(), null,
                                pTARFile.getLocalFilePath().toFile(), null, true, false);
            }
        } catch (IOException | CompressionException e) {
            throw new STAFTarException(e);
        }
        return tarFullDeletion;
    }

    /**
     * Retrieve, if exists, the current pending tar as a {@link PhysicalTARFile}.
     * @param pWorkspaceTarPath {@link Path} of the TAR Workspace.
     * @param pSTAFArchiveName {@link String} Name of the STAF Archive.
     * @param pSTAFNode {@link Path} STAF Node.
     * @return {@link Optional}<{@link PhysicalTARFile}
     */
    private Optional<PhysicalTARFile> findPendingTarDirectory(Path pWorkspaceTarPath, String pSTAFArchiveName,
            Path pSTAFNode) {
        Optional<PhysicalTARFile> tarFile = Optional.empty();
        try (DirectoryStream<Path> stream = Files.newDirectoryStream(pWorkspaceTarPath,
                                                                     path -> path.toFile().isDirectory())) {
            for (Path dir : stream) {
                // Check if the directory match the pending current TAR directory regex.
                Matcher matcher = TAR_CURRENT_DIRECTORY_PATTERN.matcher(dir.getFileName().toString());
                if (matcher.matches()) {
                    // Pending current TAR directory found. Create the new associated PhysicalTARFile
                    // The creation date of the pending directory can be read in the directory name.
                    tarFile = Optional
                            .of(createPendingTarFromDirectory(dir, pSTAFArchiveName, pSTAFNode, matcher.group(1)));
                }
            }
        } catch (IOException e) {
            LOG.error("[STAF] Tar preparation - Error looking for current pending tar", e);
        }
        return tarFile;
    }

    /**
     * Create a {@link PhysicalTARFile} associated to the given current TAR pending directory.
     * @param pDirectory {@link Path} to current pending TAR directory.
     * @param pSTAFArchiveName {@link String} STAF Archive name.
     * @param pSTAFNode {@link Path} STAF Node
     * @param pDateStr {@link String} Creation date of the directory with TAR_FILE_NAME_DATA_FORMAT format.
     * @return {@link PhysicalTARFile} of the current pending TAR directory.
     */
    private PhysicalTARFile createPendingTarFromDirectory(Path pDirectory, String pSTAFArchiveName, Path pSTAFNode,
            String pDateStr) {
        try {
            Date date = DateUtils.parseDate(pDateStr, new String[] { TAR_FILE_NAME_DATE_FORMAT });
            LocalDateTime dateTime = LocalDateTime.ofInstant(Instant.ofEpochMilli(date.getTime()),
                                                             ZoneId.systemDefault());
            PhysicalTARFile pendingTarFile = new PhysicalTARFile(pSTAFArchiveName, pSTAFNode,
                    getLocalTarFileName(dateTime));
            // Set TAR directory path
            pendingTarFile.setLocalTarDirectory(pDirectory);
            // Set futur TAR file path
            pendingTarFile
                    .setLocalFilePath(Paths.get(pDirectory.getParent().toString(), getLocalTarFileName(dateTime)));
            pendingTarFile.setLocalTarDirectoryCreationDate(dateTime);
            return pendingTarFile;
        } catch (ParseException e) {
            LOG.error("[STAF] Error parsing date from TAR current directory {}", pDirectory);
            return null;
        }
    }

    /**
     * Get the PhysicalTARFile associated to the current working TAR.
     * The current working TAR, is a directory containing all files waiting to be send to STAF system as compressed into a TAR file.
     * The TAR File is sent to the staf only if the minimum size of a TAR is raised.
     * If no current TAR is found, a new one is created.
     *
     * @param pTarFiles {@link PhysicalTARFile}s already prepared.
     * @param pSTAFArchiveName Name of the STAF Archive name where to store the TAR File.
     * @param pSTAFNode Path of the STAF Node where to store the TAR File.
     * @return The {@link PhysicalTARFile} associated to the current working TAR.
     * @throws IOException If an error occured during TAR working directory management.
     */
    private PhysicalTARFile getCurrentTarPhysicalFile(Set<PhysicalTARFile> pTarFiles, String pSTAFArchiveName,
            Path pSTAFNode) throws IOException {

        // If the current TAR file is already present in the given list do not calculate it.
        Optional<PhysicalTARFile> tar = pTarFiles.stream()
                .filter(t -> PhysicalFileStatusEnum.PENDING.equals(t.getStatus())).findFirst();

        if (!tar.isPresent()) {
            // The current TAR is not already calculated.
            // Get the current pending TAR from workspace if exists.
            PhysicalTARFile workingTar;
            Path tarPath = getWorkingTarPath(pSTAFArchiveName, pSTAFNode);
            // Check into the TAR directory if a pending one exists for the given STAFNode.
            Optional<PhysicalTARFile> existingPendingTar = findPendingTarDirectory(tarPath, pSTAFArchiveName,
                                                                                   pSTAFNode);
            if (existingPendingTar.isPresent()) {
                workingTar = existingPendingTar.get();
            } else {
                LocalDateTime date = LocalDateTime.now();
                String tarName = date.format(DateTimeFormatter.ofPattern(TAR_FILE_NAME_DATE_FORMAT));
                Path newTarDirectory = Paths.get(tarPath.toString(), tarName + "_current");
                workingTar = new PhysicalTARFile(pSTAFArchiveName, pSTAFNode, getLocalTarFileName(date));
                Files.createDirectories(newTarDirectory);
                workingTar.setLocalFilePath(Paths.get(tarPath.toString(), getLocalTarFileName(date)));
                workingTar.setLocalTarDirectory(newTarDirectory);
                workingTar.setLocalTarDirectoryCreationDate(date);
            }

            // Get already present files in the current tar folder
            try (DirectoryStream<Path> stream = Files.newDirectoryStream(workingTar.getLocalTarDirectory(),
                                                                         path -> path.toFile().isFile())) {
                // For old files in TAR, we don't know the raw file path. We only have the current file in tar.
                stream.forEach(file -> workingTar.addFileInTar(file, null));
            }

            // Add working tar file to the tar list.
            pTarFiles.add(workingTar);
            return workingTar;
        } else {
            return tar.get();
        }
    }

    /**
     * Return a file name without his extension.
     * @param pFilePath {@link Path} Path to the file.
     * @return {@link File} without file extension.
     */
    private File getFileWithoutExtension(Path pFilePath) {
        return new File(pFilePath.toString().replaceFirst("[.][^.]+$", ""));
    }

    /**
     * Calculate a TAR file name for the current working TAR.
     *
     * @param pDate {@link LocalDateTime} The TAR working directory creation date.
     * @return {@link String} TAR file name.
     */
    private String getLocalTarFileName(LocalDateTime pDate) {
        return String.format("%s.tar", pDate.format(DateTimeFormatter.ofPattern(TAR_FILE_NAME_DATE_FORMAT)));
    }

    /**
     * Calculate a TAR file name for the current working TAR.
     *
     * @param pDate {@link LocalDateTime} The TAR working directory creation date.
     * @return {@link String} TAR file name.
     */
    private String getLocalTarCurrentDirName(LocalDateTime pDate) {
        return String.format("%s%s", pDate.format(DateTimeFormatter.ofPattern(TAR_FILE_NAME_DATE_FORMAT)),
                             TAR_CURRENT_PREFIX);
    }

    /**
     * Retrieve the workspace working directory to create new TAR for the given STAF Archive name and STAF Node.
     * @param pSTAFArchiveName {@link String} STAF Archive name
     * @param pStafNode {@link String} STAF Node
     * @return {@link Path} to the TAR working directory
     */
    private Path getWorkingTarPath(String pSTAFArchiveName, Path pStafNode) {
        return Paths.get(workspaceDirectory.toString(), pSTAFArchiveName, TAR_DIRECTORY, pStafNode.toString());
    }

}<|MERGE_RESOLUTION|>--- conflicted
+++ resolved
@@ -105,22 +105,11 @@
     }
 
     /**
-<<<<<<< HEAD
-     * Add a given file to the existing tar current file or if not to a new tar file.
-     *
-     * @param pPhysicalFileToArchive {@link File} to add into the TAR.
-     * @param pStafNode Path into the staf archive where to store TAR.
-     * @param pAlreadyPreparedTARFiles {@link Set} of {@link PhysicalTARFile} to archive.
-     * @return {@link PhysicalTARFile} TAR file with the new added file in it.
-     * @throws IOException : Unable to create new TAR current directory
-     * @throws STAFTarException : Unable to add file to current TAR.
-=======
      * Get a system physical lock on the workspace TAR directory associated to the given STAF Archive and STAF Node.
      * @param pSTAFArchiveName
      * @param pStafNode
      * @return {@link FileLock}. Need to be released with the {@link fr.cnes.regards.framework.staf.TARController#releaseLock} method
      * @throws STAFTarException
->>>>>>> 66198b47
      */
     public FileLock getDirectoryLock(String pSTAFArchiveName, Path pStafNode) throws STAFTarException {
         // 1. Initialize lock on the tar current directory of the specified node
