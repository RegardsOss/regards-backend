/*
 * Copyright 2017-2020 CNES - CENTRE NATIONAL d'ETUDES SPATIALES
 *
 * This file is part of REGARDS.
 *
 * REGARDS is free software: you can redistribute it and/or modify
 * it under the terms of the GNU General Public License as published by
 * the Free Software Foundation, either version 3 of the License, or
 * (at your option) any later version.
 *
 * REGARDS is distributed in the hope that it will be useful,
 * but WITHOUT ANY WARRANTY; without even the implied warranty of
 * MERCHANTABILITY or FITNESS FOR A PARTICULAR PURPOSE. See the
 * GNU General Public License for more details.
 *
 * You should have received a copy of the GNU General Public License
 * along with REGARDS. If not, see <http://www.gnu.org/licenses/>.
 */
package fr.cnes.regards.framework.geojson;

import java.util.ArrayList;
import java.util.List;
import java.util.StringJoiner;

import org.springframework.restdocs.payload.FieldDescriptor;

import com.google.common.base.Strings;

import fr.cnes.regards.framework.oais.AccessRightInformation;
import fr.cnes.regards.framework.oais.ContentInformation;
import fr.cnes.regards.framework.oais.Event;
import fr.cnes.regards.framework.oais.InformationPackageProperties;
import fr.cnes.regards.framework.oais.OAISDataObject;
import fr.cnes.regards.framework.oais.PreservationDescriptionInformation;
import fr.cnes.regards.framework.oais.ProvenanceInformation;
import fr.cnes.regards.framework.oais.RepresentationInformation;
import fr.cnes.regards.framework.oais.Syntax;
import fr.cnes.regards.framework.test.integration.ConstrainedFields;
import fr.cnes.regards.framework.urn.DataType;

/**
 * Builds the description of all fields found in {@link AbstractFeatureCollection}.
 * @author Christophe Mertz
 */
public class OaisFieldDescriptors {

<<<<<<< HEAD
=======
    private static final String STRING = "String";

>>>>>>> baf4941a
    private final String initPrefix;

    public OaisFieldDescriptors() {
        super();
        initPrefix = null;
    }

    public OaisFieldDescriptors(String prefix) {
        super();
        this.initPrefix = prefix;
    }

    public List<FieldDescriptor> build() {
        List<FieldDescriptor> lfd = new ArrayList<>();

        /**
         * OAIS content information
         */
        ConstrainedFields contentInformationField = new ConstrainedFields(ContentInformation.class);

        lfd.add(contentInformationField
                .withPath(addPrefix("properties.contentInformations[]"),
                          "A set of information that is the original target of preservation or that includes part or all of that information. It is an information object composed of its content data object and its representation information."));

        /**
         * Representation information
         */
        lfd.add(contentInformationField
                .withPath(addPrefix("properties.contentInformations[].representationInformation"),
                          "representationInformation",
                          "The information that maps a data object into more meaningful concepts."));

        lfd.addAll(buildRepresentationInformationDescription());

        /**
         * Data object
         */
        lfd.add(contentInformationField.withPath(addPrefix("properties.contentInformations[].dataObject"), "dataObject",
                                                 "A data object"));

        lfd.addAll(buildDataObjectDescription(addPrefix("properties.contentInformations[].dataObject.")));

        /**
         * Preservation description information
         */
        ConstrainedFields informationPackageField = new ConstrainedFields(InformationPackageProperties.class);
        lfd.add(informationPackageField
                .withPath(addPrefix("properties.pdi"), "pdi",
                          "The information which is necessary for adequate preservation of the Content Information"));

        lfd.addAll(buildPdiDescription(addPrefix("properties.pdi.")));

        return lfd;
    }

    private List<FieldDescriptor> buildRepresentationInformationDescription() {
        List<FieldDescriptor> lfd = new ArrayList<>();

        String path = addPrefix("properties.contentInformations[].representationInformation.");

        ConstrainedFields representationInformationField = new ConstrainedFields(RepresentationInformation.class);

        lfd.add(representationInformationField.withPath(addPrefix(path, "syntax"), "syntax", "A data objet syntax"));
        // TODO manque Semantic

        lfd.addAll(buildSyntaxDescription(addPrefix(path, "syntax.")));

        return lfd;
    }

    private List<FieldDescriptor> buildSyntaxDescription(String prefix) {
        List<FieldDescriptor> lfd = new ArrayList<>();

        ConstrainedFields syntaxField = new ConstrainedFields(Syntax.class);

        lfd.add(syntaxField.withPath(addPrefix(prefix, "name"), "name", "A syntax name").optional().type(STRING));
        lfd.add(syntaxField.withPath(addPrefix(prefix, "description"), "description", "A description").optional()
                .type(STRING));
        lfd.add(syntaxField.withPath(addPrefix(prefix, "mimeType"), "mimetype",
                                     "A two-part identifier for file formats and format contents"));

        return lfd;
    }

    private List<FieldDescriptor> buildDataObjectDescription(String prefix) {
        List<FieldDescriptor> lfd = new ArrayList<>();

        ConstrainedFields oaisDataObjectField = new ConstrainedFields(OAISDataObject.class);

        StringJoiner joiner = new StringJoiner(", ");
        for (DataType state : DataType.values()) {
            joiner.add(state.name());
        }

        lfd.add(oaisDataObjectField.withPath(addPrefix(prefix, "regardsDataType"), "regardsDataType",
                                             "REGARDS data object type", "Allowed values : " + joiner.toString()));
        lfd.add(oaisDataObjectField.withPath(addPrefix(prefix, "filename"), "filename", "The data object file name")
                .optional().type(STRING));
        lfd.add(oaisDataObjectField.withPath(addPrefix(prefix, "locations"), "locations", "A set of locations"));
        lfd.add(oaisDataObjectField.withPath(addPrefix(prefix, "locations[].url"), "location URL",
                                             "URL location associated to optional storage property"));
        lfd.add(oaisDataObjectField.withPath(addPrefix(prefix, "fileSize"), "fileSize", "The data object size in bytes")
                .optional().type("Long"));

        lfd.add(oaisDataObjectField.withPath(addPrefix(prefix, "checksum"), "checksum",
                                             "The calculated data object checksum"));
        // the property path "algorithm-fake" is unknown, if we set "algorithm"
        // the doc generation does not work :
        // java.util.MissingResourceException: Can't find resource for bundle java.util.PropertyResourceBundle, key fr.cnes.regards.framework.utils.file.validation.HandledMessageDigestAlgorithm.description
        lfd.add(oaisDataObjectField
                .withPath(addPrefix(prefix, "algorithm"), "algorithm-fake", "The checksum algorithm used",
                          "see https://docs.oracle.com/javase/8/docs/api/java/security/MessageDigest.html[java.security.MessageDigest]"));

        return lfd;
    }

    private List<FieldDescriptor> buildPdiDescription(String prefix) {
        List<FieldDescriptor> lfd = new ArrayList<>();

        ConstrainedFields preservationField = new ConstrainedFields(PreservationDescriptionInformation.class);

        lfd.add(preservationField.withPath(addPrefix(prefix, "contextInformation.tags[]"), "tags", "A set of tags"));
        lfd.add(preservationField.withPath(addPrefix(prefix, "referenceInformation"),
                                           "The information that is used as an identifier for the content information.",
                                           "additional identifier"));
        lfd.add(preservationField
                .withPath(addPrefix(prefix, "fixityInformation"), "fixityInformation",
                          "The information which documents the mechanisms that ensure that the content information object has not been altered in an undocumented manner. An example is a Cyclical Redundancy Check (CRC) code for a file. "));

        lfd.add(preservationField.withPath(addPrefix(prefix, "provenanceInformation"), "provenanceInformation",
                                           "The information that documents the history of the content information"));
        lfd.addAll(buildProvenanceDescription(addPrefix(prefix, "provenanceInformation.")));

        lfd.add(preservationField
                .withPath(addPrefix(prefix, "accessRightInformation"), "accessRightInformation",
                          "The information that identifies the access restrictions pertaining to the content information, including the legal framework, licensing terms, and access control."));
        lfd.addAll(buildAccessRightDescription(addPrefix(prefix, "accessRightInformation.")));

        return lfd;
    }

    private List<FieldDescriptor> buildProvenanceDescription(String prefix) {
        List<FieldDescriptor> lfd = new ArrayList<>();

        ConstrainedFields provenanceField = new ConstrainedFields(ProvenanceInformation.class);

        lfd.add(provenanceField.withPath(addPrefix(prefix, "history[]"), "history", "A list of events").optional()
                .type(STRING));
        lfd.addAll(buildEventDescription(addPrefix(prefix, "history[].")));
        lfd.add(provenanceField.withPath(addPrefix(prefix, "facility"), "facility", "A facility").optional()
                .type(STRING));
        lfd.add(provenanceField.withPath(addPrefix(prefix, "instrument"), "instrument", "An instrument").optional()
                .type(STRING));
        lfd.add(provenanceField.withPath(addPrefix(prefix, "filter"), "filter", "A filter").optional().type(STRING));
        lfd.add(provenanceField.withPath(addPrefix(prefix, "detector"), "detector", "A detector").optional()
                .type(STRING));
        lfd.add(provenanceField.withPath(addPrefix(prefix, "proposal"), "proposal", "A proposal").optional()
                .type(STRING));
        lfd.add(provenanceField.withPath(addPrefix(prefix, "additional"), "additional", "An additional information")
                .optional().type(STRING));

        return lfd;
    }

    private List<FieldDescriptor> buildEventDescription(String prefix) {
        List<FieldDescriptor> lfd = new ArrayList<>();

        ConstrainedFields eventField = new ConstrainedFields(Event.class);

        lfd.add(eventField.withPath(addPrefix(prefix, "type"), "The event's type").optional().type(STRING));
        lfd.add(eventField.withPath(addPrefix(prefix, "comment"), "The event's comment"));
        lfd.add(eventField.withPath(addPrefix(prefix, "date"), "date", "ISO Date time",
                                    ". Required format : yyyy-MM-dd’T’HH:mm:ss.SSSZ"));

        return lfd;
    }

    private List<FieldDescriptor> buildAccessRightDescription(String prefix) {
        List<FieldDescriptor> lfd = new ArrayList<>();

        ConstrainedFields accessRightField = new ConstrainedFields(AccessRightInformation.class);

        lfd.add(accessRightField.withPath(addPrefix(prefix, "licence"), "The licence").optional().type(STRING));
        lfd.add(accessRightField.withPath(addPrefix(prefix, "dataRights"), "dataRights", "A data access rights"));
        lfd.add(accessRightField.withPath(addPrefix(prefix, "publicReleaseDate"), "publicReleaseDate", "ISO Date time",
                                          "Required format : yyyy-MM-dd’T’HH:mm:ss.SSSZ")
                .optional().type(STRING));

        return lfd;
    }

    private String addPrefix(String path) {
        return Strings.isNullOrEmpty(this.initPrefix) ? path : initPrefix + path;
    }

    private String addPrefix(String prefix, String path) {
        return Strings.isNullOrEmpty(prefix) ? path : prefix + path;
    }
}<|MERGE_RESOLUTION|>--- conflicted
+++ resolved
@@ -44,11 +44,8 @@
  */
 public class OaisFieldDescriptors {
 
-<<<<<<< HEAD
-=======
     private static final String STRING = "String";
 
->>>>>>> baf4941a
     private final String initPrefix;
 
     public OaisFieldDescriptors() {
