<?xml version="1.0" encoding="UTF-8"?>
<!--
 Copyright 2017-2018 CNES - CENTRE NATIONAL d'ETUDES SPATIALES
 
 This file is part of REGARDS.
 
 REGARDS is free software: you can redistribute it and/or modify
 it under the terms of the GNU General Public License as published by
 the Free Software Foundation, either version 3 of the License, or
 (at your option) any later version.
 
 REGARDS is distributed in the hope that it will be useful,
 but WITHOUT ANY WARRANTY; without even the implied warranty of
 MERCHANTABILITY or FITNESS FOR A PARTICULAR PURPOSE. See the
 GNU General Public License for more details.
 
 You should have received a copy of the GNU General Public License
 along with REGARDS. If not, see <http://www.gnu.org/licenses/>.
-->
<project xmlns="http://maven.apache.org/POM/4.0.0" xmlns:xsi="http://www.w3.org/2001/XMLSchema-instance"
	xsi:schemaLocation="http://maven.apache.org/POM/4.0.0 http://maven.apache.org/xsd/maven-4.0.0.xsd">
	<modelVersion>4.0.0</modelVersion>

	<groupId>fr.cnes.regards.framework</groupId>
	<artifactId>regards-starters</artifactId>
	<version>3.0.0-SNAPSHOT</version>
	<description>REGARDS starters</description>
	<packaging>pom</packaging>

	<parent>
		<groupId>fr.cnes.regards</groupId>
		<artifactId>regards-parent</artifactId>
		<version>3.0.0-SNAPSHOT</version>
		<relativePath />
	</parent>

	<url>https://github.com/RegardsOss/RegardsOss.github.io</url>
	<inceptionYear>2016</inceptionYear>
	<licenses>
		<license>
			<name>GNU General Public License (GNU GPL)</name>
			<url>http://www.gnu.org/licenses/gpl.html</url>
			<distribution>repo</distribution>
		</license>
	</licenses>
	<organization>
		<name>CNES</name>
		<url>https://cnes.fr/fr</url>
	</organization>
	<developers>
		<developer>
			<name>REGARDS Team</name>
			<organization>CS Systèmes d'Information</organization>
			<organizationUrl>http://www.c-s.fr</organizationUrl>
		</developer>
	</developers>

	<modules>
		<module>amqp-monitoring-regards-starter</module>
		<module>amqp-regards</module>
		<module>amqp-regards-starter</module>
		<module>swagger-regards-starter</module>
		<module>websocket-regards-starter</module>
		<module>security-regards-starter</module>
		<module>security-regards</module>
		<module>cloud-regards-starter</module>
		<module>jpa-multitenant-regards</module>
		<module>jpa-multitenant-regards-starter</module>
		<module>jpa-instance-regards</module>
		<module>jpa-instance-regards-starter</module>
		<module>multitenant-regards</module>
		<module>multitenant-regards-starter</module>
		<module>hateoas-regards-starter</module>
		<module>hateoas-regards</module>
		<module>microservice-regards-starter</module>
		<module>microservice-regards</module>
		<module>module-regards-starter</module>
		<module>module-regards</module>
		<module>microservice-regards-test</module>
		<module>jpa-multitenant-regards-test</module>
		<module>plugins-regards-starter</module>
		<module>plugins-docs</module>
		<module>gson-regards-starter</module>
		<module>gson-regards</module>
		<module>feign-regards-starter</module>
		<module>security-config</module>
		<module>oais-starter</module>
		<module>oais-regards</module>
		<module>oais-docs</module>
		<module>geojson-starter</module>
		<module>geojson-docs</module>
		<module>geojson-regards</module>
		<module>microservice-core-starter</module>
		<module>authentication-regards</module>
		<module>authentication-regards-starter</module>
		<module>jpa-commons-regards</module>
		<module>jpa-data-regards</module>
<<<<<<< HEAD
        <module>encryption-starter</module>
    </modules>
=======
		<module>microservice-logger</module>
	</modules>
>>>>>>> d5918763

	<dependencies>
		<dependency>
			<groupId>org.springframework.boot</groupId>
			<artifactId>spring-boot-autoconfigure</artifactId>
		</dependency>
		<dependency>
			<groupId>org.hibernate</groupId>
			<artifactId>hibernate-validator</artifactId>
		</dependency>
	</dependencies>
</project><|MERGE_RESOLUTION|>--- conflicted
+++ resolved
@@ -95,13 +95,9 @@
 		<module>authentication-regards-starter</module>
 		<module>jpa-commons-regards</module>
 		<module>jpa-data-regards</module>
-<<<<<<< HEAD
         <module>encryption-starter</module>
-    </modules>
-=======
 		<module>microservice-logger</module>
 	</modules>
->>>>>>> d5918763
 
 	<dependencies>
 		<dependency>
