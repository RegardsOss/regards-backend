--- conflicted
+++ resolved
@@ -27,11 +27,7 @@
     <parent>
         <groupId>fr.cnes.regards</groupId>
         <artifactId>regards-parent</artifactId>
-<<<<<<< HEAD
         <version>0.5.0-SNAPSHOT</version>
-=======
-        <version>0.4.1</version>
->>>>>>> c6479fde
         <relativePath/>
     </parent>
 
