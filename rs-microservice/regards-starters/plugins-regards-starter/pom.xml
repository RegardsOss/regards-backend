--- conflicted
+++ resolved
@@ -55,8 +55,6 @@
 			<scope>test</scope>
 			<type>test-jar</type>
 		</dependency>
-<<<<<<< HEAD
-=======
 		<dependency>
 			<groupId>fr.cnes.regards.framework</groupId>
 			<artifactId>jpa-multitenant-regards-starter</artifactId>
@@ -66,6 +64,5 @@
 			<artifactId>module-plugins-client</artifactId>
 			<scope>test</scope>
 		</dependency>
->>>>>>> 9223f497
 	</dependencies>
 </project>