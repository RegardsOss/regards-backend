--- conflicted
+++ resolved
@@ -25,11 +25,7 @@
 	<parent>
 		<groupId>fr.cnes.regards</groupId>
 		<artifactId>regards-boot-parent</artifactId>
-<<<<<<< HEAD
 		<version>0.5.0-SNAPSHOT</version>
-=======
-		<version>0.4.1</version>
->>>>>>> f5f290b5
 		<relativePath/>
 	</parent>
 
