--- conflicted
+++ resolved
@@ -17,18 +17,9 @@
 */
 package fr.cnes.regards.modules.processing.domain.repository;
 
-import java.util.UUID;
-
 import fr.cnes.regards.modules.processing.domain.PBatch;
 import reactor.core.publisher.Mono;
 
-<<<<<<< HEAD
-/**
- * TODO : Class description
- *
- * @author Guillaume Andrieu
- *
-=======
 import java.util.UUID;
 
 
@@ -36,7 +27,6 @@
  * This interface defines a repository contract for PBatch entities.
  *
  * @author gandrieu
->>>>>>> a3fdde45
  */
 public interface IPBatchRepository {
 
