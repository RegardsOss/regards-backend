--- conflicted
+++ resolved
@@ -21,16 +21,9 @@
 import reactor.core.publisher.Mono;
 
 /**
-<<<<<<< HEAD
- * TODO : Class description
- *
- * @author Guillaume Andrieu
- *
-=======
  * This interface defines a repository contract for {@link IWorkloadEngine} entities.
  *
  * @author gandrieu
->>>>>>> a3fdde45
  */
 public interface IWorkloadEngineRepository {
 
