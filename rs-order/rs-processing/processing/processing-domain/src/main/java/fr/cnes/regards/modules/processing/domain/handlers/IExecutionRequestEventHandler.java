--- conflicted
+++ resolved
@@ -20,19 +20,11 @@
 import fr.cnes.regards.framework.amqp.domain.IHandler;
 import fr.cnes.regards.modules.processing.domain.events.PExecutionRequestEvent;
 
-<<<<<<< HEAD
-/**
- * TODO : Class description
- *
- * @author Guillaume Andrieu
- *
-=======
 
 /**
  * This interface defines a handler for {@link PExecutionRequestEvent}.
  *
  * @author gandrieu
->>>>>>> a3fdde45
  */
 public interface IExecutionRequestEventHandler extends IHandler<PExecutionRequestEvent> {
 
