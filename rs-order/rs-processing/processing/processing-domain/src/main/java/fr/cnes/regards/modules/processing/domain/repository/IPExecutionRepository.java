/* Copyright 2017-2020 CNES - CENTRE NATIONAL d'ETUDES SPATIALES
 *
 * This file is part of REGARDS.
 *
 * REGARDS is free software: you can redistribute it and/or modify
 * it under the terms of the GNU General Public License as published by
 * the Free Software Foundation, either version 3 of the License, or
 * (at your option) any later version.
 *
 * REGARDS is distributed in the hope that it will be useful,
 * but WITHOUT ANY WARRANTY; without even the implied warranty of
 * MERCHANTABILITY or FITNESS FOR A PARTICULAR PURPOSE. See the
 * GNU General Public License for more details.
 *
 * You should have received a copy of the GNU General Public License
 * along with REGARDS. If not, see <http://www.gnu.org/licenses/>.
*/
package fr.cnes.regards.modules.processing.domain.repository;

import java.time.OffsetDateTime;
import java.util.List;
import java.util.UUID;

import org.springframework.data.domain.Pageable;

import fr.cnes.regards.modules.processing.domain.PExecution;
import fr.cnes.regards.modules.processing.domain.execution.ExecutionStatus;
import io.vavr.collection.Seq;
<<<<<<< HEAD
import reactor.core.publisher.Flux;
import reactor.core.publisher.Mono;

/**
 * TODO : Class description
 *
 * @author Guillaume Andrieu
 *
=======
import org.springframework.data.domain.Pageable;
import reactor.core.publisher.Flux;
import reactor.core.publisher.Mono;

import java.time.OffsetDateTime;
import java.util.List;
import java.util.UUID;


/**
 * This interface defines a repository contract for {@link PExecution} entities.
 *
 * @author gandrieu
>>>>>>> a3fdde45
 */
public interface IPExecutionRepository {

    Mono<PExecution> create(PExecution execution);

    Mono<PExecution> update(PExecution execution);

    Mono<PExecution> findById(UUID id);

    Flux<PExecution> getTimedOutExecutions();

    Flux<PExecution> findByTenantAndCurrentStatusInAndLastUpdatedAfterAndLastUpdatedBefore(String tenant,
            List<ExecutionStatus> status, OffsetDateTime from, OffsetDateTime to, Pageable page);

    Mono<Integer> countByTenantAndCurrentStatusInAndLastUpdatedAfterAndLastUpdatedBefore(String tenant,
            List<ExecutionStatus> status, OffsetDateTime from, OffsetDateTime to);

    Flux<PExecution> findByTenantAndUserEmailAndCurrentStatusInAndLastUpdatedAfterAndLastUpdatedBefore(String tenant,
            String userEmail, List<ExecutionStatus> status, OffsetDateTime from, OffsetDateTime to, Pageable page);

    Mono<Integer> countByTenantAndUserEmailAndCurrentStatusInAndLastUpdatedAfterAndLastUpdatedBefore(String tenant,
            String userEmail, List<ExecutionStatus> status, OffsetDateTime from, OffsetDateTime to);

    Mono<Integer> countByProcessBusinessIdAndStatusIn(UUID processBusinessId, Seq<ExecutionStatus> nonFinalStatusList);

}<|MERGE_RESOLUTION|>--- conflicted
+++ resolved
@@ -17,25 +17,9 @@
 */
 package fr.cnes.regards.modules.processing.domain.repository;
 
-import java.time.OffsetDateTime;
-import java.util.List;
-import java.util.UUID;
-
-import org.springframework.data.domain.Pageable;
-
 import fr.cnes.regards.modules.processing.domain.PExecution;
 import fr.cnes.regards.modules.processing.domain.execution.ExecutionStatus;
 import io.vavr.collection.Seq;
-<<<<<<< HEAD
-import reactor.core.publisher.Flux;
-import reactor.core.publisher.Mono;
-
-/**
- * TODO : Class description
- *
- * @author Guillaume Andrieu
- *
-=======
 import org.springframework.data.domain.Pageable;
 import reactor.core.publisher.Flux;
 import reactor.core.publisher.Mono;
@@ -49,7 +33,6 @@
  * This interface defines a repository contract for {@link PExecution} entities.
  *
  * @author gandrieu
->>>>>>> a3fdde45
  */
 public interface IPExecutionRepository {
 
@@ -61,18 +44,39 @@
 
     Flux<PExecution> getTimedOutExecutions();
 
-    Flux<PExecution> findByTenantAndCurrentStatusInAndLastUpdatedAfterAndLastUpdatedBefore(String tenant,
-            List<ExecutionStatus> status, OffsetDateTime from, OffsetDateTime to, Pageable page);
+    Flux<PExecution> findByTenantAndCurrentStatusInAndLastUpdatedAfterAndLastUpdatedBefore(
+            String tenant,
+            List<ExecutionStatus> status,
+            OffsetDateTime from,
+            OffsetDateTime to,
+            Pageable page
+    );
 
-    Mono<Integer> countByTenantAndCurrentStatusInAndLastUpdatedAfterAndLastUpdatedBefore(String tenant,
-            List<ExecutionStatus> status, OffsetDateTime from, OffsetDateTime to);
+    Mono<Integer> countByTenantAndCurrentStatusInAndLastUpdatedAfterAndLastUpdatedBefore(
+            String tenant,
+            List<ExecutionStatus> status,
+            OffsetDateTime from,
+            OffsetDateTime to
+    );
 
-    Flux<PExecution> findByTenantAndUserEmailAndCurrentStatusInAndLastUpdatedAfterAndLastUpdatedBefore(String tenant,
-            String userEmail, List<ExecutionStatus> status, OffsetDateTime from, OffsetDateTime to, Pageable page);
+    Flux<PExecution> findByTenantAndUserEmailAndCurrentStatusInAndLastUpdatedAfterAndLastUpdatedBefore(
+            String tenant,
+            String userEmail,
+            List<ExecutionStatus> status,
+            OffsetDateTime from,
+            OffsetDateTime to,
+            Pageable page
+    );
 
-    Mono<Integer> countByTenantAndUserEmailAndCurrentStatusInAndLastUpdatedAfterAndLastUpdatedBefore(String tenant,
-            String userEmail, List<ExecutionStatus> status, OffsetDateTime from, OffsetDateTime to);
+    Mono<Integer> countByTenantAndUserEmailAndCurrentStatusInAndLastUpdatedAfterAndLastUpdatedBefore(
+            String tenant,
+            String userEmail,
+            List<ExecutionStatus> status,
+            OffsetDateTime from,
+            OffsetDateTime to
+    );
 
     Mono<Integer> countByProcessBusinessIdAndStatusIn(UUID processBusinessId, Seq<ExecutionStatus> nonFinalStatusList);
 
+
 }