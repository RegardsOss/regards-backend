--- conflicted
+++ resolved
@@ -17,25 +17,15 @@
 */
 package fr.cnes.regards.modules.processing.domain.service;
 
-import java.nio.file.Path;
-
 import fr.cnes.regards.modules.processing.domain.PInputFile;
 import reactor.core.publisher.Mono;
 
-<<<<<<< HEAD
-/**
- * TODO : Class description
- *
- * @author Guillaume Andrieu
- *
-=======
 import java.nio.file.Path;
 
 /**
  * This interface defines a service contract for downloading {@link PInputFile} entities.
  *
  * @author gandrieu
->>>>>>> a3fdde45
  */
 public interface IDownloadService {
 
