--- conflicted
+++ resolved
@@ -19,32 +19,30 @@
 
 package fr.cnes.regards.modules.processing.domain.service;
 
+import fr.cnes.regards.modules.processing.domain.PExecution;
+import fr.cnes.regards.modules.processing.domain.execution.ExecutionStatus;
+import org.springframework.data.domain.Page;
+import org.springframework.data.domain.PageRequest;
+import org.springframework.lang.Nullable;
+import reactor.core.publisher.Mono;
+
 import java.time.OffsetDateTime;
 import java.util.List;
 
-import org.springframework.data.domain.Page;
-import org.springframework.data.domain.PageRequest;
-import org.springframework.lang.Nullable;
-
-import fr.cnes.regards.modules.processing.domain.PExecution;
-import fr.cnes.regards.modules.processing.domain.execution.ExecutionStatus;
-import reactor.core.publisher.Mono;
-
 /**
-<<<<<<< HEAD
- * TODO : Class description
- *
- * @author Guillaume Andrieu
- *
-=======
  * This interface defines a service contract for monitoring {@link PExecution} entities.
  *
  * @author gandrieu
->>>>>>> a3fdde45
  */
 public interface IMonitoringService {
 
-    Mono<Page<PExecution>> getExecutionsPageForCriteria(String tenant, List<ExecutionStatus> status,
-            @Nullable String userEmail, OffsetDateTime from, OffsetDateTime to, PageRequest paged);
+    Mono<Page<PExecution>> getExecutionsPageForCriteria(
+        String tenant,
+        List<ExecutionStatus> status,
+        @Nullable String userEmail,
+        OffsetDateTime from,
+        OffsetDateTime to,
+        PageRequest paged
+    );
 
 }