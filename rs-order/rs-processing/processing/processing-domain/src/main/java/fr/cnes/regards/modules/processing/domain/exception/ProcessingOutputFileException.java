/* Copyright 2017-2020 CNES - CENTRE NATIONAL d'ETUDES SPATIALES
 *
 * This file is part of REGARDS.
 *
 * REGARDS is free software: you can redistribute it and/or modify
 * it under the terms of the GNU General Public License as published by
 * the Free Software Foundation, either version 3 of the License, or
 * (at your option) any later version.
 *
 * REGARDS is distributed in the hope that it will be useful,
 * but WITHOUT ANY WARRANTY; without even the implied warranty of
 * MERCHANTABILITY or FITNESS FOR A PARTICULAR PURPOSE. See the
 * GNU General Public License for more details.
 *
 * You should have received a copy of the GNU General Public License
 * along with REGARDS. If not, see <http://www.gnu.org/licenses/>.
*/
package fr.cnes.regards.modules.processing.domain.exception;

import fr.cnes.regards.modules.processing.domain.POutputFile;
import fr.cnes.regards.modules.processing.exceptions.ProcessingException;
import fr.cnes.regards.modules.processing.exceptions.ProcessingExceptionType;

/**
<<<<<<< HEAD
 * TODO : Class description
 *
 * @author Guillaume Andrieu
 *
 */
@SuppressWarnings("serial")
=======
 * This class is for exception occurring in the context of an output file.
 *
 * @author gandrieu
 */
>>>>>>> a3fdde45
public class ProcessingOutputFileException extends ProcessingException {

    protected final POutputFile outFile;

    public ProcessingOutputFileException(ProcessingExceptionType type, POutputFile outFile, String message) {
        super(type, message);
        this.outFile = outFile;
    }

    public ProcessingOutputFileException(ProcessingExceptionType type, POutputFile outFile, String message,
            Throwable throwable) {
        super(type, message, throwable);
        this.outFile = outFile;
    }

    public POutputFile getOutputFile() {
        return outFile;
    }

    @Override
    public final String getMessage() {
        return String.format("id=%s type=%s exec=%s outFile=%s message=%s", this.exceptionId, this.type,
                             this.outFile.getExecId(), this.outFile.getId(), this.desc);
    }
}<|MERGE_RESOLUTION|>--- conflicted
+++ resolved
@@ -22,19 +22,10 @@
 import fr.cnes.regards.modules.processing.exceptions.ProcessingExceptionType;
 
 /**
-<<<<<<< HEAD
- * TODO : Class description
- *
- * @author Guillaume Andrieu
- *
- */
-@SuppressWarnings("serial")
-=======
  * This class is for exception occurring in the context of an output file.
  *
  * @author gandrieu
  */
->>>>>>> a3fdde45
 public class ProcessingOutputFileException extends ProcessingException {
 
     protected final POutputFile outFile;
