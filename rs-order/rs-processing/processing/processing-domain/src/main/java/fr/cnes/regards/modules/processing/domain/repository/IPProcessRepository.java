--- conflicted
+++ resolved
@@ -17,21 +17,12 @@
 */
 package fr.cnes.regards.modules.processing.domain.repository;
 
-import java.util.UUID;
-
 import fr.cnes.regards.modules.processing.domain.PBatch;
 import fr.cnes.regards.modules.processing.domain.PProcess;
 import fr.cnes.regards.modules.processing.domain.PUserAuth;
 import reactor.core.publisher.Flux;
 import reactor.core.publisher.Mono;
 
-<<<<<<< HEAD
-/**
- * TODO : Class description
- *
- * @author Guillaume Andrieu
- *
-=======
 import java.util.UUID;
 
 
@@ -39,7 +30,6 @@
  * This interface defines a repository contract for {@link PProcess} entities.
  *
  * @author gandrieu
->>>>>>> a3fdde45
  */
 public interface IPProcessRepository {
 
