/* Copyright 2017-2020 CNES - CENTRE NATIONAL d'ETUDES SPATIALES
 *
 * This file is part of REGARDS.
 *
 * REGARDS is free software: you can redistribute it and/or modify
 * it under the terms of the GNU General Public License as published by
 * the Free Software Foundation, either version 3 of the License, or
 * (at your option) any later version.
 *
 * REGARDS is distributed in the hope that it will be useful,
 * but WITHOUT ANY WARRANTY; without even the implied warranty of
 * MERCHANTABILITY or FITNESS FOR A PARTICULAR PURPOSE. See the
 * GNU General Public License for more details.
 *
 * You should have received a copy of the GNU General Public License
 * along with REGARDS. If not, see <http://www.gnu.org/licenses/>.
*/
package fr.cnes.regards.modules.processing.domain.handlers;

import fr.cnes.regards.modules.processing.domain.events.IEventSender;
import fr.cnes.regards.modules.processing.domain.events.PExecutionResultEvent;

<<<<<<< HEAD
/**
 * TODO : Class description
 *
 * @author Guillaume Andrieu
 *
=======

/**
 * This interface defines a sender for {@link PExecutionResultEvent} messages.
 *
 * @author gandrieu
>>>>>>> a3fdde45
 */
public interface IExecutionResultEventSender extends IEventSender<PExecutionResultEvent> {

}<|MERGE_RESOLUTION|>--- conflicted
+++ resolved
@@ -20,20 +20,14 @@
 import fr.cnes.regards.modules.processing.domain.events.IEventSender;
 import fr.cnes.regards.modules.processing.domain.events.PExecutionResultEvent;
 
-<<<<<<< HEAD
-/**
- * TODO : Class description
- *
- * @author Guillaume Andrieu
- *
-=======
 
 /**
  * This interface defines a sender for {@link PExecutionResultEvent} messages.
  *
  * @author gandrieu
->>>>>>> a3fdde45
  */
 public interface IExecutionResultEventSender extends IEventSender<PExecutionResultEvent> {
 
+
+
 }