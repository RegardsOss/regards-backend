/* Copyright 2017-2020 CNES - CENTRE NATIONAL d'ETUDES SPATIALES
 *
 * This file is part of REGARDS.
 *
 * REGARDS is free software: you can redistribute it and/or modify
 * it under the terms of the GNU General Public License as published by
 * the Free Software Foundation, either version 3 of the License, or
 * (at your option) any later version.
 *
 * REGARDS is distributed in the hope that it will be useful,
 * but WITHOUT ANY WARRANTY; without even the implied warranty of
 * MERCHANTABILITY or FITNESS FOR A PARTICULAR PURPOSE. See the
 * GNU General Public License for more details.
 *
 * You should have received a copy of the GNU General Public License
 * along with REGARDS. If not, see <http://www.gnu.org/licenses/>.
*/
package fr.cnes.regards.modules.processing.demo;

/**
<<<<<<< HEAD
 * TODO : Class description
 *
 * @author Guillaume Andrieu
 *
=======
 * This interface is the demo constants.
 *
 * @author gandrieu
>>>>>>> a3fdde45
 */
public interface DemoConstants {

    String PROFILE = "profile";

    String NO_PROFILE_FOUND = "no_profile_found";

    String FORCE_FAILURE = "force_failure";

}<|MERGE_RESOLUTION|>--- conflicted
+++ resolved
@@ -18,16 +18,9 @@
 package fr.cnes.regards.modules.processing.demo;
 
 /**
-<<<<<<< HEAD
- * TODO : Class description
- *
- * @author Guillaume Andrieu
- *
-=======
  * This interface is the demo constants.
  *
  * @author gandrieu
->>>>>>> a3fdde45
  */
 public interface DemoConstants {
 
