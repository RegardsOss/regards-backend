--- conflicted
+++ resolved
@@ -17,23 +17,18 @@
 */
 package fr.cnes.regards.modules.processing.demo.engine;
 
-import org.springframework.beans.factory.annotation.Autowired;
-import org.springframework.stereotype.Component;
-
 import fr.cnes.regards.modules.processing.domain.PExecution;
 import fr.cnes.regards.modules.processing.domain.engine.IWorkloadEngine;
 import fr.cnes.regards.modules.processing.domain.execution.ExecutionContext;
 import fr.cnes.regards.modules.processing.domain.repository.IWorkloadEngineRepository;
+import org.springframework.beans.factory.annotation.Autowired;
+import org.springframework.stereotype.Component;
 import reactor.core.publisher.Mono;
 
 /**
  * Delegate the processing to someone else, just communicating with it through amqp.
  *
-<<<<<<< HEAD
- * @author Guillaume Andrieu
-=======
  * @author gandrieu
->>>>>>> a3fdde45
  */
 @Component
 public class DemoEngine implements IWorkloadEngine {
@@ -45,18 +40,15 @@
         this.engineRepo = engineRepo;
     }
 
-    @Override
-    public String name() {
+    @Override public String name() {
         return "DEMO";
     }
 
-    @Override
-    public Mono<PExecution> run(ExecutionContext context) {
+    @Override public Mono<PExecution> run(ExecutionContext context) {
         return null;
     }
 
-    @Override
-    public void selfRegisterInRepo() {
+    @Override public void selfRegisterInRepo() {
         engineRepo.register(this);
     }
 }