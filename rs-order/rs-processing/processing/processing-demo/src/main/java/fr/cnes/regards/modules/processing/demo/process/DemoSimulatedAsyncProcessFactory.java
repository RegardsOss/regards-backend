/* Copyright 2017-2020 CNES - CENTRE NATIONAL d'ETUDES SPATIALES
 *
 * This file is part of REGARDS.
 *
 * REGARDS is free software: you can redistribute it and/or modify
 * it under the terms of the GNU General Public License as published by
 * the Free Software Foundation, either version 3 of the License, or
 * (at your option) any later version.
 *
 * REGARDS is distributed in the hope that it will be useful,
 * but WITHOUT ANY WARRANTY; without even the implied warranty of
 * MERCHANTABILITY or FITNESS FOR A PARTICULAR PURPOSE. See the
 * GNU General Public License for more details.
 *
 * You should have received a copy of the GNU General Public License
 * along with REGARDS. If not, see <http://www.gnu.org/licenses/>.
*/
package fr.cnes.regards.modules.processing.demo.process;

import org.springframework.beans.factory.annotation.Autowired;
import org.springframework.stereotype.Component;

<<<<<<< HEAD
import fr.cnes.regards.framework.amqp.IPublisher;

/**
 * TODO : Class description
 *
 * @author Guillaume Andrieu
 *
=======
/**
 * This class is the demo of asyn process factory.
 *
 * @author gandrieu
>>>>>>> a3fdde45
 */
@Component
public class DemoSimulatedAsyncProcessFactory {

    private final IPublisher publisher;

    @Autowired
    public DemoSimulatedAsyncProcessFactory(IPublisher publisher) {
        this.publisher = publisher;
    }

    public DemoSimulatedAsyncProcess make() {
        return new DemoSimulatedAsyncProcess(publisher);
    }
}<|MERGE_RESOLUTION|>--- conflicted
+++ resolved
@@ -17,23 +17,14 @@
 */
 package fr.cnes.regards.modules.processing.demo.process;
 
+import fr.cnes.regards.framework.amqp.IPublisher;
 import org.springframework.beans.factory.annotation.Autowired;
 import org.springframework.stereotype.Component;
 
-<<<<<<< HEAD
-import fr.cnes.regards.framework.amqp.IPublisher;
-
-/**
- * TODO : Class description
- *
- * @author Guillaume Andrieu
- *
-=======
 /**
  * This class is the demo of asyn process factory.
  *
  * @author gandrieu
->>>>>>> a3fdde45
  */
 @Component
 public class DemoSimulatedAsyncProcessFactory {
