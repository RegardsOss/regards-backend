--- conflicted
+++ resolved
@@ -17,28 +17,18 @@
 */
 package fr.cnes.regards.modules.processing.demo.process;
 
-import static fr.cnes.regards.modules.processing.demo.DemoConstants.NO_PROFILE_FOUND;
-import static fr.cnes.regards.modules.processing.demo.DemoConstants.PROFILE;
-
 import fr.cnes.regards.modules.processing.demo.engine.event.StartWithProfileEvent;
 import fr.cnes.regards.modules.processing.domain.engine.IExecutable;
 import fr.cnes.regards.modules.processing.domain.execution.ExecutionContext;
 import reactor.core.publisher.Mono;
 
-<<<<<<< HEAD
-/**
- * TODO : Class description
- *
- * @author Guillaume Andrieu
- *
-=======
-import static fr.cnes.regards.modules.processing.demo.DemoConstants.*;
+import static fr.cnes.regards.modules.processing.demo.DemoConstants.NO_PROFILE_FOUND;
+import static fr.cnes.regards.modules.processing.demo.DemoConstants.PROFILE;
 
 /**
  * This class is the demo executable.
  *
  * @author gandrieu
->>>>>>> a3fdde45
  */
 public class DemoProcessExecutable implements IExecutable {
 
@@ -48,16 +38,27 @@
         this.asyncProcessFactory = asyncProcessFactory;
     }
 
-    @Override
-    public Mono<ExecutionContext> execute(ExecutionContext context) {
+    @Override public Mono<ExecutionContext> execute(ExecutionContext context) {
         return Mono.fromCallable(() -> {
             // Extract the parameters
-            String profile = context.getBatch().getUserSuppliedParameters().filter(v -> v.getName().equals(PROFILE))
-                    .map(v -> v.getValue()).headOption().getOrElse(NO_PROFILE_FOUND);
+            String profile = context.getBatch()
+                .getUserSuppliedParameters()
+                .filter(v -> v.getName().equals(PROFILE))
+                .map(v -> v.getValue())
+                .headOption()
+                .getOrElse(NO_PROFILE_FOUND);
 
             // Call async service, which will provide the steps as amqp messages
-            asyncProcessFactory.make().send(context, new StartWithProfileEvent(profile,
-                    context.getExec().getInputFiles().map(f -> f.getUrl().toString()).toList()));
+            asyncProcessFactory.make().send(
+                context,
+                new StartWithProfileEvent(
+                    profile,
+                    context.getExec()
+                        .getInputFiles()
+                        .map(f -> f.getUrl().toString())
+                        .toList()
+                )
+            );
 
             return context;
         });
