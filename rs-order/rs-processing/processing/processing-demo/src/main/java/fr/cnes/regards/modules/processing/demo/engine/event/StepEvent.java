--- conflicted
+++ resolved
@@ -27,16 +27,9 @@
 import java.util.UUID;
 
 /**
-<<<<<<< HEAD
- * TODO : Class description
- * 
- * @author Guillaume Andrieu
- *
-=======
  * This class is a demo event when a step occurs.
  *
  * @author gandrieu
->>>>>>> a3fdde45
  */
 @Event(target = Target.ONE_PER_MICROSERVICE_TYPE, converter = JsonMessageConverter.GSON)
 @Value
