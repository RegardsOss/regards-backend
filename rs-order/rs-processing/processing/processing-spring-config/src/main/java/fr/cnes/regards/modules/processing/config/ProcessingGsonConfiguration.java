--- conflicted
+++ resolved
@@ -17,51 +17,39 @@
 */
 package fr.cnes.regards.modules.processing.config;
 
-import java.util.Optional;
-import java.util.ServiceLoader;
-
+import com.google.gson.GsonBuilder;
+import fr.cnes.regards.framework.gson.GsonBuilderFactory;
+import fr.cnes.regards.framework.gson.GsonCustomizer;
+import fr.cnes.regards.framework.gson.GsonProperties;
+import fr.cnes.regards.modules.processing.utils.gson.TypedGsonTypeAdapter;
+import io.vavr.gson.VavrGson;
 import org.springframework.beans.factory.annotation.Autowired;
 import org.springframework.context.ApplicationContext;
 import org.springframework.context.annotation.Bean;
 import org.springframework.context.annotation.Configuration;
 
-import com.google.gson.GsonBuilder;
-
-import fr.cnes.regards.framework.gson.GsonBuilderFactory;
-import fr.cnes.regards.framework.gson.GsonCustomizer;
-import fr.cnes.regards.framework.gson.GsonProperties;
-import fr.cnes.regards.modules.processing.utils.gson.TypedGsonTypeAdapter;
-import io.vavr.gson.VavrGson;
+import java.util.Optional;
+import java.util.ServiceLoader;
 
 /**
-<<<<<<< HEAD
- * TODO : Class description
- *
- * @author Guillaume Andrieu
- *
-=======
  * This class is the configuration for Gson.
  *
  * @author gandrieu
->>>>>>> a3fdde45
  */
 @Configuration
 public class ProcessingGsonConfiguration {
 
-    @Autowired
-    private GsonProperties properties;
-
-    @Autowired
-    private ApplicationContext applicationContext;
+    @Autowired private GsonProperties properties;
+    @Autowired private ApplicationContext applicationContext;
 
     @Bean
     public GsonBuilderFactory gsonBuilderFactory() {
-        return new GsonBuilderFactory(properties, applicationContext) {
-
-            @Override
-            public GsonBuilder newBuilder() {
-                GsonBuilder builder = GsonCustomizer.gsonBuilder(Optional.ofNullable(properties),
-                                                                 Optional.ofNullable(applicationContext));
+        return new GsonBuilderFactory(properties, applicationContext){
+            @Override public GsonBuilder newBuilder() {
+                GsonBuilder builder = GsonCustomizer.gsonBuilder(
+                        Optional.ofNullable(properties),
+                        Optional.ofNullable(applicationContext)
+                );
                 ServiceLoader<TypedGsonTypeAdapter> loader = ServiceLoader.load(TypedGsonTypeAdapter.class);
                 loader.iterator().forEachRemaining(tr -> {
                     builder.registerTypeAdapter(tr.type(), tr.serializer());
