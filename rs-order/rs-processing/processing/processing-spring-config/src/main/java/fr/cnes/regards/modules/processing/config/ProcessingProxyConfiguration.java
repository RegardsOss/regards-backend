--- conflicted
+++ resolved
@@ -17,45 +17,40 @@
 */
 package fr.cnes.regards.modules.processing.config;
 
+import com.google.common.base.Strings;
+import io.vavr.collection.HashSet;
+import io.vavr.collection.Set;
+import io.vavr.control.Option;
+import org.springframework.context.annotation.Bean;
+import org.springframework.context.annotation.Configuration;
+
 import java.net.InetSocketAddress;
 import java.net.Proxy;
 import java.util.stream.Stream;
 
-import org.springframework.context.annotation.Bean;
-import org.springframework.context.annotation.Configuration;
-
-import com.google.common.base.Strings;
-
-import io.vavr.collection.HashSet;
-import io.vavr.collection.Set;
-import io.vavr.control.Option;
-
 /**
-<<<<<<< HEAD
- * TODO : Class description
- *
- * @author Guillaume Andrieu
- *
-=======
  * This class is the configuration for proxy.
  *
  * @author gandrieu
->>>>>>> a3fdde45
  */
 @Configuration
 public class ProcessingProxyConfiguration {
 
-    @Bean
-    public Proxy proxy(HttpProxyProperties config) {
-        Proxy proxy = Strings.isNullOrEmpty(config.getHost()) ? Proxy.NO_PROXY
-                : new Proxy(Proxy.Type.HTTP,
-                        new InetSocketAddress(config.getHost(), Option.of(config.getPort()).getOrElse(80)));
+    @Bean public Proxy proxy(HttpProxyProperties config) {
+        Proxy proxy = Strings.isNullOrEmpty(config.getHost())
+                ? Proxy.NO_PROXY
+                : new Proxy(Proxy.Type.HTTP, new InetSocketAddress(config.getHost(), Option.of(config.getPort()).getOrElse(80)));
         return proxy;
     }
 
-    @Bean("nonProxyHosts")
-    public Set<String> nonProxyHosts(HttpProxyProperties config) {
-        return Stream.of(Option.of(config.getNoproxy()).getOrElse(() -> "").split(",")).filter(s -> !s.isEmpty())
-                .map(String::trim).collect(HashSet.collector());
+    @Bean("nonProxyHosts") public Set<String> nonProxyHosts(HttpProxyProperties config) {
+        return Stream
+            .of(Option.of(config.getNoproxy())
+                .getOrElse(() -> "")
+                .split(",")
+            )
+            .filter(s -> !s.isEmpty())
+            .map(String::trim)
+            .collect(HashSet.collector());
     }
-}+}
