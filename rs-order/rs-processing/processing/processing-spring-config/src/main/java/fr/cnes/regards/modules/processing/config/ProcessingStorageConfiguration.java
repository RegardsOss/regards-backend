/* Copyright 2017-2020 CNES - CENTRE NATIONAL d'ETUDES SPATIALES
 *
 * This file is part of REGARDS.
 *
 * REGARDS is free software: you can redistribute it and/or modify
 * it under the terms of the GNU General Public License as published by
 * the Free Software Foundation, either version 3 of the License, or
 * (at your option) any later version.
 *
 * REGARDS is distributed in the hope that it will be useful,
 * but WITHOUT ANY WARRANTY; without even the implied warranty of
 * MERCHANTABILITY or FITNESS FOR A PARTICULAR PURPOSE. See the
 * GNU General Public License for more details.
 *
 * You should have received a copy of the GNU General Public License
 * along with REGARDS. If not, see <http://www.gnu.org/licenses/>.
*/
package fr.cnes.regards.modules.processing.config;

import java.io.IOException;
import java.nio.file.Files;
import java.nio.file.Path;
import java.nio.file.Paths;
<<<<<<< HEAD

import org.springframework.beans.factory.annotation.Value;
import org.springframework.context.annotation.Bean;
import org.springframework.context.annotation.Configuration;

/**
 * TODO : Class description
 *
 * @author Guillaume Andrieu
 *
=======
/**
 * This class is the configuration for storage.
 *
 * @author gandrieu
>>>>>>> a3fdde45
 */
@Configuration
public class ProcessingStorageConfiguration {

    @Value("${regards.processing.sharedStorage.basePath}")
    private String sharedStorageBasePath;

    @Value("${regards.processing.executionWorkdir.basePath}")
    private String executionWorkdirBasePath;

    @Bean(name = "executionWorkdirParentPath")
    public Path executionWorkdirParentPath() throws IOException {
        return Files.createDirectories(Paths.get(executionWorkdirBasePath));
    }

    @Bean(name = "sharedStorageBasePath")
    public Path sharedStorageBasePath() throws IOException {
        return Files.createDirectories(Paths.get(sharedStorageBasePath));
    }

}<|MERGE_RESOLUTION|>--- conflicted
+++ resolved
@@ -17,34 +17,24 @@
 */
 package fr.cnes.regards.modules.processing.config;
 
+import org.springframework.beans.factory.annotation.Value;
+import org.springframework.context.annotation.Bean;
+import org.springframework.context.annotation.Configuration;
+
 import java.io.IOException;
 import java.nio.file.Files;
 import java.nio.file.Path;
 import java.nio.file.Paths;
-<<<<<<< HEAD
-
-import org.springframework.beans.factory.annotation.Value;
-import org.springframework.context.annotation.Bean;
-import org.springframework.context.annotation.Configuration;
-
-/**
- * TODO : Class description
- *
- * @author Guillaume Andrieu
- *
-=======
 /**
  * This class is the configuration for storage.
  *
  * @author gandrieu
->>>>>>> a3fdde45
  */
 @Configuration
 public class ProcessingStorageConfiguration {
 
     @Value("${regards.processing.sharedStorage.basePath}")
     private String sharedStorageBasePath;
-
     @Value("${regards.processing.executionWorkdir.basePath}")
     private String executionWorkdirBasePath;
 
