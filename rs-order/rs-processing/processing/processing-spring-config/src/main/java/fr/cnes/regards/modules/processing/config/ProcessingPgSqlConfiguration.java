/* Copyright 2017-2020 CNES - CENTRE NATIONAL d'ETUDES SPATIALES
 *
 * This file is part of REGARDS.
 *
 * REGARDS is free software: you can redistribute it and/or modify
 * it under the terms of the GNU General Public License as published by
 * the Free Software Foundation, either version 3 of the License, or
 * (at your option) any later version.
 *
 * REGARDS is distributed in the hope that it will be useful,
 * but WITHOUT ANY WARRANTY; without even the implied warranty of
 * MERCHANTABILITY or FITNESS FOR A PARTICULAR PURPOSE. See the
 * GNU General Public License for more details.
 *
 * You should have received a copy of the GNU General Public License
 * along with REGARDS. If not, see <http://www.gnu.org/licenses/>.
*/
package fr.cnes.regards.modules.processing.config;

import org.springframework.beans.factory.annotation.Value;
import org.springframework.context.annotation.Bean;
import org.springframework.context.annotation.Configuration;

/**
<<<<<<< HEAD
 * TODO : Class description
 *
 * @author Guillaume Andrieu
 *
=======
 * This class is the configuration for postgresql.
 *
 * @author gandrieu
>>>>>>> a3fdde45
 */
@Configuration
public class ProcessingPgSqlConfiguration {

    @Value("${regards.processing.r2dbc.host}")
    private String r2dbcHost;

    @Value("${regards.processing.r2dbc.port}")
    private Integer r2dbcPort;

    @Value("${regards.processing.r2dbc.username}")
    private String r2dbcUsername;

    @Value("${regards.processing.r2dbc.password}")
    private String r2dbcPassword;

    @Value("${regards.processing.r2dbc.dbname}")
    private String r2dbcDbname;

    @Value("${regards.processing.r2dbc.schema}")
    private String r2dbcSchema;

    @Bean
    public PgSqlProperties r2dbcPgSqlConfig() {
        return new PgSqlProperties(r2dbcHost, r2dbcPort, r2dbcDbname, r2dbcSchema, r2dbcUsername, r2dbcPassword);
    }

}<|MERGE_RESOLUTION|>--- conflicted
+++ resolved
@@ -22,41 +22,36 @@
 import org.springframework.context.annotation.Configuration;
 
 /**
-<<<<<<< HEAD
- * TODO : Class description
- *
- * @author Guillaume Andrieu
- *
-=======
  * This class is the configuration for postgresql.
  *
  * @author gandrieu
->>>>>>> a3fdde45
  */
 @Configuration
 public class ProcessingPgSqlConfiguration {
 
     @Value("${regards.processing.r2dbc.host}")
     private String r2dbcHost;
-
     @Value("${regards.processing.r2dbc.port}")
     private Integer r2dbcPort;
-
     @Value("${regards.processing.r2dbc.username}")
     private String r2dbcUsername;
-
     @Value("${regards.processing.r2dbc.password}")
     private String r2dbcPassword;
-
     @Value("${regards.processing.r2dbc.dbname}")
     private String r2dbcDbname;
-
     @Value("${regards.processing.r2dbc.schema}")
     private String r2dbcSchema;
 
     @Bean
     public PgSqlProperties r2dbcPgSqlConfig() {
-        return new PgSqlProperties(r2dbcHost, r2dbcPort, r2dbcDbname, r2dbcSchema, r2dbcUsername, r2dbcPassword);
+        return new PgSqlProperties(
+                r2dbcHost,
+                r2dbcPort,
+                r2dbcDbname,
+                r2dbcSchema,
+                r2dbcUsername,
+                r2dbcPassword
+        );
     }
 
 }