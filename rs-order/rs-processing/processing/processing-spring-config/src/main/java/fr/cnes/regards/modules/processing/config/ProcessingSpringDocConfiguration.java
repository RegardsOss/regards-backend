--- conflicted
+++ resolved
@@ -1,27 +1,18 @@
 package fr.cnes.regards.modules.processing.config;
 
+import io.swagger.v3.oas.models.media.NumberSchema;
+import io.swagger.v3.oas.models.media.StringSchema;
+import org.springdoc.core.SpringDocUtils;
+import org.springframework.context.annotation.Configuration;
+
+import javax.annotation.PostConstruct;
 import java.time.Duration;
 import java.time.OffsetDateTime;
 
-import javax.annotation.PostConstruct;
-
-import org.springdoc.core.SpringDocUtils;
-import org.springframework.context.annotation.Configuration;
-
-import io.swagger.v3.oas.models.media.NumberSchema;
-import io.swagger.v3.oas.models.media.StringSchema;
-
 /**
-<<<<<<< HEAD
- * TODO : Class description
- *
- * @author Guillaume Andrieu
- *
-=======
  * This class is the configuration for SpringDoc.
  *
  * @author gandrieu
->>>>>>> a3fdde45
  */
 @Configuration
 public class ProcessingSpringDocConfiguration {
@@ -30,9 +21,11 @@
     public void initSpringDoc() {
         SpringDocUtils.getConfig()
                 .replaceWithSchema(Duration.class, new NumberSchema().description("Duration in nanoseconds"))
-                .replaceWithSchema(OffsetDateTime.class,
-                                   new StringSchema().description("ISO formatted UTC date-time").format("date-time")
-                                           .example("2020-12-31T00:00:00.000Z"))
+                .replaceWithSchema(OffsetDateTime.class, new StringSchema()
+                        .description("ISO formatted UTC date-time")
+                        .format("date-time")
+                        .example("2020-12-31T00:00:00.000Z")
+                )
                 .replaceWithClass(io.vavr.collection.Set.class, java.util.Set.class)
                 .replaceWithClass(io.vavr.collection.Seq.class, java.util.List.class)
                 .replaceWithClass(io.vavr.collection.List.class, java.util.List.class)
