/* Copyright 2017-2020 CNES - CENTRE NATIONAL d'ETUDES SPATIALES
 *
 * This file is part of REGARDS.
 *
 * REGARDS is free software: you can redistribute it and/or modify
 * it under the terms of the GNU General Public License as published by
 * the Free Software Foundation, either version 3 of the License, or
 * (at your option) any later version.
 *
 * REGARDS is distributed in the hope that it will be useful,
 * but WITHOUT ANY WARRANTY; without even the implied warranty of
 * MERCHANTABILITY or FITNESS FOR A PARTICULAR PURPOSE. See the
 * GNU General Public License for more details.
 *
 * You should have received a copy of the GNU General Public License
 * along with REGARDS. If not, see <http://www.gnu.org/licenses/>.
*/
package fr.cnes.regards.modules.processing.config.reactive;

import org.springframework.beans.factory.annotation.Autowired;
import org.springframework.boot.autoconfigure.condition.ConditionalOnProperty;
import org.springframework.security.authentication.ReactiveAuthenticationManager;
import org.springframework.security.core.Authentication;
import org.springframework.stereotype.Component;

import fr.cnes.regards.framework.security.utils.jwt.JWTAuthentication;
import fr.cnes.regards.framework.security.utils.jwt.JWTService;
import reactor.core.publisher.Mono;

/**
<<<<<<< HEAD
 * TODO : Class description
 *
 * @author Guillaume Andrieu
 *
=======
 * This class is the auth manager config for reactive application.
 *
 * @author gandrieu
>>>>>>> a3fdde45
 */
@Component
@ConditionalOnProperty(name = "spring.main.web-application-type", havingValue = "reactive")
public class AuthenticationManager implements ReactiveAuthenticationManager {

    private final JWTService jwtService;

    @Autowired
    public AuthenticationManager(JWTService jwtService) {
        this.jwtService = jwtService;
    }

    @Override
    public Mono<Authentication> authenticate(Authentication authentication) {
        if (JWTAuthentication.class.isInstance(authentication)) {
            return Mono.fromCallable(() -> jwtService.parseToken((JWTAuthentication) authentication));
        } else {
            return Mono.empty();
        }
    }
}<|MERGE_RESOLUTION|>--- conflicted
+++ resolved
@@ -17,30 +17,23 @@
 */
 package fr.cnes.regards.modules.processing.config.reactive;
 
+import fr.cnes.regards.framework.security.utils.jwt.JWTAuthentication;
+import fr.cnes.regards.framework.security.utils.jwt.JWTService;
 import org.springframework.beans.factory.annotation.Autowired;
 import org.springframework.boot.autoconfigure.condition.ConditionalOnProperty;
 import org.springframework.security.authentication.ReactiveAuthenticationManager;
 import org.springframework.security.core.Authentication;
 import org.springframework.stereotype.Component;
-
-import fr.cnes.regards.framework.security.utils.jwt.JWTAuthentication;
-import fr.cnes.regards.framework.security.utils.jwt.JWTService;
 import reactor.core.publisher.Mono;
 
 /**
-<<<<<<< HEAD
- * TODO : Class description
- *
- * @author Guillaume Andrieu
- *
-=======
  * This class is the auth manager config for reactive application.
  *
  * @author gandrieu
->>>>>>> a3fdde45
  */
 @Component
 @ConditionalOnProperty(name = "spring.main.web-application-type", havingValue = "reactive")
+
 public class AuthenticationManager implements ReactiveAuthenticationManager {
 
     private final JWTService jwtService;
@@ -53,8 +46,9 @@
     @Override
     public Mono<Authentication> authenticate(Authentication authentication) {
         if (JWTAuthentication.class.isInstance(authentication)) {
-            return Mono.fromCallable(() -> jwtService.parseToken((JWTAuthentication) authentication));
-        } else {
+            return Mono.fromCallable(() -> jwtService.parseToken((JWTAuthentication)authentication));
+        }
+        else {
             return Mono.empty();
         }
     }
