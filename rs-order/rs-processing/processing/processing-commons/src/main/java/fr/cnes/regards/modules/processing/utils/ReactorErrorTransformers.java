--- conflicted
+++ resolved
@@ -17,20 +17,10 @@
 */
 package fr.cnes.regards.modules.processing.utils;
 
-import java.util.function.BiFunction;
-import java.util.function.Function;
-
 import fr.cnes.regards.modules.processing.exceptions.ProcessingException;
 import reactor.core.publisher.Mono;
 import reactor.util.context.Context;
 
-<<<<<<< HEAD
-/**
- * TODO : Class description
- *
- * @author Guillaume Andrieu
- *
-=======
 import java.util.function.BiFunction;
 import java.util.function.Function;
 
@@ -40,7 +30,6 @@
  * in the context instead of having to propagate the content in functions signatures.
  *
  * @author gandrieu
->>>>>>> a3fdde45
  */
 public interface ReactorErrorTransformers {
 
