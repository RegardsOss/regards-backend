/* Copyright 2017-2020 CNES - CENTRE NATIONAL d'ETUDES SPATIALES
 *
 * This file is part of REGARDS.
 *
 * REGARDS is free software: you can redistribute it and/or modify
 * it under the terms of the GNU General Public License as published by
 * the Free Software Foundation, either version 3 of the License, or
 * (at your option) any later version.
 *
 * REGARDS is distributed in the hope that it will be useful,
 * but WITHOUT ANY WARRANTY; without even the implied warranty of
 * MERCHANTABILITY or FITNESS FOR A PARTICULAR PURPOSE. See the
 * GNU General Public License for more details.
 *
 * You should have received a copy of the GNU General Public License
 * along with REGARDS. If not, see <http://www.gnu.org/licenses/>.
*/
package fr.cnes.regards.modules.processing.utils.gson;

import java.io.IOException;
import java.time.Duration;

import com.google.gson.TypeAdapter;
import com.google.gson.stream.JsonReader;
import com.google.gson.stream.JsonWriter;

/**
 * A duration is represented by the number of nanoseconds in it (most precise possible form, albeit a bit longer).
 *
<<<<<<< HEAD
 * @author Guillaume Andrieu
=======
 * @author gandrieu
>>>>>>> a3fdde45
 */
public class GsonDurationAdapter extends TypeAdapter<Duration> {

    @Override
    public void write(JsonWriter out, Duration value) throws IOException {
        out.value(value.toNanos());
    }

    @Override
    public Duration read(JsonReader in) throws IOException {
        return Duration.ofNanos(in.nextLong());
    }
}<|MERGE_RESOLUTION|>--- conflicted
+++ resolved
@@ -17,31 +17,25 @@
 */
 package fr.cnes.regards.modules.processing.utils.gson;
 
-import java.io.IOException;
-import java.time.Duration;
-
 import com.google.gson.TypeAdapter;
 import com.google.gson.stream.JsonReader;
 import com.google.gson.stream.JsonWriter;
 
+import java.io.IOException;
+import java.time.Duration;
+
 /**
  * A duration is represented by the number of nanoseconds in it (most precise possible form, albeit a bit longer).
  *
-<<<<<<< HEAD
- * @author Guillaume Andrieu
-=======
  * @author gandrieu
->>>>>>> a3fdde45
  */
-public class GsonDurationAdapter extends TypeAdapter<Duration> {
+public class GsonDurationAdapter  extends TypeAdapter<Duration> {
 
-    @Override
-    public void write(JsonWriter out, Duration value) throws IOException {
+    @Override public void write(JsonWriter out, Duration value) throws IOException {
         out.value(value.toNanos());
     }
 
-    @Override
-    public Duration read(JsonReader in) throws IOException {
+    @Override public Duration read(JsonReader in) throws IOException {
         return Duration.ofNanos(in.nextLong());
     }
 }