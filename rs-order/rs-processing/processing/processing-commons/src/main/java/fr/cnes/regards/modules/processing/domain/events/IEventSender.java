/* Copyright 2017-2020 CNES - CENTRE NATIONAL d'ETUDES SPATIALES
 *
 * This file is part of REGARDS.
 *
 * REGARDS is free software: you can redistribute it and/or modify
 * it under the terms of the GNU General Public License as published by
 * the Free Software Foundation, either version 3 of the License, or
 * (at your option) any later version.
 *
 * REGARDS is distributed in the hope that it will be useful,
 * but WITHOUT ANY WARRANTY; without even the implied warranty of
 * MERCHANTABILITY or FITNESS FOR A PARTICULAR PURPOSE. See the
 * GNU General Public License for more details.
 *
 * You should have received a copy of the GNU General Public License
 * along with REGARDS. If not, see <http://www.gnu.org/licenses/>.
*/
package fr.cnes.regards.modules.processing.domain.events;

import fr.cnes.regards.framework.amqp.event.ISubscribable;
import reactor.core.publisher.Mono;

/**
<<<<<<< HEAD
 * TODO : Class description
 *
 * @author Guillaume Andrieu
 *
=======
 * Interface defining the signature to send an event in te context of a tenant, giving back a Mono of the event.
 *
 * @param <M> the message type
 *
 * @author gandrieu
>>>>>>> a3fdde45
 */
public interface IEventSender<M extends ISubscribable> {

    Mono<M> send(String tenant, M message);

}<|MERGE_RESOLUTION|>--- conflicted
+++ resolved
@@ -21,18 +21,11 @@
 import reactor.core.publisher.Mono;
 
 /**
-<<<<<<< HEAD
- * TODO : Class description
- *
- * @author Guillaume Andrieu
- *
-=======
  * Interface defining the signature to send an event in te context of a tenant, giving back a Mono of the event.
  *
  * @param <M> the message type
  *
  * @author gandrieu
->>>>>>> a3fdde45
  */
 public interface IEventSender<M extends ISubscribable> {
 
