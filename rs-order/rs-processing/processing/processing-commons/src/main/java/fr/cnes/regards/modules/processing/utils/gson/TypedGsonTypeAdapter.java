--- conflicted
+++ resolved
@@ -26,12 +26,8 @@
  * by ProcessingGsonUtils.
  *
  * @param <T> the generic type
-<<<<<<< HEAD
- * @author Guillaume Andrieu
-=======
  *
  * @author gandrieu
->>>>>>> a3fdde45
  */
 public interface TypedGsonTypeAdapter<T> {
 
