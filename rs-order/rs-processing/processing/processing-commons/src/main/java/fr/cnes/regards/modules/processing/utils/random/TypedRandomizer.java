--- conflicted
+++ resolved
@@ -27,12 +27,8 @@
  * order to prevent circular dependencies in maven modules.
  *
  * @param <T> the generic type
-<<<<<<< HEAD
- * @author Guillaume  Andrieu
-=======
  *
  * @author gandrieu
->>>>>>> a3fdde45
  */
 public interface TypedRandomizer<T> {
 
