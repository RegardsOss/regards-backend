--- conflicted
+++ resolved
@@ -23,16 +23,9 @@
 import java.time.ZoneOffset;
 
 /**
-<<<<<<< HEAD
- * TODO : Class description
- *
- * @author Guillaume Andrieu
- *
-=======
  * Varius utility functions regarding OffsetDateTime.
  *
  * @author gandrieu
->>>>>>> a3fdde45
  */
 public class TimeUtils {
 
