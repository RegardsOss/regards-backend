--- conflicted
+++ resolved
@@ -17,27 +17,19 @@
 */
 package fr.cnes.regards.modules.processing.exceptions;
 
+import org.slf4j.Logger;
+import org.slf4j.LoggerFactory;
+
 import java.util.UUID;
 import java.util.function.Predicate;
 
-<<<<<<< HEAD
-import org.slf4j.Logger;
-import org.slf4j.LoggerFactory;
-
-/**
- * TODO : Class description
- *
- * @author Guillaume Andrieu
- *
- */
-@SuppressWarnings("serial")
-=======
 /**
  * Generic processing exception, with a specific ID transmitted to the client.
  *
  * @author gandrieu
  */
->>>>>>> a3fdde45
+
+@SuppressWarnings("serial")
 public abstract class ProcessingException extends RuntimeException {
 
     private static final Logger LOGGER = LoggerFactory.getLogger(ProcessingException.class);
