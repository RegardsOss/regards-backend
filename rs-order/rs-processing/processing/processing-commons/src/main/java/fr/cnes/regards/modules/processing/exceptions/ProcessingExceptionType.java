/* Copyright 2017-2020 CNES - CENTRE NATIONAL d'ETUDES SPATIALES
 *
 * This file is part of REGARDS.
 *
 * REGARDS is free software: you can redistribute it and/or modify
 * it under the terms of the GNU General Public License as published by
 * the Free Software Foundation, either version 3 of the License, or
 * (at your option) any later version.
 *
 * REGARDS is distributed in the hope that it will be useful,
 * but WITHOUT ANY WARRANTY; without even the implied warranty of
 * MERCHANTABILITY or FITNESS FOR A PARTICULAR PURPOSE. See the
 * GNU General Public License for more details.
 *
 * You should have received a copy of the GNU General Public License
 * along with REGARDS. If not, see <http://www.gnu.org/licenses/>.
*/
package fr.cnes.regards.modules.processing.exceptions;

import org.springframework.http.HttpStatus;

/**
<<<<<<< HEAD
 * TODO : Class description
 *
 * @author Guillaume Andrieu
 *
=======
 * List of the different possible types of error.
 *
 * @author gandrieu
>>>>>>> a3fdde45
 */
public enum ProcessingExceptionType {

    EXECUTION_NOT_FOUND_EXCEPTION(HttpStatus.NOT_FOUND),
    BATCH_NOT_FOUND_EXCEPTION(HttpStatus.NOT_FOUND),
    WORKDIR_CREATION_ERROR,
    INTERNAL_DOWNLOAD_ERROR,
    EXTERNAL_DOWNLOAD_ERROR,
    STORE_OUTPUTFILE_ERROR,
    DELETE_OUTPUTFILE_ERROR,
    PERSIST_OUTPUT_FILES_ERROR,
    PERSIST_EXECUTION_STEP_ERROR,
    SEND_EXECUTION_RESULT_ERROR,
    NOTIFY_TIMEOUT_ERROR,
    MISSING_EXECUTION_CONTEXT_PARAM_ERROR,;

    /** In case the error is used in an http request, this tells which http status to set for the response. */
    private final HttpStatus status;

    ProcessingExceptionType(HttpStatus status) {
        this.status = status;
    }

    ProcessingExceptionType() {
        this(HttpStatus.INTERNAL_SERVER_ERROR);
    }

    public HttpStatus getStatus() {
        return status;
    }
}<|MERGE_RESOLUTION|>--- conflicted
+++ resolved
@@ -20,16 +20,9 @@
 import org.springframework.http.HttpStatus;
 
 /**
-<<<<<<< HEAD
- * TODO : Class description
- *
- * @author Guillaume Andrieu
- *
-=======
  * List of the different possible types of error.
  *
  * @author gandrieu
->>>>>>> a3fdde45
  */
 public enum ProcessingExceptionType {
 
@@ -44,7 +37,8 @@
     PERSIST_EXECUTION_STEP_ERROR,
     SEND_EXECUTION_RESULT_ERROR,
     NOTIFY_TIMEOUT_ERROR,
-    MISSING_EXECUTION_CONTEXT_PARAM_ERROR,;
+    MISSING_EXECUTION_CONTEXT_PARAM_ERROR,
+    ;
 
     /** In case the error is used in an http request, this tells which http status to set for the response. */
     private final HttpStatus status;
