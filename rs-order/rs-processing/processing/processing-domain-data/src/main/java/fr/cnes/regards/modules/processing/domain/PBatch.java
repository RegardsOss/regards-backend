/* Copyright 2017-2020 CNES - CENTRE NATIONAL d'ETUDES SPATIALES
 *
 * This file is part of REGARDS.
 *
 * REGARDS is free software: you can redistribute it and/or modify
 * it under the terms of the GNU General Public License as published by
 * the Free Software Foundation, either version 3 of the License, or
 * (at your option) any later version.
 *
 * REGARDS is distributed in the hope that it will be useful,
 * but WITHOUT ANY WARRANTY; without even the implied warranty of
 * MERCHANTABILITY or FITNESS FOR A PARTICULAR PURPOSE. See the
 * GNU General Public License for more details.
 *
 * You should have received a copy of the GNU General Public License
 * along with REGARDS. If not, see <http://www.gnu.org/licenses/>.
*/
package fr.cnes.regards.modules.processing.domain;

import fr.cnes.regards.modules.processing.domain.parameters.ExecutionStringParameterValue;
import fr.cnes.regards.modules.processing.domain.size.FileSetStatistics;
import io.vavr.collection.Map;
import io.vavr.collection.Seq;
import lombok.Value;
import lombok.With;

import java.util.UUID;

/**
<<<<<<< HEAD
 * TODO : Class description
 *
 * @author Guillaume Andrieu
 *
=======
 * This class defines a batch of executions for a process.
 *
 * A batch is a logical group of executions, all belonging to the same "group",
 * whatever that means in context of the client. Once a batch is created though,
 * there is no limit on how many executions can be created within this batch.
 * A batch may perfectly have only one execution.
 *
 * A batch is given the parameter values to use for the process' parameters.
 *
 * A batch is immutable.
 *
 * @author gandrieu
>>>>>>> a3fdde45
 */
@Value @With
public class PBatch {

    /** The batch correlation ID, provided by the client and given back on each execution result. */
    String correlationId;

    /** The batch ID. */
    UUID id;

    /** The process ID. */
    UUID processBusinessId;

    String tenant;

    String user;

    String userRole;

    Seq<ExecutionStringParameterValue> userSuppliedParameters;

    Map<String, FileSetStatistics> filesetsByDataset;

    /** This information leaks from the database but needs to be kept in the domain.
     * It allows the database layer to know if it must CREATE or UPDATE the database
     * for this instance. */
    transient boolean persisted;

    public PBatch asNew() { return this.withId(UUID.randomUUID()).withPersisted(false); }

}<|MERGE_RESOLUTION|>--- conflicted
+++ resolved
@@ -27,12 +27,6 @@
 import java.util.UUID;
 
 /**
-<<<<<<< HEAD
- * TODO : Class description
- *
- * @author Guillaume Andrieu
- *
-=======
  * This class defines a batch of executions for a process.
  *
  * A batch is a logical group of executions, all belonging to the same "group",
@@ -45,7 +39,6 @@
  * A batch is immutable.
  *
  * @author gandrieu
->>>>>>> a3fdde45
  */
 @Value @With
 public class PBatch {
