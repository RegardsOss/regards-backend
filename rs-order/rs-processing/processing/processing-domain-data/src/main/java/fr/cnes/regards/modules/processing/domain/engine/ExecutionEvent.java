--- conflicted
+++ resolved
@@ -30,16 +30,9 @@
 import static io.vavr.control.Option.of;
 
 /**
-<<<<<<< HEAD
- * TODO : Class description
- * 
- * @author Guillaume Andrieu
- *
-=======
  * This class defines different kinds of events occurring during an execution.
  *
  * @author gandrieu
->>>>>>> a3fdde45
  */
 public abstract class ExecutionEvent {
 
