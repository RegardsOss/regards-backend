/* Copyright 2017-2020 CNES - CENTRE NATIONAL d'ETUDES SPATIALES
 *
 * This file is part of REGARDS.
 *
 * REGARDS is free software: you can redistribute it and/or modify
 * it under the terms of the GNU General Public License as published by
 * the Free Software Foundation, either version 3 of the License, or
 * (at your option) any later version.
 *
 * REGARDS is distributed in the hope that it will be useful,
 * but WITHOUT ANY WARRANTY; without even the implied warranty of
 * MERCHANTABILITY or FITNESS FOR A PARTICULAR PURPOSE. See the
 * GNU General Public License for more details.
 *
 * You should have received a copy of the GNU General Public License
 * along with REGARDS. If not, see <http://www.gnu.org/licenses/>.
*/
package fr.cnes.regards.modules.processing.domain.engine;

import javax.annotation.PostConstruct;

import fr.cnes.regards.modules.processing.domain.PExecution;
import fr.cnes.regards.modules.processing.domain.execution.ExecutionContext;
import reactor.core.publisher.Mono;

<<<<<<< HEAD
/**
 * TODO : Class description
 *
 * @author Guillaume Andrieu
 *
=======
import javax.annotation.PostConstruct;


/**
 * This interface defines an engine: something that takes a context and returns a running execution.
 *
 * The engine may perform the execution's executable asynchronously, saving some state about
 * the execution, etc., but ultimately it is responsible for launching the process's
 * executable for the given context.
 *
 * @author gandrieu
>>>>>>> a3fdde45
 */
public interface IWorkloadEngine {

    String name();

    Mono<PExecution> run(ExecutionContext context);

    @PostConstruct
    void selfRegisterInRepo();

}<|MERGE_RESOLUTION|>--- conflicted
+++ resolved
@@ -17,19 +17,10 @@
 */
 package fr.cnes.regards.modules.processing.domain.engine;
 
-import javax.annotation.PostConstruct;
-
 import fr.cnes.regards.modules.processing.domain.PExecution;
 import fr.cnes.regards.modules.processing.domain.execution.ExecutionContext;
 import reactor.core.publisher.Mono;
 
-<<<<<<< HEAD
-/**
- * TODO : Class description
- *
- * @author Guillaume Andrieu
- *
-=======
 import javax.annotation.PostConstruct;
 
 
@@ -41,7 +32,6 @@
  * executable for the given context.
  *
  * @author gandrieu
->>>>>>> a3fdde45
  */
 public interface IWorkloadEngine {
 
