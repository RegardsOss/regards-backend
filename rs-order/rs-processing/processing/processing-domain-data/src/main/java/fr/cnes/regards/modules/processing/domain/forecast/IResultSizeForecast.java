--- conflicted
+++ resolved
@@ -20,17 +20,10 @@
 import io.vavr.control.Try;
 
 /**
-<<<<<<< HEAD
- * TODO : Class description
- *
- * @author Guillaume Andrieu
- *
-=======
  * This interface defines the signature for a size forecast: how to estimate the amount of disk usage
  * a execution will generate.
  *
  * @author gandrieu
->>>>>>> a3fdde45
  */
 public interface IResultSizeForecast {
 
