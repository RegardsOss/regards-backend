/* Copyright 2017-2020 CNES - CENTRE NATIONAL d'ETUDES SPATIALES
 *
 * This file is part of REGARDS.
 *
 * REGARDS is free software: you can redistribute it and/or modify
 * it under the terms of the GNU General Public License as published by
 * the Free Software Foundation, either version 3 of the License, or
 * (at your option) any later version.
 *
 * REGARDS is distributed in the hope that it will be useful,
 * but WITHOUT ANY WARRANTY; without even the implied warranty of
 * MERCHANTABILITY or FITNESS FOR A PARTICULAR PURPOSE. See the
 * GNU General Public License for more details.
 *
 * You should have received a copy of the GNU General Public License
 * along with REGARDS. If not, see <http://www.gnu.org/licenses/>.
*/
package fr.cnes.regards.modules.processing.domain.engine;

import java.util.function.Function;
import java.util.function.Supplier;

import fr.cnes.regards.modules.processing.domain.execution.ExecutionContext;
import io.vavr.Function2;
import reactor.core.publisher.Mono;

<<<<<<< HEAD
/**
 * TODO : Class description
 *
 * @author Guillaume Andrieu
 *
=======
import java.util.function.Function;
import java.util.function.Supplier;

/**
 * This interface defines an executable which is a function taking a context
 * and returning an updated context.
 *
 * Executables can be chained using {@link #andThen(IExecutable)}.
 *
 * This interface also defines several basic constructors for executables.
 *
 * @author gandrieu
>>>>>>> a3fdde45
 */
public interface IExecutable {

    /**
     * An executable receives execution context, and returns a new context in a Mono.
     *
     * @param context the execution parameters
     */
    Mono<ExecutionContext> execute(ExecutionContext context);

    static IExecutable wrap(Mono<ExecutionContext> mono) {
        return context -> mono;
    }

    static IExecutable wrap(Function<ExecutionContext, Mono<ExecutionContext>> fn) {
        return fn::apply;
    }

    static IExecutable sendEvent(Supplier<ExecutionEvent> event) {
        return context -> context.sendEvent(event);
    }

    static IExecutable sendEvent(ExecutionEvent event) {
        return context -> context.sendEvent(() -> event);
    }

    /**
     * IExecutable instances are chainable, thanks to the {@link Mono#flatMap(Function)} method.
     * @param next the next executable to launch after this one.
     * @return a new executable with this and next in sequence.
     */
    default IExecutable andThen(IExecutable next) {
        return ctx1 -> execute(ctx1).flatMap(next::execute);
    }

    default IExecutable onError(Function2<ExecutionContext, Throwable, Mono<ExecutionContext>> recover) {
        return context -> execute(context).onErrorResume(recover.apply(context));
    }

    default IExecutable interrupt() {
        return context -> execute(context).flatMap(c -> Mono.empty());
    }

}<|MERGE_RESOLUTION|>--- conflicted
+++ resolved
@@ -17,20 +17,10 @@
 */
 package fr.cnes.regards.modules.processing.domain.engine;
 
-import java.util.function.Function;
-import java.util.function.Supplier;
-
 import fr.cnes.regards.modules.processing.domain.execution.ExecutionContext;
 import io.vavr.Function2;
 import reactor.core.publisher.Mono;
 
-<<<<<<< HEAD
-/**
- * TODO : Class description
- *
- * @author Guillaume Andrieu
- *
-=======
 import java.util.function.Function;
 import java.util.function.Supplier;
 
@@ -43,7 +33,6 @@
  * This interface also defines several basic constructors for executables.
  *
  * @author gandrieu
->>>>>>> a3fdde45
  */
 public interface IExecutable {
 
