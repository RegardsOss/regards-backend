/* Copyright 2017-2020 CNES - CENTRE NATIONAL d'ETUDES SPATIALES
 *
 * This file is part of REGARDS.
 *
 * REGARDS is free software: you can redistribute it and/or modify
 * it under the terms of the GNU General Public License as published by
 * the Free Software Foundation, either version 3 of the License, or
 * (at your option) any later version.
 *
 * REGARDS is distributed in the hope that it will be useful,
 * but WITHOUT ANY WARRANTY; without even the implied warranty of
 * MERCHANTABILITY or FITNESS FOR A PARTICULAR PURPOSE. See the
 * GNU General Public License for more details.
 *
 * You should have received a copy of the GNU General Public License
 * along with REGARDS. If not, see <http://www.gnu.org/licenses/>.
*/
package fr.cnes.regards.modules.processing.domain.dto;

import fr.cnes.regards.modules.processing.domain.size.FileSetStatistics;
import io.vavr.collection.Map;
import lombok.AllArgsConstructor;
import lombok.Builder;
import lombok.Data;
import lombok.With;

import java.util.UUID;

/**
<<<<<<< HEAD
 * TODO : Class description
 * 
 * @author Guillaume Andrieu
 *
=======
 * This class defines a DTO for batch requests.
 *
 * @author gandrieu
>>>>>>> a3fdde45
 */
@Data @With
@AllArgsConstructor
@Builder(toBuilder = true)
public class PBatchRequest {

    private final String correlationId;
    private final UUID processBusinessId;
    private final String tenant;
    private final String user;
    private final String userRole;

    private final Map<String, String> parameters;
    private final Map<String, FileSetStatistics> filesetsByDataset;

}<|MERGE_RESOLUTION|>--- conflicted
+++ resolved
@@ -27,20 +27,14 @@
 import java.util.UUID;
 
 /**
-<<<<<<< HEAD
- * TODO : Class description
- * 
- * @author Guillaume Andrieu
- *
-=======
  * This class defines a DTO for batch requests.
  *
  * @author gandrieu
->>>>>>> a3fdde45
  */
 @Data @With
 @AllArgsConstructor
 @Builder(toBuilder = true)
+
 public class PBatchRequest {
 
     private final String correlationId;
