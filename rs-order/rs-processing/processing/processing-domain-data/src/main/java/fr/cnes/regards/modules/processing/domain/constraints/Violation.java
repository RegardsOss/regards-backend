--- conflicted
+++ resolved
@@ -17,20 +17,12 @@
 */
 package fr.cnes.regards.modules.processing.domain.constraints;
 
-<<<<<<< HEAD
-/**
- * TODO : Class description
- *
- * @author Guillaume Andrieu
- *
-=======
 
 /**
  * This interface defines the operations needed for a violation of constraints
  * in te context of a {@link ConstraintChecker} given by a process.
  *
  * @author gandrieu
->>>>>>> a3fdde45
  */
 public interface Violation {
 
