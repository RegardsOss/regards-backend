--- conflicted
+++ resolved
@@ -23,19 +23,10 @@
 
 import java.net.URL;
 import java.util.UUID;
-<<<<<<< HEAD
-
-/**
- * TODO : Class description
- * 
- * @author Guillaume Andrieu
- *
-=======
 /**
  * This class defines a DTO for execution output files.
  *
  * @author gandrieu
->>>>>>> a3fdde45
  */
 @Value
 public class POutputFileDTO {
