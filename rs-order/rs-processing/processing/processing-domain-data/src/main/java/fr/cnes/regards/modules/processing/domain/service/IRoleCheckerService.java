--- conflicted
+++ resolved
@@ -23,16 +23,9 @@
 import reactor.core.publisher.Mono;
 
 /**
-<<<<<<< HEAD
- * TODO : Class description
- *
- * @author Guillaume Andrieu
- *
-=======
  * This interface defines the signature to check role for the authenticated user against a minimum role defined for a process.
  *
  * @author gandrieu
->>>>>>> a3fdde45
  */
 public interface IRoleCheckerService {
 
