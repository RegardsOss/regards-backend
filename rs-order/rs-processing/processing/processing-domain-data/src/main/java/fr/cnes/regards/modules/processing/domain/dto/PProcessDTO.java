/* Copyright 2017-2020 CNES - CENTRE NATIONAL d'ETUDES SPATIALES
 *
 * This file is part of REGARDS.
 *
 * REGARDS is free software: you can redistribute it and/or modify
 * it under the terms of the GNU General Public License as published by
 * the Free Software Foundation, either version 3 of the License, or
 * (at your option) any later version.
 *
 * REGARDS is distributed in the hope that it will be useful,
 * but WITHOUT ANY WARRANTY; without even the implied warranty of
 * MERCHANTABILITY or FITNESS FOR A PARTICULAR PURPOSE. See the
 * GNU General Public License for more details.
 *
 * You should have received a copy of the GNU General Public License
 * along with REGARDS. If not, see <http://www.gnu.org/licenses/>.
*/
package fr.cnes.regards.modules.processing.domain.dto;

import fr.cnes.regards.modules.processing.domain.PProcess;
import io.vavr.collection.List;
import io.vavr.collection.Map;
import lombok.*;

import java.util.UUID;
<<<<<<< HEAD

/**
 * TODO : Class description
 * 
 * @author Guillaume Andrieu
 *
=======
/**
 * This class defines a DTO for processes.
 *
 * @author gandrieu
>>>>>>> a3fdde45
 */
@Value
public class PProcessDTO {

    UUID processId;

    String processName;

    boolean active;

    Map<String,String> processInfo;

    List<ExecutionParamDTO> params;

    public static PProcessDTO fromProcess(PProcess p) {
        return new PProcessDTO(
                p.getProcessId(),
                p.getProcessName(),
                p.isActive(),
                p.getProcessInfo(),
                p.getParameters().map(ExecutionParamDTO::fromProcessParam).toList()
        );
    }

}<|MERGE_RESOLUTION|>--- conflicted
+++ resolved
@@ -20,22 +20,13 @@
 import fr.cnes.regards.modules.processing.domain.PProcess;
 import io.vavr.collection.List;
 import io.vavr.collection.Map;
-import lombok.*;
+import lombok.Value;
 
 import java.util.UUID;
-<<<<<<< HEAD
-
-/**
- * TODO : Class description
- * 
- * @author Guillaume Andrieu
- *
-=======
 /**
  * This class defines a DTO for processes.
  *
  * @author gandrieu
->>>>>>> a3fdde45
  */
 @Value
 public class PProcessDTO {
