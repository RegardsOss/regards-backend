/* Copyright 2017-2020 CNES - CENTRE NATIONAL d'ETUDES SPATIALES
 *
 * This file is part of REGARDS.
 *
 * REGARDS is free software: you can redistribute it and/or modify
 * it under the terms of the GNU General Public License as published by
 * the Free Software Foundation, either version 3 of the License, or
 * (at your option) any later version.
 *
 * REGARDS is distributed in the hope that it will be useful,
 * but WITHOUT ANY WARRANTY; without even the implied warranty of
 * MERCHANTABILITY or FITNESS FOR A PARTICULAR PURPOSE. See the
 * GNU General Public License for more details.
 *
 * You should have received a copy of the GNU General Public License
 * along with REGARDS. If not, see <http://www.gnu.org/licenses/>.
*/
package fr.cnes.regards.modules.processing.domain.size;

import lombok.Value;

/**
<<<<<<< HEAD
 * TODO : Class description
 *
 * @author Guillaume Andrieu
 *
=======
 * This class defines data for statistics over a set of files given as input for a batch.
 * This allows to decide in advance whether the batch can be executed or not, based on
 * the process's size and duration forecasts.
 *
 * @author gandrieu
>>>>>>> a3fdde45
 */
@Value
public class FileSetStatistics {

    /** The dataset ID this file set comes from*/
    String dataset;
    /** The total number of executions to be launched */
    int executionCount;
    /** The total number of bytes to be treated */
    long totalBytes;

}<|MERGE_RESOLUTION|>--- conflicted
+++ resolved
@@ -20,18 +20,11 @@
 import lombok.Value;
 
 /**
-<<<<<<< HEAD
- * TODO : Class description
- *
- * @author Guillaume Andrieu
- *
-=======
  * This class defines data for statistics over a set of files given as input for a batch.
  * This allows to decide in advance whether the batch can be executed or not, based on
  * the process's size and duration forecasts.
  *
  * @author gandrieu
->>>>>>> a3fdde45
  */
 @Value
 public class FileSetStatistics {
