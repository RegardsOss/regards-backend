/* Copyright 2017-2020 CNES - CENTRE NATIONAL d'ETUDES SPATIALES
 *
 * This file is part of REGARDS.
 *
 * REGARDS is free software: you can redistribute it and/or modify
 * it under the terms of the GNU General Public License as published by
 * the Free Software Foundation, either version 3 of the License, or
 * (at your option) any later version.
 *
 * REGARDS is distributed in the hope that it will be useful,
 * but WITHOUT ANY WARRANTY; without even the implied warranty of
 * MERCHANTABILITY or FITNESS FOR A PARTICULAR PURPOSE. See the
 * GNU General Public License for more details.
 *
 * You should have received a copy of the GNU General Public License
 * along with REGARDS. If not, see <http://www.gnu.org/licenses/>.
*/
package fr.cnes.regards.modules.processing.domain;

import io.vavr.collection.List;
import lombok.Value;
import lombok.With;

import java.net.URL;
import java.time.OffsetDateTime;
import java.util.UUID;

/**
<<<<<<< HEAD
 * TODO : Class description
 *
 * @author Guillaume Andrieu
 *
=======
 * This class defines an execution output file.
 *
 * An output file is immutable.
 *
 * @author gandrieu
>>>>>>> a3fdde45
 */
@Value @With
public class POutputFile {

    @Value
    public static class Digest {
        String method;
        String value;
    }

    /** The output file id */
    UUID id;

    /** The execution this file has been generated for */
    UUID execId;

    /** The file name */
    String name;

    /** The file checksum */
    Digest checksum;

    /** Where to download from */
    URL url;

    /** The file size */
    Long size;

    /** The list of input correlation IDs this output file is related to. */
    List<String> inputCorrelationIds;

    /** Date at which the file was created */
    transient OffsetDateTime created;

    /** Whether the file has been downloaded or not */
    transient boolean downloaded;

    /** Whether the file has been deleted or not */
    transient boolean deleted;

    /** This information leaks from the database but needs to be kept in the domain.
     * It allows the database layer to know if it must CREATE or UPDATE the database
     * for this instance. */
    transient boolean persisted;


    public static POutputFile markDownloaded(POutputFile pOutputFile) {
        return pOutputFile.withDownloaded(true);
    }
}<|MERGE_RESOLUTION|>--- conflicted
+++ resolved
@@ -26,18 +26,11 @@
 import java.util.UUID;
 
 /**
-<<<<<<< HEAD
- * TODO : Class description
- *
- * @author Guillaume Andrieu
- *
-=======
  * This class defines an execution output file.
  *
  * An output file is immutable.
  *
  * @author gandrieu
->>>>>>> a3fdde45
  */
 @Value @With
 public class POutputFile {
