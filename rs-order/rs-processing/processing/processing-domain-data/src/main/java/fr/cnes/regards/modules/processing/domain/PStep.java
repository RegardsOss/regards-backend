--- conflicted
+++ resolved
@@ -28,13 +28,6 @@
 import static fr.cnes.regards.modules.processing.domain.execution.ExecutionStatus.*;
 import static fr.cnes.regards.modules.processing.utils.TimeUtils.nowUtc;
 
-<<<<<<< HEAD
-/**
- * TODO : Class description
- *
- * @author Guillaume Andrieu
- *
-=======
 
 /**
  * This class defines an abstract step. Subclasses are {@link PStepFinal} and {@link PStepIntermediary}.
@@ -42,7 +35,6 @@
  * A step is immutable.
  *
  * @author gandrieu
->>>>>>> a3fdde45
  */
 @Data
 public abstract class PStep {
