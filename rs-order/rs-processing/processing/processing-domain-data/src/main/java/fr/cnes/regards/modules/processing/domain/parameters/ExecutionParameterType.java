--- conflicted
+++ resolved
@@ -17,17 +17,6 @@
 */
 package fr.cnes.regards.modules.processing.domain.parameters;
 
-<<<<<<< HEAD
-/**
- * TODO : Class description
- *
- * @author Guillaume Andrieu
- *
- */
-public enum ExecutionParameterType {
-
-    FILE,
-=======
 
 /**
  * This enum lists the execution parameter types, right now only STRING is allowed.
@@ -36,7 +25,6 @@
  */
 public enum ExecutionParameterType {
 
->>>>>>> a3fdde45
     STRING
 
 }