/* Copyright 2017-2020 CNES - CENTRE NATIONAL d'ETUDES SPATIALES
 *
 * This file is part of REGARDS.
 *
 * REGARDS is free software: you can redistribute it and/or modify
 * it under the terms of the GNU General Public License as published by
 * the Free Software Foundation, either version 3 of the License, or
 * (at your option) any later version.
 *
 * REGARDS is distributed in the hope that it will be useful,
 * but WITHOUT ANY WARRANTY; without even the implied warranty of
 * MERCHANTABILITY or FITNESS FOR A PARTICULAR PURPOSE. See the
 * GNU General Public License for more details.
 *
 * You should have received a copy of the GNU General Public License
 * along with REGARDS. If not, see <http://www.gnu.org/licenses/>.
*/
package fr.cnes.regards.modules.processing.domain.engine;

import fr.cnes.regards.modules.processing.domain.repository.IWorkloadEngineRepository;
import io.vavr.control.Option;
import org.springframework.stereotype.Component;
import reactor.core.publisher.Mono;

import java.util.Map;
import java.util.concurrent.ConcurrentHashMap;

/**
<<<<<<< HEAD
 * TODO : Class description
 *
 * @author Guillaume Andrieu
 *
=======
 * This class provides a basic workload engine repository based on a map in local memory.
 * There should not be any need for another implementation.
 *
 * @author gandrieu
>>>>>>> a3fdde45
 */
@Component
public class WorkloadEngineRepositoryImpl implements IWorkloadEngineRepository {

    private final Map<String, IWorkloadEngine> enginesByName = new ConcurrentHashMap<>();

    @Override
    public Mono<IWorkloadEngine> register(IWorkloadEngine engine) {
        String name = engine.name();
        if (enginesByName.containsKey(name)) {
            return Mono.error(new EngineAlreadyExistsException(name));
        } else {
            return Mono.just(engine);
        }
    }

    @Override
    public Mono<IWorkloadEngine> findByName(String name) {
        return Mono.defer(() -> Option.of(enginesByName.get(name))
                .fold(() -> Mono.error(new EngineNotFoundException(name)), Mono::just));
    }

    @SuppressWarnings("serial")
    public static class EngineAlreadyExistsException extends Exception {

        public EngineAlreadyExistsException(String s) {
            super("Engine already exists for name '" + s + "'");
        }
    }

    @SuppressWarnings("serial")
    public static class EngineNotFoundException extends Exception {

        public EngineNotFoundException(String s) {
            super("Engine not found for name '" + s + "'");
        }
    }
}<|MERGE_RESOLUTION|>--- conflicted
+++ resolved
@@ -26,17 +26,10 @@
 import java.util.concurrent.ConcurrentHashMap;
 
 /**
-<<<<<<< HEAD
- * TODO : Class description
- *
- * @author Guillaume Andrieu
- *
-=======
  * This class provides a basic workload engine repository based on a map in local memory.
  * There should not be any need for another implementation.
  *
  * @author gandrieu
->>>>>>> a3fdde45
  */
 @Component
 public class WorkloadEngineRepositoryImpl implements IWorkloadEngineRepository {
@@ -48,20 +41,23 @@
         String name = engine.name();
         if (enginesByName.containsKey(name)) {
             return Mono.error(new EngineAlreadyExistsException(name));
-        } else {
+        }
+        else {
             return Mono.just(engine);
         }
     }
 
-    @Override
-    public Mono<IWorkloadEngine> findByName(String name) {
-        return Mono.defer(() -> Option.of(enginesByName.get(name))
-                .fold(() -> Mono.error(new EngineNotFoundException(name)), Mono::just));
+    @Override public Mono<IWorkloadEngine> findByName(String name) {
+        return Mono.defer(() ->
+            Option.of(enginesByName.get(name)).fold(
+                    () -> Mono.error(new EngineNotFoundException(name)),
+                    Mono::just
+            )
+        );
     }
 
     @SuppressWarnings("serial")
     public static class EngineAlreadyExistsException extends Exception {
-
         public EngineAlreadyExistsException(String s) {
             super("Engine already exists for name '" + s + "'");
         }
@@ -69,7 +65,6 @@
 
     @SuppressWarnings("serial")
     public static class EngineNotFoundException extends Exception {
-
         public EngineNotFoundException(String s) {
             super("Engine not found for name '" + s + "'");
         }
