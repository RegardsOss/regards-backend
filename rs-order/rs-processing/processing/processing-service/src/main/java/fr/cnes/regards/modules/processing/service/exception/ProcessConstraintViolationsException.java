/* Copyright 2017-2020 CNES - CENTRE NATIONAL d'ETUDES SPATIALES
 *
 * This file is part of REGARDS.
 *
 * REGARDS is free software: you can redistribute it and/or modify
 * it under the terms of the GNU General Public License as published by
 * the Free Software Foundation, either version 3 of the License, or
 * (at your option) any later version.
 *
 * REGARDS is distributed in the hope that it will be useful,
 * but WITHOUT ANY WARRANTY; without even the implied warranty of
 * MERCHANTABILITY or FITNESS FOR A PARTICULAR PURPOSE. See the
 * GNU General Public License for more details.
 *
 * You should have received a copy of the GNU General Public License
 * along with REGARDS. If not, see <http://www.gnu.org/licenses/>.
*/
package fr.cnes.regards.modules.processing.service.exception;

import fr.cnes.regards.modules.processing.domain.constraints.Violation;
import io.vavr.collection.Seq;

/**
<<<<<<< HEAD
 * TODO : Class description
 *
 * @author Guillaume Andrieu
 *
=======
 * This exception occurs when a constraint violation has been found.
 *
 * @author gandrieu
>>>>>>> a3fdde45
 */
public class ProcessConstraintViolationsException extends Exception {

    private final Seq<Violation> violations;

    public ProcessConstraintViolationsException(Seq<Violation> violations) {
        this.violations = violations;
    }

    public Seq<Violation> getViolations() {
        return violations;
    }
}<|MERGE_RESOLUTION|>--- conflicted
+++ resolved
@@ -21,16 +21,9 @@
 import io.vavr.collection.Seq;
 
 /**
-<<<<<<< HEAD
- * TODO : Class description
- *
- * @author Guillaume Andrieu
- *
-=======
  * This exception occurs when a constraint violation has been found.
  *
  * @author gandrieu
->>>>>>> a3fdde45
  */
 public class ProcessConstraintViolationsException extends Exception {
 
