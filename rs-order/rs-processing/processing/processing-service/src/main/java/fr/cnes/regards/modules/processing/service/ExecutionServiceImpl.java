/* Copyright 2017-2020 CNES - CENTRE NATIONAL d'ETUDES SPATIALES
 *
 * This file is part of REGARDS.
 *
 * REGARDS is free software: you can redistribute it and/or modify
 * it under the terms of the GNU General Public License as published by
 * the Free Software Foundation, either version 3 of the License, or
 * (at your option) any later version.
 *
 * REGARDS is distributed in the hope that it will be useful,
 * but WITHOUT ANY WARRANTY; without even the implied warranty of
 * MERCHANTABILITY or FITNESS FOR A PARTICULAR PURPOSE. See the
 * GNU General Public License for more details.
 *
 * You should have received a copy of the GNU General Public License
 * along with REGARDS. If not, see <http://www.gnu.org/licenses/>.
*/
package fr.cnes.regards.modules.processing.service;

import java.time.Duration;
import java.util.UUID;

import org.slf4j.Logger;
import org.slf4j.LoggerFactory;
import org.springframework.beans.factory.annotation.Autowired;
import org.springframework.scheduling.annotation.Scheduled;
import org.springframework.stereotype.Service;

import fr.cnes.regards.modules.processing.domain.PBatch;
import fr.cnes.regards.modules.processing.domain.PExecution;
import fr.cnes.regards.modules.processing.domain.PInputFile;
import fr.cnes.regards.modules.processing.domain.PProcess;
import fr.cnes.regards.modules.processing.domain.PStep;
import fr.cnes.regards.modules.processing.domain.engine.ExecutionEvent;
import fr.cnes.regards.modules.processing.domain.engine.IExecutionEventNotifier;
import fr.cnes.regards.modules.processing.domain.events.PExecutionRequestEvent;
import fr.cnes.regards.modules.processing.domain.execution.ExecutionContext;
import fr.cnes.regards.modules.processing.domain.handlers.IExecutionResultEventSender;
import fr.cnes.regards.modules.processing.domain.repository.IPBatchRepository;
import fr.cnes.regards.modules.processing.domain.repository.IPExecutionRepository;
import fr.cnes.regards.modules.processing.domain.repository.IPOutputFilesRepository;
import fr.cnes.regards.modules.processing.domain.repository.IPProcessRepository;
import fr.cnes.regards.modules.processing.domain.service.IExecutionService;
import io.vavr.collection.Seq;
import reactor.core.publisher.Mono;

<<<<<<< HEAD
/**
 * TODO : Class description
 *
 * @author Guillaume Andrieu
 *
=======
import java.time.Duration;
import java.util.UUID;
/**
 * This class is the implementation for the {@link IExecutionService} interface.
 *
 * @author gandrieu
>>>>>>> a3fdde45
 */
@Service
public class ExecutionServiceImpl implements IExecutionService {

    private static final Logger LOGGER = LoggerFactory.getLogger(ExecutionServiceImpl.class);

    private final IPExecutionRepository execRepo;

    private final IPBatchRepository batchRepo;

    private final IPProcessRepository processRepo;

    private final IPOutputFilesRepository outputFilesRepo;

    private final IExecutionResultEventSender execResultSender;

    @Autowired
    public ExecutionServiceImpl(IPExecutionRepository execRepo, IPBatchRepository batchRepo,
            IPProcessRepository processRepo, IPOutputFilesRepository outputFilesRepo,
            IExecutionResultEventSender execResultSender) {
        this.execRepo = execRepo;
        this.batchRepo = batchRepo;
        this.processRepo = processRepo;
        this.outputFilesRepo = outputFilesRepo;
        this.execResultSender = execResultSender;
    }

    @Override
    public Mono<ExecutionContext> createContext(UUID execId) {
        return execRepo.findById(execId)
                .flatMap(exec -> batchRepo.findById(exec.getBatchId()).flatMap(batch -> processRepo.findByBatch(batch)
                        .flatMap(process -> createContext(exec, batch, process))));
    }

    @Override
    public Mono<PExecution> launchExecution(PExecutionRequestEvent request) {
        return makeExec(request).flatMap(this::runEngine);
    }

    @Scheduled(fixedRate = 60L * 60L * 1000L // Every hour TODO make configurable? // TODO add jitter?
    )
    @Override
    public void scheduledTimeoutNotify() {
        execRepo.getTimedOutExecutions().subscribe(this::notifyTimeout, t -> LOGGER.error(t.getMessage(), t));
    }

    private void notifyTimeout(PExecution execution) {
        LOGGER.info("exec={} - Notifying timeout", execution.getId());
        notifierFor(execution).notifyEvent(ExecutionEvent.event(PStep.timeout("")))
                .subscribe(exec -> LOGGER.info("exec={} - Timeout notified", exec.getId()),
                           t -> LOGGER.error(t.getMessage(), t));
    }

    private Mono<PExecution> runEngine(PExecution exec) {
        return batchRepo.findById(exec.getBatchId())
                .flatMap(batch -> processRepo.findByBatch(batch).flatMap(process -> createContext(exec, batch, process)
                        .doOnNext(process.getEngine()::run).map(x -> exec)));
    }

    private Mono<PExecution> makeExec(PExecutionRequestEvent request) {
        return batchRepo.findById(request.getBatchId())
                .flatMap(batch -> estimateDuration(batch, request.getInputFiles())
                        .map(duration -> makeExecFromBatchAndDurationAndRequest(request, batch, duration)))
                .flatMap(execRepo::create);
    }

<<<<<<< HEAD
    private PExecution makeExecFromBatchAndDurationAndRequest(PExecutionRequestEvent request, PBatch batch,
            Duration duration) {
        return PExecution.create(request.getExecutionCorrelationId(), batch.getId(), batch.getCorrelationId(), duration,
                                 request.getInputFiles(), batch.getTenant(), batch.getUser(),
                                 batch.getProcessBusinessId(), batch.getProcessName());
=======
    private PExecution makeExecFromBatchAndDurationAndRequest(PExecutionRequestEvent request, PBatch batch, Duration duration) {
        return PExecution.create(
            request.getExecutionCorrelationId(),
            batch.getId(),
            batch.getCorrelationId(),
            duration,
            request.getInputFiles(),
            batch.getTenant(),
            batch.getUser(),
            batch.getProcessBusinessId()
        );
>>>>>>> a3fdde45
    }

    private Mono<Duration> estimateDuration(PBatch batch, Seq<PInputFile> inputFiles) {
        return processRepo.findByBatch(batch).map(PProcess::getRunningDurationForecast).map(forecast -> {
            Long totalSize = inputFiles.map(PInputFile::getBytes).fold(0L, Long::sum);
            return forecast.expectedRunningDurationInBytes(totalSize);
        });
    }

    private Mono<ExecutionContext> createContext(PExecution exec, PBatch batch, PProcess process) {
        return Mono.just(new ExecutionContext(exec, batch, process, notifierFor(exec)));
    }

    private IExecutionEventNotifier notifierFor(PExecution execution) {
        return new ExecutionEventNotifierImpl(execRepo, outputFilesRepo, execResultSender, processRepo, execution);
    }

}<|MERGE_RESOLUTION|>--- conflicted
+++ resolved
@@ -17,20 +17,7 @@
 */
 package fr.cnes.regards.modules.processing.service;
 
-import java.time.Duration;
-import java.util.UUID;
-
-import org.slf4j.Logger;
-import org.slf4j.LoggerFactory;
-import org.springframework.beans.factory.annotation.Autowired;
-import org.springframework.scheduling.annotation.Scheduled;
-import org.springframework.stereotype.Service;
-
-import fr.cnes.regards.modules.processing.domain.PBatch;
-import fr.cnes.regards.modules.processing.domain.PExecution;
-import fr.cnes.regards.modules.processing.domain.PInputFile;
-import fr.cnes.regards.modules.processing.domain.PProcess;
-import fr.cnes.regards.modules.processing.domain.PStep;
+import fr.cnes.regards.modules.processing.domain.*;
 import fr.cnes.regards.modules.processing.domain.engine.ExecutionEvent;
 import fr.cnes.regards.modules.processing.domain.engine.IExecutionEventNotifier;
 import fr.cnes.regards.modules.processing.domain.events.PExecutionRequestEvent;
@@ -42,22 +29,20 @@
 import fr.cnes.regards.modules.processing.domain.repository.IPProcessRepository;
 import fr.cnes.regards.modules.processing.domain.service.IExecutionService;
 import io.vavr.collection.Seq;
+import org.slf4j.Logger;
+import org.slf4j.LoggerFactory;
+import org.springframework.beans.factory.annotation.Autowired;
+import org.springframework.scheduling.annotation.Scheduled;
+import org.springframework.stereotype.Service;
 import reactor.core.publisher.Mono;
 
-<<<<<<< HEAD
-/**
- * TODO : Class description
- *
- * @author Guillaume Andrieu
- *
-=======
 import java.time.Duration;
 import java.util.UUID;
+
 /**
  * This class is the implementation for the {@link IExecutionService} interface.
  *
  * @author gandrieu
->>>>>>> a3fdde45
  */
 @Service
 public class ExecutionServiceImpl implements IExecutionService {
@@ -124,13 +109,6 @@
                 .flatMap(execRepo::create);
     }
 
-<<<<<<< HEAD
-    private PExecution makeExecFromBatchAndDurationAndRequest(PExecutionRequestEvent request, PBatch batch,
-            Duration duration) {
-        return PExecution.create(request.getExecutionCorrelationId(), batch.getId(), batch.getCorrelationId(), duration,
-                                 request.getInputFiles(), batch.getTenant(), batch.getUser(),
-                                 batch.getProcessBusinessId(), batch.getProcessName());
-=======
     private PExecution makeExecFromBatchAndDurationAndRequest(PExecutionRequestEvent request, PBatch batch, Duration duration) {
         return PExecution.create(
             request.getExecutionCorrelationId(),
@@ -142,7 +120,6 @@
             batch.getUser(),
             batch.getProcessBusinessId()
         );
->>>>>>> a3fdde45
     }
 
     private Mono<Duration> estimateDuration(PBatch batch, Seq<PInputFile> inputFiles) {
