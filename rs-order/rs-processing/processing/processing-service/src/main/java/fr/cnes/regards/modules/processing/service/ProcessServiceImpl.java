--- conflicted
+++ resolved
@@ -17,27 +17,16 @@
 */
 package fr.cnes.regards.modules.processing.service;
 
+import fr.cnes.regards.modules.processing.domain.dto.PProcessDTO;
+import fr.cnes.regards.modules.processing.domain.repository.IPProcessRepository;
+import fr.cnes.regards.modules.processing.domain.service.IProcessService;
 import org.springframework.beans.factory.annotation.Autowired;
 import org.springframework.stereotype.Service;
-
-import fr.cnes.regards.modules.processing.domain.dto.PProcessDTO;
-import fr.cnes.regards.modules.processing.domain.repository.IPProcessRepository;
-import fr.cnes.regards.modules.processing.domain.service.IOutputFileService;
-import fr.cnes.regards.modules.processing.domain.service.IProcessService;
 import reactor.core.publisher.Flux;
-<<<<<<< HEAD
-
-/**
- * TODO : Class description
- *
- * @author Guillaume Andrieu
- *
-=======
 /**
  * This class is the implementation for the {@link IProcessService} interface.
  *
  * @author gandrieu
->>>>>>> a3fdde45
  */
 @Service
 public class ProcessServiceImpl implements IProcessService {
@@ -49,9 +38,9 @@
         this.processRepo = processRepo;
     }
 
-    @Override
     public Flux<PProcessDTO> findByTenant(String tenant) {
-        return processRepo.findAllByTenant(tenant).map(PProcessDTO::fromProcess);
+        return processRepo.findAllByTenant(tenant)
+                .map(PProcessDTO::fromProcess);
     }
 
 }