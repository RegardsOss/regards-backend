/* Copyright 2017-2020 CNES - CENTRE NATIONAL d'ETUDES SPATIALES
 *
 * This file is part of REGARDS.
 *
 * REGARDS is free software: you can redistribute it and/or modify
 * it under the terms of the GNU General Public License as published by
 * the Free Software Foundation, either version 3 of the License, or
 * (at your option) any later version.
 *
 * REGARDS is distributed in the hope that it will be useful,
 * but WITHOUT ANY WARRANTY; without even the implied warranty of
 * MERCHANTABILITY or FITNESS FOR A PARTICULAR PURPOSE. See the
 * GNU General Public License for more details.
 *
 * You should have received a copy of the GNU General Public License
 * along with REGARDS. If not, see <http://www.gnu.org/licenses/>.
*/
package fr.cnes.regards.modules.processing.plugins.impl;

import static fr.cnes.regards.modules.processing.domain.PStep.failure;
import static fr.cnes.regards.modules.processing.domain.PStep.running;
import static fr.cnes.regards.modules.processing.domain.engine.ExecutionEvent.event;
import static fr.cnes.regards.modules.processing.domain.engine.IExecutable.sendEvent;
import static io.vavr.collection.List.ofAll;

import java.nio.ByteBuffer;
import java.util.Arrays;
import java.util.List;
import java.util.concurrent.atomic.AtomicReference;
import java.util.function.Supplier;

import org.slf4j.Logger;
import org.slf4j.LoggerFactory;

import com.zaxxer.nuprocess.NuAbstractProcessHandler;
import com.zaxxer.nuprocess.NuProcess;
import com.zaxxer.nuprocess.NuProcessBuilder;

import fr.cnes.regards.framework.modules.plugins.annotations.Plugin;
import fr.cnes.regards.framework.modules.plugins.annotations.PluginParameter;
import fr.cnes.regards.framework.urn.DataType;
import fr.cnes.regards.modules.processing.domain.PBatch;
import fr.cnes.regards.modules.processing.domain.PExecution;
import fr.cnes.regards.modules.processing.domain.PStep;
import fr.cnes.regards.modules.processing.domain.constraints.ConstraintChecker;
import fr.cnes.regards.modules.processing.domain.engine.ExecutionEvent;
import fr.cnes.regards.modules.processing.domain.engine.IExecutable;
import fr.cnes.regards.modules.processing.domain.engine.IExecutionEventNotifier;
import fr.cnes.regards.modules.processing.domain.execution.ExecutionContext;
import fr.cnes.regards.modules.processing.domain.parameters.ExecutionParameterDescriptor;
import fr.cnes.regards.modules.processing.domain.parameters.ExecutionParameterType;
import fr.cnes.regards.modules.processing.order.Cardinality;
import fr.cnes.regards.modules.processing.order.OrderProcessInfo;
import fr.cnes.regards.modules.processing.order.OrderProcessInfoMapper;
import fr.cnes.regards.modules.processing.order.Scope;
import fr.cnes.regards.modules.processing.order.SizeLimit;
import fr.cnes.regards.modules.processing.storage.ExecutionLocalWorkdir;
import io.vavr.Function2;
import io.vavr.Tuple;
import io.vavr.collection.Map;
import io.vavr.collection.Seq;
import reactor.core.publisher.Mono;
import reactor.core.publisher.MonoSink;

<<<<<<< HEAD
/**
 * TODO : Class description
 *
 * @author Guillaume Andrieu
 *
 */
@Plugin(id = SimpleShellProcessPlugin.SIMPLE_SHELL_PROCESS_PLUGIN, version = "1.0.0-SNAPSHOT",
        description = "Launch a shell script", author = "REGARDS Team", contact = "regards@c-s.fr", license = "GPLv3",
        owner = "CSSI", url = "https://github.com/RegardsOss",
        markdown = "This plugin provides a fully customizable way to launch shell scripts.\n" + "\n"
                + "However, the shell scripts must conform to the following conventions:\n" + "\n"
                + "- the script must be executable and available in the PATH of the rs-processing instance,\n"
                + "  or be given as an absolute path (in which case the full path must be accessible by the\n"
                + "  java process launching rs-processing)\n"
                + "- the script is invoked directly, with no command line arguments\n"
                + "- all script parameters are set through environment variables, whose names are defined\n"
                + "  in the plugin configuration, and set once and for all at the batch creation\n"
                + "- the script is executed from a specific workdir for each execution, containing:\n"
                + "    + an `input` folder with all the input files for the execution\n"
                + "    + an empty `output` folder where the script must create all the output files\n"
                + "- the script terminates with code 0 in case of success, any other code in case of failure\n"
                + "- the script does not use the standard input\n"
                + "- the script outputs its logs in the standard output\n"
                + "- if the script uses executables, they must be installed, reachable and executable by the process"
                + "  launching the rs-processing instance.")
=======
import java.nio.ByteBuffer;
import java.util.Arrays;
import java.util.List;
import java.util.concurrent.atomic.AtomicReference;
import java.util.function.Supplier;

import static fr.cnes.regards.modules.processing.domain.PStep.failure;
import static fr.cnes.regards.modules.processing.domain.PStep.running;
import static fr.cnes.regards.modules.processing.domain.engine.ExecutionEvent.event;
import static fr.cnes.regards.modules.processing.domain.engine.IExecutable.sendEvent;
import static io.vavr.collection.List.ofAll;

/**
 * This class is a sample plugin launching a shell script.
 *
 * @author gandrieu
 */
@Plugin(
        id = SimpleShellProcessPlugin.SIMPLE_SHELL_PROCESS_PLUGIN,
        version = "1.0.0-SNAPSHOT",
        description = "Launch a shell script",
        author = "REGARDS Team",
        contact = "regards@c-s.fr",
        license = "GPLv3",
        owner = "CSSI",
        url = "https://github.com/RegardsOss",
        markdown =
            "This plugin provides a fully customizable way to launch shell scripts.\n" +
            "\n" +
            "However, the shell scripts must conform to the following conventions:\n" +
            "\n" +
            "- the script must be executable and available in the PATH of the rs-processing instance,\n" +
            "  or be given as an absolute path (in which case the full path must be accessible by the\n" +
            "  java process launching rs-processing)\n" +
            "- the script is invoked directly, with no command line arguments\n" +
            "- all script parameters are set through environment variables, whose names are defined\n" +
            "  in the plugin configuration, and set once and for all at the batch creation\n" +
            "- the script is executed from a specific workdir for each execution, containing:\n" +
            "    + an `input` folder with all the input files for the execution\n" +
            "    + an empty `output` folder where the script must create all the output files\n" +
            "- the script terminates with code 0 in case of success, any other code in case of failure\n" +
            "- the script does not use the standard input\n" +
            "- the script outputs its logs in the standard output\n" +
            "- if the script uses executables, they must be installed, reachable and executable by the process" +
            "  launching the rs-processing instance."
)
>>>>>>> a3fdde45
public class SimpleShellProcessPlugin extends AbstractBaseForecastedStorageAwareProcessPlugin {

    private static final Logger LOGGER = LoggerFactory.getLogger(SimpleShellProcessPlugin.class);

    public static final String SIMPLE_SHELL_PROCESS_PLUGIN = "SimpleShellProcessPlugin";

    @PluginParameter(name = "shellScript", label = "Shell script name or absolute path",
            description = "The script must be executable and reachable by rs-processing.")
    private String shellScriptName;

    @PluginParameter(name = "envVarNames", label = "Environment variable names",
            description = "List of the names of the environment variables needed to be set by the user when creating the batch.",
            optional = true)
    private List<String> envVariableNames;

    public void setShellScriptName(String shellScriptName) {
        this.shellScriptName = shellScriptName;
    }

    public void setEnvVariableNames(List<String> envVariableNames) {
        this.envVariableNames = envVariableNames;
    }

    @Override
    public ConstraintChecker<PBatch> batchChecker() {
        return ConstraintChecker.noViolation();
    }

    @Override
    public ConstraintChecker<PExecution> executionChecker() {
        return ConstraintChecker.noViolation();
    }

    @Override
    public String engineName() {
        return "JOBS";
    }

    @Override
    public Seq<ExecutionParameterDescriptor> parameters() {
        return emptyOrAllImmutable(envVariableNames).map(name -> new ExecutionParameterDescriptor(name,
                ExecutionParameterType.STRING, "The " + name + " env variable for the script", false, false, true));
    }

    @Override
    public Map<String, String> processInfo() {
        OrderProcessInfo pi = new OrderProcessInfo(Scope.ITEM, Cardinality.ONE_PER_INPUT_FILE,
                io.vavr.collection.List.of(DataType.RAWDATA), new SizeLimit(SizeLimit.Type.NO_LIMIT, 0L));
        return new OrderProcessInfoMapper().toMap(pi);
    }

    @Override
    public IExecutable executable() {
        return sendEvent(prepareEvent()).andThen(prepareWorkdir()).andThen(sendEvent(runningEvent()))
                .andThen(new SimpleShellProcessExecutable()).andThen(storeOutputFiles()).onError(failureEvent());
    }

    private Function2<ExecutionContext, Throwable, Mono<ExecutionContext>> failureEvent() {
        return (ctx, t) -> ctx.sendEvent(() -> event(failure(t.getMessage())));
    }

    private Supplier<ExecutionEvent> runningEvent() {
        return () -> event(running("Launch script"));
    }

    private Supplier<ExecutionEvent> prepareEvent() {
        return () -> event(PStep.prepare("Load input file to workdir"));
    }

    private <T> io.vavr.collection.List<T> empty() {
        return io.vavr.collection.List.empty();
    }

    class ShellScriptNuProcessHandler extends NuAbstractProcessHandler {

        private final ExecutionContext ctx;

        private final MonoSink<ExecutionContext> sink;

        ShellScriptNuProcessHandler(ExecutionContext ctx, MonoSink<ExecutionContext> sink) {
            this.ctx = ctx;
            this.sink = sink;
        }

        @Override
        public void onExit(int i) {
            if (i == 0) {
                this.onSuccess();
            } else {
                this.onFailure(i);
            }
        }

        private void onFailure(int i) {
            String message = String.format("correlationId=%s exec=%s process=%s : Exited with status code %d",
                                           ctx.getBatch().getCorrelationId(), ctx.getExec().getId(), shellScriptName,
                                           i);
            sink.error(new SimpleShellProcessExecutionException(message));
        }

        private void onSuccess() {
            LOGGER.info("batch={} exec={} process={} : Exited with status code 0", ctx.getBatch().getId(),
                        ctx.getExec().getId(), shellScriptName);
            sink.success(ctx);
        }

        @Override
        public void onStdout(ByteBuffer byteBuffer, boolean b) {
            String msg = readBytesToString(byteBuffer);
            LOGGER.info("batch={} exec={} process={} : {}", ctx.getBatch().getId(), ctx.getExec().getId(),
                        shellScriptName, msg);
        }

        @Override
        public void onStderr(ByteBuffer byteBuffer, boolean b) {
            String msg = readBytesToString(byteBuffer);
            LOGGER.error("batch={} exec={} process={} : {}", ctx.getBatch().getId(), ctx.getExec().getId(),
                         shellScriptName, msg);
        }

        private String readBytesToString(ByteBuffer byteBuffer) {
            byte[] bytes = new byte[byteBuffer.remaining()];
            byteBuffer.get(bytes);
            return new String(bytes);
        }
    }

    class SimpleShellProcessExecutable implements IExecutable {

        @Override
        public Mono<ExecutionContext> execute(ExecutionContext ctx) {
            return getWorkdirService().makeWorkdir(ctx.getExec()).flatMap(workdir -> executeInWorkdir(ctx, workdir));
        }

        public Mono<? extends ExecutionContext> executeInWorkdir(ExecutionContext ctx, ExecutionLocalWorkdir workdir) {
            NuProcessBuilder pb = new NuProcessBuilder(Arrays.asList(shellScriptName));
            pb.environment().putAll(ctx.getBatch().getUserSuppliedParameters()
                    .toJavaMap(v -> Tuple.of(v.getName(), v.getValue())));
            AtomicReference<NuProcess> nuProcessRef = new AtomicReference<>();

            IExecutionEventNotifier eventNotifier = ctx.getEventNotifier();

            return Mono.create(sink -> {
                try {
                    ShellScriptNuProcessHandler handler = new ShellScriptNuProcessHandler(ctx, sink);
                    pb.setProcessListener(handler);
                    pb.setCwd(workdir.getBasePath());

                    NuProcess process = pb.start();
                    nuProcessRef.set(process);
                } catch (Exception e) {
                    LOGGER.error(e.getMessage(), e);
                    eventNotifier.apply(event(failure(e.getMessage())));
                }
            });
        }
    }

    public static class SimpleShellProcessExecutionException extends Exception {

        public SimpleShellProcessExecutionException(String s) {
            super(s);
        }
    }

    protected static io.vavr.collection.List<String> emptyOrAllImmutable(List<String> strings) {
        return strings == null ? io.vavr.collection.List.empty() : ofAll(strings);
    }
}<|MERGE_RESOLUTION|>--- conflicted
+++ resolved
@@ -17,25 +17,9 @@
 */
 package fr.cnes.regards.modules.processing.plugins.impl;
 
-import static fr.cnes.regards.modules.processing.domain.PStep.failure;
-import static fr.cnes.regards.modules.processing.domain.PStep.running;
-import static fr.cnes.regards.modules.processing.domain.engine.ExecutionEvent.event;
-import static fr.cnes.regards.modules.processing.domain.engine.IExecutable.sendEvent;
-import static io.vavr.collection.List.ofAll;
-
-import java.nio.ByteBuffer;
-import java.util.Arrays;
-import java.util.List;
-import java.util.concurrent.atomic.AtomicReference;
-import java.util.function.Supplier;
-
-import org.slf4j.Logger;
-import org.slf4j.LoggerFactory;
-
 import com.zaxxer.nuprocess.NuAbstractProcessHandler;
 import com.zaxxer.nuprocess.NuProcess;
 import com.zaxxer.nuprocess.NuProcessBuilder;
-
 import fr.cnes.regards.framework.modules.plugins.annotations.Plugin;
 import fr.cnes.regards.framework.modules.plugins.annotations.PluginParameter;
 import fr.cnes.regards.framework.urn.DataType;
@@ -49,46 +33,17 @@
 import fr.cnes.regards.modules.processing.domain.execution.ExecutionContext;
 import fr.cnes.regards.modules.processing.domain.parameters.ExecutionParameterDescriptor;
 import fr.cnes.regards.modules.processing.domain.parameters.ExecutionParameterType;
-import fr.cnes.regards.modules.processing.order.Cardinality;
-import fr.cnes.regards.modules.processing.order.OrderProcessInfo;
-import fr.cnes.regards.modules.processing.order.OrderProcessInfoMapper;
-import fr.cnes.regards.modules.processing.order.Scope;
-import fr.cnes.regards.modules.processing.order.SizeLimit;
+import fr.cnes.regards.modules.processing.order.*;
 import fr.cnes.regards.modules.processing.storage.ExecutionLocalWorkdir;
 import io.vavr.Function2;
 import io.vavr.Tuple;
 import io.vavr.collection.Map;
 import io.vavr.collection.Seq;
+import org.slf4j.Logger;
+import org.slf4j.LoggerFactory;
 import reactor.core.publisher.Mono;
 import reactor.core.publisher.MonoSink;
 
-<<<<<<< HEAD
-/**
- * TODO : Class description
- *
- * @author Guillaume Andrieu
- *
- */
-@Plugin(id = SimpleShellProcessPlugin.SIMPLE_SHELL_PROCESS_PLUGIN, version = "1.0.0-SNAPSHOT",
-        description = "Launch a shell script", author = "REGARDS Team", contact = "regards@c-s.fr", license = "GPLv3",
-        owner = "CSSI", url = "https://github.com/RegardsOss",
-        markdown = "This plugin provides a fully customizable way to launch shell scripts.\n" + "\n"
-                + "However, the shell scripts must conform to the following conventions:\n" + "\n"
-                + "- the script must be executable and available in the PATH of the rs-processing instance,\n"
-                + "  or be given as an absolute path (in which case the full path must be accessible by the\n"
-                + "  java process launching rs-processing)\n"
-                + "- the script is invoked directly, with no command line arguments\n"
-                + "- all script parameters are set through environment variables, whose names are defined\n"
-                + "  in the plugin configuration, and set once and for all at the batch creation\n"
-                + "- the script is executed from a specific workdir for each execution, containing:\n"
-                + "    + an `input` folder with all the input files for the execution\n"
-                + "    + an empty `output` folder where the script must create all the output files\n"
-                + "- the script terminates with code 0 in case of success, any other code in case of failure\n"
-                + "- the script does not use the standard input\n"
-                + "- the script outputs its logs in the standard output\n"
-                + "- if the script uses executables, they must be installed, reachable and executable by the process"
-                + "  launching the rs-processing instance.")
-=======
 import java.nio.ByteBuffer;
 import java.util.Arrays;
 import java.util.List;
@@ -135,20 +90,25 @@
             "- if the script uses executables, they must be installed, reachable and executable by the process" +
             "  launching the rs-processing instance."
 )
->>>>>>> a3fdde45
 public class SimpleShellProcessPlugin extends AbstractBaseForecastedStorageAwareProcessPlugin {
 
     private static final Logger LOGGER = LoggerFactory.getLogger(SimpleShellProcessPlugin.class);
 
     public static final String SIMPLE_SHELL_PROCESS_PLUGIN = "SimpleShellProcessPlugin";
 
-    @PluginParameter(name = "shellScript", label = "Shell script name or absolute path",
-            description = "The script must be executable and reachable by rs-processing.")
+    @PluginParameter(
+            name = "shellScript",
+            label = "Shell script name or absolute path",
+            description = "The script must be executable and reachable by rs-processing."
+    )
     private String shellScriptName;
 
-    @PluginParameter(name = "envVarNames", label = "Environment variable names",
+    @PluginParameter(
+            name = "envVarNames",
+            label = "Environment variable names",
             description = "List of the names of the environment variables needed to be set by the user when creating the batch.",
-            optional = true)
+            optional = true
+    )
     private List<String> envVariableNames;
 
     public void setShellScriptName(String shellScriptName) {
@@ -159,38 +119,48 @@
         this.envVariableNames = envVariableNames;
     }
 
-    @Override
-    public ConstraintChecker<PBatch> batchChecker() {
+
+    @Override public ConstraintChecker<PBatch> batchChecker() {
         return ConstraintChecker.noViolation();
     }
 
-    @Override
-    public ConstraintChecker<PExecution> executionChecker() {
+    @Override public ConstraintChecker<PExecution> executionChecker() {
         return ConstraintChecker.noViolation();
     }
 
-    @Override
-    public String engineName() {
+    @Override public String engineName() {
         return "JOBS";
     }
 
-    @Override
-    public Seq<ExecutionParameterDescriptor> parameters() {
-        return emptyOrAllImmutable(envVariableNames).map(name -> new ExecutionParameterDescriptor(name,
-                ExecutionParameterType.STRING, "The " + name + " env variable for the script", false, false, true));
-    }
-
-    @Override
-    public Map<String, String> processInfo() {
-        OrderProcessInfo pi = new OrderProcessInfo(Scope.ITEM, Cardinality.ONE_PER_INPUT_FILE,
-                io.vavr.collection.List.of(DataType.RAWDATA), new SizeLimit(SizeLimit.Type.NO_LIMIT, 0L));
+    @Override public Seq<ExecutionParameterDescriptor> parameters() {
+        return emptyOrAllImmutable(envVariableNames)
+            .map(name -> new ExecutionParameterDescriptor(
+                name,
+                ExecutionParameterType.STRING,
+                "The " + name + " env variable for the script",
+                false,
+                false,
+                true
+            ));
+    }
+
+    @Override public Map<String, String> processInfo() {
+        OrderProcessInfo pi = new OrderProcessInfo(
+            Scope.ITEM,
+            Cardinality.ONE_PER_INPUT_FILE,
+            io.vavr.collection.List.of(DataType.RAWDATA),
+            new SizeLimit(SizeLimit.Type.NO_LIMIT, 0L)
+        );
         return new OrderProcessInfoMapper().toMap(pi);
     }
 
-    @Override
-    public IExecutable executable() {
-        return sendEvent(prepareEvent()).andThen(prepareWorkdir()).andThen(sendEvent(runningEvent()))
-                .andThen(new SimpleShellProcessExecutable()).andThen(storeOutputFiles()).onError(failureEvent());
+    @Override public IExecutable executable() {
+        return sendEvent(prepareEvent())
+            .andThen(prepareWorkdir())
+            .andThen(sendEvent(runningEvent()))
+            .andThen(new SimpleShellProcessExecutable())
+            .andThen(storeOutputFiles())
+            .onError(failureEvent());
     }
 
     private Function2<ExecutionContext, Throwable, Mono<ExecutionContext>> failureEvent() {
@@ -209,53 +179,64 @@
         return io.vavr.collection.List.empty();
     }
 
+
+
     class ShellScriptNuProcessHandler extends NuAbstractProcessHandler {
 
         private final ExecutionContext ctx;
-
         private final MonoSink<ExecutionContext> sink;
 
-        ShellScriptNuProcessHandler(ExecutionContext ctx, MonoSink<ExecutionContext> sink) {
+        ShellScriptNuProcessHandler(
+                ExecutionContext ctx,
+                MonoSink<ExecutionContext> sink
+        ) {
             this.ctx = ctx;
             this.sink = sink;
         }
 
-        @Override
-        public void onExit(int i) {
-            if (i == 0) {
-                this.onSuccess();
-            } else {
-                this.onFailure(i);
-            }
+        @Override public void onExit(int i) {
+            if (i == 0) { this.onSuccess(); }
+            else { this.onFailure(i); }
         }
 
         private void onFailure(int i) {
-            String message = String.format("correlationId=%s exec=%s process=%s : Exited with status code %d",
-                                           ctx.getBatch().getCorrelationId(), ctx.getExec().getId(), shellScriptName,
-                                           i);
+            String message = String.format(
+                "correlationId=%s exec=%s process=%s : Exited with status code %d",
+                    ctx.getBatch().getCorrelationId(),
+                    ctx.getExec().getId(),
+                    shellScriptName,
+                    i
+            );
             sink.error(new SimpleShellProcessExecutionException(message));
         }
 
         private void onSuccess() {
-            LOGGER.info("batch={} exec={} process={} : Exited with status code 0", ctx.getBatch().getId(),
-                        ctx.getExec().getId(), shellScriptName);
+            LOGGER.info("batch={} exec={} process={} : Exited with status code 0",
+                ctx.getBatch().getId(),
+                ctx.getExec().getId(),
+                shellScriptName
+            );
             sink.success(ctx);
         }
 
-        @Override
-        public void onStdout(ByteBuffer byteBuffer, boolean b) {
+        @Override public void onStdout(ByteBuffer byteBuffer, boolean b) {
             String msg = readBytesToString(byteBuffer);
-            LOGGER.info("batch={} exec={} process={} : {}", ctx.getBatch().getId(), ctx.getExec().getId(),
-                        shellScriptName, msg);
-        }
-
-        @Override
-        public void onStderr(ByteBuffer byteBuffer, boolean b) {
+            LOGGER.info("batch={} exec={} process={} : {}",
+                ctx.getBatch().getId(),
+                ctx.getExec().getId(),
+                shellScriptName,
+                msg
+            );
+        }
+        @Override public void onStderr(ByteBuffer byteBuffer, boolean b) {
             String msg = readBytesToString(byteBuffer);
-            LOGGER.error("batch={} exec={} process={} : {}", ctx.getBatch().getId(), ctx.getExec().getId(),
-                         shellScriptName, msg);
-        }
-
+            LOGGER.error("batch={} exec={} process={} : {}",
+                ctx.getBatch().getId(),
+                ctx.getExec().getId(),
+                shellScriptName,
+                msg
+            );
+        }
         private String readBytesToString(ByteBuffer byteBuffer) {
             byte[] bytes = new byte[byteBuffer.remaining()];
             byteBuffer.get(bytes);
@@ -267,13 +248,14 @@
 
         @Override
         public Mono<ExecutionContext> execute(ExecutionContext ctx) {
-            return getWorkdirService().makeWorkdir(ctx.getExec()).flatMap(workdir -> executeInWorkdir(ctx, workdir));
+            return getWorkdirService().makeWorkdir(ctx.getExec())
+                .flatMap(workdir -> executeInWorkdir(ctx, workdir));
         }
 
         public Mono<? extends ExecutionContext> executeInWorkdir(ExecutionContext ctx, ExecutionLocalWorkdir workdir) {
             NuProcessBuilder pb = new NuProcessBuilder(Arrays.asList(shellScriptName));
             pb.environment().putAll(ctx.getBatch().getUserSuppliedParameters()
-                    .toJavaMap(v -> Tuple.of(v.getName(), v.getValue())));
+                                            .toJavaMap(v -> Tuple.of(v.getName(), v.getValue())));
             AtomicReference<NuProcess> nuProcessRef = new AtomicReference<>();
 
             IExecutionEventNotifier eventNotifier = ctx.getEventNotifier();
@@ -295,7 +277,6 @@
     }
 
     public static class SimpleShellProcessExecutionException extends Exception {
-
         public SimpleShellProcessExecutionException(String s) {
             super(s);
         }
