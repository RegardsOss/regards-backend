--- conflicted
+++ resolved
@@ -17,27 +17,6 @@
 */
 package fr.cnes.regards.modules.processing.service;
 
-import static fr.cnes.regards.modules.processing.exceptions.ProcessingException.mustWrap;
-import static fr.cnes.regards.modules.processing.exceptions.ProcessingExceptionType.EXTERNAL_DOWNLOAD_ERROR;
-import static fr.cnes.regards.modules.processing.exceptions.ProcessingExceptionType.INTERNAL_DOWNLOAD_ERROR;
-import static fr.cnes.regards.modules.processing.utils.ReactorErrorTransformers.errorWithContextMono;
-
-import java.io.InputStream;
-import java.net.Proxy;
-import java.net.URL;
-import java.nio.file.Files;
-import java.nio.file.Path;
-import java.nio.file.StandardOpenOption;
-
-import org.apache.commons.io.FileUtils;
-import org.springframework.beans.factory.annotation.Autowired;
-import org.springframework.beans.factory.annotation.Qualifier;
-import org.springframework.core.io.buffer.DataBuffer;
-import org.springframework.core.io.buffer.DataBufferFactory;
-import org.springframework.core.io.buffer.DataBufferUtils;
-import org.springframework.core.io.buffer.DefaultDataBufferFactory;
-import org.springframework.stereotype.Service;
-
 import fr.cnes.regards.framework.utils.file.DownloadUtils;
 import fr.cnes.regards.modules.processing.domain.PExecution;
 import fr.cnes.regards.modules.processing.domain.PInputFile;
@@ -47,16 +26,17 @@
 import fr.cnes.regards.modules.processing.order.OrderInputFileMetadataMapper;
 import fr.cnes.regards.modules.storage.client.IStorageRestClient;
 import io.vavr.collection.Set;
+import org.apache.commons.io.FileUtils;
+import org.springframework.beans.factory.annotation.Autowired;
+import org.springframework.beans.factory.annotation.Qualifier;
+import org.springframework.core.io.buffer.DataBuffer;
+import org.springframework.core.io.buffer.DataBufferFactory;
+import org.springframework.core.io.buffer.DataBufferUtils;
+import org.springframework.core.io.buffer.DefaultDataBufferFactory;
+import org.springframework.stereotype.Service;
 import reactor.core.publisher.Flux;
 import reactor.core.publisher.Mono;
 
-<<<<<<< HEAD
-/**
- * TODO : Class description
- *
- * @author Guillaume Andrieu
- *
-=======
 import java.io.InputStream;
 import java.net.Proxy;
 import java.net.URL;
@@ -73,7 +53,6 @@
  * This class provides implementations for downloading files from storage or through a proxy.
  *
  * @author gandrieu
->>>>>>> a3fdde45
  */
 @Service
 public class DownloadService implements IDownloadService {
@@ -96,15 +75,19 @@
         this.storageClient = storageClient;
     }
 
-    @Override
-    public Mono<Path> download(PInputFile file, Path dest) {
-        return createParentFolderIfNeeded(dest).flatMap(d -> discriminateInternalExternal(file, d));
+    @Override public Mono<Path> download(PInputFile file, Path dest) {
+        return createParentFolderIfNeeded(dest)
+            .flatMap(d -> discriminateInternalExternal(file, d));
     }
 
     private Mono<Path> discriminateInternalExternal(PInputFile file, Path dest) {
-        boolean internal = mapper.fromMap(file.getMetadata()).map(OrderInputFileMetadata::getInternal).getOrElse(false);
+        boolean internal = mapper.fromMap(file.getMetadata())
+            .map(OrderInputFileMetadata::getInternal)
+            .getOrElse(false);
 
-        return internal ? internalDownload(file.getChecksum(), dest) : externalDownload(file.getUrl(), dest);
+        return internal
+            ? internalDownload(file.getChecksum(), dest)
+            : externalDownload(file.getUrl(), dest);
     }
 
     private Mono<Path> createParentFolderIfNeeded(Path dest) {
@@ -119,38 +102,47 @@
             Files.createDirectories(dest.getParent());
             Flux<DataBuffer> dataBufferFlux = downloadUsingStorageRestClient(checksum);
             return DataBufferUtils.write(dataBufferFlux, dest, StandardOpenOption.WRITE);
-        }).flatMap(voidMono -> voidMono.map(n -> dest))
-                .onErrorResume(mustWrap(),
-                               errorWithContextMono(PExecution.class, (exec, t) -> new InternalDownloadException(exec,
-                                       "Failed to download internal " + checksum + " into " + dest, t)));
+        })
+        .flatMap(voidMono -> voidMono.map(n -> dest))
+        .onErrorResume(mustWrap(), errorWithContextMono(
+            PExecution.class,
+            (exec, t) -> new InternalDownloadException(
+                exec,
+                "Failed to download internal " + checksum + " into " + dest,
+                t
+            )
+        ));
     }
 
     public Flux<DataBuffer> downloadUsingStorageRestClient(String checksum) {
-        return DataBufferUtils.readInputStream(() -> storageClient.downloadFile(checksum).body().asInputStream(),
-                                               bufferFactory, 4096);
+        return DataBufferUtils.readInputStream(() ->
+            storageClient.downloadFile(checksum).body().asInputStream(), bufferFactory, 4096);
     }
 
     private Mono<Path> externalDownload(URL url, Path dest) {
         return Mono.fromCallable(() -> {
-            try (InputStream is = DownloadUtils.getInputStreamThroughProxy(url, proxy, nonProxyHosts.toJavaSet(),
-                                                                           10_000)) {
+            try (InputStream is = DownloadUtils.getInputStreamThroughProxy(url, proxy, nonProxyHosts.toJavaSet(), 10_000)) {
                 FileUtils.copyToFile(is, dest.toFile());
             }
             return dest;
-        }).onErrorResume(mustWrap(),
-                         errorWithContextMono(PExecution.class, (exec, t) -> new ExternalDownloadException(exec,
-                                 String.format("Failed to download external %s into %s", url, dest), t)));
+        })
+        .onErrorResume(mustWrap(), errorWithContextMono(
+            PExecution.class,
+            (exec, t) -> new ExternalDownloadException(
+                exec,
+                String.format("Failed to download external %s into %s", url, dest),
+                t
+            )
+        ));
     }
 
     public static class InternalDownloadException extends ProcessingExecutionException {
-
         public InternalDownloadException(PExecution exec, String message, Throwable t) {
             super(INTERNAL_DOWNLOAD_ERROR, exec, message, t);
         }
     }
 
     public static class ExternalDownloadException extends ProcessingExecutionException {
-
         public ExternalDownloadException(PExecution exec, String message, Throwable t) {
             super(EXTERNAL_DOWNLOAD_ERROR, exec, message, t);
         }
