/* Copyright 2017-2020 CNES - CENTRE NATIONAL d'ETUDES SPATIALES
 *
 * This file is part of REGARDS.
 *
 * REGARDS is free software: you can redistribute it and/or modify
 * it under the terms of the GNU General Public License as published by
 * the Free Software Foundation, either version 3 of the License, or
 * (at your option) any later version.
 *
 * REGARDS is distributed in the hope that it will be useful,
 * but WITHOUT ANY WARRANTY; without even the implied warranty of
 * MERCHANTABILITY or FITNESS FOR A PARTICULAR PURPOSE. See the
 * GNU General Public License for more details.
 *
 * You should have received a copy of the GNU General Public License
 * along with REGARDS. If not, see <http://www.gnu.org/licenses/>.
*/
package fr.cnes.regards.modules.processing.forecast;

import static io.vavr.API.$;
import static io.vavr.API.Case;
import static io.vavr.Predicates.instanceOf;
import static io.vavr.Predicates.not;

import java.util.regex.Matcher;
import java.util.regex.Pattern;

import fr.cnes.regards.modules.processing.domain.forecast.IResultSizeForecast;
import fr.cnes.regards.modules.processing.domain.forecast.IRunningDurationForecast;
import io.vavr.collection.HashMap;
import io.vavr.collection.Map;
import io.vavr.control.Option;
import io.vavr.control.Try;

<<<<<<< HEAD
/**
 * TODO : Class description
 *
 * @author Guillaume Andrieu
 *
=======
import java.util.regex.Matcher;
import java.util.regex.Pattern;

import static io.vavr.API.$;
import static io.vavr.API.Case;
import static io.vavr.Predicates.instanceOf;
import static io.vavr.Predicates.not;

/**
 * This class is a parser for forecasts.
 *
 * See {@link #SIZE_DESCRIPTION} and {@link #DURATION_DESCRIPTION} for details.
 *
 * @author gandrieu
>>>>>>> a3fdde45
 */
public class ForecastParser implements IResultSizeForecast.Parser, IRunningDurationForecast.Parser {

    public static final ForecastParser INSTANCE = new ForecastParser();

    private ForecastParser() {
    }

    /*=================== Useful constants ===================*/

    static final long BYTES_IN_ONE_BYTE = 1L;

    static final long BYTES_IN_ONE_KILOBYTE = 1024L;

    static final long BYTES_IN_ONE_MEGABYTE = 1024L * BYTES_IN_ONE_KILOBYTE;

    static final long BYTES_IN_ONE_GIGABYTE = 1024L * BYTES_IN_ONE_MEGABYTE;

    static final long MILLIS_IN_ONE_SECOND = 1000L;

    static final long MILLIS_IN_ONE_MINUTE = 60 * MILLIS_IN_ONE_SECOND;

    static final long MILLIS_IN_ONE_HOUR = 60 * MILLIS_IN_ONE_MINUTE;

    static final long MILLIS_IN_ONE_DAY = 24 * MILLIS_IN_ONE_HOUR;

    private static final Map<String, Long> bytesPerUnit = HashMap.of("b", BYTES_IN_ONE_BYTE, "k", BYTES_IN_ONE_KILOBYTE,
                                                                     "m", BYTES_IN_ONE_MEGABYTE, "g",
                                                                     BYTES_IN_ONE_GIGABYTE);

    private static final Map<String, Long> millisPerUnit = HashMap.of("s", MILLIS_IN_ONE_SECOND, "min",
                                                                      MILLIS_IN_ONE_MINUTE, "h", MILLIS_IN_ONE_HOUR,
                                                                      "d", MILLIS_IN_ONE_DAY);

    /*=================== Size forecast parsing ===================*/

    public static final String SIZE_DESCRIPTION = "In order to decide before launching a batch execution whether it will overflow the"
            + " size quota, we need to have an even imprecise forecast of how much space the execution"
            + " will occupy. This is a string whose pattern is an optional '*', a number, a letter."
            + " The letter is the unit: 'b' for byte, 'k' for kilobytes, 'm' for megabytes, 'g' for gigabytes."
            + " If the value starts with '*', it will be a multiplier per megabyte of input data."
            + " For instance: '1g' means the result expected size is 1 gigabyte, no matter the input size."
            + " Whereas '*2.5k' means that for every megabyte in input, there wille be 2.5 kilobytes of"
            + " data in the output.";

    private static final Pattern SIZE_FORECAST_REGEXP = Pattern
            .compile("^(?:(?<mult>\\*(?<mnum>\\d+(?:\\.\\d*)?))|(?<abs>(?<anum>\\d+(?:\\.\\d*)?)(?<unit>[bkmg])))$");

    @Override
    public Try<IResultSizeForecast> parseResultSizeForecast(String str) {
        return mapFailure(str, Try.of(() -> {
            // Remove whitespace and convert to lowercase
            Matcher matcher = SIZE_FORECAST_REGEXP.matcher(cleanup(str));
            if (matcher.matches()) {
                String multGroup = matcher.group("mult");
                if (multGroup != null) {
                    double num = Double.parseDouble(matcher.group("mnum"));
                    return new MultiplierResultSizeForecast(num);
                } else {
                    double num = Double.parseDouble(matcher.group("anum"));
                    long unit = bytesPerUnit.get(matcher.group("unit")).getOrElseThrow(() -> unparsable(str));
                    return new AbsoluteResultSizeForecast((long) (num * unit));
                }
            } else {
                throw unparsable(str);
            }
        }));
    }

    /*=================== Duration forecast parsing ===================*/

    public static final String DURATION_DESCRIPTION = "In order to detect executions which have silently stopped working, we need an even"
            + " imprecise estimation of the duration the execution will take. The processing module will"
            + " take this duration, and multiply by a constant configurable value in order to define"
            + " a timeout. Examples: '10s' for 10 seconds, '5min' for 5 minutes, '4h' for 4 hours,"
            + " '2d' for 2 days ; '10s/m' for 10 seconds per megabyte of input data ; '4h/g' for 4 hours"
            + " per gigabyte of input data.";

    private static final Pattern DURATION_FORECAST_REGEXP = Pattern
            .compile("^(?<num>\\d+(?:\\.\\d*)?)(?<tunit>s|min|h|d)(?<persize>/[bkmg])?$");

    @Override
    public Try<IRunningDurationForecast> parseRunningDurationForecast(String str) {
        return mapFailure(str, Try.of(() -> {
            // Remove whitespace and convert to lowercase
            Matcher matcher = DURATION_FORECAST_REGEXP.matcher(cleanup(str));
            if (matcher.matches()) {
                double num = Double.parseDouble(matcher.group("num"));
                long tunit = millisPerUnit.get(matcher.group("tunit")).getOrElseThrow(() -> unparsable(str));
                String persizeGroup = Option.of(matcher.group("persize")).getOrElse("");
                if (!persizeGroup.isEmpty()) {
                    String persizeUnit = persizeGroup.replaceFirst("^/", "");
                    Long bytes = bytesPerUnit.get(persizeUnit).getOrElseThrow(() -> unparsable(str));
                    return new MultiplierRunningDurationForecast((num * tunit) / bytes);
                } else {
                    return new AbsoluteRunningDurationForecast((long) (num * tunit));
                }
            } else {
                throw unparsable(str);
            }
        }));
    }

    private String cleanup(String str) {
        return str.replaceAll("\\s+", "").toLowerCase();
    }

    static class ForecastParserException extends Exception {

        public ForecastParserException(String s) {
            super(s);
        }

        public ForecastParserException(String s, Throwable throwable) {
            super(s, throwable);
        }
    }

    private ForecastParserException unparsable(String str) {
        return new ForecastParserException("Unparsable forecast '" + str + "'");
    }

    private ForecastParserException unparsable(String str, Throwable parent) {
        return new ForecastParserException("Unparsable forecast '" + str + "'", parent);
    }

    private <T> Try<T> mapFailure(String str, Try<T> t) {
        return t.mapFailure(Case($(not(instanceOf(ForecastParserException.class))), e -> unparsable(str, e)));
    }

}<|MERGE_RESOLUTION|>--- conflicted
+++ resolved
@@ -17,14 +17,6 @@
 */
 package fr.cnes.regards.modules.processing.forecast;
 
-import static io.vavr.API.$;
-import static io.vavr.API.Case;
-import static io.vavr.Predicates.instanceOf;
-import static io.vavr.Predicates.not;
-
-import java.util.regex.Matcher;
-import java.util.regex.Pattern;
-
 import fr.cnes.regards.modules.processing.domain.forecast.IResultSizeForecast;
 import fr.cnes.regards.modules.processing.domain.forecast.IRunningDurationForecast;
 import io.vavr.collection.HashMap;
@@ -32,13 +24,6 @@
 import io.vavr.control.Option;
 import io.vavr.control.Try;
 
-<<<<<<< HEAD
-/**
- * TODO : Class description
- *
- * @author Guillaume Andrieu
- *
-=======
 import java.util.regex.Matcher;
 import java.util.regex.Pattern;
 
@@ -53,44 +38,42 @@
  * See {@link #SIZE_DESCRIPTION} and {@link #DURATION_DESCRIPTION} for details.
  *
  * @author gandrieu
->>>>>>> a3fdde45
  */
 public class ForecastParser implements IResultSizeForecast.Parser, IRunningDurationForecast.Parser {
 
     public static final ForecastParser INSTANCE = new ForecastParser();
-
-    private ForecastParser() {
-    }
+    private ForecastParser() {}
 
     /*=================== Useful constants ===================*/
 
     static final long BYTES_IN_ONE_BYTE = 1L;
-
     static final long BYTES_IN_ONE_KILOBYTE = 1024L;
-
     static final long BYTES_IN_ONE_MEGABYTE = 1024L * BYTES_IN_ONE_KILOBYTE;
-
     static final long BYTES_IN_ONE_GIGABYTE = 1024L * BYTES_IN_ONE_MEGABYTE;
 
     static final long MILLIS_IN_ONE_SECOND = 1000L;
-
     static final long MILLIS_IN_ONE_MINUTE = 60 * MILLIS_IN_ONE_SECOND;
-
     static final long MILLIS_IN_ONE_HOUR = 60 * MILLIS_IN_ONE_MINUTE;
-
     static final long MILLIS_IN_ONE_DAY = 24 * MILLIS_IN_ONE_HOUR;
 
-    private static final Map<String, Long> bytesPerUnit = HashMap.of("b", BYTES_IN_ONE_BYTE, "k", BYTES_IN_ONE_KILOBYTE,
-                                                                     "m", BYTES_IN_ONE_MEGABYTE, "g",
-                                                                     BYTES_IN_ONE_GIGABYTE);
+    private static final Map<String, Long> bytesPerUnit = HashMap.of(
+            "b", BYTES_IN_ONE_BYTE,
+            "k", BYTES_IN_ONE_KILOBYTE,
+            "m", BYTES_IN_ONE_MEGABYTE,
+            "g", BYTES_IN_ONE_GIGABYTE
+    );
 
-    private static final Map<String, Long> millisPerUnit = HashMap.of("s", MILLIS_IN_ONE_SECOND, "min",
-                                                                      MILLIS_IN_ONE_MINUTE, "h", MILLIS_IN_ONE_HOUR,
-                                                                      "d", MILLIS_IN_ONE_DAY);
+    private static final Map<String, Long> millisPerUnit = HashMap.of(
+            "s", MILLIS_IN_ONE_SECOND,
+            "min", MILLIS_IN_ONE_MINUTE,
+            "h", MILLIS_IN_ONE_HOUR,
+            "d", MILLIS_IN_ONE_DAY
+    );
 
     /*=================== Size forecast parsing ===================*/
 
-    public static final String SIZE_DESCRIPTION = "In order to decide before launching a batch execution whether it will overflow the"
+    public static final String SIZE_DESCRIPTION =
+            "In order to decide before launching a batch execution whether it will overflow the"
             + " size quota, we need to have an even imprecise forecast of how much space the execution"
             + " will occupy. This is a string whose pattern is an optional '*', a number, a letter."
             + " The letter is the unit: 'b' for byte, 'k' for kilobytes, 'm' for megabytes, 'g' for gigabytes."
@@ -99,8 +82,8 @@
             + " Whereas '*2.5k' means that for every megabyte in input, there wille be 2.5 kilobytes of"
             + " data in the output.";
 
-    private static final Pattern SIZE_FORECAST_REGEXP = Pattern
-            .compile("^(?:(?<mult>\\*(?<mnum>\\d+(?:\\.\\d*)?))|(?<abs>(?<anum>\\d+(?:\\.\\d*)?)(?<unit>[bkmg])))$");
+    private static final Pattern SIZE_FORECAST_REGEXP =
+            Pattern.compile("^(?:(?<mult>\\*(?<mnum>\\d+(?:\\.\\d*)?))|(?<abs>(?<anum>\\d+(?:\\.\\d*)?)(?<unit>[bkmg])))$");
 
     @Override
     public Try<IResultSizeForecast> parseResultSizeForecast(String str) {
@@ -112,12 +95,15 @@
                 if (multGroup != null) {
                     double num = Double.parseDouble(matcher.group("mnum"));
                     return new MultiplierResultSizeForecast(num);
-                } else {
+                }
+                else {
                     double num = Double.parseDouble(matcher.group("anum"));
-                    long unit = bytesPerUnit.get(matcher.group("unit")).getOrElseThrow(() -> unparsable(str));
-                    return new AbsoluteResultSizeForecast((long) (num * unit));
+                    long unit = bytesPerUnit.get(matcher.group("unit"))
+                            .getOrElseThrow(() -> unparsable(str));
+                    return new AbsoluteResultSizeForecast((long)(num * unit));
                 }
-            } else {
+            }
+            else  {
                 throw unparsable(str);
             }
         }));
@@ -125,15 +111,16 @@
 
     /*=================== Duration forecast parsing ===================*/
 
-    public static final String DURATION_DESCRIPTION = "In order to detect executions which have silently stopped working, we need an even"
+    public static final String DURATION_DESCRIPTION =
+            "In order to detect executions which have silently stopped working, we need an even"
             + " imprecise estimation of the duration the execution will take. The processing module will"
             + " take this duration, and multiply by a constant configurable value in order to define"
             + " a timeout. Examples: '10s' for 10 seconds, '5min' for 5 minutes, '4h' for 4 hours,"
             + " '2d' for 2 days ; '10s/m' for 10 seconds per megabyte of input data ; '4h/g' for 4 hours"
             + " per gigabyte of input data.";
 
-    private static final Pattern DURATION_FORECAST_REGEXP = Pattern
-            .compile("^(?<num>\\d+(?:\\.\\d*)?)(?<tunit>s|min|h|d)(?<persize>/[bkmg])?$");
+    private static final Pattern DURATION_FORECAST_REGEXP =
+            Pattern.compile("^(?<num>\\d+(?:\\.\\d*)?)(?<tunit>s|min|h|d)(?<persize>/[bkmg])?$");
 
     @Override
     public Try<IRunningDurationForecast> parseRunningDurationForecast(String str) {
@@ -142,31 +129,34 @@
             Matcher matcher = DURATION_FORECAST_REGEXP.matcher(cleanup(str));
             if (matcher.matches()) {
                 double num = Double.parseDouble(matcher.group("num"));
-                long tunit = millisPerUnit.get(matcher.group("tunit")).getOrElseThrow(() -> unparsable(str));
+                long tunit = millisPerUnit.get(matcher.group("tunit"))
+                        .getOrElseThrow(() -> unparsable(str));
                 String persizeGroup = Option.of(matcher.group("persize")).getOrElse("");
                 if (!persizeGroup.isEmpty()) {
                     String persizeUnit = persizeGroup.replaceFirst("^/", "");
                     Long bytes = bytesPerUnit.get(persizeUnit).getOrElseThrow(() -> unparsable(str));
-                    return new MultiplierRunningDurationForecast((num * tunit) / bytes);
-                } else {
-                    return new AbsoluteRunningDurationForecast((long) (num * tunit));
+                    return new MultiplierRunningDurationForecast(num * tunit / bytes);
                 }
-            } else {
+                else {
+                    return new AbsoluteRunningDurationForecast((long)(num * tunit));
+                }
+            }
+            else  {
                 throw unparsable(str);
             }
         }));
     }
+
+
 
     private String cleanup(String str) {
         return str.replaceAll("\\s+", "").toLowerCase();
     }
 
     static class ForecastParserException extends Exception {
-
         public ForecastParserException(String s) {
             super(s);
         }
-
         public ForecastParserException(String s, Throwable throwable) {
             super(s, throwable);
         }
@@ -175,13 +165,14 @@
     private ForecastParserException unparsable(String str) {
         return new ForecastParserException("Unparsable forecast '" + str + "'");
     }
-
     private ForecastParserException unparsable(String str, Throwable parent) {
         return new ForecastParserException("Unparsable forecast '" + str + "'", parent);
     }
 
     private <T> Try<T> mapFailure(String str, Try<T> t) {
-        return t.mapFailure(Case($(not(instanceOf(ForecastParserException.class))), e -> unparsable(str, e)));
+        return t.mapFailure(
+                Case($(not(instanceOf(ForecastParserException.class))), e -> unparsable(str, e))
+        );
     }
 
 }