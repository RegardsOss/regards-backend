/* Copyright 2017-2020 CNES - CENTRE NATIONAL d'ETUDES SPATIALES
 *
 * This file is part of REGARDS.
 *
 * REGARDS is free software: you can redistribute it and/or modify
 * it under the terms of the GNU General Public License as published by
 * the Free Software Foundation, either version 3 of the License, or
 * (at your option) any later version.
 *
 * REGARDS is distributed in the hope that it will be useful,
 * but WITHOUT ANY WARRANTY; without even the implied warranty of
 * MERCHANTABILITY or FITNESS FOR A PARTICULAR PURPOSE. See the
 * GNU General Public License for more details.
 *
 * You should have received a copy of the GNU General Public License
 * along with REGARDS. If not, see <http://www.gnu.org/licenses/>.
*/
package fr.cnes.regards.modules.processing.plugins;

import fr.cnes.regards.modules.processing.domain.engine.IExecutable;
<<<<<<< HEAD

/**
 * TODO : Class description
 *
 * @author Guillaume Andrieu
 *
=======
/**
 * This interface defines engine/executable for {@link IProcessDefinition}.
 *
 * @author gandrieu
>>>>>>> a3fdde45
 */
public interface IProcessLauncherDefinition {

    default String engineName() {
        return "JOBS";
    }

    IExecutable executable();

}<|MERGE_RESOLUTION|>--- conflicted
+++ resolved
@@ -18,19 +18,10 @@
 package fr.cnes.regards.modules.processing.plugins;
 
 import fr.cnes.regards.modules.processing.domain.engine.IExecutable;
-<<<<<<< HEAD
-
-/**
- * TODO : Class description
- *
- * @author Guillaume Andrieu
- *
-=======
 /**
  * This interface defines engine/executable for {@link IProcessDefinition}.
  *
  * @author gandrieu
->>>>>>> a3fdde45
  */
 public interface IProcessLauncherDefinition {
 
