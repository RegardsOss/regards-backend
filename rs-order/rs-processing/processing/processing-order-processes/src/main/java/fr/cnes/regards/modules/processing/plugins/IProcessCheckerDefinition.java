/* Copyright 2017-2020 CNES - CENTRE NATIONAL d'ETUDES SPATIALES
 *
 * This file is part of REGARDS.
 *
 * REGARDS is free software: you can redistribute it and/or modify
 * it under the terms of the GNU General Public License as published by
 * the Free Software Foundation, either version 3 of the License, or
 * (at your option) any later version.
 *
 * REGARDS is distributed in the hope that it will be useful,
 * but WITHOUT ANY WARRANTY; without even the implied warranty of
 * MERCHANTABILITY or FITNESS FOR A PARTICULAR PURPOSE. See the
 * GNU General Public License for more details.
 *
 * You should have received a copy of the GNU General Public License
 * along with REGARDS. If not, see <http://www.gnu.org/licenses/>.
*/
package fr.cnes.regards.modules.processing.plugins;

import fr.cnes.regards.modules.processing.domain.PBatch;
import fr.cnes.regards.modules.processing.domain.PExecution;
import fr.cnes.regards.modules.processing.domain.constraints.ConstraintChecker;

/**
<<<<<<< HEAD
 * TODO : Class description
 *
 * @author Guillaume Andrieu
 *
=======
 * This interface defines checkers for {@link IProcessDefinition}.
 *
 * @author gandrieu
>>>>>>> a3fdde45
 */
public interface IProcessCheckerDefinition {

    default ConstraintChecker<PBatch> batchChecker() {
        return ConstraintChecker.noViolation();
    }

    default ConstraintChecker<PExecution> executionChecker() {
        return ConstraintChecker.noViolation();
    }

}<|MERGE_RESOLUTION|>--- conflicted
+++ resolved
@@ -22,16 +22,9 @@
 import fr.cnes.regards.modules.processing.domain.constraints.ConstraintChecker;
 
 /**
-<<<<<<< HEAD
- * TODO : Class description
- *
- * @author Guillaume Andrieu
- *
-=======
  * This interface defines checkers for {@link IProcessDefinition}.
  *
  * @author gandrieu
->>>>>>> a3fdde45
  */
 public interface IProcessCheckerDefinition {
 
