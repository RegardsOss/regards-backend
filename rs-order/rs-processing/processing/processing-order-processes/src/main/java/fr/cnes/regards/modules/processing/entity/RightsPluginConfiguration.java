--- conflicted
+++ resolved
@@ -37,13 +37,8 @@
  *
  * It allows to determine that a given process is usable by a given user role,
  * and for a given list of datasets.
-<<<<<<< HEAD
- * 
- * @author Guillaume Andrieu
-=======
  *
  * @author gandrieu
->>>>>>> a3fdde45
  */
 @Data @NoArgsConstructor @AllArgsConstructor
 @TypeDef(
