--- conflicted
+++ resolved
@@ -21,19 +21,10 @@
 import lombok.Value;
 
 import java.time.Duration;
-<<<<<<< HEAD
-
-/**
- * TODO : Class description
- *
- * @author Guillaume Andrieu
- *
-=======
 /**
  * This class represents a duration forecast depending on the input.
  *
  * @author gandrieu
->>>>>>> a3fdde45
  */
 @Value
 public class MultiplierRunningDurationForecast implements IRunningDurationForecast {
