--- conflicted
+++ resolved
@@ -17,18 +17,6 @@
 */
 package fr.cnes.regards.modules.processing.repository;
 
-import static fr.cnes.regards.modules.processing.order.Constants.PROCESS_INFO_ROLE_PARAM_NAME;
-import static fr.cnes.regards.modules.processing.order.Constants.PROCESS_INFO_TENANT_PARAM_NAME;
-
-import java.util.Optional;
-import java.util.UUID;
-import java.util.concurrent.Callable;
-
-import org.slf4j.Logger;
-import org.slf4j.LoggerFactory;
-import org.springframework.beans.factory.annotation.Autowired;
-import org.springframework.stereotype.Component;
-
 import fr.cnes.regards.framework.modules.plugins.domain.PluginConfiguration;
 import fr.cnes.regards.framework.modules.plugins.service.IPluginService;
 import fr.cnes.regards.framework.multitenant.IRuntimeTenantResolver;
@@ -45,16 +33,13 @@
 import fr.cnes.regards.modules.processing.plugins.exception.RightsPluginConfigurationNotFoundException;
 import io.vavr.collection.Map;
 import io.vavr.control.Try;
+import org.slf4j.Logger;
+import org.slf4j.LoggerFactory;
+import org.springframework.beans.factory.annotation.Autowired;
+import org.springframework.stereotype.Component;
 import reactor.core.publisher.Flux;
 import reactor.core.publisher.Mono;
 
-<<<<<<< HEAD
-/**
- * TODO : Class description
- *
- * @author Guillaume Andrieu
- *
-=======
 import java.util.Optional;
 import java.util.UUID;
 import java.util.concurrent.Callable;
@@ -66,7 +51,6 @@
  * This class is a concrete implementation of process repository based on {@link PluginConfiguration}.
  *
  * @author gandrieu
->>>>>>> a3fdde45
  */
 @Component
 public class OrderProcessRepositoryImpl implements IPProcessRepository {
@@ -84,9 +68,13 @@
     private final IRoleCheckerService roleChecker;
 
     @Autowired
-    public OrderProcessRepositoryImpl(IPluginService pluginService, IWorkloadEngineRepository enginRepo,
-            IRightsPluginConfigurationRepository rightsPluginConfigRepo, IRuntimeTenantResolver tenantResolver,
-            IRoleCheckerService roleChecker) {
+    public OrderProcessRepositoryImpl(
+            IPluginService pluginService,
+            IWorkloadEngineRepository enginRepo,
+            IRightsPluginConfigurationRepository rightsPluginConfigRepo,
+            IRuntimeTenantResolver tenantResolver,
+            IRoleCheckerService roleChecker
+    ) {
         this.pluginService = pluginService;
         this.enginRepo = enginRepo;
         this.rightsPluginConfigRepo = rightsPluginConfigRepo;
@@ -94,32 +82,34 @@
         this.roleChecker = roleChecker;
     }
 
-    @Override
-    public Flux<PProcess> findAllByTenant(String tenant) {
-        return findRightsPluginConfigurations().flatMap(rights -> buildPProcess(tenant, rights));
+    @Override public Flux<PProcess> findAllByTenant(String tenant) {
+        return findRightsPluginConfigurations()
+                .flatMap(rights -> buildPProcess(tenant, rights));
     }
 
-    @Override
-    public Mono<PProcess> findByTenantAndProcessName(String tenant, String processName) {
-        return findAllByTenant(tenant).filter(p -> p.getProcessName().equals(processName)).next();
+    @Override public Mono<PProcess> findByTenantAndProcessName(String tenant, String processName) {
+            return findAllByTenant(tenant)
+                    .filter(p -> p.getProcessName().equals(processName))
+                    .next();
     }
 
-    @Override
-    public Mono<PProcess> findByTenantAndProcessBusinessID(String tenant, UUID processId) {
-        return findRightsPluginConfigurations().flatMap(rights -> buildPProcess(tenant, rights))
-                .filter(p -> p.getProcessId().equals(processId)).next();
+    @Override public Mono<PProcess> findByTenantAndProcessBusinessID(String tenant, UUID processId) {
+        return findRightsPluginConfigurations()
+                .flatMap(rights -> buildPProcess(tenant, rights))
+                .filter(p -> p.getProcessId().equals(processId))
+                .next();
     }
 
-    @Override
-    public Flux<PProcess> findAllByTenantAndUserRole(PUserAuth details) {
-        return findRightsPluginConfigurations().filterWhen(rights -> roleChecker.roleIsUnder(details, rights.getRole()))
+    @Override public Flux<PProcess> findAllByTenantAndUserRole(PUserAuth details) {
+        return findRightsPluginConfigurations()
+                .filterWhen(rights -> roleChecker.roleIsUnder(details, rights.getRole()))
                 .flatMap(rights -> buildPProcess(details.getTenant(), rights));
     }
 
-    @Override
-    public Mono<PProcess> findByBatch(PBatch batch) {
+    @Override public Mono<PProcess> findByBatch(PBatch batch) {
         return findAllByTenant(batch.getTenant())
-                .filter(process -> process.getProcessId().equals(batch.getProcessBusinessId())).next();
+                .filter(process -> process.getProcessId().equals(batch.getProcessBusinessId()))
+                .next();
     }
 
     private Mono<PProcess> buildPProcess(String tenant, RightsPluginConfiguration rights) {
@@ -128,15 +118,18 @@
     }
 
     private Flux<PluginConfiguration> findPluginConfigurations() {
-        return Flux.fromIterable(pluginService.getAllPluginConfigurations()).filter(this::eligibleClass);
+        return Flux.fromIterable(pluginService.getAllPluginConfigurations())
+                .filter(this::eligibleClass);
     }
 
     private Flux<RightsPluginConfiguration> findRightsPluginConfigurations() {
-        return findPluginConfigurations().flatMap(this::getByPluginConfigurationId);
+        return findPluginConfigurations()
+                .flatMap(this::getByPluginConfigurationId);
     }
 
     private Mono<RightsPluginConfiguration> getByPluginConfigurationId(PluginConfiguration pc) {
-        return Mono.defer(() -> rightsPluginConfigRepo.findByPluginConfiguration(pc).map(Mono::just)
+        return Mono.defer(() -> rightsPluginConfigRepo.findByPluginConfiguration(pc)
+                .map(Mono::just)
                 .getOrElse(() -> Mono.error(new RightsPluginConfigurationNotFoundException(pc))));
     }
 
@@ -156,19 +149,34 @@
 
     public Mono<PProcess> fromPlugin(RightsPluginConfiguration rpc, IProcessDefinition processDef) {
         return Mono.defer(() -> tryToMono(processDef.sizeForecast())
-                .flatMap(sizeForecast -> tryToMono(processDef.durationForecast())
-                        .flatMap(durationForecast -> enginRepo.findByName(processDef.engineName()).map(engine -> {
-                            PluginConfiguration pc = rpc.getPluginConfiguration();
-                            return new PProcess.ConcretePProcess(UUID.fromString(pc.getBusinessId()), pc.getLabel(),
-                                    addTenantRole(processDef.processInfo(), rpc.getTenant(), rpc.getRole()),
-                                    pc.isActive(), processDef.batchChecker(), processDef.executionChecker(),
-                                    processDef.parameters(), sizeForecast, durationForecast, engine,
-                                    processDef.executable(), processDef.inputOutputMapper());
-                        }))));
+            .flatMap(sizeForecast -> tryToMono(processDef.durationForecast())
+                .flatMap(durationForecast -> enginRepo.findByName(processDef.engineName())
+                    .map(engine -> {
+                        PluginConfiguration pc = rpc.getPluginConfiguration();
+                        return new PProcess.ConcretePProcess(
+                                UUID.fromString(pc.getBusinessId()),
+                                pc.getLabel(),
+                                addTenantRole(processDef.processInfo(), rpc.getTenant(), rpc.getRole()),
+                                pc.isActive(),
+                                processDef.batchChecker(),
+                                processDef.executionChecker(),
+                                processDef.parameters(),
+                                sizeForecast,
+                                durationForecast,
+                                engine,
+                                processDef.executable(),
+                                processDef.inputOutputMapper()
+                        );
+                    })
+                )
+            )
+        );
     }
 
     private Map<String, String> addTenantRole(Map<String, String> processInfo, String tenant, String role) {
-        return processInfo.put(PROCESS_INFO_TENANT_PARAM_NAME, tenant).put(PROCESS_INFO_ROLE_PARAM_NAME, role);
+        return processInfo
+            .put(PROCESS_INFO_TENANT_PARAM_NAME, tenant)
+            .put(PROCESS_INFO_ROLE_PARAM_NAME, role);
     }
 
     private Mono<IProcessDefinition> getProcessDefinition(String tenant, String processName) {
@@ -182,7 +190,8 @@
     }
 
     private <T> Mono<T> fromOptional(Callable<Optional<T>> copt) {
-        return Mono.fromCallable(copt).flatMap(o -> o.map(Mono::just).orElseGet(Mono::empty));
+        return Mono.fromCallable(copt)
+                .flatMap(o -> o.map(Mono::just).orElseGet(Mono::empty));
     }
 
 }