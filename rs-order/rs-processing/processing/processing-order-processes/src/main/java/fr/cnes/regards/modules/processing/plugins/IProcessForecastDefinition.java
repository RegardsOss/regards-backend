--- conflicted
+++ resolved
@@ -20,19 +20,10 @@
 import fr.cnes.regards.modules.processing.domain.forecast.IResultSizeForecast;
 import fr.cnes.regards.modules.processing.domain.forecast.IRunningDurationForecast;
 import io.vavr.control.Try;
-<<<<<<< HEAD
-
-/**
- * TODO : Class description
- *
- * @author Guillaume Andrieu
- *
-=======
 /**
  * This interface defines forecasts for {@link IProcessDefinition}.
  *
  * @author gandrieu
->>>>>>> a3fdde45
  */
 public interface IProcessForecastDefinition {
 
