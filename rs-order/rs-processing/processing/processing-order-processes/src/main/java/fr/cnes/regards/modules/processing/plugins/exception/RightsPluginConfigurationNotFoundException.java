--- conflicted
+++ resolved
@@ -20,19 +20,11 @@
 import fr.cnes.regards.framework.modules.plugins.domain.PluginConfiguration;
 
 /**
-<<<<<<< HEAD
- * TODO : Class description
- *
- * @author Guillaume Andrieu
- *
- */
-@SuppressWarnings("serial")
-=======
  * This exception occurs when a plugin configuration is referenced but not found.
  *
  * @author gandrieu
  */
->>>>>>> a3fdde45
+@SuppressWarnings("serial")
 public class RightsPluginConfigurationNotFoundException extends Exception {
 
     private final PluginConfiguration pc;
