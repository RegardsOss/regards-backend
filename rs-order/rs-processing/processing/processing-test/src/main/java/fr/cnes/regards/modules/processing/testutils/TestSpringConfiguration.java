/* Copyright 2017-2020 CNES - CENTRE NATIONAL d'ETUDES SPATIALES
 *
 * This file is part of REGARDS.
 *
 * REGARDS is free software: you can redistribute it and/or modify
 * it under the terms of the GNU General Public License as published by
 * the Free Software Foundation, either version 3 of the License, or
 * (at your option) any later version.
 *
 * REGARDS is distributed in the hope that it will be useful,
 * but WITHOUT ANY WARRANTY; without even the implied warranty of
 * MERCHANTABILITY or FITNESS FOR A PARTICULAR PURPOSE. See the
 * GNU General Public License for more details.
 *
 * You should have received a copy of the GNU General Public License
 * along with REGARDS. If not, see <http://www.gnu.org/licenses/>.
*/
package fr.cnes.regards.modules.processing.testutils;

import static io.r2dbc.pool.PoolingConnectionFactoryProvider.ACQUIRE_RETRY;
import static io.r2dbc.pool.PoolingConnectionFactoryProvider.MAX_ACQUIRE_TIME;
import static io.r2dbc.postgresql.PostgresqlConnectionFactoryProvider.SCHEMA;
import static io.r2dbc.spi.ConnectionFactoryOptions.DATABASE;
import static io.r2dbc.spi.ConnectionFactoryOptions.DRIVER;
import static io.r2dbc.spi.ConnectionFactoryOptions.HOST;
import static io.r2dbc.spi.ConnectionFactoryOptions.PASSWORD;
import static io.r2dbc.spi.ConnectionFactoryOptions.PORT;
import static io.r2dbc.spi.ConnectionFactoryOptions.PROTOCOL;
import static io.r2dbc.spi.ConnectionFactoryOptions.USER;
import static io.r2dbc.spi.ConnectionFactoryOptions.builder;

import java.io.IOException;
import java.nio.file.Files;
import java.nio.file.Path;
import java.time.Duration;
import java.util.ArrayList;
import java.util.List;
import java.util.Optional;
import java.util.ServiceLoader;

import org.slf4j.Logger;
import org.slf4j.LoggerFactory;
import org.springframework.beans.factory.annotation.Autowired;
import org.springframework.beans.factory.annotation.Qualifier;
import org.springframework.beans.factory.annotation.Value;
import org.springframework.boot.autoconfigure.EnableAutoConfiguration;
import org.springframework.boot.autoconfigure.condition.ConditionalOnMissingBean;
import org.springframework.boot.autoconfigure.jackson.JacksonAutoConfiguration;
import org.springframework.boot.autoconfigure.web.servlet.WebMvcAutoConfiguration;
import org.springframework.cloud.openfeign.EnableFeignClients;
import org.springframework.context.ApplicationContext;
import org.springframework.context.annotation.Bean;
import org.springframework.context.annotation.Configuration;
import org.springframework.context.annotation.Import;
import org.springframework.data.jpa.repository.config.EnableJpaRepositories;
import org.springframework.http.HttpHeaders;
import org.springframework.http.HttpMethod;
import org.springframework.http.HttpStatus;
import org.springframework.http.codec.ServerCodecConfigurer;
import org.springframework.http.server.reactive.ServerHttpRequest;
import org.springframework.security.access.AccessDecisionManager;
import org.springframework.security.access.AccessDecisionVoter;
import org.springframework.security.access.vote.AffirmativeBased;
import org.springframework.security.authentication.ReactiveAuthenticationManager;
import org.springframework.security.config.annotation.web.reactive.EnableWebFluxSecurity;
import org.springframework.security.config.web.server.ServerHttpSecurity;
import org.springframework.security.core.context.SecurityContext;
import org.springframework.security.core.context.SecurityContextImpl;
import org.springframework.security.web.server.SecurityWebFilterChain;
import org.springframework.security.web.server.context.ServerSecurityContextRepository;
import org.springframework.web.reactive.config.EnableWebFlux;
import org.springframework.web.reactive.config.WebFluxConfigurer;
import org.springframework.web.server.ServerWebExchange;

import com.google.gson.Gson;
import com.google.gson.GsonBuilder;

import fr.cnes.regards.framework.amqp.autoconfigure.AmqpAutoConfiguration;
import fr.cnes.regards.framework.authentication.autoconfigure.Oauth2AutoConfiguration;
import fr.cnes.regards.framework.feign.autoconfigure.FeignWebMvcConfiguration;
import fr.cnes.regards.framework.gson.GsonBuilderFactory;
import fr.cnes.regards.framework.gson.GsonCustomizer;
import fr.cnes.regards.framework.gson.GsonProperties;
import fr.cnes.regards.framework.jpa.multitenant.autoconfigure.DataSourcesAutoConfiguration;
import fr.cnes.regards.framework.jpa.multitenant.autoconfigure.MultitenantJpaAutoConfiguration;
import fr.cnes.regards.framework.microservice.autoconfigure.MicroserviceAutoConfiguration;
import fr.cnes.regards.framework.multitenant.autoconfigure.MultitenantAutoConfiguration;
import fr.cnes.regards.framework.security.autoconfigure.MethodSecurityAutoConfiguration;
import fr.cnes.regards.framework.security.autoconfigure.WebSecurityAutoConfiguration;
import fr.cnes.regards.framework.security.endpoint.MethodAuthorizationService;
import fr.cnes.regards.framework.security.endpoint.voter.ResourceAccessVoter;
import fr.cnes.regards.framework.security.utils.jwt.JWTAuthentication;
import fr.cnes.regards.framework.security.utils.jwt.JWTService;
import fr.cnes.regards.framework.security.utils.jwt.exception.JwtException;
import fr.cnes.regards.modules.processing.domain.service.IRoleCheckerService;
import fr.cnes.regards.modules.processing.utils.gson.GsonInefficientHttpMessageCodec;
import fr.cnes.regards.modules.processing.utils.gson.TypedGsonTypeAdapter;
import io.r2dbc.spi.ConnectionFactories;
import io.r2dbc.spi.ConnectionFactory;
import io.r2dbc.spi.ConnectionFactoryOptions;
import io.vavr.gson.VavrGson;
import name.nkonev.r2dbc.migrate.autoconfigure.R2dbcMigrateAutoConfiguration;
import reactor.core.publisher.Mono;

/**
<<<<<<< HEAD
 * TODO : Class description
 *
 * @author Guillaume Andrieu
 *
=======
 * Base test configuration in reactive context.
 *
 * @author gandrieu
>>>>>>> a3fdde45
 */
@Configuration
@EnableAutoConfiguration(exclude = { R2dbcMigrateAutoConfiguration.class, WebSecurityAutoConfiguration.class,
        WebMvcAutoConfiguration.class, FeignWebMvcConfiguration.class, MethodSecurityAutoConfiguration.class,
        Oauth2AutoConfiguration.class, })
@EnableWebFlux
@EnableWebFluxSecurity
@EnableJpaRepositories
@EnableFeignClients
@Import({ MultitenantAutoConfiguration.class, MicroserviceAutoConfiguration.class, AmqpAutoConfiguration.class,
        DataSourcesAutoConfiguration.class, MultitenantJpaAutoConfiguration.class, JacksonAutoConfiguration.class })
public class TestSpringConfiguration implements WebFluxConfigurer {

    private static final Logger LOGGER = LoggerFactory.getLogger(TestSpringConfiguration.class);

    @Value("${regards.processing.r2dbc.host:localhost}")
    public String r2dbcHost;

    @Value("${regards.processing.r2dbc.port:5433}")
    public Integer r2dbcPort;

    @Value("${regards.processing.r2dbc.username:user}")
    public String r2dbcUsername;

    @Value("${regards.processing.r2dbc.password:secret}")
    public String r2dbcPassword;

    @Value("${regards.processing.r2dbc.dbname:testdb}")
    public String r2dbcDbname;

    @Value("${regards.processing.r2dbc.schema:testschema}")
    public String r2dbcSchema;

    @Autowired
    private GsonProperties properties;

    @Autowired
    private ApplicationContext applicationContext;

    @Bean
    @ConditionalOnMissingBean
    public ConnectionFactory connectionFactory() {
        ConnectionFactoryOptions.Builder builder = builder().option(DRIVER, "pool").option(ACQUIRE_RETRY, 5)
                .option(MAX_ACQUIRE_TIME, Duration.ofSeconds(5)).option(PROTOCOL, "postgresql").option(HOST, r2dbcHost)
                .option(PORT, r2dbcPort).option(DATABASE, r2dbcDbname).option(SCHEMA, r2dbcSchema)
                .option(USER, r2dbcUsername).option(PASSWORD, r2dbcPassword);
        return ConnectionFactories.get(builder.build());
    }

    @Bean(name = "executionWorkdirParentPath")
    @ConditionalOnMissingBean(value = Path.class, name = "executionWorkdirParentPath")
    @Qualifier("executionWorkdirParentPath")
    public Path executionWorkdirParentPath() {
        try {
            return Files.createTempDirectory("execWorkdir");
        } catch (IOException e) {
            throw new RuntimeException("Can not create execution workdir base directory.", e);
        }
    }

    @Bean
    @ConditionalOnMissingBean
    public GsonBuilderFactory gsonBuilderFactory() {
        return new GsonBuilderFactory(properties, applicationContext) {

            @Override
            public GsonBuilder newBuilder() {
                GsonBuilder builder = GsonCustomizer.gsonBuilder(Optional.ofNullable(properties),
                                                                 Optional.ofNullable(applicationContext));
                ServiceLoader<TypedGsonTypeAdapter> loader = ServiceLoader.load(TypedGsonTypeAdapter.class);
                loader.iterator().forEachRemaining(tr -> {
                    builder.registerTypeAdapter(tr.type(), tr.serializer());
                    builder.registerTypeAdapter(tr.type(), tr.deserializer());
                });
                VavrGson.registerAll(builder);
                return builder.setPrettyPrinting();
            }
        };
    }

    @Bean
    @ConditionalOnMissingBean
    public ReactiveAuthenticationManager authenticationManager(JWTService jwtService) {
        return auth -> {
            if (auth instanceof JWTAuthentication) {
                return Mono.fromCallable(() -> jwtService.parseToken((JWTAuthentication) auth));
            } else {
                return Mono.empty();
            }
        };
    }

    @Bean
    @ConditionalOnMissingBean
    public ResourceAccessVoter resourceAccessVoter() {
        return new ResourceAccessVoter(new MethodAuthorizationService());
    }

    @Bean
    @ConditionalOnMissingBean
    public AccessDecisionManager accessDecisionManager(ResourceAccessVoter resourceAccessVoter) {
        final List<AccessDecisionVoter<?>> decisionVoters = new ArrayList<>();
        decisionVoters.add(resourceAccessVoter);
        return new AffirmativeBased(decisionVoters);
    }

    @Bean
    @ConditionalOnMissingBean
    public ServerSecurityContextRepository securityContextRepository(
            ReactiveAuthenticationManager authenticationManager, JWTService jwtService) {
        return new ServerSecurityContextRepository() {

            @Override
            public Mono<Void> save(ServerWebExchange swe, SecurityContext sc) {
                throw new UnsupportedOperationException("Not supported yet.");
            }

            @Override
            public Mono<SecurityContext> load(ServerWebExchange swe) {
                return Mono.defer(() -> {
                    ServerHttpRequest request = swe.getRequest();
                    String authHeader = request.getHeaders().getFirst(HttpHeaders.AUTHORIZATION);
                    if ((authHeader != null) && authHeader.startsWith("Bearer ")) {
                        String authToken = authHeader.substring(7);
                        JWTAuthentication auth = new JWTAuthentication(authToken);
                        try {
                            auth = jwtService.parseToken(auth);
                        } catch (JwtException e) {
                            LOGGER.error("Failed to parse JWT token", e);
                        }
                        return authenticationManager.authenticate(auth).map(SecurityContextImpl::new);
                    } else {
                        return Mono.empty();
                    }
                });
            }
        };
    }

    @Bean
    @ConditionalOnMissingBean
    public SecurityWebFilterChain securityWebFilterChain(ServerHttpSecurity http,
            ReactiveAuthenticationManager authenticationManager,
            ServerSecurityContextRepository securityContextRepository) {
        return http.exceptionHandling().authenticationEntryPoint((swe, e) -> {
            return Mono.fromRunnable(() -> {
                swe.getResponse().setStatusCode(HttpStatus.UNAUTHORIZED);
            });
        }).accessDeniedHandler((swe, e) -> {
            return Mono.fromRunnable(() -> {
                swe.getResponse().setStatusCode(HttpStatus.FORBIDDEN);
            });
        }).and().csrf().disable().formLogin().disable().httpBasic().disable()
                .authenticationManager(authenticationManager).securityContextRepository(securityContextRepository)
                .authorizeExchange().pathMatchers(HttpMethod.OPTIONS).permitAll().pathMatchers("/**").permitAll() // TODO restrict this?
                .anyExchange().authenticated().and().build();
    }

    @Value("${regards.test.role:USER_ROLE}")
    public String role;

    @Value("${regards.test.user:a@a.a}")
    public String user;

    @Value("${regards.test.tenant:PROJECTA}")
    public String tenant;

    @Bean
    @Qualifier("defaultRole")
    public String defaultRole() {
        return role;
    }

    @Bean
    @Qualifier("defaultUser")
    public String defaultUser() {
        return user;
    }

    @Bean
    @Qualifier("defaultTenant")
    public String defaultTenant() {
        return tenant;
    }

    @Autowired
    public Gson gson;

    @Override
    public void configureHttpMessageCodecs(ServerCodecConfigurer configurer) {
        configurer.customCodecs().register(new GsonInefficientHttpMessageCodec.Co(gson));
        configurer.customCodecs().register(new GsonInefficientHttpMessageCodec.Dec(gson));
    }

    @Bean
    @ConditionalOnMissingBean
    public IRoleCheckerService roleCheckerService() {
        return (a, b) -> Mono.just(true);
    }
}<|MERGE_RESOLUTION|>--- conflicted
+++ resolved
@@ -17,27 +17,33 @@
 */
 package fr.cnes.regards.modules.processing.testutils;
 
-import static io.r2dbc.pool.PoolingConnectionFactoryProvider.ACQUIRE_RETRY;
-import static io.r2dbc.pool.PoolingConnectionFactoryProvider.MAX_ACQUIRE_TIME;
-import static io.r2dbc.postgresql.PostgresqlConnectionFactoryProvider.SCHEMA;
-import static io.r2dbc.spi.ConnectionFactoryOptions.DATABASE;
-import static io.r2dbc.spi.ConnectionFactoryOptions.DRIVER;
-import static io.r2dbc.spi.ConnectionFactoryOptions.HOST;
-import static io.r2dbc.spi.ConnectionFactoryOptions.PASSWORD;
-import static io.r2dbc.spi.ConnectionFactoryOptions.PORT;
-import static io.r2dbc.spi.ConnectionFactoryOptions.PROTOCOL;
-import static io.r2dbc.spi.ConnectionFactoryOptions.USER;
-import static io.r2dbc.spi.ConnectionFactoryOptions.builder;
-
-import java.io.IOException;
-import java.nio.file.Files;
-import java.nio.file.Path;
-import java.time.Duration;
-import java.util.ArrayList;
-import java.util.List;
-import java.util.Optional;
-import java.util.ServiceLoader;
-
+import com.google.gson.Gson;
+import com.google.gson.GsonBuilder;
+import fr.cnes.regards.framework.amqp.autoconfigure.AmqpAutoConfiguration;
+import fr.cnes.regards.framework.authentication.autoconfigure.Oauth2AutoConfiguration;
+import fr.cnes.regards.framework.feign.autoconfigure.FeignWebMvcConfiguration;
+import fr.cnes.regards.framework.gson.GsonBuilderFactory;
+import fr.cnes.regards.framework.gson.GsonCustomizer;
+import fr.cnes.regards.framework.gson.GsonProperties;
+import fr.cnes.regards.framework.jpa.multitenant.autoconfigure.DataSourcesAutoConfiguration;
+import fr.cnes.regards.framework.jpa.multitenant.autoconfigure.MultitenantJpaAutoConfiguration;
+import fr.cnes.regards.framework.microservice.autoconfigure.MicroserviceAutoConfiguration;
+import fr.cnes.regards.framework.multitenant.autoconfigure.MultitenantAutoConfiguration;
+import fr.cnes.regards.framework.security.autoconfigure.MethodSecurityAutoConfiguration;
+import fr.cnes.regards.framework.security.autoconfigure.WebSecurityAutoConfiguration;
+import fr.cnes.regards.framework.security.endpoint.MethodAuthorizationService;
+import fr.cnes.regards.framework.security.endpoint.voter.ResourceAccessVoter;
+import fr.cnes.regards.framework.security.utils.jwt.JWTAuthentication;
+import fr.cnes.regards.framework.security.utils.jwt.JWTService;
+import fr.cnes.regards.framework.security.utils.jwt.exception.JwtException;
+import fr.cnes.regards.modules.processing.domain.service.IRoleCheckerService;
+import fr.cnes.regards.modules.processing.utils.gson.GsonInefficientHttpMessageCodec;
+import fr.cnes.regards.modules.processing.utils.gson.TypedGsonTypeAdapter;
+import io.r2dbc.spi.ConnectionFactories;
+import io.r2dbc.spi.ConnectionFactory;
+import io.r2dbc.spi.ConnectionFactoryOptions;
+import io.vavr.gson.VavrGson;
+import name.nkonev.r2dbc.migrate.autoconfigure.R2dbcMigrateAutoConfiguration;
 import org.slf4j.Logger;
 import org.slf4j.LoggerFactory;
 import org.springframework.beans.factory.annotation.Autowired;
@@ -71,59 +77,48 @@
 import org.springframework.web.reactive.config.EnableWebFlux;
 import org.springframework.web.reactive.config.WebFluxConfigurer;
 import org.springframework.web.server.ServerWebExchange;
-
-import com.google.gson.Gson;
-import com.google.gson.GsonBuilder;
-
-import fr.cnes.regards.framework.amqp.autoconfigure.AmqpAutoConfiguration;
-import fr.cnes.regards.framework.authentication.autoconfigure.Oauth2AutoConfiguration;
-import fr.cnes.regards.framework.feign.autoconfigure.FeignWebMvcConfiguration;
-import fr.cnes.regards.framework.gson.GsonBuilderFactory;
-import fr.cnes.regards.framework.gson.GsonCustomizer;
-import fr.cnes.regards.framework.gson.GsonProperties;
-import fr.cnes.regards.framework.jpa.multitenant.autoconfigure.DataSourcesAutoConfiguration;
-import fr.cnes.regards.framework.jpa.multitenant.autoconfigure.MultitenantJpaAutoConfiguration;
-import fr.cnes.regards.framework.microservice.autoconfigure.MicroserviceAutoConfiguration;
-import fr.cnes.regards.framework.multitenant.autoconfigure.MultitenantAutoConfiguration;
-import fr.cnes.regards.framework.security.autoconfigure.MethodSecurityAutoConfiguration;
-import fr.cnes.regards.framework.security.autoconfigure.WebSecurityAutoConfiguration;
-import fr.cnes.regards.framework.security.endpoint.MethodAuthorizationService;
-import fr.cnes.regards.framework.security.endpoint.voter.ResourceAccessVoter;
-import fr.cnes.regards.framework.security.utils.jwt.JWTAuthentication;
-import fr.cnes.regards.framework.security.utils.jwt.JWTService;
-import fr.cnes.regards.framework.security.utils.jwt.exception.JwtException;
-import fr.cnes.regards.modules.processing.domain.service.IRoleCheckerService;
-import fr.cnes.regards.modules.processing.utils.gson.GsonInefficientHttpMessageCodec;
-import fr.cnes.regards.modules.processing.utils.gson.TypedGsonTypeAdapter;
-import io.r2dbc.spi.ConnectionFactories;
-import io.r2dbc.spi.ConnectionFactory;
-import io.r2dbc.spi.ConnectionFactoryOptions;
-import io.vavr.gson.VavrGson;
-import name.nkonev.r2dbc.migrate.autoconfigure.R2dbcMigrateAutoConfiguration;
 import reactor.core.publisher.Mono;
 
+import java.io.IOException;
+import java.nio.file.Files;
+import java.nio.file.Path;
+import java.time.Duration;
+import java.util.ArrayList;
+import java.util.List;
+import java.util.Optional;
+import java.util.ServiceLoader;
+
+import static io.r2dbc.pool.PoolingConnectionFactoryProvider.ACQUIRE_RETRY;
+import static io.r2dbc.pool.PoolingConnectionFactoryProvider.MAX_ACQUIRE_TIME;
+import static io.r2dbc.postgresql.PostgresqlConnectionFactoryProvider.SCHEMA;
+import static io.r2dbc.spi.ConnectionFactoryOptions.*;
+
 /**
-<<<<<<< HEAD
- * TODO : Class description
- *
- * @author Guillaume Andrieu
- *
-=======
  * Base test configuration in reactive context.
  *
  * @author gandrieu
->>>>>>> a3fdde45
  */
 @Configuration
-@EnableAutoConfiguration(exclude = { R2dbcMigrateAutoConfiguration.class, WebSecurityAutoConfiguration.class,
-        WebMvcAutoConfiguration.class, FeignWebMvcConfiguration.class, MethodSecurityAutoConfiguration.class,
-        Oauth2AutoConfiguration.class, })
+@EnableAutoConfiguration(exclude = {
+        R2dbcMigrateAutoConfiguration.class,
+        WebSecurityAutoConfiguration.class,
+        WebMvcAutoConfiguration.class,
+        FeignWebMvcConfiguration.class,
+        MethodSecurityAutoConfiguration.class,
+        Oauth2AutoConfiguration.class,
+})
 @EnableWebFlux
 @EnableWebFluxSecurity
 @EnableJpaRepositories
 @EnableFeignClients
-@Import({ MultitenantAutoConfiguration.class, MicroserviceAutoConfiguration.class, AmqpAutoConfiguration.class,
-        DataSourcesAutoConfiguration.class, MultitenantJpaAutoConfiguration.class, JacksonAutoConfiguration.class })
+@Import({
+        MultitenantAutoConfiguration.class,
+        MicroserviceAutoConfiguration.class,
+        AmqpAutoConfiguration.class,
+        DataSourcesAutoConfiguration.class,
+        MultitenantJpaAutoConfiguration.class,
+        JacksonAutoConfiguration.class
+})
 public class TestSpringConfiguration implements WebFluxConfigurer {
 
     private static final Logger LOGGER = LoggerFactory.getLogger(TestSpringConfiguration.class);
@@ -155,10 +150,17 @@
     @Bean
     @ConditionalOnMissingBean
     public ConnectionFactory connectionFactory() {
-        ConnectionFactoryOptions.Builder builder = builder().option(DRIVER, "pool").option(ACQUIRE_RETRY, 5)
-                .option(MAX_ACQUIRE_TIME, Duration.ofSeconds(5)).option(PROTOCOL, "postgresql").option(HOST, r2dbcHost)
-                .option(PORT, r2dbcPort).option(DATABASE, r2dbcDbname).option(SCHEMA, r2dbcSchema)
-                .option(USER, r2dbcUsername).option(PASSWORD, r2dbcPassword);
+        ConnectionFactoryOptions.Builder builder = builder()
+                .option(DRIVER, "pool")
+                .option(ACQUIRE_RETRY, 5)
+                .option(MAX_ACQUIRE_TIME, Duration.ofSeconds(5))
+                .option(PROTOCOL, "postgresql")
+                .option(HOST, r2dbcHost)
+                .option(PORT, r2dbcPort)
+                .option(DATABASE, r2dbcDbname)
+                .option(SCHEMA, r2dbcSchema)
+                .option(USER, r2dbcUsername)
+                .option(PASSWORD, r2dbcPassword);
         return ConnectionFactories.get(builder.build());
     }
 
@@ -176,12 +178,12 @@
     @Bean
     @ConditionalOnMissingBean
     public GsonBuilderFactory gsonBuilderFactory() {
-        return new GsonBuilderFactory(properties, applicationContext) {
-
-            @Override
-            public GsonBuilder newBuilder() {
-                GsonBuilder builder = GsonCustomizer.gsonBuilder(Optional.ofNullable(properties),
-                                                                 Optional.ofNullable(applicationContext));
+        return new GsonBuilderFactory(properties, applicationContext){
+            @Override public GsonBuilder newBuilder() {
+                GsonBuilder builder = GsonCustomizer.gsonBuilder(
+                        Optional.ofNullable(properties),
+                        Optional.ofNullable(applicationContext)
+                );
                 ServiceLoader<TypedGsonTypeAdapter> loader = ServiceLoader.load(TypedGsonTypeAdapter.class);
                 loader.iterator().forEachRemaining(tr -> {
                     builder.registerTypeAdapter(tr.type(), tr.serializer());
@@ -198,8 +200,9 @@
     public ReactiveAuthenticationManager authenticationManager(JWTService jwtService) {
         return auth -> {
             if (auth instanceof JWTAuthentication) {
-                return Mono.fromCallable(() -> jwtService.parseToken((JWTAuthentication) auth));
-            } else {
+                return Mono.fromCallable(() -> jwtService.parseToken((JWTAuthentication)auth));
+            }
+            else {
                 return Mono.empty();
             }
         };
@@ -219,10 +222,8 @@
         return new AffirmativeBased(decisionVoters);
     }
 
-    @Bean
-    @ConditionalOnMissingBean
-    public ServerSecurityContextRepository securityContextRepository(
-            ReactiveAuthenticationManager authenticationManager, JWTService jwtService) {
+    @Bean @ConditionalOnMissingBean
+    public ServerSecurityContextRepository securityContextRepository(ReactiveAuthenticationManager authenticationManager, JWTService jwtService) {
         return new ServerSecurityContextRepository() {
 
             @Override
@@ -243,7 +244,8 @@
                         } catch (JwtException e) {
                             LOGGER.error("Failed to parse JWT token", e);
                         }
-                        return authenticationManager.authenticate(auth).map(SecurityContextImpl::new);
+                        return authenticationManager.authenticate(auth)
+                                .map(SecurityContextImpl::new);
                     } else {
                         return Mono.empty();
                     }
@@ -252,24 +254,35 @@
         };
     }
 
-    @Bean
-    @ConditionalOnMissingBean
-    public SecurityWebFilterChain securityWebFilterChain(ServerHttpSecurity http,
+    @Bean @ConditionalOnMissingBean
+    public SecurityWebFilterChain securityWebFilterChain(
+            ServerHttpSecurity http,
             ReactiveAuthenticationManager authenticationManager,
-            ServerSecurityContextRepository securityContextRepository) {
-        return http.exceptionHandling().authenticationEntryPoint((swe, e) -> {
-            return Mono.fromRunnable(() -> {
-                swe.getResponse().setStatusCode(HttpStatus.UNAUTHORIZED);
-            });
-        }).accessDeniedHandler((swe, e) -> {
-            return Mono.fromRunnable(() -> {
-                swe.getResponse().setStatusCode(HttpStatus.FORBIDDEN);
-            });
-        }).and().csrf().disable().formLogin().disable().httpBasic().disable()
-                .authenticationManager(authenticationManager).securityContextRepository(securityContextRepository)
-                .authorizeExchange().pathMatchers(HttpMethod.OPTIONS).permitAll().pathMatchers("/**").permitAll() // TODO restrict this?
-                .anyExchange().authenticated().and().build();
-    }
+            ServerSecurityContextRepository securityContextRepository
+    ) {
+        return http
+                .exceptionHandling()
+                .authenticationEntryPoint((swe, e) -> {
+                    return Mono.fromRunnable(() -> {
+                        swe.getResponse().setStatusCode(HttpStatus.UNAUTHORIZED);
+                    });
+                }).accessDeniedHandler((swe, e) -> {
+                    return Mono.fromRunnable(() -> {
+                        swe.getResponse().setStatusCode(HttpStatus.FORBIDDEN);
+                    });
+                }).and()
+                .csrf().disable()
+                .formLogin().disable()
+                .httpBasic().disable()
+                .authenticationManager(authenticationManager)
+                .securityContextRepository(securityContextRepository)
+                .authorizeExchange()
+                .pathMatchers(HttpMethod.OPTIONS).permitAll()
+                .pathMatchers("/**").permitAll() // TODO restrict this?
+                .anyExchange().authenticated()
+                .and().build();
+    }
+
 
     @Value("${regards.test.role:USER_ROLE}")
     public String role;
