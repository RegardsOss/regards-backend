--- conflicted
+++ resolved
@@ -17,51 +17,8 @@
 */
 package fr.cnes.regards.modules.processing.testutils.servlet;
 
-import static fr.cnes.regards.modules.processing.testutils.servlet.AbstractProcessingTest.TENANT_PROJECTA;
-import static io.r2dbc.pool.PoolingConnectionFactoryProvider.ACQUIRE_RETRY;
-import static io.r2dbc.pool.PoolingConnectionFactoryProvider.MAX_ACQUIRE_TIME;
-import static io.r2dbc.postgresql.PostgresqlConnectionFactoryProvider.SCHEMA;
-import static io.r2dbc.spi.ConnectionFactoryOptions.DATABASE;
-import static io.r2dbc.spi.ConnectionFactoryOptions.DRIVER;
-import static io.r2dbc.spi.ConnectionFactoryOptions.HOST;
-import static io.r2dbc.spi.ConnectionFactoryOptions.PASSWORD;
-import static io.r2dbc.spi.ConnectionFactoryOptions.PORT;
-import static io.r2dbc.spi.ConnectionFactoryOptions.PROTOCOL;
-import static io.r2dbc.spi.ConnectionFactoryOptions.USER;
-import static io.r2dbc.spi.ConnectionFactoryOptions.builder;
-
-import java.io.IOException;
-import java.lang.reflect.Method;
-import java.nio.file.Files;
-import java.nio.file.Path;
-import java.time.Duration;
-import java.util.List;
-import java.util.Optional;
-import java.util.ServiceLoader;
-
-import org.slf4j.Logger;
-import org.slf4j.LoggerFactory;
-import org.springframework.beans.factory.annotation.Autowired;
-import org.springframework.beans.factory.annotation.Qualifier;
-import org.springframework.beans.factory.annotation.Value;
-import org.springframework.boot.autoconfigure.EnableAutoConfiguration;
-import org.springframework.boot.autoconfigure.condition.ConditionalOnMissingBean;
-import org.springframework.boot.autoconfigure.jackson.JacksonAutoConfiguration;
-import org.springframework.cloud.openfeign.EnableFeignClients;
-import org.springframework.context.ApplicationContext;
-import org.springframework.context.annotation.Bean;
-import org.springframework.context.annotation.Configuration;
-import org.springframework.context.annotation.Import;
-import org.springframework.context.annotation.Primary;
-import org.springframework.data.jpa.repository.config.EnableJpaRepositories;
-import org.springframework.http.converter.HttpMessageConverter;
-import org.springframework.test.context.ContextConfiguration;
-import org.springframework.web.servlet.config.annotation.EnableWebMvc;
-import org.springframework.web.servlet.config.annotation.WebMvcConfigurer;
-
 import com.google.gson.Gson;
 import com.google.gson.GsonBuilder;
-
 import fr.cnes.regards.framework.amqp.autoconfigure.AmqpAutoConfiguration;
 import fr.cnes.regards.framework.authentication.autoconfigure.Oauth2AutoConfiguration;
 import fr.cnes.regards.framework.feign.FeignClientConfiguration;
@@ -88,13 +45,29 @@
 import fr.cnes.regards.modules.storage.client.IStorageRestClient;
 import io.r2dbc.spi.ConnectionFactories;
 import io.r2dbc.spi.ConnectionFactory;
-import io.r2dbc.spi.ConnectionFactoryOptions.Builder;
 import io.vavr.gson.VavrGson;
 import name.nkonev.r2dbc.migrate.autoconfigure.R2dbcMigrateAutoConfiguration;
+import org.slf4j.Logger;
+import org.slf4j.LoggerFactory;
+import org.springframework.beans.factory.annotation.Autowired;
+import org.springframework.beans.factory.annotation.Qualifier;
+import org.springframework.beans.factory.annotation.Value;
+import org.springframework.boot.autoconfigure.EnableAutoConfiguration;
+import org.springframework.boot.autoconfigure.condition.ConditionalOnMissingBean;
+import org.springframework.boot.autoconfigure.jackson.JacksonAutoConfiguration;
+import org.springframework.cloud.openfeign.EnableFeignClients;
+import org.springframework.context.ApplicationContext;
+import org.springframework.context.annotation.Bean;
+import org.springframework.context.annotation.Configuration;
+import org.springframework.context.annotation.Import;
+import org.springframework.context.annotation.Primary;
+import org.springframework.data.jpa.repository.config.EnableJpaRepositories;
+import org.springframework.http.converter.HttpMessageConverter;
+import org.springframework.test.context.ContextConfiguration;
+import org.springframework.web.servlet.config.annotation.EnableWebMvc;
+import org.springframework.web.servlet.config.annotation.WebMvcConfigurer;
 import reactor.core.publisher.Mono;
 
-<<<<<<< HEAD
-=======
 import java.io.IOException;
 import java.lang.reflect.Method;
 import java.nio.file.Files;
@@ -115,52 +88,57 @@
  *
  * @author gandrieu
  */
->>>>>>> a3fdde45
 @Configuration
-@EnableAutoConfiguration(exclude = { R2dbcMigrateAutoConfiguration.class, })
+@EnableAutoConfiguration(exclude = {
+        R2dbcMigrateAutoConfiguration.class,
+})
 @EnableWebMvc
 @EnableJpaRepositories
-@EnableFeignClients(basePackageClasses = { IAccountsClient.class, IRolesClient.class, IStorageRestClient.class })
+@EnableFeignClients(basePackageClasses = {
+        IAccountsClient.class,
+        IRolesClient.class,
+        IStorageRestClient.class
+})
 @ContextConfiguration(
         classes = { DefaultTestFeignConfiguration.class, AppDaoTestConfiguration.class, MockAmqpConfiguration.class })
-@Import({ MultitenantAutoConfiguration.class, MicroserviceAutoConfiguration.class, AmqpAutoConfiguration.class,
-        DataSourcesAutoConfiguration.class, MultitenantJpaAutoConfiguration.class, JacksonAutoConfiguration.class,
-        FeignClientConfiguration.class, Oauth2AutoConfiguration.class, GsonAutoConfiguration.class, })
+@Import({
+        MultitenantAutoConfiguration.class,
+        MicroserviceAutoConfiguration.class,
+        AmqpAutoConfiguration.class,
+        DataSourcesAutoConfiguration.class,
+        MultitenantJpaAutoConfiguration.class,
+        JacksonAutoConfiguration.class,
+        FeignClientConfiguration.class,
+        Oauth2AutoConfiguration.class,
+        GsonAutoConfiguration.class,
+})
 public class TestSpringConfiguration implements WebMvcConfigurer {
 
     private static final Logger LOGGER = LoggerFactory.getLogger(TestSpringConfiguration.class);
 
-    @Value("${regards.processing.r2dbc.host:localhost}")
-    public String r2dbcHost;
-
-    @Value("${regards.processing.r2dbc.port:5433}")
-    public Integer r2dbcPort;
-
-    @Value("${regards.processing.r2dbc.username:user}")
-    public String r2dbcUsername;
-
-    @Value("${regards.processing.r2dbc.password:secret}")
-    public String r2dbcPassword;
-
-    @Value("${regards.processing.r2dbc.dbname:testdb}")
-    public String r2dbcDbname;
-
-    @Value("${regards.processing.r2dbc.schema:testschema}")
-    public String r2dbcSchema;
-
-    @Autowired
-    private GsonProperties properties;
-
-    @Autowired
-    private ApplicationContext applicationContext;
-
-    @Bean
-    @ConditionalOnMissingBean
+    @Value("${regards.processing.r2dbc.host:localhost}") public String r2dbcHost;
+    @Value("${regards.processing.r2dbc.port:5433}") public Integer r2dbcPort;
+    @Value("${regards.processing.r2dbc.username:user}") public String r2dbcUsername;
+    @Value("${regards.processing.r2dbc.password:secret}") public String r2dbcPassword;
+    @Value("${regards.processing.r2dbc.dbname:testdb}") public String r2dbcDbname;
+    @Value("${regards.processing.r2dbc.schema:testschema}") public String r2dbcSchema;
+
+    @Autowired private GsonProperties properties;
+    @Autowired private ApplicationContext applicationContext;
+
+    @Bean @ConditionalOnMissingBean
     public ConnectionFactory connectionFactory() {
-        Builder builder = builder().option(DRIVER, "pool").option(ACQUIRE_RETRY, 5)
-                .option(MAX_ACQUIRE_TIME, Duration.ofSeconds(5)).option(PROTOCOL, "postgresql").option(HOST, r2dbcHost)
-                .option(PORT, r2dbcPort).option(DATABASE, r2dbcDbname).option(SCHEMA, r2dbcSchema)
-                .option(USER, r2dbcUsername).option(PASSWORD, r2dbcPassword);
+        Builder builder = builder()
+                .option(DRIVER, "pool")
+                .option(ACQUIRE_RETRY, 5)
+                .option(MAX_ACQUIRE_TIME, Duration.ofSeconds(5))
+                .option(PROTOCOL, "postgresql")
+                .option(HOST, r2dbcHost)
+                .option(PORT, r2dbcPort)
+                .option(DATABASE, r2dbcDbname)
+                .option(SCHEMA, r2dbcSchema)
+                .option(USER, r2dbcUsername)
+                .option(PASSWORD, r2dbcPassword);
         return ConnectionFactories.get(builder.build());
     }
 
@@ -178,12 +156,12 @@
     @Bean
     @ConditionalOnMissingBean
     public GsonBuilderFactory gsonBuilderFactory() {
-        return new GsonBuilderFactory(properties, applicationContext) {
-
-            @Override
-            public GsonBuilder newBuilder() {
-                GsonBuilder builder = GsonCustomizer.gsonBuilder(Optional.ofNullable(properties),
-                                                                 Optional.ofNullable(applicationContext));
+        return new GsonBuilderFactory(properties, applicationContext){
+            @Override public GsonBuilder newBuilder() {
+                GsonBuilder builder = GsonCustomizer.gsonBuilder(
+                        Optional.ofNullable(properties),
+                        Optional.ofNullable(applicationContext)
+                );
                 ServiceLoader<TypedGsonTypeAdapter> loader = ServiceLoader.load(TypedGsonTypeAdapter.class);
                 loader.iterator().forEachRemaining(tr -> {
                     builder.registerTypeAdapter(tr.type(), tr.serializer());
@@ -199,45 +177,35 @@
     @Bean public IRolesClient iRolesClient() {
         return Mockito.mock(IRolesClient.class);
     }
-    
+
     @Bean public IStorageRestClient iStorageRestClient() {
         return Mockito.mock(IStorageRestClient.class);
     }
      */
 
-    @Value("${regards.test.role:USER_ROLE}")
-    public String role;
-
-    @Value("${regards.test.user:a@a.a}")
-    public String user;
-
-    @Value("${regards.test.tenant:PROJECTA}")
-    public String tenant;
-
-    @Bean
-    @Qualifier("defaultRole")
+    @Value("${regards.test.role:USER_ROLE}") public String role;
+    @Value("${regards.test.user:a@a.a}") public String user;
+    @Value("${regards.test.tenant:PROJECTA}") public String tenant;
+
+    @Bean @Qualifier("defaultRole")
     public String defaultRole() {
         return role;
     }
 
-    @Bean
-    @Qualifier("defaultUser")
+    @Bean @Qualifier("defaultUser")
     public String defaultUser() {
         return user;
     }
 
-    @Bean
-    @Qualifier("defaultTenant")
+    @Bean @Qualifier("defaultTenant")
     public String defaultTenant() {
         return tenant;
     }
 
-    @Autowired
-    @Qualifier("gson")
+    @Autowired @Qualifier("gson")
     public Gson gson;
 
-    @Autowired
-    @Qualifier("prettyGson")
+    @Autowired @Qualifier("prettyGson")
     public Gson prettyGson;
 
     @Override
@@ -252,7 +220,6 @@
     @Bean
     public MethodAuthorizationService methodAuthorizationService() {
         return new MethodAuthorizationService() {
-
             @Override
             public Boolean hasAccess(JWTAuthentication pJWTAuthentication, Method pMethod) {
                 return true;
@@ -266,10 +233,9 @@
         return new SecureTestRuntimeTenantResolver(TENANT_PROJECTA);
     }
 
-    @Bean
-    @ConditionalOnMissingBean
+    @Bean @ConditionalOnMissingBean
     public IRoleCheckerService roleCheckerService() {
-        return (a, b) -> Mono.just(true);
+        return (a,b) -> Mono.just(true);
     }
 
 }