/* Copyright 2017-2020 CNES - CENTRE NATIONAL d'ETUDES SPATIALES
 *
 * This file is part of REGARDS.
 *
 * REGARDS is free software: you can redistribute it and/or modify
 * it under the terms of the GNU General Public License as published by
 * the Free Software Foundation, either version 3 of the License, or
 * (at your option) any later version.
 *
 * REGARDS is distributed in the hope that it will be useful,
 * but WITHOUT ANY WARRANTY; without even the implied warranty of
 * MERCHANTABILITY or FITNESS FOR A PARTICULAR PURPOSE. See the
 * GNU General Public License for more details.
 *
 * You should have received a copy of the GNU General Public License
 * along with REGARDS. If not, see <http://www.gnu.org/licenses/>.
*/
package fr.cnes.regards.modules.processing.testutils.servlet;

import java.net.InetSocketAddress;
import java.net.Socket;
import java.net.SocketAddress;
import java.net.URL;
import java.nio.file.Files;
import java.nio.file.Path;
import java.sql.Connection;
import java.sql.DriverManager;
import java.sql.Statement;
import java.util.Random;

import javax.annotation.PostConstruct;
import javax.sql.DataSource;

import org.junit.AfterClass;
import org.junit.BeforeClass;
import org.junit.runner.RunWith;
import org.slf4j.Logger;
import org.slf4j.LoggerFactory;
import org.springframework.beans.factory.annotation.Autowired;
import org.springframework.beans.factory.annotation.Value;
import org.springframework.boot.test.context.SpringBootTest;
import org.springframework.boot.test.util.TestPropertyValues;
import org.springframework.boot.web.server.LocalServerPort;
import org.springframework.context.ApplicationContextInitializer;
import org.springframework.context.ConfigurableApplicationContext;
import org.springframework.test.annotation.DirtiesContext;
import org.springframework.test.context.ActiveProfiles;
import org.springframework.test.context.ContextConfiguration;
import org.springframework.test.context.junit4.SpringRunner;
import org.testcontainers.containers.Container;
import org.testcontainers.containers.PostgreSQLContainer;
import org.testcontainers.containers.RabbitMQContainer;

import com.google.gson.Gson;

<<<<<<< HEAD
import fr.cnes.regards.framework.feign.security.FeignSecurityManager;
import fr.cnes.regards.framework.jpa.utils.FlywayDatasourceSchemaHelper;
import fr.cnes.regards.framework.multitenant.IRuntimeTenantResolver;
import io.vavr.collection.Stream;
import io.vavr.control.Try;
=======
/**
 * This class is a test base class in servlet context.
 *
 * @author gandrieu
 */
@RunWith(SpringRunner.class)
>>>>>>> a3fdde45

@RunWith(SpringRunner.class)
@SpringBootTest(classes = TestServletApplication.class, webEnvironment = SpringBootTest.WebEnvironment.RANDOM_PORT,
        properties = { "spring.main.web-application-type=servlet", "spring.http.converters.preferred-json-mapper=gson",
                "regards.security.system.voter.enabled=false", "regards.security.instance.voter.enabled=false",
                "regards.security.project.admin.voter.enabled=false", })

@ActiveProfiles(value = { "default", "test" }, inheritProfiles = false)
@ContextConfiguration(initializers = { AbstractProcessingTest.Initializer.class },
        classes = { TestSpringConfiguration.class })

@DirtiesContext(classMode = DirtiesContext.ClassMode.AFTER_CLASS)
public class AbstractProcessingTest {

    private static final Logger LOGGER = LoggerFactory.getLogger(AbstractProcessingTest.class);

    protected static final String R2DBCDB_NAME = "r2dbcdb";

    protected static final String TENANT_PROJECTA = "projecta";

    protected static final String TENANT_PROJECTB = "projectb";

    protected static final String PGSQL_USER = "azertyuiop123456789";

    protected static final String PGSQL_SECRET = "azertyuiop123456789";

    protected static PostgreSQLContainer<?> postgreSQLContainer = new PostgreSQLContainer<>("postgres:11.5")
            .withDatabaseName("postgres").withUsername(PGSQL_USER).withPassword(PGSQL_SECRET);

    protected static RabbitMQContainer rabbitMQContainer = new RabbitMQContainer("rabbitmq:3.6.5-management")
            .withUser("guest", "guest");

    protected static boolean onCi = onCi();

    protected static boolean onLocal = !onCi;

    @Value("${server.address}")
    protected String serverAddress;

    @LocalServerPort
    protected int port;

    @Autowired
    protected DataSource dataSource;

    @Autowired
    protected FlywayDatasourceSchemaHelper migrationHelper;

    @Autowired
    protected Gson gson;

    @Autowired
    protected FeignSecurityManager feignSecurityManager;

    @Autowired
    protected IRuntimeTenantResolver runtimeTenantResolver;

    @BeforeClass
    public static void launchContainers() {
        if (onLocal) {
            postgreSQLContainer.start();
            rabbitMQContainer.start();
        }
    }

    @PostConstruct
    public void setup() {
        migrationHelper.migrate(dataSource, R2DBCDB_NAME);
    }

    @AfterClass
    public static void stopContainers() {
        if (postgreSQLContainer.isRunning()) {
            postgreSQLContainer.stop();
        }
        if (rabbitMQContainer.isRunning()) {
            rabbitMQContainer.stop();
        }
    }

    public static class Initializer implements ApplicationContextInitializer<ConfigurableApplicationContext> {

        @Override
        public void initialize(ConfigurableApplicationContext applicationContext) {
            if (onLocal) {
                Try.run(() -> {
                    LOGGER.info("################## Creating DB for tenant {}", TENANT_PROJECTA);
                    Container.ExecResult resultA = postgreSQLContainer.execInContainer("createdb", "-U", PGSQL_USER,
                                                                                       TENANT_PROJECTA);
                    LOGGER.info("################## Created DB for tenant {}: {}\n{}\n{}", TENANT_PROJECTA,
                                resultA.getExitCode(), resultA.getStdout(), resultA.getStderr());

                    LOGGER.info("################## Creating DB for tenant " + TENANT_PROJECTB);
                    Container.ExecResult resultB = postgreSQLContainer.execInContainer("createdb", "-U", PGSQL_USER,
                                                                                       TENANT_PROJECTB);
                    LOGGER.info("################## Created DB for tenant {}: {}\n{}\n{}", TENANT_PROJECTB,
                                resultB.getExitCode(), resultB.getStdout(), resultB.getStderr());

                    LOGGER.info("################## Creating DB for r2dbc");
                    Container.ExecResult r2dbc = postgreSQLContainer.execInContainer("createdb", "-U", PGSQL_USER,
                                                                                     R2DBCDB_NAME);
                    LOGGER.info("################## Created DB for r2dbc: {}\n{}\n{}", r2dbc.getExitCode(),
                                r2dbc.getStdout(), r2dbc.getStderr());
                }).onFailure(t -> LOGGER.error(t.getMessage(), t));
            } else {
                Try.run(() -> {
                    Connection connection = DriverManager.getConnection("jdbc:postgresql://rs-postgres:5432/postgres",
                                                                        PGSQL_USER, PGSQL_SECRET);

                    Stream.of(TENANT_PROJECTA, TENANT_PROJECTB, R2DBCDB_NAME).forEach(dbName -> {
                        try {
                            LOGGER.info("################## Creating DB {}", dbName);
                            Statement statement = connection.createStatement();
                            int resultA = statement.executeUpdate("DROP DATABASE IF EXISTS " + dbName + "; "
                                    + "CREATE DATABASE " + dbName + ";");
                            statement.close();
                            LOGGER.info("################## Created DB {}: {}", dbName, resultA);
                        } catch (Exception e) {
                            LOGGER.error("################## Error creating DB {}: {}", dbName, e.getMessage());
                        }
                    });

                    connection.close();
                }).onFailure(t -> LOGGER.error(t.getMessage(), t));
            }

            Path keyPath = Try.of(() -> Files.createTempFile("testKey_", ".tmp")).get();
            Try.run(() -> Files.write(keyPath, "746f746f746f746f".getBytes()));

            Path sharedStorage = Try.of(() -> Files.createTempDirectory("sharedStorage")).get();
            Path execWorkdir = Try.of(() -> Files.createTempDirectory("execWorkdir")).get();

            String pgHost = onCi ? "rs-postgres" : postgreSQLContainer.getContainerIpAddress();
            int pgPort = onCi ? 5432 : postgreSQLContainer.getMappedPort(PostgreSQLContainer.POSTGRESQL_PORT);
            String rabbitHost = onCi ? "rs-rabbitmq" : rabbitMQContainer.getContainerIpAddress();
            int rabbitPort = onCi ? 5672 : rabbitMQContainer.getMappedPort(5672);
            int rabbitManagementPort = onCi ? 15672 : rabbitMQContainer.getMappedPort(15672);

            TestPropertyValues.of("regards.microservices.maintenance.enabled=false",

                                  "regards.jpa.multitenant.enabled=true", "regards.jpa.multitenant.embedded=false",
                                  "regards.amqp.enabled=true",

                                  "debug=true",
                                  //"spring.main.allow-bean-definition-overriding=true",

                                  "regards.test.role=USER_ROLE", "regards.test.user=user@regards.fr",
                                  "regards.test.tenant=" + TENANT_PROJECTA,

                                  "regards.processing.sharedStorage.basePath="
                                          + sharedStorage.toFile().getAbsolutePath(),
                                  "regards.processing.executionWorkdir.basePath="
                                          + execWorkdir.toFile().getAbsolutePath(),

                                  "regards.cipher.keyLocation=" + keyPath.toFile().getAbsolutePath(),
                                  "regards.cipher.iv=1234567812345678",

                                  "regards.test.tenant=" + TENANT_PROJECTA,
                                  "spring.jpa.properties.hibernate.default_schema=" + R2DBCDB_NAME,

                                  "regards.tenants=" + TENANT_PROJECTA + "," + TENANT_PROJECTB,

                                  "regards.jpa.multitenant.tenants[0].url=jdbc:postgresql://" + pgHost + ":" + pgPort
                                          + "/" + TENANT_PROJECTA,
                                  "regards.jpa.multitenant.tenants[0].tenant=" + TENANT_PROJECTA,
                                  "regards.jpa.multitenant.tenants[0].driverClassName=org.postgresql.Driver",
                                  "regards.jpa.multitenant.tenants[0].userName=" + PGSQL_USER,
                                  "regards.jpa.multitenant.tenants[0].password=" + PGSQL_SECRET,

                                  "regards.jpa.multitenant.tenants[1].url=jdbc:postgresql://" + pgHost + ":" + pgPort
                                          + "/" + TENANT_PROJECTB,
                                  "regards.jpa.multitenant.tenants[1].tenant=" + TENANT_PROJECTB,
                                  "regards.jpa.multitenant.tenants[1].driverClassName=org.postgresql.Driver",
                                  "regards.jpa.multitenant.tenants[1].userName=" + PGSQL_USER,
                                  "regards.jpa.multitenant.tenants[1].password=" + PGSQL_SECRET,

                                  "regards.processing.r2dbc.host=" + pgHost, "regards.processing.r2dbc.port=" + pgPort,
                                  "regards.processing.r2dbc.username=" + PGSQL_USER,
                                  "regards.processing.r2dbc.password=" + PGSQL_SECRET,
                                  "regards.processing.r2dbc.dbname=" + R2DBCDB_NAME,
                                  "regards.processing.r2dbc.schema=public",

                                  "spring.rabbitmq.host=" + rabbitHost, "spring.rabbitmq.port=" + rabbitPort,
                                  "spring.rabbitmq.username=guest", "spring.rabbitmq.password=guest",
                                  "regards.amqp.management.host=" + rabbitHost,
                                  "regards.amqp.management.port=" + rabbitManagementPort,
                                  "regards.amqp.microservice.typeIdentifier=rs-procesing",
                                  "regards.amqp.microservice.instanceIdentifier=rs-processing-"
                                          + new Random().nextInt(100_000_000),
                                  "regards.authentication.client.user=client",
                                  "regards.authentication.client.secret=secret",
                                  "regards.authentication.granttype=password",
                                  "regards.accounts.root.user.login=regards.root@c-s.fr",
                                  "regards.accounts.root.user.password=root_admin",

                                  "jwt.secret=!!!!!==========abcdefghijklmnopqrstuvwxyz0123456789==========!!!!!",
                                  "cloud.config.address=localhost", "cloud.config.port=9031",
                                  "cloud.config.searchLocations=classpath:/regards", "cloud.registry.host=localhost",
                                  "cloud.registry.port=9032")
                    .applyTo(applicationContext);
        }
    }

    private static boolean onCi() {
        return checkSocketHostPortAvailability("rs-postgres", 5432)
        //    && checkHttpHostPortAvailability("rs-rabbitmq", 15762)
        ;
    }

    private static boolean checkSocketHostPortAvailability(String host, int port) {
        try(Socket socket = new Socket()) {
            socket.setReuseAddress(true);
            SocketAddress socketAddress = new InetSocketAddress(host, port);
            try {
                socket.connect(socketAddress, 2000);
                LOGGER.info("{}:{} available", host, port);
                return true;
            } finally {
                socket.close();
            }
        } catch (Exception e) {
            LOGGER.info("{}:{} not available", host, port, e);
            return false;
        }
    }

    private static boolean checkHttpHostPortAvailability(String host, int port) {
        try {
            new URL("http://" + host + ":" + port).openStream();
            return true;
        } catch (Exception e) {
            LOGGER.info("http://{}:{} not available", host, port, e);
            return false;
        }
    }

}<|MERGE_RESOLUTION|>--- conflicted
+++ resolved
@@ -17,20 +17,12 @@
 */
 package fr.cnes.regards.modules.processing.testutils.servlet;
 
-import java.net.InetSocketAddress;
-import java.net.Socket;
-import java.net.SocketAddress;
-import java.net.URL;
-import java.nio.file.Files;
-import java.nio.file.Path;
-import java.sql.Connection;
-import java.sql.DriverManager;
-import java.sql.Statement;
-import java.util.Random;
-
-import javax.annotation.PostConstruct;
-import javax.sql.DataSource;
-
+import com.google.gson.Gson;
+import fr.cnes.regards.framework.feign.security.FeignSecurityManager;
+import fr.cnes.regards.framework.jpa.utils.FlywayDatasourceSchemaHelper;
+import fr.cnes.regards.framework.multitenant.IRuntimeTenantResolver;
+import io.vavr.collection.Stream;
+import io.vavr.control.Try;
 import org.junit.AfterClass;
 import org.junit.BeforeClass;
 import org.junit.runner.RunWith;
@@ -51,31 +43,42 @@
 import org.testcontainers.containers.PostgreSQLContainer;
 import org.testcontainers.containers.RabbitMQContainer;
 
-import com.google.gson.Gson;
-
-<<<<<<< HEAD
-import fr.cnes.regards.framework.feign.security.FeignSecurityManager;
-import fr.cnes.regards.framework.jpa.utils.FlywayDatasourceSchemaHelper;
-import fr.cnes.regards.framework.multitenant.IRuntimeTenantResolver;
-import io.vavr.collection.Stream;
-import io.vavr.control.Try;
-=======
+import javax.annotation.PostConstruct;
+import javax.sql.DataSource;
+import java.net.InetSocketAddress;
+import java.net.Socket;
+import java.net.SocketAddress;
+import java.net.URL;
+import java.nio.file.Files;
+import java.nio.file.Path;
+import java.sql.Connection;
+import java.sql.DriverManager;
+import java.sql.Statement;
+import java.util.Random;
+
 /**
  * This class is a test base class in servlet context.
  *
  * @author gandrieu
  */
 @RunWith(SpringRunner.class)
->>>>>>> a3fdde45
-
-@RunWith(SpringRunner.class)
-@SpringBootTest(classes = TestServletApplication.class, webEnvironment = SpringBootTest.WebEnvironment.RANDOM_PORT,
-        properties = { "spring.main.web-application-type=servlet", "spring.http.converters.preferred-json-mapper=gson",
-                "regards.security.system.voter.enabled=false", "regards.security.instance.voter.enabled=false",
-                "regards.security.project.admin.voter.enabled=false", })
+
+@SpringBootTest(
+    classes = TestServletApplication.class,
+    webEnvironment = SpringBootTest.WebEnvironment.RANDOM_PORT,
+    properties = {
+        "spring.main.web-application-type=servlet",
+        "spring.http.converters.preferred-json-mapper=gson",
+        "regards.security.system.voter.enabled=false",
+        "regards.security.instance.voter.enabled=false",
+        "regards.security.project.admin.voter.enabled=false",
+    }
+)
 
 @ActiveProfiles(value = { "default", "test" }, inheritProfiles = false)
-@ContextConfiguration(initializers = { AbstractProcessingTest.Initializer.class },
+
+@ContextConfiguration(
+        initializers = { AbstractProcessingTest.Initializer.class },
         classes = { TestSpringConfiguration.class })
 
 @DirtiesContext(classMode = DirtiesContext.ClassMode.AFTER_CLASS)
@@ -154,40 +157,46 @@
             if (onLocal) {
                 Try.run(() -> {
                     LOGGER.info("################## Creating DB for tenant {}", TENANT_PROJECTA);
-                    Container.ExecResult resultA = postgreSQLContainer.execInContainer("createdb", "-U", PGSQL_USER,
-                                                                                       TENANT_PROJECTA);
+                    Container.ExecResult resultA = postgreSQLContainer
+                            .execInContainer("createdb", "-U", PGSQL_USER, TENANT_PROJECTA);
                     LOGGER.info("################## Created DB for tenant {}: {}\n{}\n{}", TENANT_PROJECTA,
                                 resultA.getExitCode(), resultA.getStdout(), resultA.getStderr());
 
                     LOGGER.info("################## Creating DB for tenant " + TENANT_PROJECTB);
-                    Container.ExecResult resultB = postgreSQLContainer.execInContainer("createdb", "-U", PGSQL_USER,
-                                                                                       TENANT_PROJECTB);
+                    Container.ExecResult resultB = postgreSQLContainer
+                            .execInContainer("createdb", "-U", PGSQL_USER, TENANT_PROJECTB);
                     LOGGER.info("################## Created DB for tenant {}: {}\n{}\n{}", TENANT_PROJECTB,
                                 resultB.getExitCode(), resultB.getStdout(), resultB.getStderr());
 
                     LOGGER.info("################## Creating DB for r2dbc");
-                    Container.ExecResult r2dbc = postgreSQLContainer.execInContainer("createdb", "-U", PGSQL_USER,
-                                                                                     R2DBCDB_NAME);
+                    Container.ExecResult r2dbc = postgreSQLContainer
+                            .execInContainer("createdb", "-U", PGSQL_USER, R2DBCDB_NAME);
                     LOGGER.info("################## Created DB for r2dbc: {}\n{}\n{}", r2dbc.getExitCode(),
                                 r2dbc.getStdout(), r2dbc.getStderr());
                 }).onFailure(t -> LOGGER.error(t.getMessage(), t));
-            } else {
+            }
+            else {
                 Try.run(() -> {
-                    Connection connection = DriverManager.getConnection("jdbc:postgresql://rs-postgres:5432/postgres",
-                                                                        PGSQL_USER, PGSQL_SECRET);
-
-                    Stream.of(TENANT_PROJECTA, TENANT_PROJECTB, R2DBCDB_NAME).forEach(dbName -> {
-                        try {
-                            LOGGER.info("################## Creating DB {}", dbName);
-                            Statement statement = connection.createStatement();
-                            int resultA = statement.executeUpdate("DROP DATABASE IF EXISTS " + dbName + "; "
-                                    + "CREATE DATABASE " + dbName + ";");
-                            statement.close();
-                            LOGGER.info("################## Created DB {}: {}", dbName, resultA);
-                        } catch (Exception e) {
-                            LOGGER.error("################## Error creating DB {}: {}", dbName, e.getMessage());
-                        }
-                    });
+                    Connection connection = DriverManager.getConnection(
+                            "jdbc:postgresql://rs-postgres:5432/postgres",
+                            PGSQL_USER, PGSQL_SECRET
+                    );
+
+                    Stream.of(TENANT_PROJECTA, TENANT_PROJECTB, R2DBCDB_NAME)
+                            .forEach(dbName -> {
+                                try {
+                                    LOGGER.info("################## Creating DB {}", dbName);
+                                    Statement statement = connection.createStatement();
+                                    int resultA = statement.executeUpdate(
+                                            "DROP DATABASE IF EXISTS " + dbName + "; " +
+                                            "CREATE DATABASE " + dbName + ";");
+                                    statement.close();
+                                    LOGGER.info("################## Created DB {}: {}", dbName, resultA);
+                                }
+                                catch(Exception e) {
+                                    LOGGER.error("################## Error creating DB {}: {}", dbName, e.getMessage());
+                                }
+                            });
 
                     connection.close();
                 }).onFailure(t -> LOGGER.error(t.getMessage(), t));
@@ -205,68 +214,73 @@
             int rabbitPort = onCi ? 5672 : rabbitMQContainer.getMappedPort(5672);
             int rabbitManagementPort = onCi ? 15672 : rabbitMQContainer.getMappedPort(15672);
 
-            TestPropertyValues.of("regards.microservices.maintenance.enabled=false",
-
-                                  "regards.jpa.multitenant.enabled=true", "regards.jpa.multitenant.embedded=false",
-                                  "regards.amqp.enabled=true",
-
-                                  "debug=true",
-                                  //"spring.main.allow-bean-definition-overriding=true",
-
-                                  "regards.test.role=USER_ROLE", "regards.test.user=user@regards.fr",
-                                  "regards.test.tenant=" + TENANT_PROJECTA,
-
-                                  "regards.processing.sharedStorage.basePath="
-                                          + sharedStorage.toFile().getAbsolutePath(),
-                                  "regards.processing.executionWorkdir.basePath="
-                                          + execWorkdir.toFile().getAbsolutePath(),
-
-                                  "regards.cipher.keyLocation=" + keyPath.toFile().getAbsolutePath(),
-                                  "regards.cipher.iv=1234567812345678",
-
-                                  "regards.test.tenant=" + TENANT_PROJECTA,
-                                  "spring.jpa.properties.hibernate.default_schema=" + R2DBCDB_NAME,
-
-                                  "regards.tenants=" + TENANT_PROJECTA + "," + TENANT_PROJECTB,
-
-                                  "regards.jpa.multitenant.tenants[0].url=jdbc:postgresql://" + pgHost + ":" + pgPort
-                                          + "/" + TENANT_PROJECTA,
-                                  "regards.jpa.multitenant.tenants[0].tenant=" + TENANT_PROJECTA,
-                                  "regards.jpa.multitenant.tenants[0].driverClassName=org.postgresql.Driver",
-                                  "regards.jpa.multitenant.tenants[0].userName=" + PGSQL_USER,
-                                  "regards.jpa.multitenant.tenants[0].password=" + PGSQL_SECRET,
-
-                                  "regards.jpa.multitenant.tenants[1].url=jdbc:postgresql://" + pgHost + ":" + pgPort
-                                          + "/" + TENANT_PROJECTB,
-                                  "regards.jpa.multitenant.tenants[1].tenant=" + TENANT_PROJECTB,
-                                  "regards.jpa.multitenant.tenants[1].driverClassName=org.postgresql.Driver",
-                                  "regards.jpa.multitenant.tenants[1].userName=" + PGSQL_USER,
-                                  "regards.jpa.multitenant.tenants[1].password=" + PGSQL_SECRET,
-
-                                  "regards.processing.r2dbc.host=" + pgHost, "regards.processing.r2dbc.port=" + pgPort,
-                                  "regards.processing.r2dbc.username=" + PGSQL_USER,
-                                  "regards.processing.r2dbc.password=" + PGSQL_SECRET,
-                                  "regards.processing.r2dbc.dbname=" + R2DBCDB_NAME,
-                                  "regards.processing.r2dbc.schema=public",
-
-                                  "spring.rabbitmq.host=" + rabbitHost, "spring.rabbitmq.port=" + rabbitPort,
-                                  "spring.rabbitmq.username=guest", "spring.rabbitmq.password=guest",
-                                  "regards.amqp.management.host=" + rabbitHost,
-                                  "regards.amqp.management.port=" + rabbitManagementPort,
-                                  "regards.amqp.microservice.typeIdentifier=rs-procesing",
-                                  "regards.amqp.microservice.instanceIdentifier=rs-processing-"
-                                          + new Random().nextInt(100_000_000),
-                                  "regards.authentication.client.user=client",
-                                  "regards.authentication.client.secret=secret",
-                                  "regards.authentication.granttype=password",
-                                  "regards.accounts.root.user.login=regards.root@c-s.fr",
-                                  "regards.accounts.root.user.password=root_admin",
-
-                                  "jwt.secret=!!!!!==========abcdefghijklmnopqrstuvwxyz0123456789==========!!!!!",
-                                  "cloud.config.address=localhost", "cloud.config.port=9031",
-                                  "cloud.config.searchLocations=classpath:/regards", "cloud.registry.host=localhost",
-                                  "cloud.registry.port=9032")
-                    .applyTo(applicationContext);
+            TestPropertyValues.of(
+                "regards.microservices.maintenance.enabled=false",
+
+                "regards.jpa.multitenant.enabled=true",
+                "regards.jpa.multitenant.embedded=false",
+                "regards.amqp.enabled=true",
+
+                "debug=true",
+                  //"spring.main.allow-bean-definition-overriding=true",
+
+                "regards.test.role=USER_ROLE", "regards.test.user=user@regards.fr",
+                "regards.test.tenant=" + TENANT_PROJECTA,
+
+                "regards.processing.sharedStorage.basePath=" + sharedStorage.toFile()
+                          .getAbsolutePath(),
+                "regards.processing.executionWorkdir.basePath=" + execWorkdir.toFile()
+                          .getAbsolutePath(),
+
+                "regards.cipher.keyLocation=" + keyPath.toFile().getAbsolutePath(),
+                "regards.cipher.iv=1234567812345678",
+
+                "regards.test.tenant=" + TENANT_PROJECTA,
+                "spring.jpa.properties.hibernate.default_schema=" + R2DBCDB_NAME,
+
+                "regards.tenants=" + TENANT_PROJECTA + "," + TENANT_PROJECTB,
+
+                "regards.jpa.multitenant.tenants[0].url=jdbc:postgresql://" + pgHost + ":" + pgPort
+                          + "/" + TENANT_PROJECTA,
+                "regards.jpa.multitenant.tenants[0].tenant=" + TENANT_PROJECTA,
+                "regards.jpa.multitenant.tenants[0].driverClassName=org.postgresql.Driver",
+                "regards.jpa.multitenant.tenants[0].userName=" + PGSQL_USER,
+                "regards.jpa.multitenant.tenants[0].password=" + PGSQL_SECRET,
+
+                "regards.jpa.multitenant.tenants[1].url=jdbc:postgresql://" + pgHost + ":" + pgPort
+                          + "/" + TENANT_PROJECTB,
+                "regards.jpa.multitenant.tenants[1].tenant=" + TENANT_PROJECTB,
+                "regards.jpa.multitenant.tenants[1].driverClassName=org.postgresql.Driver",
+                "regards.jpa.multitenant.tenants[1].userName=" + PGSQL_USER,
+                "regards.jpa.multitenant.tenants[1].password=" + PGSQL_SECRET,
+
+                "regards.processing.r2dbc.host=" + pgHost, "regards.processing.r2dbc.port=" + pgPort,
+                "regards.processing.r2dbc.username=" + PGSQL_USER,
+                "regards.processing.r2dbc.password=" + PGSQL_SECRET,
+                "regards.processing.r2dbc.dbname=" + R2DBCDB_NAME,
+                "regards.processing.r2dbc.schema=public",
+
+                "spring.rabbitmq.host=" + rabbitHost,
+                "spring.rabbitmq.port=" + rabbitPort,
+                "spring.rabbitmq.username=guest",
+                "spring.rabbitmq.password=guest",
+                "regards.amqp.management.host=" + rabbitHost,
+                "regards.amqp.management.port=" + rabbitManagementPort,
+                "regards.amqp.microservice.typeIdentifier=rs-procesing",
+                "regards.amqp.microservice.instanceIdentifier=rs-processing-" + new Random().nextInt(100_000_000),
+                "regards.authentication.client.user=client",
+                "regards.authentication.client.secret=secret",
+                "regards.authentication.granttype=password",
+                "regards.accounts.root.user.login=regards.root@c-s.fr",
+                "regards.accounts.root.user.password=root_admin",
+
+                "jwt.secret=!!!!!==========abcdefghijklmnopqrstuvwxyz0123456789==========!!!!!",
+                "cloud.config.address=localhost",
+                "cloud.config.port=9031",
+                "cloud.config.searchLocations=classpath:/regards",
+                "cloud.registry.host=localhost",
+                "cloud.registry.port=9032"
+            ).applyTo(applicationContext);
         }
     }
 
