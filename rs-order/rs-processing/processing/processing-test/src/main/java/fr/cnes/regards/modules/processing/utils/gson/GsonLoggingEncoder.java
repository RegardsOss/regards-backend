--- conflicted
+++ resolved
@@ -17,27 +17,18 @@
 */
 package fr.cnes.regards.modules.processing.utils.gson;
 
-import java.lang.reflect.Type;
-
+import com.google.gson.Gson;
+import feign.RequestTemplate;
+import feign.codec.Encoder;
 import org.slf4j.Logger;
 import org.slf4j.LoggerFactory;
 
-import com.google.gson.Gson;
-
-import feign.RequestTemplate;
-import feign.codec.Encoder;
+import java.lang.reflect.Type;
 
 /**
-<<<<<<< HEAD
- * TODO : Class description
- *
- * @author Guillaume Andrieu
- *
-=======
  * This class is a logging encoder used only in tests.
  *
  * @author gandrieu
->>>>>>> a3fdde45
  */
 public class GsonLoggingEncoder implements Encoder {
 
