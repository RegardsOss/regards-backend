/* Copyright 2017-2020 CNES - CENTRE NATIONAL d'ETUDES SPATIALES
 *
 * This file is part of REGARDS.
 *
 * REGARDS is free software: you can redistribute it and/or modify
 * it under the terms of the GNU General Public License as published by
 * the Free Software Foundation, either version 3 of the License, or
 * (at your option) any later version.
 *
 * REGARDS is distributed in the hope that it will be useful,
 * but WITHOUT ANY WARRANTY; without even the implied warranty of
 * MERCHANTABILITY or FITNESS FOR A PARTICULAR PURPOSE. See the
 * GNU General Public License for more details.
 *
 * You should have received a copy of the GNU General Public License
 * along with REGARDS. If not, see <http://www.gnu.org/licenses/>.
*/
package fr.cnes.regards.modules.processing.utils.random;

import org.jeasy.random.api.Randomizer;
import org.jeasy.random.randomizers.AbstractRandomizer;

<<<<<<< HEAD
import io.vavr.control.Try;

/**
 * TODO : Class description
 *
 * @author Guillaume Andrieu
 *
=======
/**
 * This class provides random generation for vavr Try.
 *
 * @author gandrieu
>>>>>>> a3fdde45
 */
public class VavrTryRandomizer<T> extends AbstractRandomizer<Try<T>> {

    private Randomizer<Boolean> booleanRandomizer;

    private Randomizer<? extends T> valueRandomizer;

    public VavrTryRandomizer(Randomizer<Boolean> booleanRandomizer, Randomizer<? extends T> valueRandomizer) {
        super();
        this.booleanRandomizer = booleanRandomizer;
        this.valueRandomizer = valueRandomizer;
    }

    public VavrTryRandomizer() {
    }

    public Randomizer<Boolean> getBooleanRandomizer() {
        return booleanRandomizer;
    }

    public void setBooleanRandomizer(Randomizer<Boolean> booleanRandomizer) {
        this.booleanRandomizer = booleanRandomizer;
    }

    public Randomizer<? extends T> getValueRandomizer() {
        return valueRandomizer;
    }

    public void setValueRandomizer(Randomizer<? extends T> valueRandomizer) {
        this.valueRandomizer = valueRandomizer;
    }

    @Override
    public Try<T> getRandomValue() {
        if (booleanRandomizer.getRandomValue()) {
            return Try.success(valueRandomizer.getRandomValue());
        } else {
            return Try.failure(new RandomTryCreationException());
        }
    }

    public static final class RandomTryCreationException extends Exception {
    }
}<|MERGE_RESOLUTION|>--- conflicted
+++ resolved
@@ -17,23 +17,14 @@
 */
 package fr.cnes.regards.modules.processing.utils.random;
 
+import io.vavr.control.Try;
 import org.jeasy.random.api.Randomizer;
 import org.jeasy.random.randomizers.AbstractRandomizer;
 
-<<<<<<< HEAD
-import io.vavr.control.Try;
-
-/**
- * TODO : Class description
- *
- * @author Guillaume Andrieu
- *
-=======
 /**
  * This class provides random generation for vavr Try.
  *
  * @author gandrieu
->>>>>>> a3fdde45
  */
 public class VavrTryRandomizer<T> extends AbstractRandomizer<Try<T>> {
 
@@ -41,7 +32,8 @@
 
     private Randomizer<? extends T> valueRandomizer;
 
-    public VavrTryRandomizer(Randomizer<Boolean> booleanRandomizer, Randomizer<? extends T> valueRandomizer) {
+    public VavrTryRandomizer(Randomizer<Boolean> booleanRandomizer,
+            Randomizer<? extends T> valueRandomizer) {
         super();
         this.booleanRandomizer = booleanRandomizer;
         this.valueRandomizer = valueRandomizer;
@@ -66,8 +58,7 @@
         this.valueRandomizer = valueRandomizer;
     }
 
-    @Override
-    public Try<T> getRandomValue() {
+    @Override public Try<T> getRandomValue() {
         if (booleanRandomizer.getRandomValue()) {
             return Try.success(valueRandomizer.getRandomValue());
         } else {
@@ -75,6 +66,5 @@
         }
     }
 
-    public static final class RandomTryCreationException extends Exception {
-    }
+    public static final class RandomTryCreationException extends Exception {}
 }