--- conflicted
+++ resolved
@@ -17,28 +17,19 @@
 */
 package fr.cnes.regards.modules.processing.testutils;
 
-import static fr.cnes.regards.modules.processing.utils.random.RandomUtils.randomInstance;
-import static org.assertj.core.api.Assertions.assertThat;
-
+import com.google.gson.Gson;
+import fr.cnes.regards.modules.processing.utils.gson.GsonProcessingTestUtils;
 import org.junit.Test;
 import org.slf4j.Logger;
 import org.slf4j.LoggerFactory;
 
-import com.google.gson.Gson;
-
-import fr.cnes.regards.modules.processing.utils.gson.GsonProcessingTestUtils;
+import static fr.cnes.regards.modules.processing.utils.random.RandomUtils.randomInstance;
+import static org.assertj.core.api.Assertions.assertThat;
 
 /**
-<<<<<<< HEAD
- * TODO : Class description
- *
- * @author Guillaume Andrieu
- *
-=======
  * Base marshalling/unmarshalling test (for DTOs, etc.).
  *
  * @author gandrieu
->>>>>>> a3fdde45
  */
 public abstract class AbstractMarshallingTest<T> {
 
@@ -51,15 +42,14 @@
     @Test
     public void test_toJson_fromJson() {
         Class<T> testedType = testedType();
-        for (int i = 0; i < 100; i++) {
+        for (int i = 0; i < 100 ; i++) {
             T expected = randomInstance(testedType);
             String expectedJson = gson.toJson(expected);
             T actual = gson.fromJson(expectedJson, testedType);
             String actualJson = gson.toJson(actual);
             boolean equal = actualJson.equals(expectedJson);
             if (!equal) {
-                LOGGER.error("Different values for {}: \n    FROM: {}\n    TO  : {}", testedType, expectedJson,
-                             actualJson);
+                LOGGER.error("Different values for {}: \n    FROM: {}\n    TO  : {}", testedType, expectedJson, actualJson);
                 LOGGER.error("Different values for {}: \n    FROM: {}\n    TO  : {}", testedType, expected, actual);
             }
             assertThat(actualJson).isEqualTo(expectedJson);
