--- conflicted
+++ resolved
@@ -17,40 +17,28 @@
 */
 package fr.cnes.regards.modules.processing.utils.random;
 
-import java.lang.reflect.Field;
-import java.lang.reflect.ParameterizedType;
-import java.lang.reflect.Type;
-
+import com.google.common.reflect.TypeToken;
+import io.github.xshadov.easyrandom.vavr.factory.VavrRandomizerFactory;
+import io.vavr.control.Either;
+import io.vavr.control.Option;
+import io.vavr.control.Try;
 import org.jeasy.random.EasyRandom;
 import org.jeasy.random.EasyRandomParameters;
 import org.jeasy.random.api.Randomizer;
 import org.jeasy.random.api.RandomizerRegistry;
 
-import com.google.common.reflect.TypeToken;
-
-import io.github.xshadov.easyrandom.vavr.factory.VavrRandomizerFactory;
-import io.vavr.control.Either;
-import io.vavr.control.Option;
-import io.vavr.control.Try;
+import java.lang.reflect.Field;
+import java.lang.reflect.ParameterizedType;
+import java.lang.reflect.Type;
 
 /**
-<<<<<<< HEAD
- * TODO : Class description
- *
- * @author Guillaume Andrieu
- *
-=======
  * This class provides random generation for vavr collection wrappers.
  *
  * @author gandrieu
->>>>>>> a3fdde45
  */
 public class VavrWrappersRegistry implements RandomizerRegistry {
-
     private VavrRandomizerFactory factory;
-
     private EasyRandomParameters easyRandomParameters;
-
     private EasyRandom easyRandom;
 
     @Override
@@ -59,8 +47,7 @@
         this.factory = VavrRandomizerFactory.builder().easyRandom(easyRandom).parameters(parameters).build();
     }
 
-    @Override
-    public Randomizer<?> getRandomizer(Field field) {
+    @Override public Randomizer<?> getRandomizer(Field field) {
         final Class<?> fieldType = field.getType();
         final Type genericType = field.getGenericType();
 
@@ -69,32 +56,45 @@
             final Class<?> leftClass = rawType(leftType);
             final Type rightType = ((ParameterizedType) genericType).getActualTypeArguments()[1];
             final Class<?> rightClass = rawType(rightType);
-            return new VavrEitherRandomizer(() -> easyRandom.nextBoolean(), getRandomizer(leftType, leftClass),
-                    getRandomizer(rightType, rightClass));
-        } else if (fieldType.equals(Option.class)) {
+            return new VavrEitherRandomizer(
+                    () -> easyRandom.nextBoolean(),
+                    getRandomizer(leftType, leftClass),
+                    getRandomizer(rightType, rightClass)
+            );
+        }
+        else if (fieldType.equals(Option.class)) {
             final Type valueType = ((ParameterizedType) genericType).getActualTypeArguments()[0];
             final Class<?> valueClass = rawType(valueType);
-            return new VavrOptionRandomizer(() -> easyRandom.nextBoolean(), getRandomizer(valueType, valueClass));
-        } else if (fieldType.equals(Try.class)) {
+            return new VavrOptionRandomizer(
+                    () -> easyRandom.nextBoolean(),
+                    getRandomizer(valueType, valueClass)
+            );
+        }
+        else if (fieldType.equals(Try.class)) {
             final Type valueType = ((ParameterizedType) genericType).getActualTypeArguments()[0];
             final Class<?> valueClass = rawType(valueType);
-            return new VavrTryRandomizer(() -> easyRandom.nextBoolean(), getRandomizer(valueType, valueClass));
-        } else {
+            return new VavrTryRandomizer(
+                    () -> easyRandom.nextBoolean(),
+                    getRandomizer(valueType, valueClass)
+            );
+        }
+        else {
             return null;
         }
     }
 
     public Randomizer<?> getRandomizer(Type leftType, Class<?> leftClass) {
         Randomizer<?> vavrRandomizer = factory.fromTypes(leftClass, leftType);
-        return vavrRandomizer != null ? vavrRandomizer : () -> easyRandom.nextObject(leftClass);
+        return vavrRandomizer != null
+                ? vavrRandomizer
+                : () -> easyRandom.nextObject(leftClass);
     }
 
     public Class<?> rawType(Type genericType) {
         return TypeToken.of(genericType).getRawType();
     }
 
-    @Override
-    public Randomizer<?> getRandomizer(Class<?> type) {
+    @Override public Randomizer<?> getRandomizer(Class<?> type) {
         return null;
     }
 
