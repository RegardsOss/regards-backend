--- conflicted
+++ resolved
@@ -32,17 +32,9 @@
 import static org.mockito.Mockito.when;
 
 import java.io.IOException;
-<<<<<<< HEAD
-import java.time.OffsetDateTime;
 import java.util.Map;
 import java.util.Random;
 import java.util.UUID;
-import java.util.stream.Collectors;
-=======
-import java.util.Map;
-import java.util.Random;
-import java.util.UUID;
->>>>>>> e8a41e0e
 
 import org.junit.Before;
 import org.junit.Test;
@@ -57,10 +49,6 @@
 import org.springframework.hateoas.EntityModel;
 import org.springframework.hateoas.PagedModel;
 import org.springframework.test.context.ContextConfiguration;
-<<<<<<< HEAD
-import org.springframework.util.Assert;
-=======
->>>>>>> e8a41e0e
 
 import feign.Feign;
 import feign.Headers;
@@ -105,24 +93,15 @@
 
     @Autowired
     private IExecutionEntityRepository execRepo;
-<<<<<<< HEAD
 
     @Autowired
     private IPProcessRepository processRepository;
 
     @Test
     public void executions() {
-=======
-
-    @Autowired
-    private IPProcessRepository processRepository;
-
-    @Test
-    public void executions() {
 
         // reset db
         execRepo.deleteAll().block();
->>>>>>> e8a41e0e
 
         // GIVEN
         UUID processId = UUID.randomUUID();
@@ -138,25 +117,12 @@
 
         // Check sorting
         PagedModel<EntityModel<ExecutionMonitoringDTO>> response = client
-<<<<<<< HEAD
-                .executions(TENANT_PROJECTA, asList(RUNNING, PREPARE), toMap(PageRequest.of(0, 100)));
-        OffsetDateTime previous = null;
-        for (ExecutionMonitoringDTO exec : response.getContent().stream().map(EntityModel::getContent)
-                .collect(Collectors.toList())) {
-            if (previous != null) {
-                Assert.isTrue(exec.getCreated().isBefore(previous), String
-                        .format("%s should be after %s", exec.getCreated().toString(), previous.toString()));
-            } else {
-                previous = exec.getCreated();
-            }
+                .executions(TENANT_PROJECTA, asList(RUNNING, PREPARE), toMap(PageRequest.of(2, 10)));
 
         }
 
         // WHEN
         response = client.executions(TENANT_PROJECTA, asList(RUNNING, PREPARE), toMap(PageRequest.of(2, 10)));
-=======
-                .executions(TENANT_PROJECTA, asList(RUNNING, PREPARE), toMap(PageRequest.of(2, 10)));
->>>>>>> e8a41e0e
 
         LOGGER.info("Resp: {}", response);
 
