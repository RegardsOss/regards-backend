/* Copyright 2017-2020 CNES - CENTRE NATIONAL d'ETUDES SPATIALES
 *
 * This file is part of REGARDS.
 *
 * REGARDS is free software: you can redistribute it and/or modify
 * it under the terms of the GNU General Public License as published by
 * the Free Software Foundation, either version 3 of the License, or
 * (at your option) any later version.
 *
 * REGARDS is distributed in the hope that it will be useful,
 * but WITHOUT ANY WARRANTY; without even the implied warranty of
 * MERCHANTABILITY or FITNESS FOR A PARTICULAR PURPOSE. See the
 * GNU General Public License for more details.
 *
 * You should have received a copy of the GNU General Public License
 * along with REGARDS. If not, see <http://www.gnu.org/licenses/>.
*/
package fr.cnes.regards.modules.processing.rest;

import static fr.cnes.regards.modules.processing.ProcessingConstants.Path.MONITORING_EXECUTIONS_PATH;
import static fr.cnes.regards.modules.processing.ProcessingConstants.Path.Param.DATE_FROM_PARAM;
import static fr.cnes.regards.modules.processing.ProcessingConstants.Path.Param.DATE_TO_PARAM;
import static fr.cnes.regards.modules.processing.ProcessingConstants.Path.Param.PAGE_PARAM;
import static fr.cnes.regards.modules.processing.ProcessingConstants.Path.Param.SIZE_PARAM;
import static fr.cnes.regards.modules.processing.ProcessingConstants.Path.Param.STATUS_PARAM;
import static fr.cnes.regards.modules.processing.ProcessingConstants.Path.Param.TENANT_PARAM;
import static fr.cnes.regards.modules.processing.ProcessingConstants.Path.Param.USER_EMAIL_PARAM;
import static fr.cnes.regards.modules.processing.rest.utils.PageUtils.DEFAULT_PAGE;
import static fr.cnes.regards.modules.processing.rest.utils.PageUtils.DEFAULT_SIZE;

import java.time.OffsetDateTime;
import java.util.List;
import java.util.stream.Collectors;

import org.slf4j.Logger;
import org.slf4j.LoggerFactory;
import org.springframework.beans.factory.annotation.Autowired;
import org.springframework.boot.autoconfigure.condition.ConditionalOnProperty;
import org.springframework.data.domain.PageRequest;
import org.springframework.hateoas.EntityModel;
import org.springframework.hateoas.PagedModel;
import org.springframework.web.bind.annotation.GetMapping;
import org.springframework.web.bind.annotation.RequestMapping;
import org.springframework.web.bind.annotation.RequestParam;
import org.springframework.web.bind.annotation.RestController;

<<<<<<< HEAD
import fr.cnes.regards.modules.processing.domain.PExecution;
import fr.cnes.regards.modules.processing.domain.execution.ExecutionStatus;
import fr.cnes.regards.modules.processing.domain.service.IMonitoringService;
import fr.cnes.regards.modules.processing.utils.TimeUtils;
import reactor.core.publisher.Mono;

/**
 * TODO : Class description
 *
 * @author Guillaume Andrieu
 *
=======
import java.time.OffsetDateTime;
import java.util.List;
import java.util.stream.Collectors;

import static fr.cnes.regards.modules.processing.ProcessingConstants.Path.MONITORING_EXECUTIONS_PATH;
import static fr.cnes.regards.modules.processing.ProcessingConstants.Path.Param.*;
import static fr.cnes.regards.modules.processing.rest.utils.PageUtils.DEFAULT_PAGE;
import static fr.cnes.regards.modules.processing.rest.utils.PageUtils.DEFAULT_SIZE;
/**
 * This class defines REST endpoints to deal with monitoring in reactive application.
 *
 * @author gandrieu
>>>>>>> a3fdde45
 */
@RestController
@ConditionalOnProperty(name = "spring.main.web-application-type", havingValue = "reactive")
@RequestMapping(path = MONITORING_EXECUTIONS_PATH)
public class PMonitoringReactiveController {

    private static final Logger LOGGER = LoggerFactory.getLogger(PMonitoringReactiveController.class);

    private final IMonitoringService monitoringService;

    @Autowired
    public PMonitoringReactiveController(IMonitoringService monitoringService) {
        this.monitoringService = monitoringService;
    }

    @GetMapping
    public Mono<PagedModel<EntityModel<PExecution>>> executions(@RequestParam(name = TENANT_PARAM) String tenant,
            @RequestParam(name = STATUS_PARAM) List<ExecutionStatus> status,
            @RequestParam(name = USER_EMAIL_PARAM, required = false) String userEmail,
            @RequestParam(name = DATE_FROM_PARAM, defaultValue = "2000-01-01T00:00:00.000Z") String fromStr,
            @RequestParam(name = DATE_TO_PARAM, defaultValue = "2100-01-01T00:00:00.000Z") String toStr,
            @RequestParam(name = PAGE_PARAM, defaultValue = DEFAULT_PAGE) int page,
            @RequestParam(name = SIZE_PARAM, defaultValue = DEFAULT_SIZE) int size) {
        LOGGER.info("status={}", status);
        LOGGER.info("userEmail={}", userEmail);
        LOGGER.info("from={}", fromStr);
        LOGGER.info("to={}", toStr);
        OffsetDateTime from = TimeUtils.parseUtc(fromStr);
        OffsetDateTime to = TimeUtils.parseUtc(toStr);

        PageRequest paged = PageRequest.of(page, size);
        return monitoringService.getExecutionsPageForCriteria(tenant, status, userEmail, from, to, paged).map(p -> {
            PagedModel<EntityModel<PExecution>> result = PagedModel
                    .of(p.getContent().stream().map(EntityModel::of).collect(Collectors.toList()),
                        new PagedModel.PageMetadata(size, page, p.getTotalElements(), p.getTotalPages()));
            return result;
        });
    }

}<|MERGE_RESOLUTION|>--- conflicted
+++ resolved
@@ -17,21 +17,10 @@
 */
 package fr.cnes.regards.modules.processing.rest;
 
-import static fr.cnes.regards.modules.processing.ProcessingConstants.Path.MONITORING_EXECUTIONS_PATH;
-import static fr.cnes.regards.modules.processing.ProcessingConstants.Path.Param.DATE_FROM_PARAM;
-import static fr.cnes.regards.modules.processing.ProcessingConstants.Path.Param.DATE_TO_PARAM;
-import static fr.cnes.regards.modules.processing.ProcessingConstants.Path.Param.PAGE_PARAM;
-import static fr.cnes.regards.modules.processing.ProcessingConstants.Path.Param.SIZE_PARAM;
-import static fr.cnes.regards.modules.processing.ProcessingConstants.Path.Param.STATUS_PARAM;
-import static fr.cnes.regards.modules.processing.ProcessingConstants.Path.Param.TENANT_PARAM;
-import static fr.cnes.regards.modules.processing.ProcessingConstants.Path.Param.USER_EMAIL_PARAM;
-import static fr.cnes.regards.modules.processing.rest.utils.PageUtils.DEFAULT_PAGE;
-import static fr.cnes.regards.modules.processing.rest.utils.PageUtils.DEFAULT_SIZE;
-
-import java.time.OffsetDateTime;
-import java.util.List;
-import java.util.stream.Collectors;
-
+import fr.cnes.regards.modules.processing.domain.PExecution;
+import fr.cnes.regards.modules.processing.domain.execution.ExecutionStatus;
+import fr.cnes.regards.modules.processing.domain.service.IMonitoringService;
+import fr.cnes.regards.modules.processing.utils.TimeUtils;
 import org.slf4j.Logger;
 import org.slf4j.LoggerFactory;
 import org.springframework.beans.factory.annotation.Autowired;
@@ -43,20 +32,8 @@
 import org.springframework.web.bind.annotation.RequestMapping;
 import org.springframework.web.bind.annotation.RequestParam;
 import org.springframework.web.bind.annotation.RestController;
-
-<<<<<<< HEAD
-import fr.cnes.regards.modules.processing.domain.PExecution;
-import fr.cnes.regards.modules.processing.domain.execution.ExecutionStatus;
-import fr.cnes.regards.modules.processing.domain.service.IMonitoringService;
-import fr.cnes.regards.modules.processing.utils.TimeUtils;
 import reactor.core.publisher.Mono;
 
-/**
- * TODO : Class description
- *
- * @author Guillaume Andrieu
- *
-=======
 import java.time.OffsetDateTime;
 import java.util.List;
 import java.util.stream.Collectors;
@@ -69,7 +46,6 @@
  * This class defines REST endpoints to deal with monitoring in reactive application.
  *
  * @author gandrieu
->>>>>>> a3fdde45
  */
 @RestController
 @ConditionalOnProperty(name = "spring.main.web-application-type", havingValue = "reactive")
@@ -86,13 +62,15 @@
     }
 
     @GetMapping
-    public Mono<PagedModel<EntityModel<PExecution>>> executions(@RequestParam(name = TENANT_PARAM) String tenant,
+    public Mono<PagedModel<EntityModel<PExecution>>> executions(
+            @RequestParam(name = TENANT_PARAM) String tenant,
             @RequestParam(name = STATUS_PARAM) List<ExecutionStatus> status,
             @RequestParam(name = USER_EMAIL_PARAM, required = false) String userEmail,
             @RequestParam(name = DATE_FROM_PARAM, defaultValue = "2000-01-01T00:00:00.000Z") String fromStr,
             @RequestParam(name = DATE_TO_PARAM, defaultValue = "2100-01-01T00:00:00.000Z") String toStr,
             @RequestParam(name = PAGE_PARAM, defaultValue = DEFAULT_PAGE) int page,
-            @RequestParam(name = SIZE_PARAM, defaultValue = DEFAULT_SIZE) int size) {
+            @RequestParam(name = SIZE_PARAM, defaultValue = DEFAULT_SIZE) int size
+    ) {
         LOGGER.info("status={}", status);
         LOGGER.info("userEmail={}", userEmail);
         LOGGER.info("from={}", fromStr);
@@ -101,12 +79,15 @@
         OffsetDateTime to = TimeUtils.parseUtc(toStr);
 
         PageRequest paged = PageRequest.of(page, size);
-        return monitoringService.getExecutionsPageForCriteria(tenant, status, userEmail, from, to, paged).map(p -> {
-            PagedModel<EntityModel<PExecution>> result = PagedModel
-                    .of(p.getContent().stream().map(EntityModel::of).collect(Collectors.toList()),
-                        new PagedModel.PageMetadata(size, page, p.getTotalElements(), p.getTotalPages()));
-            return result;
-        });
+        return monitoringService.getExecutionsPageForCriteria(tenant, status, userEmail, from, to, paged)
+                .map(p -> {
+                    PagedModel<EntityModel<PExecution>> result = PagedModel.of(
+                            p.getContent().stream().map(EntityModel::of).collect(Collectors.toList()),
+                            new PagedModel.PageMetadata(size, page, p.getTotalElements(), p.getTotalPages())
+                    );
+                    return result;
+                }
+        );
     }
 
 }