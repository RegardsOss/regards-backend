--- conflicted
+++ resolved
@@ -17,15 +17,8 @@
 */
 package fr.cnes.regards.modules.processing.dao;
 
-import java.util.UUID;
-import java.util.concurrent.TimeUnit;
-
-import org.springframework.beans.factory.annotation.Autowired;
-import org.springframework.stereotype.Component;
-
 import com.github.benmanes.caffeine.cache.Cache;
 import com.github.benmanes.caffeine.cache.Caffeine;
-
 import fr.cnes.regards.modules.processing.domain.PBatch;
 import fr.cnes.regards.modules.processing.domain.repository.IPBatchRepository;
 import fr.cnes.regards.modules.processing.entity.BatchEntity;
@@ -33,15 +26,10 @@
 import fr.cnes.regards.modules.processing.exceptions.ProcessingException;
 import fr.cnes.regards.modules.processing.exceptions.ProcessingExceptionType;
 import io.vavr.control.Option;
+import org.springframework.beans.factory.annotation.Autowired;
+import org.springframework.stereotype.Component;
 import reactor.core.publisher.Mono;
 
-<<<<<<< HEAD
-/**
- * TODO : Class description
- *
- * @author Guillaume Andrieu
- *
-=======
 import java.util.UUID;
 import java.util.concurrent.TimeUnit;
 
@@ -49,12 +37,13 @@
  * This class implements is a bridge between batch domain entities and database entities.
  *
  * @author gandrieu
->>>>>>> a3fdde45
  */
 @Component
 public class PBatchRepositoryImpl implements IPBatchRepository {
 
-    static Cache<UUID, PBatch> cache = Caffeine.newBuilder().expireAfterAccess(30, TimeUnit.MINUTES).maximumSize(10000)
+    static Cache<UUID, PBatch> cache = Caffeine.newBuilder()
+            .expireAfterAccess(30, TimeUnit.MINUTES)
+            .maximumSize(10000)
             .build();
 
     private final IBatchEntityRepository delegate;
@@ -62,34 +51,39 @@
     private final DomainEntityMapper.Batch mapper;
 
     @Autowired
-    public PBatchRepositoryImpl(IBatchEntityRepository delegate, DomainEntityMapper.Batch mapper) {
+    public PBatchRepositoryImpl(
+            IBatchEntityRepository delegate,
+            DomainEntityMapper.Batch mapper
+    ) {
         this.delegate = delegate;
         this.mapper = mapper;
     }
 
-    @Override
-    public Mono<PBatch> save(PBatch domain) {
-        return delegate.save(mapper.toEntity(domain)).map(BatchEntity::persisted).map(mapper::toDomain)
-                .doOnNext(b -> cache.put(b.getId(), b));
+    @Override public Mono<PBatch> save(PBatch domain) {
+        return delegate
+            .save(mapper.toEntity(domain))
+            .map(BatchEntity::persisted)
+            .map(mapper::toDomain)
+            .doOnNext(b -> cache.put(b.getId(), b));
     }
 
-    @Override
-    public Mono<PBatch> findById(UUID id) {
-        return Option.of(cache.getIfPresent(id)).map(Mono::just)
-                .getOrElse(() -> delegate.findById(id).map(BatchEntity::persisted).map(mapper::toDomain)
-                        .doOnNext(b -> cache.put(b.getId(), b)))
-                .switchIfEmpty(Mono.defer(() -> Mono.error(new BatchNotFoundException(id))));
+    @Override public Mono<PBatch> findById(UUID id) {
+        return Option.of(cache.getIfPresent(id))
+            .map(Mono::just)
+            .getOrElse(() -> delegate
+                .findById(id)
+                .map(BatchEntity::persisted)
+                .map(mapper::toDomain)
+                .doOnNext(b -> cache.put(b.getId(), b))
+            )
+            .switchIfEmpty(Mono.defer(() -> Mono.error(new BatchNotFoundException(id))));
     }
 
     public static final class BatchNotFoundException extends ProcessingException {
-
         public BatchNotFoundException(UUID batchId) {
-            super(ProcessingExceptionType.BATCH_NOT_FOUND_EXCEPTION,
-                  String.format("Batch uuid not found: %s", batchId));
+            super(ProcessingExceptionType.BATCH_NOT_FOUND_EXCEPTION, String.format("Batch uuid not found: %s", batchId));
         }
-
-        @Override
-        public String getMessage() {
+        @Override public String getMessage() {
             return desc;
         }
     }
