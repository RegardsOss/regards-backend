--- conflicted
+++ resolved
@@ -17,36 +17,24 @@
 */
 package fr.cnes.regards.modules.processing.entity.mapping;
 
-import org.springframework.stereotype.Component;
-
 import fr.cnes.regards.modules.processing.domain.PBatch;
 import fr.cnes.regards.modules.processing.entity.BatchEntity;
 import fr.cnes.regards.modules.processing.entity.FileStatsByDataset;
 import fr.cnes.regards.modules.processing.entity.ParamValues;
 import io.vavr.collection.HashMap;
 import io.vavr.collection.List;
+import org.springframework.stereotype.Component;
 
 /**
-<<<<<<< HEAD
- * TODO : Class description
- *
- * @author Guillaume Andrieu
- *
-=======
  * This class define a mapper between domain and database entities for Batch
  *
  * @author gandrieu
->>>>>>> a3fdde45
  */
 @Component
 public class BatchMapper implements DomainEntityMapper.Batch {
 
     @Override
     public BatchEntity toEntity(PBatch batch) {
-<<<<<<< HEAD
-        return new BatchEntity(batch.getId(), batch.getProcessBusinessId(), batch.getCorrelationId(), batch.getTenant(),
-                batch.getUser(), batch.getUserRole(), batch.getProcessName(),
-=======
         return new BatchEntity(
                 batch.getId(),
                 batch.getProcessBusinessId(),
@@ -54,19 +42,12 @@
                 batch.getTenant(),
                 batch.getUser(),
                 batch.getUserRole(),
->>>>>>> a3fdde45
                 new ParamValues(batch.getUserSuppliedParameters().toJavaList()),
                 new FileStatsByDataset(batch.getFilesetsByDataset().toJavaMap()), batch.isPersisted());
     }
 
     @Override
     public PBatch toDomain(BatchEntity entity) {
-<<<<<<< HEAD
-        return new PBatch(entity.getCorrelationId(), entity.getId(), entity.getProcessBusinessId(),
-                entity.getProcessName(), entity.getTenant(), entity.getUserEmail(), entity.getUserRole(),
-                List.ofAll(entity.getParameters().getValues()), HashMap.ofAll(entity.getFilesets().getMap()),
-                entity.isPersisted());
-=======
         return new PBatch(
                 entity.getCorrelationId(),
                 entity.getId(),
@@ -78,7 +59,6 @@
                 HashMap.ofAll(entity.getFilesets().getMap()),
                 entity.isPersisted()
         );
->>>>>>> a3fdde45
     }
 
 }