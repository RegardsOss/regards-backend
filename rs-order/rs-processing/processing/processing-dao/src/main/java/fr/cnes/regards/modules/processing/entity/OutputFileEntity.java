/* Copyright 2017-2020 CNES - CENTRE NATIONAL d'ETUDES SPATIALES
 *
 * This file is part of REGARDS.
 *
 * REGARDS is free software: you can redistribute it and/or modify
 * it under the terms of the GNU General Public License as published by
 * the Free Software Foundation, either version 3 of the License, or
 * (at your option) any later version.
 *
 * REGARDS is distributed in the hope that it will be useful,
 * but WITHOUT ANY WARRANTY; without even the implied warranty of
 * MERCHANTABILITY or FITNESS FOR A PARTICULAR PURPOSE. See the
 * GNU General Public License for more details.
 *
 * You should have received a copy of the GNU General Public License
 * along with REGARDS. If not, see <http://www.gnu.org/licenses/>.
*/
package fr.cnes.regards.modules.processing.entity;

import lombok.*;
import org.springframework.data.annotation.Id;
import org.springframework.data.annotation.Transient;
import org.springframework.data.domain.Persistable;
import org.springframework.data.relational.core.mapping.Column;
import org.springframework.data.relational.core.mapping.Table;

import java.net.URL;
import java.time.OffsetDateTime;
import java.util.List;
import java.util.UUID;

<<<<<<< HEAD

/**
 * TODO : Class description
 * 
 * @author Guillaume Andrieu
 *
=======
/**
 * This class is the database entity corresponding to {@link fr.cnes.regards.modules.processing.domain.POutputFile}
 *
 * @author gandrieu
>>>>>>> a3fdde45
 */
@Data @With
@AllArgsConstructor
@RequiredArgsConstructor
@Table("t_outputfile")
public class OutputFileEntity implements Persistable<UUID> {

    private @Id UUID id;

    /** The execution this file has been generated for */
    private @Column("exec_id") UUID execId;

    /** Where to download from */
    private @Column("url") URL url;

    /** The file name */
    private @Column("name") String name;

    /** The file checksum */
    private @Column("checksum_value") String checksumValue;
    private @Column("checksum_method") String checksumMethod;

    /** The file size */
    private @Column("size_bytes") Long sizeInBytes;

    private @Column("input_correlation_ids") List<String> inputCorrelationIds;

    /** The file creation time (not the entity creation time) */
    private @Column("created") OffsetDateTime created;

    /** Whether the file has been downloaded or not */
    private @Column("downloaded") boolean downloaded;

    /** Whether the file has been deleted or not */
    private @Column("deleted") boolean deleted;

    /**
     * Because the R2DBC driver has no post-load / post-persist hook for the moment,
     * this property is dealt with manually in the domain repository implementation.
     */
    @EqualsAndHashCode.Exclude
    @Transient
    private boolean persisted;

    public OutputFileEntity persisted() {
        this.persisted = true;
        return this;
    }

    @Override public boolean isNew() {
        return !persisted;
    }
}<|MERGE_RESOLUTION|>--- conflicted
+++ resolved
@@ -29,23 +29,15 @@
 import java.util.List;
 import java.util.UUID;
 
-<<<<<<< HEAD
-
-/**
- * TODO : Class description
- * 
- * @author Guillaume Andrieu
- *
-=======
 /**
  * This class is the database entity corresponding to {@link fr.cnes.regards.modules.processing.domain.POutputFile}
  *
  * @author gandrieu
->>>>>>> a3fdde45
  */
 @Data @With
 @AllArgsConstructor
 @RequiredArgsConstructor
+
 @Table("t_outputfile")
 public class OutputFileEntity implements Persistable<UUID> {
 
