--- conflicted
+++ resolved
@@ -17,13 +17,6 @@
 */
 package fr.cnes.regards.modules.processing.entity.mapping;
 
-import static fr.cnes.regards.modules.processing.domain.execution.ExecutionStatus.REGISTERED;
-
-import java.time.Duration;
-
-import org.springframework.beans.factory.annotation.Autowired;
-import org.springframework.stereotype.Component;
-
 import fr.cnes.regards.modules.processing.domain.PExecution;
 import fr.cnes.regards.modules.processing.domain.PStep;
 import fr.cnes.regards.modules.processing.entity.ExecutionEntity;
@@ -31,21 +24,19 @@
 import fr.cnes.regards.modules.processing.entity.Steps;
 import io.vavr.collection.List;
 import io.vavr.collection.Seq;
+import org.springframework.beans.factory.annotation.Autowired;
+import org.springframework.stereotype.Component;
+
+import java.time.Duration;
+
+import static fr.cnes.regards.modules.processing.domain.execution.ExecutionStatus.REGISTERED;
 
 /**
-<<<<<<< HEAD
- * TODO : Class description
- *
- * @author Guillaume Andrieu
- *
- */
-=======
  * This class define a mapper between domain and database entities for Executions
  *
  * @author gandrieu
  */
 
->>>>>>> a3fdde45
 @Component
 public class ExecutionMapper implements DomainEntityMapper.Execution {
 
@@ -58,14 +49,6 @@
 
     @Override
     public ExecutionEntity toEntity(PExecution exec) {
-<<<<<<< HEAD
-        return new ExecutionEntity(exec.getId(), exec.getBatchId(),
-                new FileParameters(exec.getInputFiles().toJavaList()), exec.getExpectedDuration().toMillis(),
-                toEntity(exec.getSteps()), exec.getSteps().lastOption().map(PStep::getStatus).getOrElse(REGISTERED),
-                exec.getTenant(), exec.getUserName(), exec.getProcessBusinessId(), exec.getProcessName(),
-                exec.getExecutionCorrelationId(), exec.getBatchCorrelationId(), exec.getCreated(),
-                exec.getLastUpdated(), exec.getVersion(), exec.isPersisted());
-=======
         return new ExecutionEntity(
                 exec.getId(),
                 exec.getBatchId(),
@@ -83,18 +66,10 @@
                 exec.getVersion(),
                 exec.isPersisted()
         );
->>>>>>> a3fdde45
     }
 
     @Override
     public PExecution toDomain(ExecutionEntity entity) {
-<<<<<<< HEAD
-        return new PExecution(entity.getId(), entity.getCorrelationId(), entity.getBatchId(),
-                entity.getBatchCorrelationId(), Duration.ofMillis(entity.getTimeoutAfterMillis()),
-                List.ofAll(entity.getFileParameters().getValues()), toDomain(entity.getSteps()), entity.getTenant(),
-                entity.getUserEmail(), entity.getProcessBusinessId(), entity.getProcessName(), entity.getCreated(),
-                entity.getLastUpdated(), entity.getVersion(), entity.isPersisted());
-=======
         return new PExecution(
                 entity.getId(),
                 entity.getCorrelationId(),
@@ -111,7 +86,6 @@
                 entity.getVersion(),
                 entity.isPersisted()
         );
->>>>>>> a3fdde45
     }
 
     private Steps toEntity(Seq<PStep> domain) {
