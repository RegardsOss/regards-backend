--- conflicted
+++ resolved
@@ -28,21 +28,15 @@
 import java.util.UUID;
 
 /**
-<<<<<<< HEAD
- * TODO : Class description
- * 
- * @author Guillaume Andrieu
- *
-=======
  * This class is the database entity corresponding to {@link fr.cnes.regards.modules.processing.domain.PExecution}
  *
  * @author gandrieu
->>>>>>> a3fdde45
  */
 @Data @With
 @AllArgsConstructor
 @RequiredArgsConstructor
 @NoArgsConstructor
+
 @Table("t_execution")
 public class ExecutionEntity implements Persistable<UUID> {
 
