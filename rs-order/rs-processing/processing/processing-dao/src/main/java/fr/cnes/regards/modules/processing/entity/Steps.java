--- conflicted
+++ resolved
@@ -17,12 +17,11 @@
 */
 package fr.cnes.regards.modules.processing.entity;
 
+import lombok.Value;
+
 import java.util.Arrays;
 import java.util.List;
 
-<<<<<<< HEAD
-import lombok.Value;
-=======
 
 /**
  * This class is a database wrapper around a list of steps.
@@ -31,15 +30,7 @@
  * @author gandrieu
  */
 @Value
->>>>>>> a3fdde45
 
-/**
- * TODO : Class description
- *
- * @author Guillaume Andrieu
- *
- */
-@Value
 public class Steps {
 
     List<StepEntity> values;
