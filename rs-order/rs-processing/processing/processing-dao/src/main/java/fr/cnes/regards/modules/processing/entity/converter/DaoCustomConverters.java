--- conflicted
+++ resolved
@@ -18,20 +18,12 @@
 package fr.cnes.regards.modules.processing.entity.converter;
 
 import com.google.gson.Gson;
-
 import io.vavr.collection.List;
 
 /**
-<<<<<<< HEAD
- * TODO : Class description
- *
- * @author Guillaume Andrieu
- *
-=======
  * This class defines custom converters for Gson.
  *
  * @author gandrieu
->>>>>>> a3fdde45
  */
 public class DaoCustomConverters {
 
