/* Copyright 2017-2020 CNES - CENTRE NATIONAL d'ETUDES SPATIALES
 *
 * This file is part of REGARDS.
 *
 * REGARDS is free software: you can redistribute it and/or modify
 * it under the terms of the GNU General Public License as published by
 * the Free Software Foundation, either version 3 of the License, or
 * (at your option) any later version.
 *
 * REGARDS is distributed in the hope that it will be useful,
 * but WITHOUT ANY WARRANTY; without even the implied warranty of
 * MERCHANTABILITY or FITNESS FOR A PARTICULAR PURPOSE. See the
 * GNU General Public License for more details.
 *
 * You should have received a copy of the GNU General Public License
 * along with REGARDS. If not, see <http://www.gnu.org/licenses/>.
*/
package fr.cnes.regards.modules.processing.entity;

import java.util.Map;

<<<<<<< HEAD
import fr.cnes.regards.modules.processing.domain.size.FileSetStatistics;
import lombok.Value;

/**
 * TODO : Class description
 *
 * @author Guillaume Andrieu
 *
=======

/**
 * This class is a database wrapper around a map of {@link FileSetStatistics}.
 * (Useful for easy jsonb conversion without having to deal with generic parameters.)
 *
 * @author gandrieu
>>>>>>> a3fdde45
 */
@Value
public class FileStatsByDataset {

    Map<String, FileSetStatistics> map;

}<|MERGE_RESOLUTION|>--- conflicted
+++ resolved
@@ -17,25 +17,17 @@
 */
 package fr.cnes.regards.modules.processing.entity;
 
-import java.util.Map;
-
-<<<<<<< HEAD
 import fr.cnes.regards.modules.processing.domain.size.FileSetStatistics;
 import lombok.Value;
 
-/**
- * TODO : Class description
- *
- * @author Guillaume Andrieu
- *
-=======
+import java.util.Map;
+
 
 /**
  * This class is a database wrapper around a map of {@link FileSetStatistics}.
  * (Useful for easy jsonb conversion without having to deal with generic parameters.)
  *
  * @author gandrieu
->>>>>>> a3fdde45
  */
 @Value
 public class FileStatsByDataset {
