/* Copyright 2017-2020 CNES - CENTRE NATIONAL d'ETUDES SPATIALES
 *
 * This file is part of REGARDS.
 *
 * REGARDS is free software: you can redistribute it and/or modify
 * it under the terms of the GNU General Public License as published by
 * the Free Software Foundation, either version 3 of the License, or
 * (at your option) any later version.
 *
 * REGARDS is distributed in the hope that it will be useful,
 * but WITHOUT ANY WARRANTY; without even the implied warranty of
 * MERCHANTABILITY or FITNESS FOR A PARTICULAR PURPOSE. See the
 * GNU General Public License for more details.
 *
 * You should have received a copy of the GNU General Public License
 * along with REGARDS. If not, see <http://www.gnu.org/licenses/>.
*/
package fr.cnes.regards.modules.processing.order;

/**
<<<<<<< HEAD
 * TODO : Class description
 *
 * @author Guillaume Andrieu
 *
=======
 * This class defines various constants.
 *
 * @author gandrieu
>>>>>>> a3fdde45
 */
public interface Constants {

    String SCOPE = "scope";

    String CARDINALITY = "cardinality";

    String DATATYPES = "datatypes";

    String SIZE_LIMIT_TYPE = "sizeLimitType";

    String SIZE_LIMIT_VALUE = "sizeLimitValue";

    String INTERNAL = "internal";

    String FEATURE_ID = "featureId";

    String PROCESS_INFO_TENANT_PARAM_NAME = "regards.tenant";

    String PROCESS_INFO_ROLE_PARAM_NAME = "regards.userRole";

}<|MERGE_RESOLUTION|>--- conflicted
+++ resolved
@@ -18,16 +18,9 @@
 package fr.cnes.regards.modules.processing.order;
 
 /**
-<<<<<<< HEAD
- * TODO : Class description
- *
- * @author Guillaume Andrieu
- *
-=======
  * This class defines various constants.
  *
  * @author gandrieu
->>>>>>> a3fdde45
  */
 public interface Constants {
 
