--- conflicted
+++ resolved
@@ -22,16 +22,9 @@
 import fr.cnes.regards.framework.urn.UniformResourceName;
 
 /**
-<<<<<<< HEAD
- * TODO : Class description
- *
- * @author Guillaume Andrieu
- *
-=======
  * This class defines how to interpret PInputFile metadata field for rs-order use of processing.
  *
  * @author gandrieu
->>>>>>> a3fdde45
  */
 @lombok.Value
 public class OrderInputFileMetadata {
