/* Copyright 2017-2020 CNES - CENTRE NATIONAL d'ETUDES SPATIALES
 *
 * This file is part of REGARDS.
 *
 * REGARDS is free software: you can redistribute it and/or modify
 * it under the terms of the GNU General Public License as published by
 * the Free Software Foundation, either version 3 of the License, or
 * (at your option) any later version.
 *
 * REGARDS is distributed in the hope that it will be useful,
 * but WITHOUT ANY WARRANTY; without even the implied warranty of
 * MERCHANTABILITY or FITNESS FOR A PARTICULAR PURPOSE. See the
 * GNU General Public License for more details.
 *
 * You should have received a copy of the GNU General Public License
 * along with REGARDS. If not, see <http://www.gnu.org/licenses/>.
*/
package fr.cnes.regards.modules.processing.order;

/**
 * Provides information on how many executions are needed.
 *
<<<<<<< HEAD
 * @author Guillaume Andrieu
=======
 * @author gandrieu
>>>>>>> a3fdde45
 */
public enum Scope {

    /**
     * One execution per suborder, the execution has all the files
     * in the suborder as input files
     */
    // TODO: add suborder constraints (max files, max size, etc.),
    // for now left to the rs-order suborder config (this could go in the OrderProcessInfo)
    SUBORDER,

    /**
     * One execution per item, the execution has only the files
     * for the given item.
     */
    ITEM;

}<|MERGE_RESOLUTION|>--- conflicted
+++ resolved
@@ -20,11 +20,7 @@
 /**
  * Provides information on how many executions are needed.
  *
-<<<<<<< HEAD
- * @author Guillaume Andrieu
-=======
  * @author gandrieu
->>>>>>> a3fdde45
  */
 public enum Scope {
 
