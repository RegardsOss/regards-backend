--- conflicted
+++ resolved
@@ -18,24 +18,15 @@
 package fr.cnes.regards.modules.processing.dto;
 
 import com.fasterxml.jackson.annotation.JsonCreator;
-
 import fr.cnes.regards.framework.modules.plugins.domain.PluginConfiguration;
 import io.vavr.collection.List;
 import lombok.AllArgsConstructor;
 import lombok.Value;
-<<<<<<< HEAD
-/**
- * TODO : Class description
- *
- * @author Guillaume Andrieu
- *
-=======
 
 /**
  * This class provides an exchange format for RightsPluginConfiguration.
  *
  * @author gandrieu
->>>>>>> a3fdde45
  */
 @Value
 @AllArgsConstructor(onConstructor_ = { @JsonCreator })
