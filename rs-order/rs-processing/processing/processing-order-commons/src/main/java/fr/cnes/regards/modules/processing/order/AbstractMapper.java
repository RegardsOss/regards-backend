--- conflicted
+++ resolved
@@ -25,24 +25,17 @@
 import io.vavr.control.Try;
 
 /**
-<<<<<<< HEAD
- * TODO : Class description
- *
- * @author Guillaume Andrieu
- *
-=======
  * This class provides abstract mapping capabilities between {@code Map<String,String>} and the generic type parameter.
  *
  * @param <T> the generic type parameter converted to/from a map
  *
  * @author gandrieu
->>>>>>> a3fdde45
  */
 public abstract class AbstractMapper<T> {
 
     public abstract Map<String, String> toMap(T data);
+    public abstract Option<T> fromMap(Map<String, String> map);
 
-    public abstract Option<T> fromMap(Map<String, String> map);
 
     protected final <T extends Enum<T>> Option<T> parse(Map<String, String> map, String name, Class<T> type) {
         return map.get(name).flatMap(str -> parse(type, str));
@@ -52,13 +45,14 @@
         return Try.of(() -> Enum.valueOf(type, str)).toOption();
     }
 
+
     protected final Option<Boolean> parseBoolean(Map<String, String> map, String propName) {
         return map.get(propName).flatMap(propValue -> Try.of(() -> Boolean.parseBoolean(propValue)).toOption());
     }
 
     protected final Option<UniformResourceName> parseUrn(Map<String, String> map, String propName) {
-        return map.get(propName)
-                .flatMap(propValue -> Try.of(() -> UniformResourceName.fromString(propName)).toOption());
+        return map.get(propName).flatMap(propValue ->
+                Try.of(() -> UniformResourceName.fromString(propName)).toOption());
 
     }
 
