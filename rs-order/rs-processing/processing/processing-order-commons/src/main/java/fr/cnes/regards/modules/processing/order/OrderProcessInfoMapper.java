--- conflicted
+++ resolved
@@ -17,61 +17,58 @@
 */
 package fr.cnes.regards.modules.processing.order;
 
-import static fr.cnes.regards.modules.processing.order.Constants.CARDINALITY;
-import static fr.cnes.regards.modules.processing.order.Constants.DATATYPES;
-import static fr.cnes.regards.modules.processing.order.Constants.SCOPE;
-import static fr.cnes.regards.modules.processing.order.Constants.SIZE_LIMIT_TYPE;
-import static fr.cnes.regards.modules.processing.order.Constants.SIZE_LIMIT_VALUE;
-
-import org.apache.commons.lang3.StringUtils;
-
 import fr.cnes.regards.framework.urn.DataType;
 import io.vavr.collection.HashMap;
 import io.vavr.collection.List;
 import io.vavr.collection.Map;
 import io.vavr.control.Option;
 import io.vavr.control.Try;
+import org.apache.commons.lang3.StringUtils;
+
+import static fr.cnes.regards.modules.processing.order.Constants.*;
 
 /**
-<<<<<<< HEAD
- * TODO : Class description
- *
- * @author Guillaume Andrieu
- *
-=======
  * This class is a mapper for {@link OrderProcessInfo}.
  *
  * @author gandrieu
->>>>>>> a3fdde45
  */
 public class OrderProcessInfoMapper extends AbstractMapper<OrderProcessInfo> {
 
-    @Override
     public Map<String, String> toMap(OrderProcessInfo params) {
-        return HashMap.of(SCOPE, params.getScope().name(), CARDINALITY, params.getCardinality().name(), DATATYPES,
-                          params.getRequiredDatatypes().map(DataType::toString)
-                                  .reduceOption((a, b) -> String.format("%s,%s", a, b)).getOrElse(""),
-                          SIZE_LIMIT_TYPE, params.getSizeLimit().getType().name(), SIZE_LIMIT_VALUE,
-                          params.getSizeLimit().getLimit().toString());
+        return HashMap.of(
+            SCOPE, params.getScope().name(),
+            CARDINALITY, params.getCardinality().name(),
+            DATATYPES, params.getRequiredDatatypes()
+                .map(DataType::toString)
+                .reduceOption((a,b) -> String.format("%s,%s", a, b))
+                .getOrElse(""),
+            SIZE_LIMIT_TYPE, params.getSizeLimit().getType().name(),
+            SIZE_LIMIT_VALUE, params.getSizeLimit().getLimit().toString()
+        );
     }
 
-    @Override
     public Option<OrderProcessInfo> fromMap(Map<String, String> map) {
-        return parse(map, SCOPE, Scope.class).flatMap(scope -> parse(map, CARDINALITY, Cardinality.class)
-                .flatMap(card -> parseDatatypes(map).flatMap(datatypes -> parseSizeLimit(map)
+        return parse(map, SCOPE, Scope.class)
+            .flatMap(scope -> parse(map, CARDINALITY, Cardinality.class)
+                .flatMap(card -> parseDatatypes(map)
+                    .flatMap(datatypes -> parseSizeLimit(map)
                         .map(sizeLimit -> new OrderProcessInfo(scope, card, datatypes, sizeLimit)))));
     }
 
     protected Option<List<DataType>> parseDatatypes(Map<String, String> map) {
-        return map.get(DATATYPES).map(str -> str.split(",")).map(List::of)
-                .map(strs -> strs.filter(StringUtils::isNotBlank).map(String::trim))
-                .map(strs -> strs.flatMap(str -> parse(DataType.class, str).toList()));
+        return map.get(DATATYPES)
+            .map(str -> str.split(","))
+            .map(List::of)
+            .map(strs -> strs.filter(StringUtils::isNotBlank).map(String::trim))
+            .map(strs -> strs.flatMap(str -> parse(DataType.class, str).toList()));
     }
 
     protected Option<SizeLimit> parseSizeLimit(Map<String, String> map) {
-        return map.get(SIZE_LIMIT_VALUE).flatMap(str -> Try.of(() -> Long.parseLong(str)).toOption())
-                .flatMap(value -> map.get(SIZE_LIMIT_TYPE).flatMap(str -> parse(SizeLimit.Type.class, str))
-                        .map(type -> new SizeLimit(type, value)));
+        return map.get(SIZE_LIMIT_VALUE)
+                .flatMap(str -> Try.of(() -> Long.parseLong(str)).toOption())
+                .flatMap(value -> map.get(SIZE_LIMIT_TYPE)
+                    .flatMap(str -> parse(SizeLimit.Type.class, str))
+                    .map(type -> new SizeLimit(type, value)));
     }
 
 }