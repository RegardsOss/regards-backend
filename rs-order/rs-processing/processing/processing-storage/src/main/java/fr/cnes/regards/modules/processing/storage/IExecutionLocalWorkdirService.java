--- conflicted
+++ resolved
@@ -23,23 +23,15 @@
 import reactor.core.publisher.Mono;
 
 /**
-<<<<<<< HEAD
- * TODO : Class description
- *
- * @author Guillaume Andrieu
- *
-=======
  * This interface defines signatures for dealing with {@link ExecutionLocalWorkdir}.
  *
  * @author gandrieu
->>>>>>> a3fdde45
  */
 public interface IExecutionLocalWorkdirService {
 
     Mono<ExecutionLocalWorkdir> makeWorkdir(PExecution exec);
 
-    Mono<ExecutionLocalWorkdir> writeInputFilesToWorkdirInput(ExecutionLocalWorkdir workdir,
-            Seq<PInputFile> inputFiles);
+    Mono<ExecutionLocalWorkdir> writeInputFilesToWorkdirInput(ExecutionLocalWorkdir workdir, Seq<PInputFile> inputFiles);
 
     Mono<ExecutionLocalWorkdir> cleanupWorkdir(ExecutionLocalWorkdir workdir);
 
