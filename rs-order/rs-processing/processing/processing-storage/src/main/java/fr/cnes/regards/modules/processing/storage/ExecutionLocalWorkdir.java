--- conflicted
+++ resolved
@@ -17,22 +17,14 @@
 */
 package fr.cnes.regards.modules.processing.storage;
 
+import lombok.Value;
+
 import java.nio.file.Path;
 
-<<<<<<< HEAD
-import lombok.Value;
-
-/**
- * TODO : Class description
- *
- * @author Guillaume Andrieu
- *
-=======
 /**
  * This class defines a local working directory, with "input" and "output" subfolders.
  *
  * @author gandrieu
->>>>>>> a3fdde45
  */
 @Value
 public class ExecutionLocalWorkdir {
