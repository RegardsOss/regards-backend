--- conflicted
+++ resolved
@@ -28,11 +28,7 @@
 	<parent>
 		<groupId>fr.cnes.regards.modules</groupId>
 		<artifactId>order</artifactId>
-<<<<<<< HEAD
-		<version>3.0.0-RELEASE</version>
-=======
 		<version>0.4.0</version>
->>>>>>> ecc12143
 	</parent>
 
 	<dependencies>
