--- conflicted
+++ resolved
@@ -19,10 +19,7 @@
 package fr.cnes.regards.modules.order.rest;
 
 import java.io.UnsupportedEncodingException;
-<<<<<<< HEAD
 import java.nio.charset.Charset;
-=======
->>>>>>> 58c0eea0
 import java.time.OffsetDateTime;
 import java.util.ArrayList;
 import java.util.Collections;
@@ -161,7 +158,8 @@
         // Test POST without argument : order should be created with RUNNING status
         BasketSelectionRequest request = new BasketSelectionRequest();
         request.setEngineType("legacy");
-        request.setEntityIdsToInclude(Collections.singleton("URN:AIP:DATA:project2:77d75611-fac4-3047-8d3b-e0468fe1063e:V1"));
+        request.setEntityIdsToInclude(Collections
+                .singleton("URN:AIP:DATA:project2:77d75611-fac4-3047-8d3b-e0468fe1063e:V1"));
 
         RequestBuilderCustomizer customizer = getNewRequestBuilderCustomizer();
         customizer.addExpectation(MockMvcResultMatchers.status().isNoContent());
@@ -174,7 +172,8 @@
         // Test POST without argument : order should be created with RUNNING status
         BasketSelectionRequest request = new BasketSelectionRequest();
         request.setEngineType("legacy");
-        request.setEntityIdsToInclude(Collections.singleton("URN:AIP:DATA:project2:77d75611-fac4-3047-8d3b-e0468fe1063e:V1"));
+        request.setEntityIdsToInclude(Collections
+                .singleton("URN:AIP:DATA:project2:77d75611-fac4-3047-8d3b-e0468fe1063e:V1"));
 
         RequestBuilderCustomizer customizer = getNewRequestBuilderCustomizer();
         customizer.addExpectation(MockMvcResultMatchers.status().isNoContent());
@@ -187,7 +186,8 @@
         // Test POST without argument : order should be created with RUNNING status
         BasketSelectionRequest request = new BasketSelectionRequest();
         request.setEngineType("legacy");
-        request.setEntityIdsToInclude(Collections.singleton("URN:AIP:DATA:project2:77d75611-fac4-3047-8d3b-e0468fe1063e:V1"));
+        request.setEntityIdsToInclude(Collections
+                .singleton("URN:AIP:DATA:project2:77d75611-fac4-3047-8d3b-e0468fe1063e:V1"));
         request.setDatasetUrn("URN%3AAIP%3ADATASET%3AOlivier%3A4af7fa7f-110e-42c8-b434-7c863c280548%3AV1");
 
         RequestBuilderCustomizer customizer = getNewRequestBuilderCustomizer();
@@ -282,12 +282,8 @@
 
         performDefaultDelete(BasketController.ORDER_BASKET
                 + BasketController.DATASET_DATASET_SELECTION_ID_ITEMS_SELECTION_DATE, customizer, "error",
-<<<<<<< HEAD
                              basket.getDatasetSelections().first().getId(), OffsetDateTimeAdapter.format(date),
                              Charset.defaultCharset().toString());
-=======
-                             basket.getDatasetSelections().first().getId(), OffsetDateTimeAdapter.format(date));
->>>>>>> 58c0eea0
     }
 
     @Test
