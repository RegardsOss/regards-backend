--- conflicted
+++ resolved
@@ -138,11 +138,7 @@
             return ResponseEntity.ok(toResource(basket));
         } catch (EmptyBasketException e) {
             // This is a normal case, no log needed
-<<<<<<< HEAD
-            return new ResponseEntity<EntityModel<Basket>>(HttpStatus.NO_CONTENT);
-=======
             return new ResponseEntity<>(HttpStatus.NO_CONTENT);
->>>>>>> 83307c99
         }
     }
 
