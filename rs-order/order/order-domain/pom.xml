--- conflicted
+++ resolved
@@ -27,11 +27,7 @@
 	<parent>
 		<groupId>fr.cnes.regards.modules</groupId>
 		<artifactId>order</artifactId>
-<<<<<<< HEAD
-		<version>2.0.0-RELEASE</version>
-=======
 		<version>3.0.0-RELEASE</version>
->>>>>>> 0bfb9f55
 	</parent>
 
 	<dependencies>
