--- conflicted
+++ resolved
@@ -78,24 +78,14 @@
 
     public OrderDataFileDTO(Long id,
                             @Nullable String productId,
-<<<<<<< HEAD
-                            @Nullable Integer version,
-                            String uri,
-=======
                             String downloadUrl,
->>>>>>> 8def841f
                             MimeType mimeType,
                             @Nullable String checksum,
                             @Nullable Long filesize,
                             String filename) {
         this.id = id;
         this.productId = productId;
-<<<<<<< HEAD
-        this.version = version;
-        this.uri = uri;
-=======
         this.downloadUrl = downloadUrl;
->>>>>>> 8def841f
         this.mimeType = mimeType;
         this.checksum = checksum;
         this.filesize = filesize;
