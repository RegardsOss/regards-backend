/*
 * Copyright 2017-2020 CNES - CENTRE NATIONAL d'ETUDES SPATIALES
 *
 * This file is part of REGARDS.
 *
 * REGARDS is free software: you can redistribute it and/or modify
 * it under the terms of the GNU General Public License as published by
 * the Free Software Foundation, either version 3 of the License, or
 * (at your option) any later version.
 *
 * REGARDS is distributed in the hope that it will be useful,
 * but WITHOUT ANY WARRANTY; without even the implied warranty of
 * MERCHANTABILITY or FITNESS FOR A PARTICULAR PURPOSE. See the
 * GNU General Public License for more details.
 *
 * You should have received a copy of the GNU General Public License
 * along with REGARDS. If not, see <http://www.gnu.org/licenses/>.
 */
package fr.cnes.regards.modules.order.test;

import fr.cnes.regards.modules.order.service.processing.IProcessingEventSender;
import fr.cnes.regards.modules.processing.client.IProcessingRestClient;
import org.mockito.Mockito;
import org.springframework.boot.autoconfigure.EnableAutoConfiguration;
import org.springframework.cloud.openfeign.EnableFeignClients;
import org.springframework.context.annotation.Bean;
import org.springframework.context.annotation.ComponentScan;
import org.springframework.context.annotation.Configuration;
import org.springframework.context.annotation.Primary;
import org.springframework.context.annotation.PropertySource;
import org.springframework.scheduling.annotation.EnableScheduling;

import fr.cnes.regards.framework.authentication.IAuthenticationResolver;
import fr.cnes.regards.modules.emails.client.IEmailClient;
import fr.cnes.regards.modules.model.client.IAttributeModelClient;
import fr.cnes.regards.modules.model.client.IModelAttrAssocClient;
import fr.cnes.regards.modules.project.client.rest.IProjectsClient;
import fr.cnes.regards.modules.search.client.IComplexSearchClient;
import fr.cnes.regards.modules.search.client.ILegacySearchEngineClient;
import fr.cnes.regards.modules.storage.client.IStorageClient;
import fr.cnes.regards.modules.storage.client.IStorageFileListener;
import fr.cnes.regards.modules.storage.client.IStorageRestClient;

import static org.mockito.Mockito.mock;

/**
 * @author oroussel
 * @author Sébastien Binda
 */
@Configuration
@ComponentScan(basePackages = { "fr.cnes.regards.modules.order.service" })
@EnableAutoConfiguration
@EnableScheduling
@PropertySource(value = { "classpath:test.properties", "classpath:test_${user.name}.properties" },
        ignoreResourceNotFound = true)
public class ServiceConfiguration {

    @Bean
    public IComplexSearchClient mockSearchClient() {
        return new SearchClientMock();
    }

    @Bean
    public IStorageRestClient storageRestClient() {
        return mock(IStorageRestClient.class);
    }

    @Bean
    public ILegacySearchEngineClient legacyClientMock() {
        return new LegacySearchClientMock();
    }

    @Bean
    public IProjectsClient mockProjectsClient() {
        return mock(IProjectsClient.class);
    }

    @Bean
    public IAttributeModelClient attributeModelClient() {
        return mock(IAttributeModelClient.class);
    }

    @Bean
    public IModelAttrAssocClient modelAttrAssocClient() {
        return mock(IModelAttrAssocClient.class);
    }

    @Bean
    @Primary
    public IStorageClient storageClient(IStorageFileListener listener) {
        return new StorageClientMock(listener, true);
    }

    @Bean
    public IAuthenticationResolver mockAuthResolver() {
        return mock(IAuthenticationResolver.class);
    }

    @Bean
    public IEmailClient mockEmailClient() {
        return mock(IEmailClient.class);
    }
<<<<<<< HEAD

    /**
     * TODO : Replace by new storage client
    private class AipClientProxy {

        private final IPublisher publisher;

        public AipClientProxy(IPublisher publisher) {
            this.publisher = publisher;
        }

        @SuppressWarnings("unused")
        public ResponseEntity<AvailabilityResponse> makeFilesAvailable(AvailabilityRequest availabilityRequest) {
            for (String checksum : availabilityRequest.getChecksums()) {
                if (((int) (Math.random() * 10) % 2) == 0) {
                    publisher.publish(new DataFileEvent(DataFileEventState.AVAILABLE, checksum));
                } else {
                    publisher.publish(new DataFileEvent(DataFileEventState.ERROR, checksum));
                }
            }
            return ResponseEntity.ok(new AvailabilityResponse(Collections.emptySet(), Collections.emptySet(),
                    Collections.emptySet()));
        }

        @SuppressWarnings("unused")
        public Response downloadFile(String aipId, String checksum) {
            Response mockResp = Mockito.mock(Response.class);
            try {
                Mockito.when(mockResp.body().asInputStream())
                        .thenReturn(getClass().getResourceAsStream("/files/" + checksum));
            } catch (IOException e) {
                e.printStackTrace();
            }
            return mockResp;
        }

    }
    */

    @Bean
    public IProcessingRestClient processingRestClient() {
        return mock(IProcessingRestClient.class);
    }

    @Bean
    public IProcessingEventSender processingEventSender() {
        return mock(IProcessingEventSender.class);
    }
=======
>>>>>>> 449abf41
}<|MERGE_RESOLUTION|>--- conflicted
+++ resolved
@@ -18,11 +18,9 @@
  */
 package fr.cnes.regards.modules.order.test;
 
-import fr.cnes.regards.modules.order.service.processing.IProcessingEventSender;
-import fr.cnes.regards.modules.processing.client.IProcessingRestClient;
-import org.mockito.Mockito;
+import static org.mockito.Mockito.mock;
+
 import org.springframework.boot.autoconfigure.EnableAutoConfiguration;
-import org.springframework.cloud.openfeign.EnableFeignClients;
 import org.springframework.context.annotation.Bean;
 import org.springframework.context.annotation.ComponentScan;
 import org.springframework.context.annotation.Configuration;
@@ -34,14 +32,14 @@
 import fr.cnes.regards.modules.emails.client.IEmailClient;
 import fr.cnes.regards.modules.model.client.IAttributeModelClient;
 import fr.cnes.regards.modules.model.client.IModelAttrAssocClient;
+import fr.cnes.regards.modules.order.service.processing.IProcessingEventSender;
+import fr.cnes.regards.modules.processing.client.IProcessingRestClient;
 import fr.cnes.regards.modules.project.client.rest.IProjectsClient;
 import fr.cnes.regards.modules.search.client.IComplexSearchClient;
 import fr.cnes.regards.modules.search.client.ILegacySearchEngineClient;
 import fr.cnes.regards.modules.storage.client.IStorageClient;
 import fr.cnes.regards.modules.storage.client.IStorageFileListener;
 import fr.cnes.regards.modules.storage.client.IStorageRestClient;
-
-import static org.mockito.Mockito.mock;
 
 /**
  * @author oroussel
@@ -100,45 +98,6 @@
     public IEmailClient mockEmailClient() {
         return mock(IEmailClient.class);
     }
-<<<<<<< HEAD
-
-    /**
-     * TODO : Replace by new storage client
-    private class AipClientProxy {
-
-        private final IPublisher publisher;
-
-        public AipClientProxy(IPublisher publisher) {
-            this.publisher = publisher;
-        }
-
-        @SuppressWarnings("unused")
-        public ResponseEntity<AvailabilityResponse> makeFilesAvailable(AvailabilityRequest availabilityRequest) {
-            for (String checksum : availabilityRequest.getChecksums()) {
-                if (((int) (Math.random() * 10) % 2) == 0) {
-                    publisher.publish(new DataFileEvent(DataFileEventState.AVAILABLE, checksum));
-                } else {
-                    publisher.publish(new DataFileEvent(DataFileEventState.ERROR, checksum));
-                }
-            }
-            return ResponseEntity.ok(new AvailabilityResponse(Collections.emptySet(), Collections.emptySet(),
-                    Collections.emptySet()));
-        }
-
-        @SuppressWarnings("unused")
-        public Response downloadFile(String aipId, String checksum) {
-            Response mockResp = Mockito.mock(Response.class);
-            try {
-                Mockito.when(mockResp.body().asInputStream())
-                        .thenReturn(getClass().getResourceAsStream("/files/" + checksum));
-            } catch (IOException e) {
-                e.printStackTrace();
-            }
-            return mockResp;
-        }
-
-    }
-    */
 
     @Bean
     public IProcessingRestClient processingRestClient() {
@@ -149,6 +108,4 @@
     public IProcessingEventSender processingEventSender() {
         return mock(IProcessingEventSender.class);
     }
-=======
->>>>>>> 449abf41
 }