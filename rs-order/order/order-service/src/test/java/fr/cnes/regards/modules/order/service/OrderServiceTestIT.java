/*
 * Copyright 2017-2020 CNES - CENTRE NATIONAL d'ETUDES SPATIALES
 *
 * This file is part of REGARDS.
 *
 * REGARDS is free software: you can redistribute it and/or modify
 * it under the terms of the GNU General Public License as published by
 * the Free Software Foundation, either version 3 of the License, or
 * (at your option) any later version.
 *
 * REGARDS is distributed in the hope that it will be useful,
 * but WITHOUT ANY WARRANTY; without even the implied warranty of
 * MERCHANTABILITY or FITNESS FOR A PARTICULAR PURPOSE. See the
 * GNU General Public License for more details.
 *
 * You should have received a copy of the GNU General Public License
 * along with REGARDS. If not, see <http://www.gnu.org/licenses/>.
 */
package fr.cnes.regards.modules.order.service;

import fr.cnes.regards.framework.authentication.IAuthenticationResolver;
import fr.cnes.regards.framework.jpa.multitenant.test.AbstractMultitenantServiceTest;
import fr.cnes.regards.framework.module.rest.exception.EntityInvalidException;
import fr.cnes.regards.framework.modules.jobs.dao.IJobInfoRepository;
import fr.cnes.regards.framework.multitenant.IRuntimeTenantResolver;
import fr.cnes.regards.framework.security.role.DefaultRole;
import fr.cnes.regards.framework.urn.DataType;
import fr.cnes.regards.modules.order.dao.IBasketRepository;
import fr.cnes.regards.modules.order.dao.IOrderDataFileRepository;
import fr.cnes.regards.modules.order.dao.IOrderRepository;
import fr.cnes.regards.modules.order.domain.Order;
import fr.cnes.regards.modules.order.domain.OrderDataFile;
import fr.cnes.regards.modules.order.domain.OrderStatus;
import fr.cnes.regards.modules.order.domain.basket.Basket;
import fr.cnes.regards.modules.order.domain.basket.BasketDatasetSelection;
import fr.cnes.regards.modules.order.domain.basket.BasketDatedItemsSelection;
import fr.cnes.regards.modules.order.domain.basket.BasketSelectionRequest;
import fr.cnes.regards.modules.order.domain.exception.CannotDeleteOrderException;
import fr.cnes.regards.modules.order.domain.exception.CannotPauseOrderException;
import fr.cnes.regards.modules.order.domain.exception.CannotRemoveOrderException;
import fr.cnes.regards.modules.order.domain.exception.CannotResumeOrderException;
import fr.cnes.regards.modules.order.test.SearchClientMock;
import fr.cnes.regards.modules.order.test.ServiceConfiguration;
import fr.cnes.regards.modules.order.test.StorageClientMock;
import fr.cnes.regards.modules.project.client.rest.IProjectsClient;
import fr.cnes.regards.modules.project.domain.Project;
import org.junit.Assert;
import org.junit.Before;
import org.junit.Test;
import org.mockito.Mockito;
import org.slf4j.Logger;
import org.slf4j.LoggerFactory;
import org.springframework.beans.factory.annotation.Autowired;
import org.springframework.hateoas.EntityModel;
import org.springframework.http.HttpStatus;
import org.springframework.http.ResponseEntity;
import org.springframework.test.annotation.DirtiesContext;
import org.springframework.test.annotation.DirtiesContext.ClassMode;
import org.springframework.test.annotation.DirtiesContext.HierarchyMode;
import org.springframework.test.context.ActiveProfiles;
import org.springframework.test.context.ContextConfiguration;
import org.springframework.test.context.TestPropertySource;
import org.springframework.util.LinkedMultiValueMap;
import org.springframework.util.MultiValueMap;

import java.io.IOException;
import java.io.OutputStream;
import java.time.OffsetDateTime;
import java.util.ArrayList;
import java.util.List;

/**
 * @author Sébastien Binda
 */
@ActiveProfiles(value = {"default", "test", "testAmqp"}, inheritProfiles = false)
@ContextConfiguration(classes = ServiceConfiguration.class)
@TestPropertySource(
        properties = {"spring.jpa.properties.hibernate.default_schema=order_test_it", "regards.amqp.enabled=true"})
@DirtiesContext(classMode = ClassMode.BEFORE_CLASS, hierarchyMode = HierarchyMode.EXHAUSTIVE)
public class OrderServiceTestIT extends AbstractMultitenantServiceTest {

    private static final Logger LOGGER = LoggerFactory.getLogger(OrderServiceTestIT.class);
    private static boolean firstInit = true;
    @Autowired
    private IOrderService orderService;
    @Autowired
    private IOrderRepository orderRepos;
    @Autowired
    private IOrderDataFileRepository dataFileRepos;
    @Autowired
    private IOrderDataFileService dataFileService;
    @Autowired
    private IBasketRepository basketRepos;
    @Autowired
    private IJobInfoRepository jobInfoRepos;
    @Autowired
    private IAuthenticationResolver authResolver;
    @Autowired
    private IProjectsClient projectsClient;
    @Autowired
    private IRuntimeTenantResolver tenantResolver;
    @Autowired
    private StorageClientMock storageClientMock;

    public void clean() {
        basketRepos.deleteAll();
        orderRepos.deleteAll();
        dataFileRepos.deleteAll();
        jobInfoRepos.deleteAll();
    }

    @Before
    public void init() {
        tenantResolver.forceTenant(getDefaultTenant());
        storageClientMock.setWaitMode(false);
        if (firstInit) {
            clean();
            Mockito.when(authResolver.getRole()).thenReturn(DefaultRole.REGISTERED_USER.toString());
            Project project = new Project();
            project.setHost("regardsHost");
            Mockito.when(projectsClient.retrieveProject(Mockito.anyString()))
                    .thenReturn(new ResponseEntity<>(new EntityModel<>(project), HttpStatus.OK));
            simulateApplicationReadyEvent();
            simulateApplicationStartedEvent();
            firstInit = false;
        }
    }

    @Test
    public void simpleOrder() throws InterruptedException, EntityInvalidException {
        tenantResolver.forceTenant(getDefaultTenant());
        String orderOwner = "simpleOrder";
        Basket basket = new Basket(orderOwner);
        BasketDatasetSelection dsSelection = new BasketDatasetSelection();
        dsSelection.setDatasetIpid(SearchClientMock.DS1_IP_ID.toString());
        dsSelection.setDatasetLabel("DS");
        dsSelection.setObjectsCount(3);
        dsSelection.setFileTypeCount(DataType.RAWDATA.name()+"_ref", 0L);
        dsSelection.setFileTypeSize(DataType.RAWDATA.name()+"_ref", 0L);
        dsSelection.setFileTypeCount(DataType.RAWDATA.name()+"_!ref", 12L);
        dsSelection.setFileTypeSize(DataType.RAWDATA.name()+"_!ref", 12L);
        dsSelection.setFileTypeCount(DataType.RAWDATA.name(), 12L);
        dsSelection.setFileTypeSize(DataType.RAWDATA.name(), 12L);
        dsSelection.addItemsSelection(createDatasetItemSelection(1L, 12, 3, "ALL"));
        basket.addDatasetSelection(dsSelection);
        basketRepos.save(basket);
        // Run order.
        Order order = orderService.createOrder(basket, "a command", "http://frontend.com");

        LOGGER.info("Order has been created !!");
        // Wait order ends.
        int loop = 0;
        while (!orderService.loadComplete(order.getId()).getStatus().equals(OrderStatus.DONE) && (loop < 10)) {
            Thread.sleep(5_000);
            loop++;
        }
        Assert.assertEquals(OrderStatus.DONE, orderService.loadComplete(order.getId()).getStatus());
        LOGGER.info("Order is done !!");
    }

    @Test
    public void multipleDsOrder() throws InterruptedException, EntityInvalidException {
        tenantResolver.forceTenant(getDefaultTenant());
        String orderOwner = "multipleDsOrder";
        Basket basket = new Basket(orderOwner);
        BasketDatasetSelection dsSelection = new BasketDatasetSelection();
        dsSelection.setDatasetIpid(SearchClientMock.DS1_IP_ID.toString());
        dsSelection.setDatasetLabel("DS");
        dsSelection.setObjectsCount(3);
        dsSelection.setFileTypeCount(DataType.RAWDATA.name()+"_ref", 0L);
        dsSelection.setFileTypeSize(DataType.RAWDATA.name()+"_ref", 0L);
        dsSelection.setFileTypeCount(DataType.RAWDATA.name()+"_!ref", 12L);
        dsSelection.setFileTypeSize(DataType.RAWDATA.name()+"_!ref", 12L);
        dsSelection.setFileTypeCount(DataType.RAWDATA.name(), 12L);
        dsSelection.setFileTypeSize(DataType.RAWDATA.name(), 12L);
        dsSelection.addItemsSelection(createDatasetItemSelection(1L, 12, 3, "ALL"));
        basket.addDatasetSelection(dsSelection);

        BasketDatasetSelection dsSelection2 = new BasketDatasetSelection();
        dsSelection2.setDatasetIpid(SearchClientMock.DS2_IP_ID.toString());
        dsSelection2.setDatasetLabel("DS-2");
        dsSelection2.setObjectsCount(3);
        dsSelection2.setFileTypeCount(DataType.RAWDATA.name()+"_ref", 0L);
        dsSelection2.setFileTypeSize(DataType.RAWDATA.name()+"_ref", 0L);
        dsSelection2.setFileTypeCount(DataType.RAWDATA.name()+"_!ref", 12L);
        dsSelection2.setFileTypeSize(DataType.RAWDATA.name()+"_!ref", 12L);
        dsSelection2.setFileTypeCount(DataType.RAWDATA.name(), 12L);
        dsSelection2.setFileTypeSize(DataType.RAWDATA.name(), 12L);
        dsSelection2.addItemsSelection(createDatasetItemSelection(1L, 12, 3, "ALL"));
        basket.addDatasetSelection(dsSelection2);
        basketRepos.save(basket);
        // Run order.
        Order order = orderService.createOrder(basket, "a command", "http://frontend.com");
        LOGGER.info("Order has been created !!");

        //Wait order in waiting user status
        int loop = 0;
<<<<<<< HEAD
        while (!orderService.loadComplete(order.getId()).isWaitingForUser() && (loop < 10)) {
            Thread.sleep(5_000);
=======
        while (!orderService.loadComplete(order.getId()).isWaitingForUser() && (loop < 30)) {
            Thread.sleep(1_000);
>>>>>>> 834a3e3a
            loop++;
        }
        Assert.assertTrue(orderService.loadComplete(order.getId()).isWaitingForUser());

        LOGGER.info("Order waits uer donwload !!");

        // Download files to allow next suborder to be run
        List<OrderDataFile> availableFiles = new ArrayList<>(dataFileService.findAllAvailables(order.getId()));
        orderService.downloadOrderCurrentZip(orderOwner, availableFiles, new OutputStream() {

            @Override
            public void write(int b) throws IOException {
                // Nothing todo
            }

        });
        Assert.assertFalse(orderService.loadComplete(order.getId()).isWaitingForUser());

        // Wait order ends.
        loop = 0;
        while (!orderService.loadComplete(order.getId()).getStatus().equals(OrderStatus.DONE) && (loop < 10)) {
            Thread.sleep(5_000);
            loop++;
        }
        Assert.assertEquals(OrderStatus.DONE, orderService.loadComplete(order.getId()).getStatus());

        LOGGER.info("Order is done !!");
    }

    @Test
    public void simpleOrderPause() throws InterruptedException, CannotPauseOrderException, CannotResumeOrderException, EntityInvalidException {
        tenantResolver.forceTenant(getDefaultTenant());
        String orderOwner = "simpleOrderPause";
        storageClientMock.setWaitMode(true);
        Basket basket = new Basket(orderOwner);
        BasketDatasetSelection dsSelection = new BasketDatasetSelection();
        dsSelection.setDatasetIpid(SearchClientMock.DS1_IP_ID.toString());
        dsSelection.setDatasetLabel("DS");
        dsSelection.setObjectsCount(3);
        dsSelection.setFileTypeCount(DataType.RAWDATA.name()+"_ref", 0L);
        dsSelection.setFileTypeSize(DataType.RAWDATA.name()+"_ref", 0L);
        dsSelection.setFileTypeCount(DataType.RAWDATA.name()+"_!ref", 12L);
        dsSelection.setFileTypeSize(DataType.RAWDATA.name()+"_!ref", 12L);
        dsSelection.setFileTypeCount(DataType.RAWDATA.name(), 12L);
        dsSelection.setFileTypeSize(DataType.RAWDATA.name(), 12L);
        dsSelection.addItemsSelection(createDatasetItemSelection(1L, 12, 3, "ALL"));
        basket.addDatasetSelection(dsSelection);
        basketRepos.save(basket);
        // Run order.
        Order order = orderService.createOrder(basket, "a command", "http://frontend.com");
        LOGGER.info("Order has been created !!");

        // Wait order ends.
        int loop = 0;
        while (!orderService.loadComplete(order.getId()).getStatus().equals(OrderStatus.RUNNING) && (loop < 10)) {
            Thread.sleep(5_000);
            loop++;
        }
        Thread.sleep(1_500);
        orderService.pause(order.getId());
        loop = 0;
        while (!orderService.isPaused(order.getId()) && (loop < 10)) {
            Thread.sleep(5_000);
            loop++;
        }
        Assert.assertEquals(OrderStatus.PAUSED, orderService.loadComplete(order.getId()).getStatus());
        LOGGER.info("Order has been paused !!");

        storageClientMock.setWaitMode(false);
        orderService.resume(order.getId());
        loop = 0;
        while (!orderService.loadComplete(order.getId()).getStatus().equals(OrderStatus.DONE) && (loop < 10)) {
            Thread.sleep(5_000);
            loop++;
        }
        Assert.assertEquals(OrderStatus.DONE, orderService.loadComplete(order.getId()).getStatus());
        LOGGER.info("Order is done !!");
    }

    @Test
    public void multipleDsOrderPause()
            throws InterruptedException, CannotPauseOrderException, CannotResumeOrderException, EntityInvalidException {
        tenantResolver.forceTenant(getDefaultTenant());
        String orderOwner = "multipleDsOrderPause";
        Basket basket = new Basket(orderOwner);
        BasketDatasetSelection dsSelection = new BasketDatasetSelection();
        dsSelection.setDatasetIpid(SearchClientMock.DS1_IP_ID.toString());
        dsSelection.setDatasetLabel("DS");
        dsSelection.setObjectsCount(3);
        dsSelection.setFileTypeCount(DataType.RAWDATA.name()+"_ref", 0L);
        dsSelection.setFileTypeSize(DataType.RAWDATA.name()+"_ref", 0L);
        dsSelection.setFileTypeCount(DataType.RAWDATA.name()+"_!ref", 12L);
        dsSelection.setFileTypeSize(DataType.RAWDATA.name()+"_!ref", 12L);
        dsSelection.setFileTypeCount(DataType.RAWDATA.name(), 12L);
        dsSelection.setFileTypeSize(DataType.RAWDATA.name(), 12L);
        dsSelection.addItemsSelection(createDatasetItemSelection(1L, 12, 3, "ALL"));
        basket.addDatasetSelection(dsSelection);

        BasketDatasetSelection dsSelection2 = new BasketDatasetSelection();
        dsSelection2.setDatasetIpid(SearchClientMock.DS2_IP_ID.toString());
        dsSelection2.setDatasetLabel("DS-2");
        dsSelection2.setObjectsCount(3);
        dsSelection2.setFileTypeCount(DataType.RAWDATA.name()+"_ref", 0L);
        dsSelection2.setFileTypeSize(DataType.RAWDATA.name()+"_ref", 0L);
        dsSelection2.setFileTypeCount(DataType.RAWDATA.name()+"_!ref", 12L);
        dsSelection2.setFileTypeSize(DataType.RAWDATA.name()+"_!ref", 12L);
        dsSelection2.setFileTypeCount(DataType.RAWDATA.name(), 12L);
        dsSelection2.setFileTypeSize(DataType.RAWDATA.name(), 12L);
        dsSelection2.addItemsSelection(createDatasetItemSelection(1L, 12, 3, "ALL"));
        basket.addDatasetSelection(dsSelection2);
        basketRepos.save(basket);
        // Run order.
        Order order = orderService.createOrder(basket, "a command", "http://frontend.com");
        LOGGER.info("Order has been created !!");

        // Wait order in waiting user status
        int loop = 0;
        while (!orderService.loadComplete(order.getId()).isWaitingForUser() && (loop < 10)) {
            Thread.sleep(5_000);
            loop++;
        }
        Assert.assertTrue(orderService.loadComplete(order.getId()).isWaitingForUser());

        LOGGER.info("Order waits user download !!");

        // Simulate latence from storage for second suborder
        storageClientMock.setWaitMode(true);

        // Download files to allow next suborder to be run
        List<OrderDataFile> availableFiles = new ArrayList<>(dataFileService.findAllAvailables(order.getId()));
        orderService.downloadOrderCurrentZip(orderOwner, availableFiles, new OutputStream() {

            @Override
            public void write(int b) throws IOException {
                // Nothing todo
            }

        });
        Assert.assertFalse(orderService.loadComplete(order.getId()).isWaitingForUser());

        Thread.sleep(1_500);
        orderService.pause(order.getId());
        loop = 0;
        while (!orderService.isPaused(order.getId()) && (loop < 10)) {
            Thread.sleep(5_000);
            loop++;
        }
        Assert.assertEquals(OrderStatus.PAUSED, orderService.loadComplete(order.getId()).getStatus());
        LOGGER.info("Order has been paused !!");

        storageClientMock.setWaitMode(false);
        orderService.resume(order.getId());
        loop = 0;
        while (!orderService.loadComplete(order.getId()).getStatus().equals(OrderStatus.DONE) && (loop < 10)) {
            Thread.sleep(5_000);
            loop++;
        }
        Assert.assertEquals(OrderStatus.DONE, orderService.loadComplete(order.getId()).getStatus());
        LOGGER.info("Order is done !!");
    }

    @Test
    public void multipleDsOrderPauseAndDelete() throws InterruptedException, CannotPauseOrderException,
            CannotResumeOrderException, CannotDeleteOrderException, CannotRemoveOrderException, EntityInvalidException {
        tenantResolver.forceTenant(getDefaultTenant());
        String orderOwner = "multipleDsOrderPauseAndDelete";
        Basket basket = new Basket(orderOwner);
        BasketDatasetSelection dsSelection = new BasketDatasetSelection();
        dsSelection.setDatasetIpid(SearchClientMock.DS1_IP_ID.toString());
        dsSelection.setDatasetLabel("DS");
        dsSelection.setObjectsCount(3);
        dsSelection.setFileTypeCount(DataType.RAWDATA.name()+"_ref", 0L);
        dsSelection.setFileTypeSize(DataType.RAWDATA.name()+"_ref", 0L);
        dsSelection.setFileTypeCount(DataType.RAWDATA.name()+"_!ref", 12L);
        dsSelection.setFileTypeSize(DataType.RAWDATA.name()+"_!ref", 12L);
        dsSelection.setFileTypeCount(DataType.RAWDATA.name(), 12L);
        dsSelection.setFileTypeSize(DataType.RAWDATA.name(), 12L);
        dsSelection.addItemsSelection(createDatasetItemSelection(1L, 12, 3, "ALL"));
        basket.addDatasetSelection(dsSelection);

        BasketDatasetSelection dsSelection2 = new BasketDatasetSelection();
        dsSelection2.setDatasetIpid(SearchClientMock.DS2_IP_ID.toString());
        dsSelection2.setDatasetLabel("DS-2");
        dsSelection2.setObjectsCount(3);
        dsSelection2.setFileTypeCount(DataType.RAWDATA.name()+"_ref", 0L);
        dsSelection2.setFileTypeSize(DataType.RAWDATA.name()+"_ref", 0L);
        dsSelection2.setFileTypeCount(DataType.RAWDATA.name()+"_!ref", 12L);
        dsSelection2.setFileTypeSize(DataType.RAWDATA.name()+"_!ref", 12L);
        dsSelection2.setFileTypeCount(DataType.RAWDATA.name(), 12L);
        dsSelection2.setFileTypeSize(DataType.RAWDATA.name(), 12L);
        dsSelection2.addItemsSelection(createDatasetItemSelection(1L, 12, 3, "ALL"));
        basket.addDatasetSelection(dsSelection2);
        basketRepos.save(basket);
        // Run order.
        Order order = orderService.createOrder(basket, "a command","http://frontend.com");
        LOGGER.info("Order has been created !!");

        // Wait order in waiting user status
        int loop = 0;
        while (!orderService.loadComplete(order.getId()).isWaitingForUser() && (loop < 10)) {
            Thread.sleep(5_000);
            loop++;
        }
        Assert.assertTrue(orderService.loadComplete(order.getId()).isWaitingForUser());

        LOGGER.info("Order waits for user download !!");

        // Simulate latence from storage for second suborder
        storageClientMock.setWaitMode(true);

        // Download files to allow next suborder to be run
        List<OrderDataFile> availableFiles = new ArrayList<>(dataFileService.findAllAvailables(order.getId()));
        orderService.downloadOrderCurrentZip(orderOwner, availableFiles, new OutputStream() {

            @Override
            public void write(int b) throws IOException {
                // Nothing todo
            }

        });
        Assert.assertFalse(orderService.loadComplete(order.getId()).isWaitingForUser());

        Thread.sleep(1_500);
        orderService.pause(order.getId());
        loop = 0;
        while (!orderService.isPaused(order.getId()) && (loop < 10)) {
            Thread.sleep(5_000);
            loop++;
        }
        Assert.assertEquals(OrderStatus.PAUSED, orderService.loadComplete(order.getId()).getStatus());
        LOGGER.info("Order has been paused !!");

        orderService.delete(order.getId());

        Assert.assertEquals(OrderStatus.DELETED, orderService.loadComplete(order.getId()).getStatus());

        LOGGER.info("Order has been deleted !!");

        orderService.remove(order.getId());

        Assert.assertNull(orderService.loadComplete(order.getId()));

        LOGGER.info("Order has been removed !!");
    }

    private BasketDatedItemsSelection createDatasetItemSelection(long filesSize, long filesCount, int objectsCount,
                                                                 String query) {

        BasketDatedItemsSelection item = new BasketDatedItemsSelection();
        item.setFileTypeSize(DataType.RAWDATA.name()+"_ref", 0L);
        item.setFileTypeCount(DataType.RAWDATA.name()+"_ref", 0L);
        item.setFileTypeSize(DataType.RAWDATA.name()+"_!ref", filesSize);
        item.setFileTypeCount(DataType.RAWDATA.name()+"_!ref", filesCount);
        item.setFileTypeSize(DataType.RAWDATA.name(), filesSize);
        item.setFileTypeCount(DataType.RAWDATA.name(), filesCount);
        item.setObjectsCount(objectsCount);
        item.setDate(OffsetDateTime.now());
        item.setSelectionRequest(createBasketSelectionRequest(query));
        return item;
    }

    private BasketSelectionRequest createBasketSelectionRequest(String query) {
        BasketSelectionRequest request = new BasketSelectionRequest();
        request.setEngineType("engine");
        MultiValueMap<String, String> parameters = new LinkedMultiValueMap<>();
        parameters.add("q", query);
        request.setSearchParameters(parameters);
        return request;
    }

}<|MERGE_RESOLUTION|>--- conflicted
+++ resolved
@@ -195,13 +195,8 @@
 
         //Wait order in waiting user status
         int loop = 0;
-<<<<<<< HEAD
-        while (!orderService.loadComplete(order.getId()).isWaitingForUser() && (loop < 10)) {
-            Thread.sleep(5_000);
-=======
         while (!orderService.loadComplete(order.getId()).isWaitingForUser() && (loop < 30)) {
             Thread.sleep(1_000);
->>>>>>> 834a3e3a
             loop++;
         }
         Assert.assertTrue(orderService.loadComplete(order.getId()).isWaitingForUser());
