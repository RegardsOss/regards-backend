/*
 * Copyright 2017-2021 CNES - CENTRE NATIONAL d'ETUDES SPATIALES
 *
 * This file is part of REGARDS.
 *
 * REGARDS is free software: you can redistribute it and/or modify
 * it under the terms of the GNU General Public License as published by
 * the Free Software Foundation, either version 3 of the License, or
 * (at your option) any later version.
 *
 * REGARDS is distributed in the hope that it will be useful,
 * but WITHOUT ANY WARRANTY; without even the implied warranty of
 * MERCHANTABILITY or FITNESS FOR A PARTICULAR PURPOSE. See the
 * GNU General Public License for more details.
 *
 * You should have received a copy of the GNU General Public License
 * along with REGARDS. If not, see <http://www.gnu.org/licenses/>.
 */
package fr.cnes.regards.modules.order.service;

import fr.cnes.regards.framework.module.rest.exception.EntityInvalidException;
import fr.cnes.regards.framework.modules.tenant.settings.service.AbstractSettingService;
import fr.cnes.regards.framework.security.role.DefaultRole;
import fr.cnes.regards.framework.test.report.annotation.Purpose;
import fr.cnes.regards.framework.test.report.annotation.Requirement;
import fr.cnes.regards.framework.urn.DataType;
import fr.cnes.regards.modules.accessrights.domain.projects.ProjectUser;
import fr.cnes.regards.modules.accessrights.domain.projects.Role;
<<<<<<< HEAD
import fr.cnes.regards.modules.order.domain.basket.Basket;
import fr.cnes.regards.modules.order.domain.basket.BasketDatasetSelection;
import fr.cnes.regards.modules.order.domain.basket.BasketDatedItemsSelection;
import fr.cnes.regards.modules.order.domain.basket.BasketSelectionRequest;
import fr.cnes.regards.modules.order.domain.basket.DataTypeSelection;
=======
import fr.cnes.regards.modules.order.dao.IBasketRepository;
import fr.cnes.regards.modules.order.dao.IOrderRepository;
import fr.cnes.regards.modules.order.domain.basket.*;
>>>>>>> 2aa4256d
import fr.cnes.regards.modules.order.domain.exception.EmptyBasketException;
import fr.cnes.regards.modules.order.domain.exception.EmptySelectionException;
import fr.cnes.regards.modules.order.domain.exception.TooManyItemsSelectedInBasketException;
import fr.cnes.regards.modules.order.domain.process.ProcessDatasetDescription;
import fr.cnes.regards.modules.order.service.processing.AbstractOrderProcessingServiceIT;
import fr.cnes.regards.modules.order.test.SearchClientMock;
import static fr.cnes.regards.modules.order.test.SearchClientMock.DS1_IP_ID;
import static fr.cnes.regards.modules.order.test.SearchClientMock.DS2_IP_ID;
import static fr.cnes.regards.modules.order.test.SearchClientMock.DS3_IP_ID;
import fr.cnes.regards.modules.order.test.ServiceConfiguration;
<<<<<<< HEAD
import fr.cnes.regards.modules.processing.forecast.MultiplierResultSizeForecast;
import fr.cnes.regards.modules.processing.order.Cardinality;
import fr.cnes.regards.modules.processing.order.OrderProcessInfo;
import fr.cnes.regards.modules.processing.order.OrderProcessInfoMapper;
import fr.cnes.regards.modules.processing.order.Scope;
import fr.cnes.regards.modules.processing.order.SizeLimit;
import io.vavr.collection.List;
import java.util.UUID;
=======
import fr.cnes.regards.modules.project.client.rest.IProjectsClient;
import fr.cnes.regards.modules.project.domain.Project;
import org.junit.After;
>>>>>>> 2aa4256d
import org.junit.Assert;
import org.junit.Before;
import org.junit.Test;
import org.junit.runner.RunWith;
import org.mockito.Mockito;
import org.springframework.beans.factory.annotation.Autowired;
<<<<<<< HEAD
=======
import org.springframework.boot.SpringApplication;
import org.springframework.boot.context.event.ApplicationReadyEvent;
import org.springframework.boot.context.event.ApplicationStartedEvent;
import org.springframework.boot.test.mock.mockito.MockBean;
import org.springframework.context.ApplicationEventPublisher;
>>>>>>> 2aa4256d
import org.springframework.hateoas.EntityModel;
import org.springframework.http.HttpStatus;
import org.springframework.http.ResponseEntity;
import org.springframework.test.context.ActiveProfiles;
import org.springframework.test.context.ContextConfiguration;
import org.springframework.test.context.junit4.SpringRunner;
import org.springframework.util.LinkedMultiValueMap;
import org.springframework.util.MultiValueMap;

/**
 * @author oroussel
 */
@RunWith(SpringRunner.class)
@ContextConfiguration(classes = ServiceConfiguration.class)
@ActiveProfiles("test")
public class BasketServiceIT extends AbstractOrderProcessingServiceIT {

    @Autowired
    private IOrderMaintenanceService orderMaintenanceService;

<<<<<<< HEAD
=======
    @Autowired
    private IAuthenticationResolver authResolver;

    @Autowired
    private IProjectsClient projectsClient;

    @Autowired
    private IOrderRepository orderRepository;

    @Autowired
    private ApplicationEventPublisher springPublisher;

    @MockBean
    private IProjectUsersClient projectUsersClient;

>>>>>>> 2aa4256d
    private static final String USER_EMAIL = "test@test.fr";

    @Before
    public void setUp() {
<<<<<<< HEAD
=======
        springPublisher.publishEvent(new ApplicationStartedEvent(Mockito.mock(SpringApplication.class), null, null));
        basketRepository.deleteAll();
        Mockito.when(authResolver.getRole()).thenReturn(DefaultRole.REGISTERED_USER.toString());
>>>>>>> 2aa4256d
        Mockito.when(authResolver.getUser()).thenReturn(USER_EMAIL);
        Role role = new Role();
        role.setName(DefaultRole.REGISTERED_USER.name());
        ProjectUser projectUser = new ProjectUser();
        projectUser.setRole(role);
        Mockito.when(projectUsersClient.retrieveProjectUserByEmail(Mockito.anyString())).thenReturn(new ResponseEntity<>(new EntityModel<>(projectUser), HttpStatus.OK));
    }

    @After
    public void cleanUp() {
        orderRepository.deleteAll();
        basketRepository.deleteAll();
    }

    private BasketSelectionRequest createBasketSelectionRequest(String datasetUrn, String query) {
        BasketSelectionRequest request = new BasketSelectionRequest();
        request.setEngineType("engine");
        MultiValueMap<String, String> parameters = new LinkedMultiValueMap<>();
        parameters.add("q", query);
        request.setSearchParameters(parameters);
        request.setDatasetUrn(datasetUrn);
        return request;
    }

    /**
     * BECAUSE OF OffsetDateTime.now() used by BasketService, THIS TEST CLASS MUST DEFINE ONLY ONE TEST
     */
    @Test
    @Requirement("REGARDS_DSL_STO_CMD_100")
    public void test() throws EmptyBasketException, EmptySelectionException, EntityInvalidException, TooManyItemsSelectedInBasketException {
        Basket basket = basketService.findOrCreate(USER_EMAIL);

        Assert.assertNotNull(basketService.find(USER_EMAIL));

        // Add a selection on DS1 => 2 documents, 2 RAWDATA files + 6 QUICKLOOKS 2 x 3 of each size, 1 Mb each RAW
        // file, 500 b QUICKLOOK SD, 1 kb MD, 500 kb HD

        basketService.addSelection(basket.getId(), createBasketSelectionRequest(DS1_IP_ID.toString(), ""));

        basket = basketService.load(basket.getId());
        Assert.assertEquals(1, basket.getDatasetSelections().size());
        BasketDatasetSelection dsSelection = basket.getDatasetSelections().first();
        Assert.assertEquals(DS1_IP_ID.toString(), dsSelection.getDatasetIpid());
        Assert.assertEquals(8L, DataTypeSelection.ALL.getFileTypes().stream().mapToLong(ft -> dsSelection.getFileTypeCount(ft.name())).sum());
        Assert.assertEquals(2, dsSelection.getObjectsCount());
        Assert.assertEquals(3_003_000L, DataTypeSelection.ALL.getFileTypes().stream().mapToLong(ft -> dsSelection.getFileTypeSize(ft.name())).sum());

        // Add a selection on DS2 and DS3 with an opensearch request
        basketService.addSelection(basket.getId(), createBasketSelectionRequest(null, SearchClientMock.QUERY_DS2_DS3));
        basket = basketService.load(basket.getId());
        Assert.assertEquals(3, basket.getDatasetSelections().size());
        for (BasketDatasetSelection dsSel : basket.getDatasetSelections()) {
            // No change on DS1
            if (dsSel.getDatasetIpid().equals(DS1_IP_ID.toString())) {
                Assert.assertEquals(8, DataTypeSelection.ALL.getFileTypes().stream().mapToLong(ft -> dsSel.getFileTypeCount(ft.name())).sum());
                Assert.assertEquals(2, dsSel.getObjectsCount());
<<<<<<< HEAD
                Assert.assertEquals(3_003_000L,
                        DataTypeSelection.ALL.getFileTypes().stream().mapToLong(ft -> dsSel.getFileTypeSize(ft.name())).sum());
            } else if (dsSel.getDatasetIpid().equals(DS2_IP_ID.toString())) {
                Assert.assertEquals(8, DataTypeSelection.ALL.getFileTypes().stream().mapToLong(ft -> dsSel.getFileTypeCount(ft.name())).sum());
                Assert.assertEquals(2, dsSel.getObjectsCount());
                Assert.assertEquals(2_020_202L,
                        DataTypeSelection.ALL.getFileTypes().stream().mapToLong(ft -> dsSel.getFileTypeSize(ft.name())).sum());
            } else if (dsSel.getDatasetIpid().equals(DS3_IP_ID.toString())) {
                Assert.assertEquals(4, DataTypeSelection.ALL.getFileTypes().stream().mapToLong(ft -> dsSel.getFileTypeCount(ft.name())).sum());
                Assert.assertEquals(1, dsSel.getObjectsCount());
                Assert.assertEquals(1_010_101L,
                        DataTypeSelection.ALL.getFileTypes().stream().mapToLong(ft -> dsSel.getFileTypeSize(ft.name())).sum());
=======
                Assert.assertEquals(3_003_000L, DataTypeSelection.ALL.getFileTypes().stream().mapToLong(ft -> dsSel.getFileTypeSize(ft.name())).sum());
            } else if (dsSel.getDatasetIpid().equals(DS2_IP_ID.toString())) {
                Assert.assertEquals(8, DataTypeSelection.ALL.getFileTypes().stream().mapToLong(ft -> dsSel.getFileTypeCount(ft.name())).sum());
                Assert.assertEquals(2, dsSel.getObjectsCount());
                Assert.assertEquals(2_020_202L, DataTypeSelection.ALL.getFileTypes().stream().mapToLong(ft -> dsSel.getFileTypeSize(ft.name())).sum());
            } else if (dsSel.getDatasetIpid().equals(DS3_IP_ID.toString())) {
                Assert.assertEquals(4, DataTypeSelection.ALL.getFileTypes().stream().mapToLong(ft -> dsSel.getFileTypeCount(ft.name())).sum());
                Assert.assertEquals(1, dsSel.getObjectsCount());
                Assert.assertEquals(1_010_101L, DataTypeSelection.ALL.getFileTypes().stream().mapToLong(ft -> dsSel.getFileTypeSize(ft.name())).sum());
>>>>>>> 2aa4256d
            } else {
                Assert.fail("Unknown Dataset !!!");
            }
        }

        // Add a selection on all DS (DS1, 2, 3) : for DS1, same results as previous must be returned
        basketService.addSelection(basket.getId(), createBasketSelectionRequest(null, ""));

        basket = basketService.load(basket.getId());
        Assert.assertEquals(3, basket.getDatasetSelections().size());
        // Computations on dataset selections must not have been changed (concerns same files as previous)
        for (BasketDatasetSelection dsSel : basket.getDatasetSelections()) {
            if (dsSel.getDatasetIpid().equals(DS1_IP_ID.toString())) {
                Assert.assertEquals(8, DataTypeSelection.ALL.getFileTypes().stream().mapToLong(ft -> dsSel.getFileTypeCount(ft.name())).sum());
                Assert.assertEquals(2, dsSel.getObjectsCount());
<<<<<<< HEAD
                Assert.assertEquals(3_003_000L,
                        DataTypeSelection.ALL.getFileTypes().stream().mapToLong(ft -> dsSel.getFileTypeSize(ft.name())).sum());
=======
                Assert.assertEquals(3_003_000L, DataTypeSelection.ALL.getFileTypes().stream().mapToLong(ft -> dsSel.getFileTypeSize(ft.name())).sum());
>>>>>>> 2aa4256d
                // Must have 2 itemsSelections
                Assert.assertEquals(2, dsSel.getItemsSelections().size());
                // And both must have same values as dataset selection (only date changed and opensearch request)
                for (BasketDatedItemsSelection itemsSel : dsSel.getItemsSelections()) {
                    Assert.assertEquals(DataTypeSelection.ALL.getFileTypes().stream().mapToLong(ft -> dsSel.getFileTypeCount(ft.name())).sum(), DataTypeSelection.ALL.getFileTypes().stream().mapToLong(ft -> itemsSel.getFileTypeCount(ft.name())).sum());
                    Assert.assertEquals(DataTypeSelection.ALL.getFileTypes().stream().mapToLong(ft -> dsSel.getFileTypeSize(ft.name())).sum(), DataTypeSelection.ALL.getFileTypes().stream().mapToLong(ft -> itemsSel.getFileTypeSize(ft.name())).sum());
                }
            } else if (dsSel.getDatasetIpid().equals(DS2_IP_ID.toString())) {
                Assert.assertEquals(8, DataTypeSelection.ALL.getFileTypes().stream().mapToLong(ft -> dsSel.getFileTypeCount(ft.name())).sum());
                Assert.assertEquals(2, dsSel.getObjectsCount());
<<<<<<< HEAD
                Assert.assertEquals(2_020_202L,
                        DataTypeSelection.ALL.getFileTypes().stream().mapToLong(ft -> dsSel.getFileTypeSize(ft.name())).sum());
=======
                Assert.assertEquals(2_020_202L, DataTypeSelection.ALL.getFileTypes().stream().mapToLong(ft -> dsSel.getFileTypeSize(ft.name())).sum());
>>>>>>> 2aa4256d
                // Must have 2 itemsSelections
                Assert.assertEquals(2, dsSel.getItemsSelections().size());
                // And both must have same values as dataset selection (only date changed and opensearch request)
                for (BasketDatedItemsSelection itemsSel : dsSel.getItemsSelections()) {
                    Assert.assertEquals(DataTypeSelection.ALL.getFileTypes().stream().mapToLong(ft -> dsSel.getFileTypeCount(ft.name())).sum(), DataTypeSelection.ALL.getFileTypes().stream().mapToLong(ft -> itemsSel.getFileTypeCount(ft.name())).sum());
                    Assert.assertEquals(DataTypeSelection.ALL.getFileTypes().stream().mapToLong(ft -> dsSel.getFileTypeSize(ft.name())).sum(), DataTypeSelection.ALL.getFileTypes().stream().mapToLong(ft -> itemsSel.getFileTypeSize(ft.name())).sum());
                }
            } else if (dsSel.getDatasetIpid().equals(DS3_IP_ID.toString())) {
                Assert.assertEquals(4, DataTypeSelection.ALL.getFileTypes().stream().mapToLong(ft -> dsSel.getFileTypeCount(ft.name())).sum());
                Assert.assertEquals(1, dsSel.getObjectsCount());
<<<<<<< HEAD
                Assert.assertEquals(1_010_101L,
                        DataTypeSelection.ALL.getFileTypes().stream().mapToLong(ft -> dsSel.getFileTypeSize(ft.name())).sum());
=======
                Assert.assertEquals(1_010_101L, DataTypeSelection.ALL.getFileTypes().stream().mapToLong(ft -> dsSel.getFileTypeSize(ft.name())).sum());
>>>>>>> 2aa4256d
                // Must have 2 itemsSelections
                Assert.assertEquals(2, dsSel.getItemsSelections().size());
                // And both must have same values as dataset selection (only date changed and opensearch request)
                for (BasketDatedItemsSelection itemsSel : dsSel.getItemsSelections()) {
                    Assert.assertEquals(DataTypeSelection.ALL.getFileTypes().stream().mapToLong(ft -> dsSel.getFileTypeCount(ft.name())).sum(), DataTypeSelection.ALL.getFileTypes().stream().mapToLong(ft -> itemsSel.getFileTypeCount(ft.name())).sum());
                    Assert.assertEquals(DataTypeSelection.ALL.getFileTypes().stream().mapToLong(ft -> dsSel.getFileTypeSize(ft.name())).sum(), DataTypeSelection.ALL.getFileTypes().stream().mapToLong(ft -> itemsSel.getFileTypeSize(ft.name())).sum());
                }
            } else {
                Assert.fail("Unknown Dataset !!!");
            }
        }

        orderService.createOrder(basket, "perdu", "http://perdu.com", 240);

        // manage periodic email notifications
       orderMaintenanceService.sendPeriodicNotifications();
    }

    @Test
    @Purpose("Test if the selection is in error when too many features are added")
    public void addOversizedSelectionTestForFeatures() throws EmptyBasketException, EmptySelectionException {
       OrderProcessInfo orderProcessInfo =  new OrderProcessInfo(
                Scope.FEATURE,
                Cardinality.ONE_PER_INPUT_FILE,
                List.of(DataType.RAWDATA),
                new SizeLimit(SizeLimit.Type.FEATURES, 2L),
                new MultiplierResultSizeForecast(1d), Boolean.TRUE);
        testSelectionOverProcessSizeLimit(orderProcessInfo, true);
    }

    @Test
    @Purpose("Test if the selection is in error when too many files are added")
    public void addOversizedSelectionTestForFiles() throws EmptyBasketException, EmptySelectionException {
        OrderProcessInfo orderProcessInfo =  new OrderProcessInfo(
                Scope.FEATURE,
                Cardinality.ONE_PER_INPUT_FILE,
                List.of(DataType.RAWDATA),
                new SizeLimit(SizeLimit.Type.FILES, 16L),
                new MultiplierResultSizeForecast(1d), Boolean.TRUE);
        testSelectionOverProcessSizeLimit(orderProcessInfo, true);
    }

    @Test
    @Purpose("Test if the selection is in error when file sizes exceed the process limit")
    public void addOversizedSelectionTestForFileSizes() throws EmptyBasketException, EmptySelectionException {
        OrderProcessInfo orderProcessInfo =  new OrderProcessInfo(
                Scope.FEATURE,
                Cardinality.ONE_PER_INPUT_FILE,
                List.of(DataType.RAWDATA),
                new SizeLimit(SizeLimit.Type.BYTES, 4040404L),
                new MultiplierResultSizeForecast(1d), Boolean.TRUE);
        testSelectionOverProcessSizeLimit(orderProcessInfo, true);
    }


    @Test
    @Purpose("Test if the selection is working when there is no limit")
    public void addOversizedSelectionTestWithNoLimit() throws EmptyBasketException, EmptySelectionException {
        OrderProcessInfo orderProcessInfo =  new OrderProcessInfo(
                Scope.FEATURE,
                Cardinality.ONE_PER_INPUT_FILE,
                List.of(DataType.RAWDATA),
                new SizeLimit(SizeLimit.Type.NO_LIMIT, 0L),
                new MultiplierResultSizeForecast(1d), Boolean.TRUE);
        testSelectionOverProcessSizeLimit(orderProcessInfo, false);
    }


    private void testSelectionOverProcessSizeLimit(OrderProcessInfo orderProcessInfo, boolean expectedException) throws EmptyBasketException,
            EmptySelectionException {
        UUID processBusinessId = UUID.randomUUID();
        setUpProcessingClient(processBusinessId, new OrderProcessInfoMapper(), orderProcessInfo);
        // Create a basket add multiple selections to the basket
        Basket basket = basketService.findOrCreate(USER_EMAIL);
        Long basketId = basket.getId();
        Assert.assertNotNull(basketService.find(USER_EMAIL));
        try {
            basketService.addSelection(basketId, createBasketSelectionRequest(DS2_IP_ID.toString(), ""));
            basket = basketService.load(basketId);

            // Attach a processing to the basket
            basketService.attachProcessing(basket,
                    basket.getDatasetSelections().stream().findFirst().get().getId(),
                    new ProcessDatasetDescription(processBusinessId, null));
        } catch (TooManyItemsSelectedInBasketException e) {
            LOGGER.error(e.getMessage(), e);
            Assert.fail("No error is expected at this point.");
        }

        // Add a selection to the basket and check an exception is thrown in case there is a limit defined by
        // the process (if the number of items to add is higher than the limit)
        try {
            basketService.addSelection(basketId, createBasketSelectionRequest(null, SearchClientMock.QUERY_DS2_DS3));
            if (expectedException) {
                Assert.fail(String.format("Expected %s exception to occur",
                        TooManyItemsSelectedInBasketException.class.getName()));
            } else {
                basket = basketService.load(basketId);
                // assert the selection was correctly added
                Assert.assertEquals("The selection was not correctly added",  2,  basket.getDatasetSelections().size());
            }
         } catch(TooManyItemsSelectedInBasketException e) {
            LOGGER.error(e.getMessage(), e);
        }
    }
}<|MERGE_RESOLUTION|>--- conflicted
+++ resolved
@@ -26,17 +26,12 @@
 import fr.cnes.regards.framework.urn.DataType;
 import fr.cnes.regards.modules.accessrights.domain.projects.ProjectUser;
 import fr.cnes.regards.modules.accessrights.domain.projects.Role;
-<<<<<<< HEAD
 import fr.cnes.regards.modules.order.domain.basket.Basket;
+import fr.cnes.regards.modules.order.dao.IOrderRepository;
 import fr.cnes.regards.modules.order.domain.basket.BasketDatasetSelection;
 import fr.cnes.regards.modules.order.domain.basket.BasketDatedItemsSelection;
 import fr.cnes.regards.modules.order.domain.basket.BasketSelectionRequest;
 import fr.cnes.regards.modules.order.domain.basket.DataTypeSelection;
-=======
-import fr.cnes.regards.modules.order.dao.IBasketRepository;
-import fr.cnes.regards.modules.order.dao.IOrderRepository;
-import fr.cnes.regards.modules.order.domain.basket.*;
->>>>>>> 2aa4256d
 import fr.cnes.regards.modules.order.domain.exception.EmptyBasketException;
 import fr.cnes.regards.modules.order.domain.exception.EmptySelectionException;
 import fr.cnes.regards.modules.order.domain.exception.TooManyItemsSelectedInBasketException;
@@ -47,7 +42,6 @@
 import static fr.cnes.regards.modules.order.test.SearchClientMock.DS2_IP_ID;
 import static fr.cnes.regards.modules.order.test.SearchClientMock.DS3_IP_ID;
 import fr.cnes.regards.modules.order.test.ServiceConfiguration;
-<<<<<<< HEAD
 import fr.cnes.regards.modules.processing.forecast.MultiplierResultSizeForecast;
 import fr.cnes.regards.modules.processing.order.Cardinality;
 import fr.cnes.regards.modules.processing.order.OrderProcessInfo;
@@ -56,25 +50,18 @@
 import fr.cnes.regards.modules.processing.order.SizeLimit;
 import io.vavr.collection.List;
 import java.util.UUID;
-=======
-import fr.cnes.regards.modules.project.client.rest.IProjectsClient;
-import fr.cnes.regards.modules.project.domain.Project;
 import org.junit.After;
->>>>>>> 2aa4256d
 import org.junit.Assert;
 import org.junit.Before;
 import org.junit.Test;
 import org.junit.runner.RunWith;
 import org.mockito.Mockito;
 import org.springframework.beans.factory.annotation.Autowired;
-<<<<<<< HEAD
-=======
 import org.springframework.boot.SpringApplication;
 import org.springframework.boot.context.event.ApplicationReadyEvent;
 import org.springframework.boot.context.event.ApplicationStartedEvent;
 import org.springframework.boot.test.mock.mockito.MockBean;
 import org.springframework.context.ApplicationEventPublisher;
->>>>>>> 2aa4256d
 import org.springframework.hateoas.EntityModel;
 import org.springframework.http.HttpStatus;
 import org.springframework.http.ResponseEntity;
@@ -95,34 +82,10 @@
     @Autowired
     private IOrderMaintenanceService orderMaintenanceService;
 
-<<<<<<< HEAD
-=======
-    @Autowired
-    private IAuthenticationResolver authResolver;
-
-    @Autowired
-    private IProjectsClient projectsClient;
-
-    @Autowired
-    private IOrderRepository orderRepository;
-
-    @Autowired
-    private ApplicationEventPublisher springPublisher;
-
-    @MockBean
-    private IProjectUsersClient projectUsersClient;
-
->>>>>>> 2aa4256d
     private static final String USER_EMAIL = "test@test.fr";
 
     @Before
     public void setUp() {
-<<<<<<< HEAD
-=======
-        springPublisher.publishEvent(new ApplicationStartedEvent(Mockito.mock(SpringApplication.class), null, null));
-        basketRepository.deleteAll();
-        Mockito.when(authResolver.getRole()).thenReturn(DefaultRole.REGISTERED_USER.toString());
->>>>>>> 2aa4256d
         Mockito.when(authResolver.getUser()).thenReturn(USER_EMAIL);
         Role role = new Role();
         role.setName(DefaultRole.REGISTERED_USER.name());
@@ -133,8 +96,7 @@
 
     @After
     public void cleanUp() {
-        orderRepository.deleteAll();
-        basketRepository.deleteAll();
+        clean();
     }
 
     private BasketSelectionRequest createBasketSelectionRequest(String datasetUrn, String query) {
@@ -179,7 +141,6 @@
             if (dsSel.getDatasetIpid().equals(DS1_IP_ID.toString())) {
                 Assert.assertEquals(8, DataTypeSelection.ALL.getFileTypes().stream().mapToLong(ft -> dsSel.getFileTypeCount(ft.name())).sum());
                 Assert.assertEquals(2, dsSel.getObjectsCount());
-<<<<<<< HEAD
                 Assert.assertEquals(3_003_000L,
                         DataTypeSelection.ALL.getFileTypes().stream().mapToLong(ft -> dsSel.getFileTypeSize(ft.name())).sum());
             } else if (dsSel.getDatasetIpid().equals(DS2_IP_ID.toString())) {
@@ -192,17 +153,6 @@
                 Assert.assertEquals(1, dsSel.getObjectsCount());
                 Assert.assertEquals(1_010_101L,
                         DataTypeSelection.ALL.getFileTypes().stream().mapToLong(ft -> dsSel.getFileTypeSize(ft.name())).sum());
-=======
-                Assert.assertEquals(3_003_000L, DataTypeSelection.ALL.getFileTypes().stream().mapToLong(ft -> dsSel.getFileTypeSize(ft.name())).sum());
-            } else if (dsSel.getDatasetIpid().equals(DS2_IP_ID.toString())) {
-                Assert.assertEquals(8, DataTypeSelection.ALL.getFileTypes().stream().mapToLong(ft -> dsSel.getFileTypeCount(ft.name())).sum());
-                Assert.assertEquals(2, dsSel.getObjectsCount());
-                Assert.assertEquals(2_020_202L, DataTypeSelection.ALL.getFileTypes().stream().mapToLong(ft -> dsSel.getFileTypeSize(ft.name())).sum());
-            } else if (dsSel.getDatasetIpid().equals(DS3_IP_ID.toString())) {
-                Assert.assertEquals(4, DataTypeSelection.ALL.getFileTypes().stream().mapToLong(ft -> dsSel.getFileTypeCount(ft.name())).sum());
-                Assert.assertEquals(1, dsSel.getObjectsCount());
-                Assert.assertEquals(1_010_101L, DataTypeSelection.ALL.getFileTypes().stream().mapToLong(ft -> dsSel.getFileTypeSize(ft.name())).sum());
->>>>>>> 2aa4256d
             } else {
                 Assert.fail("Unknown Dataset !!!");
             }
@@ -218,12 +168,8 @@
             if (dsSel.getDatasetIpid().equals(DS1_IP_ID.toString())) {
                 Assert.assertEquals(8, DataTypeSelection.ALL.getFileTypes().stream().mapToLong(ft -> dsSel.getFileTypeCount(ft.name())).sum());
                 Assert.assertEquals(2, dsSel.getObjectsCount());
-<<<<<<< HEAD
                 Assert.assertEquals(3_003_000L,
                         DataTypeSelection.ALL.getFileTypes().stream().mapToLong(ft -> dsSel.getFileTypeSize(ft.name())).sum());
-=======
-                Assert.assertEquals(3_003_000L, DataTypeSelection.ALL.getFileTypes().stream().mapToLong(ft -> dsSel.getFileTypeSize(ft.name())).sum());
->>>>>>> 2aa4256d
                 // Must have 2 itemsSelections
                 Assert.assertEquals(2, dsSel.getItemsSelections().size());
                 // And both must have same values as dataset selection (only date changed and opensearch request)
@@ -234,12 +180,8 @@
             } else if (dsSel.getDatasetIpid().equals(DS2_IP_ID.toString())) {
                 Assert.assertEquals(8, DataTypeSelection.ALL.getFileTypes().stream().mapToLong(ft -> dsSel.getFileTypeCount(ft.name())).sum());
                 Assert.assertEquals(2, dsSel.getObjectsCount());
-<<<<<<< HEAD
                 Assert.assertEquals(2_020_202L,
                         DataTypeSelection.ALL.getFileTypes().stream().mapToLong(ft -> dsSel.getFileTypeSize(ft.name())).sum());
-=======
-                Assert.assertEquals(2_020_202L, DataTypeSelection.ALL.getFileTypes().stream().mapToLong(ft -> dsSel.getFileTypeSize(ft.name())).sum());
->>>>>>> 2aa4256d
                 // Must have 2 itemsSelections
                 Assert.assertEquals(2, dsSel.getItemsSelections().size());
                 // And both must have same values as dataset selection (only date changed and opensearch request)
@@ -250,12 +192,8 @@
             } else if (dsSel.getDatasetIpid().equals(DS3_IP_ID.toString())) {
                 Assert.assertEquals(4, DataTypeSelection.ALL.getFileTypes().stream().mapToLong(ft -> dsSel.getFileTypeCount(ft.name())).sum());
                 Assert.assertEquals(1, dsSel.getObjectsCount());
-<<<<<<< HEAD
                 Assert.assertEquals(1_010_101L,
                         DataTypeSelection.ALL.getFileTypes().stream().mapToLong(ft -> dsSel.getFileTypeSize(ft.name())).sum());
-=======
-                Assert.assertEquals(1_010_101L, DataTypeSelection.ALL.getFileTypes().stream().mapToLong(ft -> dsSel.getFileTypeSize(ft.name())).sum());
->>>>>>> 2aa4256d
                 // Must have 2 itemsSelections
                 Assert.assertEquals(2, dsSel.getItemsSelections().size());
                 // And both must have same values as dataset selection (only date changed and opensearch request)
