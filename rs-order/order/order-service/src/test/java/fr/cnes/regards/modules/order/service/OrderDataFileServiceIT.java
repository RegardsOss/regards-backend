--- conflicted
+++ resolved
@@ -98,9 +98,16 @@
         File testDir = new File("src/test/resources/files");
         List<String> dirNames = Arrays.stream(Objects.requireNonNull(testDir.listFiles())).map(File::getName).toList();
         // check if all productIds of features are stored in orderDataFile
-<<<<<<< HEAD
-        Assert.assertTrue(availableFilesByOrder.stream()
-                                               .allMatch(orderDataFileDTO -> dirNames.contains(orderDataFileDTO.getProductId())));
+        Assertions.assertTrue(availableFilesByOrder.stream()
+                                                   .allMatch(orderDataFileDTO -> dirNames.contains(orderDataFileDTO.getProductId())));
+        // check if download url has been computed
+        Assertions.assertTrue(availableFilesByOrder.stream()
+                                                   .allMatch(orderDataFileDTO -> orderDataFileDTO.getDownloadUrl()
+                                                                                                 .contains(
+                                                                                                     OrderControllerEndpointConfiguration.ORDERS_FILES_DATA_FILE_ID.replace(
+                                                                                                         "{dataFileId}",
+                                                                                                         orderDataFileDTO.getId()
+                                                                                                                         .toString()))));
     }
 
     /**
@@ -142,18 +149,6 @@
         Assert.assertTrue(availableFilesByOrder.stream()
                                                .allMatch(orderDataFileDTO -> dirNames.contains(orderDataFileDTO.getProductId())
                                                                              && orderDataFileDTO.getVersion() == 1));
-=======
-        Assertions.assertTrue(availableFilesByOrder.stream()
-                                                   .allMatch(orderDataFileDTO -> dirNames.contains(orderDataFileDTO.getProductId())));
-        // check if download url has been computed
-        Assertions.assertTrue(availableFilesByOrder.stream()
-                                                   .allMatch(orderDataFileDTO -> orderDataFileDTO.getDownloadUrl()
-                                                                                                 .contains(
-                                                                                                     OrderControllerEndpointConfiguration.ORDERS_FILES_DATA_FILE_ID.replace(
-                                                                                                         "{dataFileId}",
-                                                                                                         orderDataFileDTO.getId()
-                                                                                                                         .toString()))));
->>>>>>> 8def841f
     }
 
     protected void waitForStatus(Long orderId, OrderStatus status) throws InterruptedException {
