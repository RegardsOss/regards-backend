--- conflicted
+++ resolved
@@ -94,12 +94,7 @@
 
     private final ApplicationEventPublisher applicationEventPublisher;
 
-<<<<<<< HEAD
     private final IOrderCreationService self;
-=======
-    @Autowired
-    private IOrderCreationService self;
->>>>>>> 4c437471
 
     public OrderCreationService(IOrderRepository orderRepository,
                                 IOrderDataFileService dataFileService,
@@ -113,12 +108,8 @@
                                 ApplicationEventPublisher applicationEventPublisher,
                                 IRuntimeTenantResolver runtimeTenantResolver,
                                 IOrderProcessingService orderProcessingService,
-<<<<<<< HEAD
                                 TemplateService templateService,
                                 IOrderCreationService orderCreationService) {
-=======
-                                TemplateService templateService) {
->>>>>>> 4c437471
         this.orderRepository = orderRepository;
         this.dataFileService = dataFileService;
         this.orderJobService = orderJobService;
@@ -374,13 +365,8 @@
                                   String.format("Order number %d is confirmed", order.getId()),
                                   null,
                                   order.getOwner());
-<<<<<<< HEAD
-        } catch (HttpServerErrorException | HttpClientErrorException e) {
-            throw new ModuleException(e);
-=======
         } catch (Exception e) {
             LOGGER.warn("Error while attempting to send order creation email (order has been created anyway)", e);
->>>>>>> 4c437471
         }
         FeignSecurityManager.reset();
     }
