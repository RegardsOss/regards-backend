--- conflicted
+++ resolved
@@ -80,11 +80,7 @@
     @Value("${regards.order.secret}")
     private String secret;
 
-<<<<<<< HEAD
     @Value("${prefix.path}")
-=======
-    @Value("${zuul.prefix}")
->>>>>>> 4c437471
     private String urlPrefix;
 
     @Value("${spring.application.name}")
@@ -139,7 +135,6 @@
                                       int subOrderDuration,
                                       String role,
                                       int priority) {
-<<<<<<< HEAD
         LOGGER.info("Creating storage sub-order of {} files (Order: {} - Owner: {})",
                     orderDataFiles.size(),
                     orderId,
@@ -148,20 +143,12 @@
         try {
             // Set log correlation id
             CorrelationIdUtils.setCorrelationId(ORDER_ID_LOG_KEY + orderId);
-=======
-
-        LOGGER.info("Creating storage sub-order of {} files (Order: {} - Owner: {})",
-                    orderDataFiles.size(),
-                    orderId,
-                    owner);
->>>>>>> 4c437471
 
             FilesTask currentFilesTask = new FilesTask();
             currentFilesTask.setOrderId(orderId);
             currentFilesTask.setOwner(owner);
             currentFilesTask.addAllFiles(orderDataFiles);
 
-<<<<<<< HEAD
             // storageJobInfo is pointed by currentFilesTask so it must be locked to avoid being cleaned before FilesTask
             JobInfo storageJobInfo = new JobInfo(true);
             storageJobInfo.setParameters(new FilesJobParameter(orderDataFiles.stream()
@@ -177,33 +164,14 @@
             JobInfo jobInfo = jobInfoService.createAsPending(storageJobInfo);
             currentFilesTask.setJobInfo(jobInfo);
             datasetTask.addReliantTask(currentFilesTask);
-
-            return jobInfo.getId();
-        } finally {
-            CorrelationIdUtils.clearCorrelationId();
-        }
-=======
-        // storageJobInfo is pointed by currentFilesTask so it must be locked to avoid being cleaned before FilesTask
-        JobInfo storageJobInfo = new JobInfo(true);
-        storageJobInfo.setParameters(new FilesJobParameter(orderDataFiles.stream()
-                                                                         .map(OrderDataFile::getId)
-                                                                         .toArray(Long[]::new)),
-                                     new SubOrderAvailabilityPeriodJobParameter(subOrderDuration),
-                                     new UserJobParameter(owner),
-                                     new UserRoleJobParameter(role));
-        storageJobInfo.setOwner(owner);
-        storageJobInfo.setClassName(StorageFilesJob.class.getName());
-        storageJobInfo.setPriority(priority);
-
-        JobInfo jobInfo = jobInfoService.createAsPending(storageJobInfo);
-        currentFilesTask.setJobInfo(jobInfo);
-        datasetTask.addReliantTask(currentFilesTask);
         LOGGER.info("Storage sub-order of {} files created (Order: {} - Owner: {})",
                     orderDataFiles.size(),
                     orderId,
                     owner);
-        return jobInfo.getId();
->>>>>>> 4c437471
+            return jobInfo.getId();
+        } finally {
+            CorrelationIdUtils.clearCorrelationId();
+        }
     }
 
     @MultitenantTransactional
