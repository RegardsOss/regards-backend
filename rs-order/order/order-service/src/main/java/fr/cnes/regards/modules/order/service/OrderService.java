/*
 * Copyright 2017-2020 CNES - CENTRE NATIONAL d'ETUDES SPATIALES
 *
 * This file is part of REGARDS.
 *
 * REGARDS is free software: you can redistribute it and/or modify
 * it under the terms of the GNU General Public License as published by
 * the Free Software Foundation, either version 3 of the License, or
 * (at your option) any later version.
 *
 * REGARDS is distributed in the hope that it will be useful,
 * but WITHOUT ANY WARRANTY; without even the implied warranty of
 * MERCHANTABILITY or FITNESS FOR A PARTICULAR PURPOSE. See the
 * GNU General Public License for more details.
 *
 * You should have received a copy of the GNU General Public License
 * along with REGARDS. If not, see <http://www.gnu.org/licenses/>.
 */
package fr.cnes.regards.modules.order.service;

<<<<<<< HEAD
import javax.annotation.PostConstruct;
import javax.transaction.Transactional;
import javax.xml.XMLConstants;
import javax.xml.bind.JAXBContext;
import javax.xml.bind.JAXBException;
import javax.xml.bind.Marshaller;
import javax.xml.transform.stream.StreamSource;
import javax.xml.validation.SchemaFactory;
=======
>>>>>>> 449abf41
import java.io.BufferedWriter;
import java.io.IOException;
import java.io.InputStream;
import java.io.OutputStream;
import java.io.PrintWriter;
import java.io.StringWriter;
import java.math.BigInteger;
import java.net.InetSocketAddress;
import java.net.Proxy;
import java.net.URL;
import java.nio.charset.Charset;
import java.nio.charset.StandardCharsets;
import java.time.OffsetDateTime;
<<<<<<< HEAD
import java.time.format.DateTimeFormatter;
=======
>>>>>>> 449abf41
import java.util.ArrayList;
import java.util.Collection;
import java.util.Collections;
import java.util.Comparator;
import java.util.HashMap;
import java.util.HashSet;
import java.util.Iterator;
import java.util.List;
import java.util.Map;
import java.util.Optional;
import java.util.Set;
<<<<<<< HEAD
import java.util.StringJoiner;
import java.util.stream.Collectors;

import org.apache.commons.compress.archivers.zip.ZipArchiveEntry;
import org.apache.commons.compress.archivers.zip.ZipArchiveOutputStream;
import org.apache.commons.io.IOUtils;
import org.apache.commons.lang3.tuple.Pair;
=======
import java.util.stream.Collectors;

import javax.annotation.PostConstruct;
import javax.transaction.Transactional;
import javax.transaction.Transactional.TxType;
import javax.xml.XMLConstants;
import javax.xml.bind.JAXBContext;
import javax.xml.bind.JAXBException;
import javax.xml.bind.Marshaller;
import javax.xml.transform.stream.StreamSource;
import javax.xml.validation.SchemaFactory;

import org.apache.commons.compress.archivers.zip.ZipArchiveEntry;
import org.apache.commons.compress.archivers.zip.ZipArchiveOutputStream;
>>>>>>> 449abf41
import org.slf4j.Logger;
import org.slf4j.LoggerFactory;
import org.springframework.beans.factory.annotation.Autowired;
import org.springframework.beans.factory.annotation.Value;
import org.springframework.cloud.context.config.annotation.RefreshScope;
import org.springframework.data.domain.Page;
import org.springframework.data.domain.Pageable;
import org.springframework.data.domain.Sort;
<<<<<<< HEAD
import org.springframework.http.HttpStatus;
=======
import org.springframework.hateoas.EntityModel;
import org.springframework.http.HttpStatus;
import org.springframework.http.ResponseEntity;
>>>>>>> 449abf41
import org.springframework.scheduling.annotation.Async;
import org.springframework.scheduling.annotation.EnableScheduling;
import org.springframework.scheduling.annotation.Scheduled;
import org.springframework.stereotype.Service;
import org.springframework.web.util.UriUtils;
import org.xml.sax.SAXException;

import com.google.common.base.Strings;
import com.google.common.collect.HashMultiset;
import com.google.common.collect.Multimap;
import com.google.common.collect.Multiset;
import com.google.common.collect.Sets;
import com.google.common.collect.TreeMultimap;
import com.google.common.io.ByteStreams;
import feign.Response;
import fr.cnes.regards.framework.authentication.IAuthenticationResolver;
import fr.cnes.regards.framework.feign.security.FeignSecurityManager;
import fr.cnes.regards.framework.gson.adapters.OffsetDateTimeAdapter;
import fr.cnes.regards.framework.jpa.multitenant.transactional.MultitenantTransactional;
import fr.cnes.regards.framework.module.rest.exception.EntityInvalidException;
import fr.cnes.regards.framework.modules.jobs.domain.JobInfo;
import fr.cnes.regards.framework.modules.jobs.domain.JobStatus;
import fr.cnes.regards.framework.modules.jobs.service.IJobInfoService;
import fr.cnes.regards.framework.multitenant.IRuntimeTenantResolver;
import fr.cnes.regards.framework.multitenant.ITenantResolver;
import fr.cnes.regards.framework.notification.NotificationLevel;
import fr.cnes.regards.framework.notification.client.INotificationClient;
import fr.cnes.regards.framework.security.role.DefaultRole;
import fr.cnes.regards.framework.security.utils.jwt.JWTService;
import fr.cnes.regards.framework.utils.RsRuntimeException;
import fr.cnes.regards.framework.utils.file.DownloadUtils;
import fr.cnes.regards.modules.dam.domain.entities.feature.EntityFeature;
import fr.cnes.regards.modules.emails.client.IEmailClient;
import fr.cnes.regards.modules.indexer.domain.DataFile;
import fr.cnes.regards.modules.order.dao.IBasketRepository;
import fr.cnes.regards.modules.order.dao.IOrderRepository;
import fr.cnes.regards.modules.order.dao.OrderSpecifications;
import fr.cnes.regards.modules.order.domain.DatasetTask;
import fr.cnes.regards.modules.order.domain.FileState;
import fr.cnes.regards.modules.order.domain.FilesTask;
import fr.cnes.regards.modules.order.domain.Order;
import fr.cnes.regards.modules.order.domain.OrderDataFile;
import fr.cnes.regards.modules.order.domain.OrderStatus;
import fr.cnes.regards.modules.order.domain.basket.Basket;
import fr.cnes.regards.modules.order.domain.basket.BasketDatasetSelection;
import fr.cnes.regards.modules.order.domain.basket.DataTypeSelection;
import fr.cnes.regards.modules.order.domain.exception.CannotDeleteOrderException;
import fr.cnes.regards.modules.order.domain.exception.CannotPauseOrderException;
import fr.cnes.regards.modules.order.domain.exception.CannotRemoveOrderException;
import fr.cnes.regards.modules.order.domain.exception.CannotResumeOrderException;
import fr.cnes.regards.modules.order.domain.exception.OrderLabelErrorEnum;
import fr.cnes.regards.modules.order.metalink.schema.FileType;
import fr.cnes.regards.modules.order.metalink.schema.FilesType;
import fr.cnes.regards.modules.order.metalink.schema.MetalinkType;
import fr.cnes.regards.modules.order.metalink.schema.ObjectFactory;
import fr.cnes.regards.modules.order.metalink.schema.ResourcesType;
import fr.cnes.regards.modules.order.service.job.StorageFilesJob;
import fr.cnes.regards.modules.order.service.job.parameters.FilesJobParameter;
import fr.cnes.regards.modules.order.service.job.parameters.SubOrderAvailabilityPeriodJobParameter;
import fr.cnes.regards.modules.order.service.job.parameters.UserJobParameter;
import fr.cnes.regards.modules.order.service.job.parameters.UserRoleJobParameter;
import fr.cnes.regards.modules.order.service.processing.IOrderProcessingService;
import fr.cnes.regards.modules.order.service.utils.BasketSelectionPageSearch;
import fr.cnes.regards.modules.order.service.utils.OrderCounts;
import fr.cnes.regards.modules.order.service.utils.SuborderSizeCounter;
import fr.cnes.regards.modules.project.client.rest.IProjectsClient;
import fr.cnes.regards.modules.project.domain.Project;
import fr.cnes.regards.modules.storage.client.IStorageRestClient;
import fr.cnes.regards.modules.templates.service.TemplateService;
import freemarker.template.TemplateException;

/**
 * @author oroussel
 * @author Sébastien Binda
 */
@Service
@MultitenantTransactional
@RefreshScope
@EnableScheduling
public class OrderService implements IOrderService {

    private static final Logger LOGGER = LoggerFactory.getLogger(OrderService.class);

    private static final String METALINK_XML_SCHEMA_NAME = "metalink.xsd";

<<<<<<< HEAD
=======
    private static final int MAX_BUCKET_FILE_COUNT = 1_000;

>>>>>>> 449abf41
    /**
     * Format for generated order label
     */
    private static final String ORDER_GENERATED_LABEL_FORMAT = "Order of %s";

    /**
     * Date formatter for order generated label
     */
    private static final DateTimeFormatter ORDER_GENERATED_LABEL_DATE_FORMAT = DateTimeFormatter
            .ofPattern("yyyy/MM/dd 'at' HH:mm:ss");

    private final Set<String> noProxyHosts = Sets.newHashSet();

    @Autowired
    private IOrderRepository repos;

    @Autowired
    private IBasketRepository basketRepository;

    @Autowired
    private IBasketService basketService;

    @Autowired
    private IDatasetTaskService datasetTaskService;

    @Autowired
    private IOrderDataFileService dataFileService;

    @Autowired
    private IJobInfoService jobInfoService;

    @Autowired
    private IOrderJobService orderJobService;

    @Autowired
    private BasketSelectionPageSearch basketSelectionPageSearch;

    @Autowired
    private IAuthenticationResolver authResolver;

    @Autowired
    private ITenantResolver tenantResolver;

    @Autowired
    private JWTService jwtService;

    @Autowired
    private IProjectsClient projectClient;

    @Autowired
    private IStorageRestClient storageClient;

    @Autowired
    private IRuntimeTenantResolver runtimeTenantResolver;

    @Autowired
    private IOrderService self;

    @Autowired
    private IOrderProcessingService orderProcessingService;

    @Autowired
    private TemplateService templateService;

    @Autowired
    private INotificationClient notificationClient;

    @Value("${regards.order.validation.period.days:3}")
    private int orderValidationPeriodDays;

    @Value("${regards.order.days.before.considering.order.as.aside:7}")
    private int daysBeforeSendingNotifEmail;

    @Value("${spring.application.name}")
    private String microserviceName;

    @Value("${regards.order.secret}")
    private String secret;

    @Value("${zuul.prefix}")
    private String urlPrefix;

    @Value("${http.proxy.host:#{null}}")
    private String proxyHost;

    @Value("${http.proxy.port:#{null}}")
    private Integer proxyPort;

    @Value("${http.proxy.noproxy:#{null}}")
    private String noProxyHostsString;

    @Autowired
    private IEmailClient emailClient;

    @Autowired
    private SuborderSizeCounter suborderSizeCounter;

    private Proxy proxy;

    private static String encode4Uri(String str) {
        return new String(UriUtils.encode(str, Charset.defaultCharset().name()).getBytes(), StandardCharsets.US_ASCII);
    }

    /**
     * Method called at creation AND after a resfresh
     */
    @PostConstruct
    public void init() {
        LOGGER.info("OrderService created/refreshed with, orderValidationPeriodDays: {}"
                            + ", daysBeforeSendingNotifEmail: {}...",
                    orderValidationPeriodDays,
                    daysBeforeSendingNotifEmail);
        proxy = Strings.isNullOrEmpty(proxyHost) ?
                Proxy.NO_PROXY :
                new Proxy(Proxy.Type.HTTP, new InetSocketAddress(proxyHost, proxyPort));
        if (noProxyHostsString != null) {
            Collections.addAll(noProxyHosts, noProxyHostsString.split("\\s*,\\s*"));
        }

    }

    @Override
    public Order createOrder(Basket basket, String label, String url) throws EntityInvalidException {
        LOGGER.info("Generate and / or check label is unique for owner before creating back");
        // generate label when none is provided
        String basketOwner = basket.getOwner();

        String orderLabel = label;

        if (Strings.isNullOrEmpty(orderLabel)) {
            orderLabel = String.format(OrderService.ORDER_GENERATED_LABEL_FORMAT,
                                       OrderService.ORDER_GENERATED_LABEL_DATE_FORMAT.format(OffsetDateTime.now()));
        }
        // check length (>0 is already checked above)

        if (orderLabel.length() > Order.LABEL_FIELD_LENGTH) {
            throw new EntityInvalidException(OrderLabelErrorEnum.TOO_MANY_CHARACTERS_IN_LABEL.toString());
        } else { // check unique for current owner
            Optional<Order> sameOrderLabelOpt = repos.findByLabelAndOwner(orderLabel, basketOwner);
            if (sameOrderLabelOpt.isPresent()) {
                throw new EntityInvalidException(OrderLabelErrorEnum.LABEL_NOT_UNIQUE_FOR_OWNER.toString());
            }
        }
        // In any case: check generated label is unique for owner
        LOGGER.info("Creating order with owner {}", basketOwner);
        Order order = new Order();
        order.setCreationDate(OffsetDateTime.now());
        order.setOwner(basketOwner);
        order.setLabel(orderLabel);
        order.setFrontendUrl(url);
        order.setStatus(OrderStatus.PENDING);
        // expiration date is set during asyncCompleteOrderCreation execution
        // To generate orderId
        order = repos.save(order);
        // Asynchronous operation
        self.asyncCompleteOrderCreation(basket, order, authResolver.getRole(), runtimeTenantResolver.getTenant());
        return order;
    }

    @Override
    @Async
    @Transactional(value = Transactional.TxType.NOT_SUPPORTED)
    public void asyncCompleteOrderCreation(Basket basket, Order order, String role, String tenant) {
        runtimeTenantResolver.forceTenant(tenant);
        self.completeOrderCreation(basket, order, role, tenant);
    }

    @Override
    public void completeOrderCreation(Basket basket, Order order, String role, String tenant) {
        boolean hasProcessing = false;
        try {
            String owner = order.getOwner();

            LOGGER.info("Completing order (id: {}) with owner {}...", order.getId(), owner);
            // To search objects with SearchClient
            FeignSecurityManager.asUser(owner, role);
            int priority = orderJobService.computePriority(owner, role);

            OrderCounts orderCounts = new OrderCounts();

            // Dataset selections
            Set<OrderDataFile> alreadyHandledFiles = new HashSet<>();
            for (BasketDatasetSelection dsSel : basket.getDatasetSelections()) {
<<<<<<< HEAD
                if (dsSel.hasProcessing()) {
                    orderCounts = orderProcessingService
                            .manageProcessedDatasetSelection(order, dsSel, tenant, owner, role, orderCounts);
                    hasProcessing = true;
                } else {
                    orderCounts = manageDatasetSelection(order,
                                                         role,
                                                         priority,
                                                         orderCounts,
                                                         dsSel,
                                                         alreadyHandledFiles);
                }
            }

            // Compute order expiration date using number of sub order created + 2,
            // that gives time to users to download there last suborders
            order.setExpirationDate(OffsetDateTime.now().plusDays(
                    (orderCounts.getSubOrderCount() + 2) * orderValidationPeriodDays));

=======
                DatasetTask dsTask = createDatasetTask(dsSel);

                // Bucket of internal files (managed by Storage)
                Set<OrderDataFile> storageBucketFiles = new HashSet<>();
                // Bucket of external files (not managed by Storage, directly downloadable)
                Set<OrderDataFile> externalBucketFiles = new HashSet<>();

                // Execute opensearch request
                int page = 0;
                List<EntityFeature> features = searchDataObjects(dsSel, page);
                while (!features.isEmpty()) {
                    // For each DataObject
                    for (EntityFeature feature : features) {
                        dispatchFeatureFilesInBuckets(basket, order, role, feature, storageBucketFiles,
                                externalBucketFiles);
                        // If sum of files size > storageBucketSize, add a new bucket
                        if ((storageBucketFiles.size() >= MAX_BUCKET_FILE_COUNT) || (storageBucketFiles.stream()
                                .mapToLong(DataFile::getFilesize).sum() >= storageBucketSize)) {
                            internalFilesCount += storageBucketFiles.size();
                            // Create all bucket data files at once
                            self.createStorageSubOrder(basket, dsTask, storageBucketFiles, order, role, priority);
                            subOrderNumber++;
                            storageBucketFiles.clear();
                        }
                        // If external bucket files count > MAX_EXTERNAL_BUCKET_FILE_COUNT, add a new bucket
                        if (externalBucketFiles.size() >= MAX_BUCKET_FILE_COUNT) {
                            externalFilesCount += externalBucketFiles.size();
                            // Create all bucket data files at once
                            self.createExternalSubOrder(basket, dsTask, externalBucketFiles, order);
                            externalBucketFiles.clear();
                        }
                    }
                    page++;
                    features = searchDataObjects(dsSel, page);
                }
                // Manage remaining files on each type of buckets
                if (!storageBucketFiles.isEmpty()) {
                    internalFilesCount += storageBucketFiles.size();
                    // Create all bucket data files at once
                    self.createStorageSubOrder(basket, dsTask, storageBucketFiles, order, role, priority);
                    subOrderNumber++;
                }
                if (!externalBucketFiles.isEmpty()) {
                    externalFilesCount += externalBucketFiles.size();
                    // Create all bucket data files at once
                    self.createExternalSubOrder(basket, dsTask, externalBucketFiles, order);
                }

                // Add dsTask ONLY IF it contains at least one FilesTask
                if (!dsTask.getReliantTasks().isEmpty()) {
                    order.addDatasetOrderTask(dsTask);
                }
            }
            // Compute order expiration date using number of sub orders
            order.setExpirationDate(OffsetDateTime.now().plusDays(orderValidationPeriodDays).plusHours(subOrderNumber));
>>>>>>> 449abf41
            // In case order contains only external files, percent completion can be set to 100%, else completion is
            // computed when files are available (even if some external files exist, this case will not (often) occur
            if (!hasProcessing && (orderCounts.getInternalFilesCount() == 0) && (orderCounts.getExternalFilesCount()
                    > 0)) {
                // Because external files haven't size set (files.size isn't allowed to be mapped on DatasourcePlugins
                // other than AipDatasourcePlugin which manage only internal files), these will not be taken into
                // account by {@see OrderService#updateCurrentOrdersComputedValues}
                order.setPercentCompleted(100);
                order.setAvailableFilesCount(orderCounts.getExternalFilesCount());
                order.setWaitingForUser(true);
                // No need to set order as waitingForUser because these files do not block anything
            }
        } catch (Exception e) {
            LOGGER.error("Error while completing order creation", e);
            order.setStatus(OrderStatus.FAILED);
            order.setExpirationDate(OffsetDateTime.now().plusDays(orderValidationPeriodDays));
        }
        // Be careful to not unset FAILED status
        if (order.getStatus() != OrderStatus.FAILED) {
            // if order doesn't contain at least one DatasetTask, set a FAILED status
            if (order.getDatasetTasks().isEmpty()) {
                order.setStatus(OrderStatus.FAILED);
            } else if (order.getPercentCompleted() == 100) { // Order contains only external files
                order.setStatus(OrderStatus.DONE);
            } else {
                // Order is ready to be taken into account
                order.setStatus(OrderStatus.RUNNING);
            }
        }
        order = repos.save(order);
        LOGGER.info("Order (id: {}) saved with status {}", order.getId(), order.getStatus());
        if (order.getStatus() != OrderStatus.FAILED) {
            try {
                sendOrderCreationEmail(order);
            } catch (Exception e) {
                LOGGER.warn("Error while attempting to send order creation email (order has been created anyway)", e);
            }
            orderJobService.manageUserOrderJobInfos(order.getOwner());
        }
        // Remove basket only if order has been well-created
        if (order.getStatus() != OrderStatus.FAILED) {
            LOGGER.info("Basket emptied");
            basketRepository.deleteById(basket.getId());
        }
    }

    private OrderCounts manageDatasetSelection(Order order, String role, int priority, OrderCounts orderCounts,
            BasketDatasetSelection dsSel, Set<OrderDataFile> alreadyHandledFiles) {

        DatasetTask dsTask = DatasetTask.fromBasketSelection(dsSel);

        // Bucket of internal files (managed by Storage)
        Set<OrderDataFile> storageBucketFiles = new HashSet<>();
        // Bucket of external files (not managed by Storage, directly downloadable)
        Set<OrderDataFile> externalBucketFiles = new HashSet<>();

        // Execute opensearch request
        for (List<EntityFeature> features : basketSelectionPageSearch.pagedSearchDataObjects(dsSel)) {
            // For each DataObject
            for (EntityFeature feature : features) {
                dispatchFeatureFilesInBuckets(order,
                                              feature,
                                              storageBucketFiles,
                                              externalBucketFiles,
                                              alreadyHandledFiles);

                // If sum of files size > storageBucketSize, add a new bucket
                if (suborderSizeCounter.storageBucketTooBig(storageBucketFiles)) {
                    orderCounts.addToInternalFilesCount(storageBucketFiles.size());
                    // Create all bucket data files at once
                    dataFileService.create(storageBucketFiles);
                    createStorageSubOrder(dsTask, storageBucketFiles, order, role, priority);
                    orderCounts.incrSubOrderCount();
                    storageBucketFiles.clear();
                }
                // If external bucket files count > MAX_EXTERNAL_BUCKET_FILE_COUNT, add a new bucket
                if (suborderSizeCounter.externalBucketTooBig(externalBucketFiles)) {
                    orderCounts.addToExternalFilesCount(externalBucketFiles.size());
                    // Create all bucket data files at once
                    dataFileService.create(externalBucketFiles);
                    createExternalSubOrder(dsTask, externalBucketFiles, order);
                    externalBucketFiles.clear();
                }
            }
        }
        // Manage remaining files on each type of buckets
        if (!storageBucketFiles.isEmpty()) {
            orderCounts.addToInternalFilesCount(storageBucketFiles.size());
            // Create all bucket data files at once
            dataFileService.create(storageBucketFiles);
            createStorageSubOrder(dsTask, storageBucketFiles, order, role, priority);
            orderCounts.incrSubOrderCount();
        }
        if (!externalBucketFiles.isEmpty()) {
            orderCounts.addToExternalFilesCount(externalBucketFiles.size());
            // Create all bucket data files at once
            dataFileService.create(externalBucketFiles);
            createExternalSubOrder(dsTask, externalBucketFiles, order);
        }

        // Add dsTask ONLY IF it contains at least one FilesTask
        if (!dsTask.getReliantTasks().isEmpty()) {
            order.addDatasetOrderTask(dsTask);
        }
        return orderCounts;
    }

    /**
     * Dispatch {@link DataFile}s of given {@link EntityFeature} into internal or external buckets.
     */
    private void dispatchFeatureFilesInBuckets(Order order, EntityFeature feature,
            Set<OrderDataFile> storageBucketFiles, Set<OrderDataFile> externalBucketFiles,
            Set<OrderDataFile> alreadyHandledFiles) {
        for (DataFile dataFile : feature.getFiles().values()) {
            // ONLY orderable data files can be ordered !!! (ie RAWDATA and QUICKLOOKS
            if (DataTypeSelection.ALL.getFileTypes().contains(dataFile.getDataType())) {
                // Referenced dataFiles are externaly stored.
                if (!dataFile.isReference()) {
                    addInternalFileToStorageBucket(order, storageBucketFiles, dataFile, feature, alreadyHandledFiles);
                } else {
                    addExternalFileToExternalBucket(order, externalBucketFiles, dataFile, feature, alreadyHandledFiles);
                }
            }
        }
    }

    private void addExternalFileToExternalBucket(Order order, Set<OrderDataFile> externalBucketFiles, DataFile datafile,
            EntityFeature feature, Set<OrderDataFile> alreadyHandledFiles) {
        OrderDataFile orderDataFile = new OrderDataFile(datafile, feature.getId(), order.getId());
        // An external file is immediately set to AVAILABLE status because it needs
        // nothing more to be doswnloaded
        orderDataFile.setState(FileState.AVAILABLE);
        if (!alreadyHandledFiles.contains(orderDataFile)) {
            externalBucketFiles.add(orderDataFile);
        }

    }

    private void addInternalFileToStorageBucket(Order order, Set<OrderDataFile> storageBucketFiles, DataFile dataFile,
            EntityFeature feature, Set<OrderDataFile> alreadyHandledFiles) {
        OrderDataFile orderDataFile = new OrderDataFile(dataFile, feature.getId(), order.getId());
        if (!alreadyHandledFiles.contains(orderDataFile)) {
            storageBucketFiles.add(orderDataFile);
        }
        // Send a very useful notification if file is bigger than bucket size
        if (orderDataFile.getFilesize() > suborderSizeCounter.getStorageBucketSize()) {
            // To send a notification, NotificationClient needs it
            notificationClient
                    .notify(String.format("File \"%s\" is bigger than sub-order size", orderDataFile.getFilename()),
                            "Order creation",
                            NotificationLevel.WARNING,
                            DefaultRole.PROJECT_ADMIN);
        }
    }

    /**
     * Generate a token containing orderId and expiration date to be used with public download URL (of metalink file and
     * order data files)
     */
    private String generateToken4PublicEndpoint(Order order) {
        return jwtService.generateToken(runtimeTenantResolver.getTenant(),
                                        authResolver.getUser(),
                                        authResolver.getUser(),
                                        authResolver.getRole(),
                                        order.getExpirationDate(),
                                        Collections.singletonMap(ORDER_ID_KEY, order.getId().toString()),
                                        secret,
                                        true);
    }

    private void sendOrderCreationEmail(Order order) {
        // Generate token
        String tokenRequestParam = ORDER_TOKEN + "=" + generateToken4PublicEndpoint(order);

        FeignSecurityManager.asSystem();
        Project project = projectClient.retrieveProject(runtimeTenantResolver.getTenant()).getBody().getContent();
        String host = project.getHost();
        FeignSecurityManager.reset();

        String urlStart = host + urlPrefix + "/" + encode4Uri(microserviceName);

        // Metalink file public url
        Map<String, String> dataMap = new HashMap<>();
        dataMap.put("expiration_date", order.getExpirationDate().toString());
        dataMap.put("project", runtimeTenantResolver.getTenant());
        dataMap.put("order_label", order.getId().toString());
        dataMap.put("metalink_download_url",
                    urlStart + "/user/orders/metalink/download?" + tokenRequestParam + "&scope=" + runtimeTenantResolver
                            .getTenant());
        dataMap.put("regards_downloader_url", "https://github.com/RegardsOss/RegardsDownloader/releases");
        dataMap.put("orders_url", host + order.getFrontendUrl());

        // Create mail
        String message;
        try {
            message = templateService.render(OrderTemplateConf.ORDER_CREATED_TEMPLATE_NAME, dataMap);
        } catch (TemplateException e) {
            throw new RsRuntimeException(e);
        }

        // Send it
        FeignSecurityManager.asSystem();
        emailClient.sendEmail(message,
                              String.format("Order number %d is confirmed", order.getId()),
                              null,
                              order.getOwner());
        FeignSecurityManager.reset();
    }

    /**
     * Create a storage sub-order ie a FilesTask, a persisted JobInfo (associated to FilesTask) and add it to DatasetTask
     */
<<<<<<< HEAD
    private void createStorageSubOrder(DatasetTask dsTask, Set<OrderDataFile> bucketFiles, Order order, String role,
            int priority) {
        String owner = order.getOwner();
        LOGGER.info("Creating storage sub-order of {} files (owner={})", bucketFiles.size(), owner);
=======
    @Override
    @Transactional(value = TxType.REQUIRES_NEW)
    public void createStorageSubOrder(Basket basket, DatasetTask dsTask, Set<OrderDataFile> bucketFiles, Order order,
            String role, int priority) {
        LOGGER.info("Creating storage sub-order of {} files", bucketFiles.size());
        dataFileService.create(bucketFiles);
>>>>>>> 449abf41

        FilesTask currentFilesTask = new FilesTask();
        currentFilesTask.setOrderId(order.getId());
        currentFilesTask.setOwner(owner);
        currentFilesTask.addAllFiles(bucketFiles);

        // storageJobInfo is pointed by currentFilesTask so it must be locked to avoid being cleaned before FilesTask
        JobInfo storageJobInfo = new JobInfo(true);
        storageJobInfo.setParameters(new FilesJobParameter(bucketFiles.toArray(new OrderDataFile[bucketFiles.size()])),
                                     new SubOrderAvailabilityPeriodJobParameter(orderValidationPeriodDays),
                                     new UserJobParameter(owner),
                                     new UserRoleJobParameter(role));
        storageJobInfo.setOwner(owner);
        storageJobInfo.setClassName(StorageFilesJob.class.getName());
        storageJobInfo.setPriority(priority);
        storageJobInfo.setExpirationDate(order.getExpirationDate());
        // Create JobInfo and associate to FilesTask
        currentFilesTask.setJobInfo(jobInfoService.createAsPending(storageJobInfo));
        dsTask.addReliantTask(currentFilesTask);
    }

    /**
     * Create an external sub-order ie a FilesTask, and add it to DatasetTask
     */
<<<<<<< HEAD
    private void createExternalSubOrder(DatasetTask dsTask, Set<OrderDataFile> bucketFiles, Order order) {
=======
    @Override
    @Transactional(value = TxType.REQUIRES_NEW)
    public void createExternalSubOrder(Basket basket, DatasetTask dsTask, Set<OrderDataFile> bucketFiles, Order order) {
>>>>>>> 449abf41
        LOGGER.info("Creating external sub-order of {} files", bucketFiles.size());
        dataFileService.create(bucketFiles);
        FilesTask currentFilesTask = new FilesTask();
        currentFilesTask.setOrderId(order.getId());
        currentFilesTask.setOwner(order.getOwner());
        currentFilesTask.addAllFiles(bucketFiles);
        dsTask.addReliantTask(currentFilesTask);
    }

    @Override
    public Order loadSimple(Long id) {
        return repos.findSimpleById(id);
    }

    @Override
    @Transactional(Transactional.TxType.REQUIRES_NEW)
    public Order loadComplete(Long id) {
        return repos.findCompleteById(id);
    }

    @Override
    public void pause(Long id) throws CannotPauseOrderException {
        Order order = repos.findCompleteById(id);
        // Only a pending or running order can be paused
        if ((order.getStatus() != OrderStatus.PENDING) && (order.getStatus() != OrderStatus.RUNNING)) {
            throw new CannotPauseOrderException();
        }
        // Ask for all jobInfos abortion
        order.getDatasetTasks().stream().flatMap(dsTask -> dsTask.getReliantTasks().stream()).map(FilesTask::getJobInfo)
                .forEach(jobInfo -> {
                    if (jobInfo != null) {
                        jobInfoService.stopJob(jobInfo.getId());
                    }
                });
        order.setStatus(OrderStatus.PAUSED);
        repos.save(order);
    }

    @Override
    public void resume(Long id) throws CannotResumeOrderException {
        Order order = repos.findCompleteById(id);
        if (order.getStatus() != OrderStatus.PAUSED) {
            throw new CannotResumeOrderException("ONLY_PAUSED_ORDER_CAN_BE_RESUMED");
        }
        // Look at all associated JobInfos : they must be at a paused compatible status
        boolean inPause = orderEffectivelyInPause(order);
        if (!inPause) {
            throw new CannotResumeOrderException("ORDER_NOT_COMPLETELY_PAUSED");
        }
        // Passes all ABORTED jobInfo to PENDING
        order.getDatasetTasks().stream().flatMap(dsTask -> dsTask.getReliantTasks().stream()).map(FilesTask::getJobInfo)
                .filter(jobInfo -> jobInfo.getStatus().getStatus() == JobStatus.ABORTED)
                .peek(jobInfo -> jobInfo.updateStatus(JobStatus.PENDING)).forEach(jobInfoService::save);
        order.setStatus(OrderStatus.RUNNING);
        repos.save(order);
        // Don't forget to manage user order jobs again (PENDING -> QUEUED)
        orderJobService.manageUserOrderJobInfos(order.getOwner());
    }

    @Override
    public void delete(Long id) throws CannotDeleteOrderException {
        Order order = repos.findCompleteById(id);
        if (order.getStatus() != OrderStatus.PAUSED) {
            throw new CannotDeleteOrderException("ORDER_MUST_BE_PAUSED_BEFORE_BEING_DELETED");
        }
        // Look at all associated JobInfos : they must be at a paused compatible status
        boolean inPause = orderEffectivelyInPause(order);
        if (!inPause) {
            throw new CannotDeleteOrderException("ORDER_NOT_COMPLETELY_STOPPED");
        }
        // Delete all order data files
        dataFileService.removeAll(order.getId());
        // Delete all filesTasks
        for (DatasetTask dsTask : order.getDatasetTasks()) {
            dsTask.getReliantTasks().clear();
        }
        // Deactivate waitingForUser tag
        order.setWaitingForUser(false);
        order.setStatus(OrderStatus.DELETED);
        repos.save(order);
    }

    /**
     * Test if order is truely in pause (ie none of its jobs is running)
     */
    private boolean orderEffectivelyInPause(Order order) {
        // No associated jobInfo or all associated jobs finished
        return (order.getDatasetTasks().stream().flatMap(dsTask -> dsTask.getReliantTasks().stream())
                .filter(ft -> ft.getJobInfo() != null).count() == 0) || order.getDatasetTasks().stream()
                .flatMap(dsTask -> dsTask.getReliantTasks().stream()).filter(ft -> ft.getJobInfo() != null)
                .map(ft -> ft.getJobInfo().getStatus().getStatus()).allMatch(JobStatus::isFinished);
    }

    @Override
    public void remove(Long id) throws CannotRemoveOrderException {
        Order order = repos.findCompleteById(id);
        switch (order.getStatus()) {
            case PENDING: // not yet run
                try {
                    self.pause(order.getId());
                } catch (CannotPauseOrderException e) {
                    // Cannot occur because order has pending state
                    throw new RsRuntimeException(e); // NOSONAR
                }
                if (!this.orderEffectivelyInPause(order)) {
                    // Too late !!! order finally wasn't in PENDING state when asked to be paused
                    throw new CannotRemoveOrderException();
                }
                // No break (deliberately) => Java for dumb
            case DONE:
            case DONE_WITH_WARNING:
            case FAILED:
            case PAUSED:
                // Don't forget no relation is hardly mapped between OrderDataFile and Order
                dataFileService.removeAll(order.getId());
                break;
            case DELETED:
            case EXPIRED:
                // data files have already been removed so it only remains order to be removed
                break;
            default:
                // RUNNING needs a pause before being removed
                // REMOVED is a final state (order no more exists, this state is unreachable)
                throw new CannotRemoveOrderException();
        }
        repos.deleteById(order.getId());
    }

    @Override
    public Page<Order> findAll(Pageable pageRequest) {
        return repos.findAllByOrderByCreationDateDesc(pageRequest);
    }

    @Override
    public void writeAllOrdersInCsv(BufferedWriter writer, OrderStatus status, OffsetDateTime from, OffsetDateTime to)
            throws IOException {
        List<Order> orders = repos
                .findAll(OrderSpecifications.search(status, from, to), Sort.by(Sort.Direction.ASC, "id"));
        writer.append("ORDER_ID;CREATION_DATE;EXPIRATION_DATE;OWNER;STATUS;STATUS_DATE;PERCENT_COMPLETE;FILES_IN_ERROR");
        writer.newLine();
        for (Order order : orders) {
            writer.append(order.getId().toString()).append(';');
            writer.append(OffsetDateTimeAdapter.format(order.getCreationDate())).append(';');
            writer.append(OffsetDateTimeAdapter.format(order.getExpirationDate())).append(';');
            writer.append(order.getOwner()).append(';');
            writer.append(order.getStatus().toString()).append(';');
            writer.append(OffsetDateTimeAdapter.format(order.getStatusDate())).append(';');
            writer.append(Integer.toString(order.getPercentCompleted())).append(';');
            writer.append(Integer.toString(order.getFilesInErrorCount()));
            writer.newLine();
        }
        writer.close();
    }

    @Override
    public Page<Order> findAll(String user, Pageable pageRequest, OrderStatus... excludeStatuses) {
        if (excludeStatuses.length == 0) {
            return repos.findAllByOwnerOrderByCreationDateDesc(user, pageRequest);
        } else {
            return repos.findAllByOwnerAndStatusNotInOrderByCreationDateDesc(user, excludeStatuses, pageRequest);
        }
    }

    @Override
    public void downloadOrderCurrentZip(String orderOwner, List<OrderDataFile> inDataFiles, OutputStream os) {
        List<OrderDataFile> availableFiles = new ArrayList<>(inDataFiles);
        List<Pair<OrderDataFile, String>> downloadErrorFiles = new ArrayList<>();

        String externalDlErrorPrefix = "Error while downloading external file";
        String storageDlErrorPrefix = "Error while downloading file from Archival Storage";

        try (ZipArchiveOutputStream zos = new ZipArchiveOutputStream(os)) {
            zos.setEncoding("ASCII");
            zos.setCreateUnicodeExtraFields(ZipArchiveOutputStream.UnicodeExtraFieldPolicy.NOT_ENCODEABLE);
            // A multiset to manage multi-occurrences of files
            Multiset<String> dataFiles = HashMultiset.create();
            for (Iterator<OrderDataFile> i = availableFiles.iterator(); i.hasNext(); ) {
                OrderDataFile dataFile = i.next();
                // Externally downloadable
                if (dataFile.isReference()) {
                    // Connection timeout
                    int timeout = 10_000;
                    String dataObjectIpId = dataFile.getIpId().toString();
                    dataFile.setDownloadError(null);
                    try (InputStream is = DownloadUtils
                            .getInputStreamThroughProxy(new URL(dataFile.getUrl()), proxy, noProxyHosts, timeout)) {
                        readInputStreamAndAddToZip(downloadErrorFiles, zos, dataFiles, i, dataFile, dataObjectIpId, is);
                    } catch (IOException e) {
                        String stack = getStack(e);
                        LOGGER.error(String.format("%s (url : %s)", externalDlErrorPrefix, dataFile.getUrl()), e);
                        dataFile.setDownloadError(String.format("%s\n%s", externalDlErrorPrefix, stack));
                        downloadErrorFiles.add(Pair.of(dataFile, "I/O error during external download"));
                        i.remove();
                    }
                } else { // Managed by Storage
                    String aip = dataFile.getIpId().toString();
                    dataFile.setDownloadError(null);
                    Response response = null;
                    try {
                        // To download through storage client we must be authenticate as user in order to
                        // impact the download quotas, but we upgrade the privileges so that the request passes.
                        FeignSecurityManager.asUser(authResolver.getUser(), DefaultRole.PROJECT_ADMIN.name());
                        // To download file with accessrights checked, we should use catalogDownloadClient
                        // but the accessRight have already been checked here.
                        response = storageClient.downloadFile(dataFile.getChecksum());
                    } catch (RuntimeException e) {
                        String stack = getStack(e);
                        LOGGER.error(storageDlErrorPrefix, e);
                        dataFile.setDownloadError(String.format("%s\n%s", storageDlErrorPrefix, stack));
                    } finally {
                        FeignSecurityManager.reset();
                    }
                    // Unable to download file from storage
                    if ((response == null) || (response.status() != HttpStatus.OK.value())) {
                        downloadErrorFiles.add(Pair.of(dataFile, humanizeError(Optional.of(response))));
                        i.remove();
                        LOGGER.warn("Cannot retrieve data file from storage (aip : {}, checksum : {})",
                                    aip,
                                    dataFile.getChecksum());
                        dataFile.setDownloadError(
                                "Cannot retrieve data file from storage, feign downloadFile method returns " + (
                                        response == null ? "null" : response.toString()));
                    } else { // Download ok
                        try (InputStream is = response.body().asInputStream()) {
                            readInputStreamAndAddToZip(downloadErrorFiles, zos, dataFiles, i, dataFile, aip, is);
                        }
                    }
                }
            }
            if (!downloadErrorFiles.isEmpty()) {
                zos.putArchiveEntry(new ZipArchiveEntry("NOTICE.txt"));
                StringJoiner joiner = new StringJoiner("\n");
                downloadErrorFiles.forEach(p -> joiner.add(String.format("Failed to download file (%s): %s.",
                                                                         p.getLeft().getFilename(),
                                                                         p.getRight())));
                zos.write(joiner.toString().getBytes());
                zos.closeArchiveEntry();
            }
            zos.flush();
            zos.finish();
        } catch (IOException | RuntimeException e) {
            LOGGER.error("Cannot create ZIP file.", e);
        }
        // Set statuses of all downloaded files
        availableFiles.forEach(f -> f.setState(FileState.DOWNLOADED));
        // Set statuses of all not downloaded files
        downloadErrorFiles.forEach(f -> f.getLeft().setState(FileState.DOWNLOAD_ERROR));
        // use one set to save everybody
        availableFiles.addAll(downloadErrorFiles.stream().map(Pair::getLeft).collect(Collectors.toList()));
        dataFileService.save(availableFiles);

        // Don't forget to manage user order jobs (maybe order is in waitingForUser state)
        orderJobService.manageUserOrderJobInfos(orderOwner);
    }

    private String humanizeError(Optional<Response> response) {
        return response.map(r -> {
            Response.Body body = r.body();
            boolean nullBody = body == null;
            switch (r.status()) {
                case 429:
                    if (nullBody) {
                        return "Download failed due to exceeded quota";
                    }

                    try (InputStream is = body.asInputStream()) {
                        return IOUtils.toString(is, StandardCharsets.UTF_8);
                    } catch (IOException | NullPointerException e) {
                        return "Download failed due to exceeded quota";
                    }
                default:
                    return String.format("Server returned HTTP error code %d", r.status());
            }
        }).orElse("Server returned no content");
    }

    protected String getStack(Exception e) {
        StringWriter sw = new StringWriter();
        e.printStackTrace(new PrintWriter(sw));
        return sw.toString();
    }

    private void readInputStreamAndAddToZip(List<Pair<OrderDataFile, String>> downloadErrorFiles,
            ZipArchiveOutputStream zos, Multiset<String> dataFiles, Iterator<OrderDataFile> i, OrderDataFile dataFile,
            String dataObjectIpId, InputStream is) throws IOException {
        // Add filename to multiset
        String filename = dataFile.getFilename();
        if (filename == null) {
            filename = dataFile.getUrl().substring(dataFile.getUrl().lastIndexOf('/') + 1);
        }
        dataFiles.add(filename);
        // If same file appears several times, add "(n)" juste before extension (n is occurrence of course
        // you dumb ass ! What do you thing it could be ?)
        int filenameCount = dataFiles.count(filename);
        if (filenameCount > 1) {
            String suffix = " (" + (filenameCount - 1) + ")";
            int lastDotIdx = filename.lastIndexOf('.');
            if (lastDotIdx != -1) {
                filename = filename.substring(0, lastDotIdx) + suffix + filename.substring(lastDotIdx);
            } else { // No extension
                filename += suffix;
            }
        }
        zos.putArchiveEntry(new ZipArchiveEntry(filename));
        long copiedBytes = ByteStreams.copy(is, zos);
        zos.closeArchiveEntry();
        // We can only check copied bytes if we know expected size (ie if file is internal)
        if (dataFile.getFilesize() != null) {
            // Check that file has been completely been copied
            if (copiedBytes != dataFile.getFilesize()) {
                i.remove();
                LOGGER.warn("Cannot completely download data file (data object IP_ID: {}, file name: {})",
                            dataObjectIpId,
                            dataFile.getFilename());
                String downloadError = String.format(
                        "Cannot completely download data file from storage, only %d/%d bytes",
                        copiedBytes,
                        dataFile.getFilesize());
                downloadErrorFiles.add(Pair.of(dataFile, downloadError));
                dataFile.setDownloadError(downloadError);
            }
        }
    }

    @Override
    public void downloadOrderMetalink(Long orderId, OutputStream os) {
        Order order = repos.findSimpleById(orderId);
        String tokenRequestParam = ORDER_TOKEN + "=" + generateToken4PublicEndpoint(order);
        String scopeRequestParam = SCOPE + "=" + runtimeTenantResolver.getTenant();

        List<OrderDataFile> files = dataFileService.findAll(orderId);

        // Retrieve host for generating datafiles download urls
        FeignSecurityManager.asSystem();
        Project project = projectClient.retrieveProject(runtimeTenantResolver.getTenant()).getBody().getContent();
        String host = project.getHost();
        FeignSecurityManager.reset();

        // Create XML metalink object
        ObjectFactory factory = new ObjectFactory();
        MetalinkType xmlMetalink = factory.createMetalinkType();
        FilesType xmlFiles = factory.createFilesType();
        // For all data files
        for (OrderDataFile file : files) {
            FileType xmlFile = factory.createFileType();
            String filename = file.getFilename() != null ?
                    file.getFilename() :
                    file.getUrl().substring(file.getUrl().lastIndexOf('/') + 1);
            xmlFile.setIdentity(filename);
            xmlFile.setName(filename);
            if (file.getFilesize() != null) {
                xmlFile.setSize(BigInteger.valueOf(file.getFilesize()));
            }
            if (file.getMimeType() != null) {
                xmlFile.setMimetype(file.getMimeType().toString());
            }
            ResourcesType xmlResources = factory.createResourcesType();
            ResourcesType.Url xmlUrl = factory.createResourcesTypeUrl();
            // Build URL to publicdownloadFile
            StringBuilder buff = new StringBuilder();
            buff.append(host);
            buff.append(urlPrefix).append("/").append(encode4Uri(microserviceName));
            buff.append("/orders/aips/").append(encode4Uri(file.getIpId().toString())).append("/files/");
            buff.append(file.getId()).append("?").append(tokenRequestParam);
            buff.append("&").append(scopeRequestParam);
            xmlUrl.setValue(buff.toString());
            xmlResources.getUrl().add(xmlUrl);
            xmlFile.setResources(xmlResources);
            xmlFiles.getFile().add(xmlFile);
        }
        xmlMetalink.setFiles(xmlFiles);
        createXmlAndSendResponse(os, factory, xmlMetalink);

    }

    private void createXmlAndSendResponse(OutputStream os, ObjectFactory factory, MetalinkType xmlMetalink) {
        // Create XML and send reponse
        try {
            JAXBContext jaxbContext = JAXBContext.newInstance(MetalinkType.class);
            Marshaller jaxbMarshaller = jaxbContext.createMarshaller();

            // Format output
            jaxbMarshaller.setProperty(Marshaller.JAXB_FORMATTED_OUTPUT, true);

            // Enable validation
            InputStream in = this.getClass().getClassLoader().getResourceAsStream(METALINK_XML_SCHEMA_NAME);
            StreamSource xsdSource = new StreamSource(in);
            jaxbMarshaller
                    .setSchema(SchemaFactory.newInstance(XMLConstants.W3C_XML_SCHEMA_NS_URI).newSchema(xsdSource));

            // Marshall data
            jaxbMarshaller.marshal(factory.createMetalink(xmlMetalink), os);
            os.close();
        } catch (JAXBException | SAXException | IOException t) {
            LOGGER.error("Error while generating metalink order file", t);
            throw new RsRuntimeException(t);
        }
    }

    @Override
    @Transactional(Transactional.TxType.NEVER) // Must not create a transaction, it is a multitenant method
    @Scheduled(fixedDelayString = "${regards.order.computation.update.rate.ms:1000}")
    public void updateCurrentOrdersComputations() {
        for (String tenant : tenantResolver.getAllActiveTenants()) {
            runtimeTenantResolver.forceTenant(tenant);
            self.updateTenantOrdersComputations();
        }
    }

    @Override
    public void updateTenantOrdersComputations() {
        Set<Order> orders = dataFileService.updateCurrentOrdersComputedValues();
        if (!orders.isEmpty()) {
            repos.saveAll(orders);
        }
        // Because previous method (updateCurrentOrdersComputedValues) takes care of CURRENT jobs, it is necessary
        // to update finished ones ie setting availableFilesCount to 0 for finished jobs not waiting for user
        List<Order> finishedOrders = repos.findFinishedOrdersToUpdate();
        if (!finishedOrders.isEmpty()) {
            finishedOrders.forEach(o -> o.setAvailableFilesCount(0));
            repos.saveAll(finishedOrders);
        }
    }

    /**
     * 0 0 7 * * MON-FRI : every working day at 7 AM
     */
    @Override
    @Transactional(Transactional.TxType.NEVER) // Must not create a transaction, it is a multitenant method
    @Scheduled(cron = "${regards.order.periodic.files.availability.check.cron:0 0 7 * * MON-FRI}")
    public void sendPeriodicNotifications() {
        for (String tenant : tenantResolver.getAllActiveTenants()) {
            runtimeTenantResolver.forceTenant(tenant);
            self.sendTenantPeriodicNotifications();
        }
    }

    @Override
    public void sendTenantPeriodicNotifications() {
        List<Order> asideOrders = repos.findAsideOrders(daysBeforeSendingNotifEmail);

        Multimap<String, Order> orderMultimap = TreeMultimap
                .create(Comparator.naturalOrder(), Comparator.comparing(Order::getCreationDate));
        asideOrders.forEach(o -> orderMultimap.put(o.getOwner(), o));

        // For each owner
        for (Map.Entry<String, Collection<Order>> entry : orderMultimap.asMap().entrySet()) {
            OffsetDateTime now = OffsetDateTime.now();
            Map<String, Object> dataMap = new HashMap<>();
            dataMap.put("orders", entry.getValue());
            dataMap.put("project", runtimeTenantResolver.getTenant());
            // Create mail
            String message;
            try {
                message = templateService.render(OrderTemplateConf.ASIDE_ORDERS_NOTIFICATION_TEMPLATE_NAME, dataMap);
            } catch (TemplateException e) {
                throw new RsRuntimeException(e);
            }

            // Send it
            FeignSecurityManager.asSystem();
            emailClient.sendEmail(message, "Reminder: some orders are waiting for you", null, entry.getKey());
            FeignSecurityManager.reset();
            // Update order availableUpdateDate to avoid another microservice instance sending notification emails
            entry.getValue().forEach(order -> order.setAvailableUpdateDate(now));
            repos.saveAll(entry.getValue());
        }
    }

    @Override
    @Transactional(Transactional.TxType.NEVER) // Must not create a transaction, it is a multitenant method
    @Scheduled(fixedDelayString = "${regards.order.clean.expired.rate.ms:3600000}")
    public void cleanExpiredOrders() {
        for (String tenant : tenantResolver.getAllActiveTenants()) {
            runtimeTenantResolver.forceTenant(tenant);
            // In a transaction
            Optional<Order> optional = findOneOrderAndMarkAsExpired();
            while (optional.isPresent()) {
                // in another transaction
                self.cleanExpiredOrder(optional.get());
                // and again
                optional = findOneOrderAndMarkAsExpired();
            }
        }
    }

    @Override
    public Optional<Order> findOneOrderAndMarkAsExpired() {
        Optional<Order> optional = repos.findOneExpiredOrder();
        optional.ifPresent(order -> {
            order.setStatus(OrderStatus.EXPIRED);
            repos.save(order);
        });
        return optional;
    }

    @Override
    @Transactional(Transactional.TxType.NEVER)
    // No transaction because :
    // - loadComplete use a new one and so when delete is called, order state is at start of transaction (so with state
    // EXPIRED)
    // - loadComplete needs a new transaction each time it is called. If nothing is specified, it seems that the same
    // transaction is used each time loadComplete is called (I think it is due to Hibernate Flush mode set as NEVER
    // specified by Spring so it is cached in first level)
    public void cleanExpiredOrder(Order order) {
        // Ask for all jobInfos abortion (don't call self.pause() because of status, order must stay EXPIRED)
        order.getDatasetTasks().stream().flatMap(dsTask -> dsTask.getReliantTasks().stream()).map(FilesTask::getJobInfo)
                .forEach(jobInfo -> jobInfoService.stopJob(jobInfo.getId()));

        // Wait for its complete stop
        order = self.loadComplete(order.getId());
        while (!orderEffectivelyInPause(order)) {
            try {
                Thread.sleep(1_000);
            } catch (InterruptedException e) {
                Thread.currentThread().interrupt();
                throw new RsRuntimeException(e); // NOSONAR
            }
            order = self.loadComplete(order.getId());
        }
        // Delete all its data files
        // Don't forget no relation is hardly mapped between OrderDataFile and Order
        dataFileService.removeAll(order.getId());
        // Delete all filesTasks
        for (DatasetTask dsTask : order.getDatasetTasks()) {
            dsTask.getReliantTasks().clear();
        }
        // Deactivate waitingForUser tag
        order.setWaitingForUser(false);
        // Order is already at EXPIRED state so let it be
        repos.save(order);
    }

    @Override
    public boolean isPaused(Long orderId) {
        Order order = loadComplete(orderId);
        if (order.getStatus() != OrderStatus.PAUSED) {
            return false;
        }
        return this.orderEffectivelyInPause(order);
    }

    @Override
    public boolean hasProcessing(Order order) {
        return order.getDatasetTasks().stream().anyMatch(DatasetTask::hasProcessing);
    }

}<|MERGE_RESOLUTION|>--- conflicted
+++ resolved
@@ -18,17 +18,6 @@
  */
 package fr.cnes.regards.modules.order.service;
 
-<<<<<<< HEAD
-import javax.annotation.PostConstruct;
-import javax.transaction.Transactional;
-import javax.xml.XMLConstants;
-import javax.xml.bind.JAXBContext;
-import javax.xml.bind.JAXBException;
-import javax.xml.bind.Marshaller;
-import javax.xml.transform.stream.StreamSource;
-import javax.xml.validation.SchemaFactory;
-=======
->>>>>>> 449abf41
 import java.io.BufferedWriter;
 import java.io.IOException;
 import java.io.InputStream;
@@ -42,10 +31,7 @@
 import java.nio.charset.Charset;
 import java.nio.charset.StandardCharsets;
 import java.time.OffsetDateTime;
-<<<<<<< HEAD
 import java.time.format.DateTimeFormatter;
-=======
->>>>>>> 449abf41
 import java.util.ArrayList;
 import java.util.Collection;
 import java.util.Collections;
@@ -57,15 +43,7 @@
 import java.util.Map;
 import java.util.Optional;
 import java.util.Set;
-<<<<<<< HEAD
 import java.util.StringJoiner;
-import java.util.stream.Collectors;
-
-import org.apache.commons.compress.archivers.zip.ZipArchiveEntry;
-import org.apache.commons.compress.archivers.zip.ZipArchiveOutputStream;
-import org.apache.commons.io.IOUtils;
-import org.apache.commons.lang3.tuple.Pair;
-=======
 import java.util.stream.Collectors;
 
 import javax.annotation.PostConstruct;
@@ -80,7 +58,8 @@
 
 import org.apache.commons.compress.archivers.zip.ZipArchiveEntry;
 import org.apache.commons.compress.archivers.zip.ZipArchiveOutputStream;
->>>>>>> 449abf41
+import org.apache.commons.io.IOUtils;
+import org.apache.commons.lang3.tuple.Pair;
 import org.slf4j.Logger;
 import org.slf4j.LoggerFactory;
 import org.springframework.beans.factory.annotation.Autowired;
@@ -89,13 +68,7 @@
 import org.springframework.data.domain.Page;
 import org.springframework.data.domain.Pageable;
 import org.springframework.data.domain.Sort;
-<<<<<<< HEAD
 import org.springframework.http.HttpStatus;
-=======
-import org.springframework.hateoas.EntityModel;
-import org.springframework.http.HttpStatus;
-import org.springframework.http.ResponseEntity;
->>>>>>> 449abf41
 import org.springframework.scheduling.annotation.Async;
 import org.springframework.scheduling.annotation.EnableScheduling;
 import org.springframework.scheduling.annotation.Scheduled;
@@ -110,6 +83,7 @@
 import com.google.common.collect.Sets;
 import com.google.common.collect.TreeMultimap;
 import com.google.common.io.ByteStreams;
+
 import feign.Response;
 import fr.cnes.regards.framework.authentication.IAuthenticationResolver;
 import fr.cnes.regards.framework.feign.security.FeignSecurityManager;
@@ -181,15 +155,12 @@
 
     private static final String METALINK_XML_SCHEMA_NAME = "metalink.xsd";
 
-<<<<<<< HEAD
-=======
-    private static final int MAX_BUCKET_FILE_COUNT = 1_000;
-
->>>>>>> 449abf41
     /**
      * Format for generated order label
      */
     private static final String ORDER_GENERATED_LABEL_FORMAT = "Order of %s";
+
+    private static final int MAX_BUCKET_FILE_COUNT = 5_000;
 
     /**
      * Date formatter for order generated label
@@ -204,12 +175,6 @@
 
     @Autowired
     private IBasketRepository basketRepository;
-
-    @Autowired
-    private IBasketService basketService;
-
-    @Autowired
-    private IDatasetTaskService datasetTaskService;
 
     @Autowired
     private IOrderDataFileService dataFileService;
@@ -295,12 +260,9 @@
     @PostConstruct
     public void init() {
         LOGGER.info("OrderService created/refreshed with, orderValidationPeriodDays: {}"
-                            + ", daysBeforeSendingNotifEmail: {}...",
-                    orderValidationPeriodDays,
-                    daysBeforeSendingNotifEmail);
-        proxy = Strings.isNullOrEmpty(proxyHost) ?
-                Proxy.NO_PROXY :
-                new Proxy(Proxy.Type.HTTP, new InetSocketAddress(proxyHost, proxyPort));
+                + ", daysBeforeSendingNotifEmail: {}...", orderValidationPeriodDays, daysBeforeSendingNotifEmail);
+        proxy = Strings.isNullOrEmpty(proxyHost) ? Proxy.NO_PROXY
+                : new Proxy(Proxy.Type.HTTP, new InetSocketAddress(proxyHost, proxyPort));
         if (noProxyHostsString != null) {
             Collections.addAll(noProxyHosts, noProxyHostsString.split("\\s*,\\s*"));
         }
@@ -369,87 +331,25 @@
             // Dataset selections
             Set<OrderDataFile> alreadyHandledFiles = new HashSet<>();
             for (BasketDatasetSelection dsSel : basket.getDatasetSelections()) {
-<<<<<<< HEAD
                 if (dsSel.hasProcessing()) {
-                    orderCounts = orderProcessingService
-                            .manageProcessedDatasetSelection(order, dsSel, tenant, owner, role, orderCounts);
+                    orderCounts = orderProcessingService.manageProcessedDatasetSelection(order, dsSel, tenant, owner,
+                                                                                         role, orderCounts);
                     hasProcessing = true;
                 } else {
-                    orderCounts = manageDatasetSelection(order,
-                                                         role,
-                                                         priority,
-                                                         orderCounts,
-                                                         dsSel,
+                    orderCounts = manageDatasetSelection(order, role, priority, orderCounts, dsSel,
                                                          alreadyHandledFiles);
                 }
             }
 
             // Compute order expiration date using number of sub order created + 2,
             // that gives time to users to download there last suborders
-            order.setExpirationDate(OffsetDateTime.now().plusDays(
-                    (orderCounts.getSubOrderCount() + 2) * orderValidationPeriodDays));
-
-=======
-                DatasetTask dsTask = createDatasetTask(dsSel);
-
-                // Bucket of internal files (managed by Storage)
-                Set<OrderDataFile> storageBucketFiles = new HashSet<>();
-                // Bucket of external files (not managed by Storage, directly downloadable)
-                Set<OrderDataFile> externalBucketFiles = new HashSet<>();
-
-                // Execute opensearch request
-                int page = 0;
-                List<EntityFeature> features = searchDataObjects(dsSel, page);
-                while (!features.isEmpty()) {
-                    // For each DataObject
-                    for (EntityFeature feature : features) {
-                        dispatchFeatureFilesInBuckets(basket, order, role, feature, storageBucketFiles,
-                                externalBucketFiles);
-                        // If sum of files size > storageBucketSize, add a new bucket
-                        if ((storageBucketFiles.size() >= MAX_BUCKET_FILE_COUNT) || (storageBucketFiles.stream()
-                                .mapToLong(DataFile::getFilesize).sum() >= storageBucketSize)) {
-                            internalFilesCount += storageBucketFiles.size();
-                            // Create all bucket data files at once
-                            self.createStorageSubOrder(basket, dsTask, storageBucketFiles, order, role, priority);
-                            subOrderNumber++;
-                            storageBucketFiles.clear();
-                        }
-                        // If external bucket files count > MAX_EXTERNAL_BUCKET_FILE_COUNT, add a new bucket
-                        if (externalBucketFiles.size() >= MAX_BUCKET_FILE_COUNT) {
-                            externalFilesCount += externalBucketFiles.size();
-                            // Create all bucket data files at once
-                            self.createExternalSubOrder(basket, dsTask, externalBucketFiles, order);
-                            externalBucketFiles.clear();
-                        }
-                    }
-                    page++;
-                    features = searchDataObjects(dsSel, page);
-                }
-                // Manage remaining files on each type of buckets
-                if (!storageBucketFiles.isEmpty()) {
-                    internalFilesCount += storageBucketFiles.size();
-                    // Create all bucket data files at once
-                    self.createStorageSubOrder(basket, dsTask, storageBucketFiles, order, role, priority);
-                    subOrderNumber++;
-                }
-                if (!externalBucketFiles.isEmpty()) {
-                    externalFilesCount += externalBucketFiles.size();
-                    // Create all bucket data files at once
-                    self.createExternalSubOrder(basket, dsTask, externalBucketFiles, order);
-                }
-
-                // Add dsTask ONLY IF it contains at least one FilesTask
-                if (!dsTask.getReliantTasks().isEmpty()) {
-                    order.addDatasetOrderTask(dsTask);
-                }
-            }
-            // Compute order expiration date using number of sub orders
-            order.setExpirationDate(OffsetDateTime.now().plusDays(orderValidationPeriodDays).plusHours(subOrderNumber));
->>>>>>> 449abf41
+            order.setExpirationDate(OffsetDateTime.now()
+                    .plusDays((orderCounts.getSubOrderCount() + 2) * orderValidationPeriodDays));
+
             // In case order contains only external files, percent completion can be set to 100%, else completion is
             // computed when files are available (even if some external files exist, this case will not (often) occur
-            if (!hasProcessing && (orderCounts.getInternalFilesCount() == 0) && (orderCounts.getExternalFilesCount()
-                    > 0)) {
+            if (!hasProcessing && (orderCounts.getInternalFilesCount() == 0)
+                    && (orderCounts.getExternalFilesCount() > 0)) {
                 // Because external files haven't size set (files.size isn't allowed to be mapped on DatasourcePlugins
                 // other than AipDatasourcePlugin which manage only internal files), these will not be taken into
                 // account by {@see OrderService#updateCurrentOrdersComputedValues}
@@ -506,27 +406,22 @@
         for (List<EntityFeature> features : basketSelectionPageSearch.pagedSearchDataObjects(dsSel)) {
             // For each DataObject
             for (EntityFeature feature : features) {
-                dispatchFeatureFilesInBuckets(order,
-                                              feature,
-                                              storageBucketFiles,
-                                              externalBucketFiles,
+                dispatchFeatureFilesInBuckets(order, feature, storageBucketFiles, externalBucketFiles,
                                               alreadyHandledFiles);
 
                 // If sum of files size > storageBucketSize, add a new bucket
-                if (suborderSizeCounter.storageBucketTooBig(storageBucketFiles)) {
+                if ((storageBucketFiles.size() >= MAX_BUCKET_FILE_COUNT)
+                        || suborderSizeCounter.storageBucketTooBig(storageBucketFiles)) {
                     orderCounts.addToInternalFilesCount(storageBucketFiles.size());
-                    // Create all bucket data files at once
-                    dataFileService.create(storageBucketFiles);
-                    createStorageSubOrder(dsTask, storageBucketFiles, order, role, priority);
+                    self.createStorageSubOrder(dsTask, storageBucketFiles, order, role, priority);
                     orderCounts.incrSubOrderCount();
                     storageBucketFiles.clear();
                 }
                 // If external bucket files count > MAX_EXTERNAL_BUCKET_FILE_COUNT, add a new bucket
-                if (suborderSizeCounter.externalBucketTooBig(externalBucketFiles)) {
+                if ((externalBucketFiles.size() >= MAX_BUCKET_FILE_COUNT)
+                        || suborderSizeCounter.externalBucketTooBig(externalBucketFiles)) {
                     orderCounts.addToExternalFilesCount(externalBucketFiles.size());
-                    // Create all bucket data files at once
-                    dataFileService.create(externalBucketFiles);
-                    createExternalSubOrder(dsTask, externalBucketFiles, order);
+                    self.createExternalSubOrder(dsTask, externalBucketFiles, order);
                     externalBucketFiles.clear();
                 }
             }
@@ -534,16 +429,12 @@
         // Manage remaining files on each type of buckets
         if (!storageBucketFiles.isEmpty()) {
             orderCounts.addToInternalFilesCount(storageBucketFiles.size());
-            // Create all bucket data files at once
-            dataFileService.create(storageBucketFiles);
-            createStorageSubOrder(dsTask, storageBucketFiles, order, role, priority);
+            self.createStorageSubOrder(dsTask, storageBucketFiles, order, role, priority);
             orderCounts.incrSubOrderCount();
         }
         if (!externalBucketFiles.isEmpty()) {
             orderCounts.addToExternalFilesCount(externalBucketFiles.size());
-            // Create all bucket data files at once
-            dataFileService.create(externalBucketFiles);
-            createExternalSubOrder(dsTask, externalBucketFiles, order);
+            self.createExternalSubOrder(dsTask, externalBucketFiles, order);
         }
 
         // Add dsTask ONLY IF it contains at least one FilesTask
@@ -595,9 +486,7 @@
             // To send a notification, NotificationClient needs it
             notificationClient
                     .notify(String.format("File \"%s\" is bigger than sub-order size", orderDataFile.getFilename()),
-                            "Order creation",
-                            NotificationLevel.WARNING,
-                            DefaultRole.PROJECT_ADMIN);
+                            "Order creation", NotificationLevel.WARNING, DefaultRole.PROJECT_ADMIN);
         }
     }
 
@@ -606,14 +495,9 @@
      * order data files)
      */
     private String generateToken4PublicEndpoint(Order order) {
-        return jwtService.generateToken(runtimeTenantResolver.getTenant(),
-                                        authResolver.getUser(),
-                                        authResolver.getUser(),
-                                        authResolver.getRole(),
-                                        order.getExpirationDate(),
-                                        Collections.singletonMap(ORDER_ID_KEY, order.getId().toString()),
-                                        secret,
-                                        true);
+        return jwtService.generateToken(runtimeTenantResolver.getTenant(), authResolver.getUser(),
+                                        authResolver.getUser(), authResolver.getRole(), order.getExpirationDate(),
+                                        Collections.singletonMap(ORDER_ID_KEY, order.getId().toString()), secret, true);
     }
 
     private void sendOrderCreationEmail(Order order) {
@@ -632,9 +516,8 @@
         dataMap.put("expiration_date", order.getExpirationDate().toString());
         dataMap.put("project", runtimeTenantResolver.getTenant());
         dataMap.put("order_label", order.getId().toString());
-        dataMap.put("metalink_download_url",
-                    urlStart + "/user/orders/metalink/download?" + tokenRequestParam + "&scope=" + runtimeTenantResolver
-                            .getTenant());
+        dataMap.put("metalink_download_url", urlStart + "/user/orders/metalink/download?" + tokenRequestParam
+                + "&scope=" + runtimeTenantResolver.getTenant());
         dataMap.put("regards_downloader_url", "https://github.com/RegardsOss/RegardsDownloader/releases");
         dataMap.put("orders_url", host + order.getFrontendUrl());
 
@@ -648,9 +531,7 @@
 
         // Send it
         FeignSecurityManager.asSystem();
-        emailClient.sendEmail(message,
-                              String.format("Order number %d is confirmed", order.getId()),
-                              null,
+        emailClient.sendEmail(message, String.format("Order number %d is confirmed", order.getId()), null,
                               order.getOwner());
         FeignSecurityManager.reset();
     }
@@ -658,19 +539,13 @@
     /**
      * Create a storage sub-order ie a FilesTask, a persisted JobInfo (associated to FilesTask) and add it to DatasetTask
      */
-<<<<<<< HEAD
-    private void createStorageSubOrder(DatasetTask dsTask, Set<OrderDataFile> bucketFiles, Order order, String role,
+    @Override
+    @Transactional(value = TxType.REQUIRES_NEW)
+    public void createStorageSubOrder(DatasetTask dsTask, Set<OrderDataFile> bucketFiles, Order order, String role,
             int priority) {
         String owner = order.getOwner();
         LOGGER.info("Creating storage sub-order of {} files (owner={})", bucketFiles.size(), owner);
-=======
-    @Override
-    @Transactional(value = TxType.REQUIRES_NEW)
-    public void createStorageSubOrder(Basket basket, DatasetTask dsTask, Set<OrderDataFile> bucketFiles, Order order,
-            String role, int priority) {
-        LOGGER.info("Creating storage sub-order of {} files", bucketFiles.size());
         dataFileService.create(bucketFiles);
->>>>>>> 449abf41
 
         FilesTask currentFilesTask = new FilesTask();
         currentFilesTask.setOrderId(order.getId());
@@ -681,8 +556,7 @@
         JobInfo storageJobInfo = new JobInfo(true);
         storageJobInfo.setParameters(new FilesJobParameter(bucketFiles.toArray(new OrderDataFile[bucketFiles.size()])),
                                      new SubOrderAvailabilityPeriodJobParameter(orderValidationPeriodDays),
-                                     new UserJobParameter(owner),
-                                     new UserRoleJobParameter(role));
+                                     new UserJobParameter(owner), new UserRoleJobParameter(role));
         storageJobInfo.setOwner(owner);
         storageJobInfo.setClassName(StorageFilesJob.class.getName());
         storageJobInfo.setPriority(priority);
@@ -695,13 +569,9 @@
     /**
      * Create an external sub-order ie a FilesTask, and add it to DatasetTask
      */
-<<<<<<< HEAD
-    private void createExternalSubOrder(DatasetTask dsTask, Set<OrderDataFile> bucketFiles, Order order) {
-=======
     @Override
     @Transactional(value = TxType.REQUIRES_NEW)
-    public void createExternalSubOrder(Basket basket, DatasetTask dsTask, Set<OrderDataFile> bucketFiles, Order order) {
->>>>>>> 449abf41
+    public void createExternalSubOrder(DatasetTask dsTask, Set<OrderDataFile> bucketFiles, Order order) {
         LOGGER.info("Creating external sub-order of {} files", bucketFiles.size());
         dataFileService.create(bucketFiles);
         FilesTask currentFilesTask = new FilesTask();
@@ -790,9 +660,10 @@
     private boolean orderEffectivelyInPause(Order order) {
         // No associated jobInfo or all associated jobs finished
         return (order.getDatasetTasks().stream().flatMap(dsTask -> dsTask.getReliantTasks().stream())
-                .filter(ft -> ft.getJobInfo() != null).count() == 0) || order.getDatasetTasks().stream()
-                .flatMap(dsTask -> dsTask.getReliantTasks().stream()).filter(ft -> ft.getJobInfo() != null)
-                .map(ft -> ft.getJobInfo().getStatus().getStatus()).allMatch(JobStatus::isFinished);
+                .filter(ft -> ft.getJobInfo() != null).count() == 0)
+                || order.getDatasetTasks().stream().flatMap(dsTask -> dsTask.getReliantTasks().stream())
+                        .filter(ft -> ft.getJobInfo() != null).map(ft -> ft.getJobInfo().getStatus().getStatus())
+                        .allMatch(JobStatus::isFinished);
     }
 
     @Override
@@ -838,8 +709,8 @@
     @Override
     public void writeAllOrdersInCsv(BufferedWriter writer, OrderStatus status, OffsetDateTime from, OffsetDateTime to)
             throws IOException {
-        List<Order> orders = repos
-                .findAll(OrderSpecifications.search(status, from, to), Sort.by(Sort.Direction.ASC, "id"));
+        List<Order> orders = repos.findAll(OrderSpecifications.search(status, from, to),
+                                           Sort.by(Sort.Direction.ASC, "id"));
         writer.append("ORDER_ID;CREATION_DATE;EXPIRATION_DATE;OWNER;STATUS;STATUS_DATE;PERCENT_COMPLETE;FILES_IN_ERROR");
         writer.newLine();
         for (Order order : orders) {
@@ -878,7 +749,7 @@
             zos.setCreateUnicodeExtraFields(ZipArchiveOutputStream.UnicodeExtraFieldPolicy.NOT_ENCODEABLE);
             // A multiset to manage multi-occurrences of files
             Multiset<String> dataFiles = HashMultiset.create();
-            for (Iterator<OrderDataFile> i = availableFiles.iterator(); i.hasNext(); ) {
+            for (Iterator<OrderDataFile> i = availableFiles.iterator(); i.hasNext();) {
                 OrderDataFile dataFile = i.next();
                 // Externally downloadable
                 if (dataFile.isReference()) {
@@ -886,8 +757,8 @@
                     int timeout = 10_000;
                     String dataObjectIpId = dataFile.getIpId().toString();
                     dataFile.setDownloadError(null);
-                    try (InputStream is = DownloadUtils
-                            .getInputStreamThroughProxy(new URL(dataFile.getUrl()), proxy, noProxyHosts, timeout)) {
+                    try (InputStream is = DownloadUtils.getInputStreamThroughProxy(new URL(dataFile.getUrl()), proxy,
+                                                                                   noProxyHosts, timeout)) {
                         readInputStreamAndAddToZip(downloadErrorFiles, zos, dataFiles, i, dataFile, dataObjectIpId, is);
                     } catch (IOException e) {
                         String stack = getStack(e);
@@ -918,12 +789,10 @@
                     if ((response == null) || (response.status() != HttpStatus.OK.value())) {
                         downloadErrorFiles.add(Pair.of(dataFile, humanizeError(Optional.of(response))));
                         i.remove();
-                        LOGGER.warn("Cannot retrieve data file from storage (aip : {}, checksum : {})",
-                                    aip,
+                        LOGGER.warn("Cannot retrieve data file from storage (aip : {}, checksum : {})", aip,
                                     dataFile.getChecksum());
-                        dataFile.setDownloadError(
-                                "Cannot retrieve data file from storage, feign downloadFile method returns " + (
-                                        response == null ? "null" : response.toString()));
+                        dataFile.setDownloadError("Cannot retrieve data file from storage, feign downloadFile method returns "
+                                + (response == null ? "null" : response.toString()));
                     } else { // Download ok
                         try (InputStream is = response.body().asInputStream()) {
                             readInputStreamAndAddToZip(downloadErrorFiles, zos, dataFiles, i, dataFile, aip, is);
@@ -935,8 +804,7 @@
                 zos.putArchiveEntry(new ZipArchiveEntry("NOTICE.txt"));
                 StringJoiner joiner = new StringJoiner("\n");
                 downloadErrorFiles.forEach(p -> joiner.add(String.format("Failed to download file (%s): %s.",
-                                                                         p.getLeft().getFilename(),
-                                                                         p.getRight())));
+                                                                         p.getLeft().getFilename(), p.getRight())));
                 zos.write(joiner.toString().getBytes());
                 zos.closeArchiveEntry();
             }
@@ -1014,12 +882,10 @@
             if (copiedBytes != dataFile.getFilesize()) {
                 i.remove();
                 LOGGER.warn("Cannot completely download data file (data object IP_ID: {}, file name: {})",
-                            dataObjectIpId,
-                            dataFile.getFilename());
-                String downloadError = String.format(
-                        "Cannot completely download data file from storage, only %d/%d bytes",
-                        copiedBytes,
-                        dataFile.getFilesize());
+                            dataObjectIpId, dataFile.getFilename());
+                String downloadError = String
+                        .format("Cannot completely download data file from storage, only %d/%d bytes", copiedBytes,
+                                dataFile.getFilesize());
                 downloadErrorFiles.add(Pair.of(dataFile, downloadError));
                 dataFile.setDownloadError(downloadError);
             }
@@ -1047,9 +913,8 @@
         // For all data files
         for (OrderDataFile file : files) {
             FileType xmlFile = factory.createFileType();
-            String filename = file.getFilename() != null ?
-                    file.getFilename() :
-                    file.getUrl().substring(file.getUrl().lastIndexOf('/') + 1);
+            String filename = file.getFilename() != null ? file.getFilename()
+                    : file.getUrl().substring(file.getUrl().lastIndexOf('/') + 1);
             xmlFile.setIdentity(filename);
             xmlFile.setName(filename);
             if (file.getFilesize() != null) {
@@ -1143,8 +1008,8 @@
     public void sendTenantPeriodicNotifications() {
         List<Order> asideOrders = repos.findAsideOrders(daysBeforeSendingNotifEmail);
 
-        Multimap<String, Order> orderMultimap = TreeMultimap
-                .create(Comparator.naturalOrder(), Comparator.comparing(Order::getCreationDate));
+        Multimap<String, Order> orderMultimap = TreeMultimap.create(Comparator.naturalOrder(),
+                                                                    Comparator.comparing(Order::getCreationDate));
         asideOrders.forEach(o -> orderMultimap.put(o.getOwner(), o));
 
         // For each owner
