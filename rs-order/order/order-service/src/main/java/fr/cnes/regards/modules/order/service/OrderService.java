--- conflicted
+++ resolved
@@ -506,8 +506,6 @@
         FeignSecurityManager.reset();
     }
 
-<<<<<<< HEAD
-=======
     private DatasetTask createDatasetTask(BasketDatasetSelection dsSel) {
         DatasetTask dsTask = new DatasetTask();
         dsTask.setDatasetIpid(dsSel.getDatasetIpid());
@@ -530,7 +528,6 @@
         return dsTask;
     }
 
->>>>>>> 834a3e3a
     /**
      * Create a storage sub-order ie a FilesTask, a persisted JobInfo (associated to FilesTask) and add it to DatasetTask
      */
