<?xml version="1.0" encoding="UTF-8"?>
<!--
 Copyright 2017-2019 CNES - CENTRE NATIONAL d'ETUDES SPATIALES
 
 This file is part of REGARDS.
 
 REGARDS is free software: you can redistribute it and/or modify
 it under the terms of the GNU General Public License as published by
 the Free Software Foundation, either version 3 of the License, or
 (at your option) any later version.
 
 REGARDS is distributed in the hope that it will be useful,
 but WITHOUT ANY WARRANTY; without even the implied warranty of
 MERCHANTABILITY or FITNESS FOR A PARTICULAR PURPOSE. See the
 GNU General Public License for more details.
 
 You should have received a copy of the GNU General Public License
 along with REGARDS. If not, see <http://www.gnu.org/licenses/>.
-->
<project xmlns="http://maven.apache.org/POM/4.0.0" xmlns:xsi="http://www.w3.org/2001/XMLSchema-instance" xsi:schemaLocation="http://maven.apache.org/POM/4.0.0 http://maven.apache.org/xsd/maven-4.0.0.xsd">
	<modelVersion>4.0.0</modelVersion>

	<groupId>fr.cnes.regards.modules.order</groupId>
	<artifactId>order-service</artifactId>
	<packaging>jar</packaging>

	<parent>
		<groupId>fr.cnes.regards.modules</groupId>
		<artifactId>order</artifactId>
<<<<<<< HEAD
		<version>0.5.0-SNAPSHOT</version>
=======
		<version>0.4.1</version>
>>>>>>> f5f290b5
	</parent>

	<dependencies>
		<dependency>
			<groupId>fr.cnes.regards.framework</groupId>
			<artifactId>multitenant-regards-starter</artifactId>
		</dependency>
		<dependency>
			<groupId>fr.cnes.regards.framework.utils</groupId>
			<artifactId>exception-utils</artifactId>
		</dependency>
		<dependency>
			<groupId>fr.cnes.regards.modules.order</groupId>
			<artifactId>order-dao</artifactId>
		</dependency>
		<dependency>
			<groupId>fr.cnes.regards.modules.order</groupId>
			<artifactId>order-domain</artifactId>
		</dependency>
		<dependency>
			<groupId>fr.cnes.regards.framework.modules.jobs</groupId>
			<artifactId>jobs-service</artifactId>
		</dependency>
		<dependency>
			<groupId>fr.cnes.regards.framework</groupId>
			<artifactId>module-regards</artifactId>
		</dependency>
		<dependency>
			<groupId>fr.cnes.regards.framework</groupId>
			<artifactId>feign-regards-starter</artifactId>
			<scope>provided</scope>
		</dependency>
		<dependency>
			<groupId>fr.cnes.regards.modules.search</groupId>
			<artifactId>search-client</artifactId>
		</dependency>
		<dependency>
			<groupId>fr.cnes.regards.modules.storage</groupId>
			<artifactId>storage-client</artifactId>
		</dependency>
		<dependency>
			<groupId>fr.cnes.regards.modules.dam</groupId>
			<artifactId>dam-domain</artifactId>
		</dependency>
		<!-- To make feign decoding Json properly -->
		<dependency>
			<groupId>fr.cnes.regards.modules.dam</groupId>
			<artifactId>dam-gson</artifactId>
		</dependency>
		<dependency>
			<groupId>fr.cnes.regards.modules.dam</groupId>
			<artifactId>dam-client</artifactId>
		</dependency>
		<dependency>
			<groupId>fr.cnes.regards.framework</groupId>
			<artifactId>hateoas-regards</artifactId>
		</dependency>

		<dependency>
			<groupId>fr.cnes.regards.modules.project</groupId>
			<artifactId>project-client</artifactId>
		</dependency>
		<dependency>
			<groupId>fr.cnes.regards.modules.templates</groupId>
			<artifactId>templates-service</artifactId>
		</dependency>
		<dependency>
			<groupId>fr.cnes.regards.modules.emails</groupId>
			<artifactId>emails-client</artifactId>
		</dependency>
		<dependency>
			<groupId>fr.cnes.regards.framework</groupId>
			<artifactId>notification-regards-starter</artifactId>
		</dependency>

		<!-- Test dependencies -->
		<dependency>
			<groupId>fr.cnes.regards.framework.test</groupId>
			<artifactId>regards-test</artifactId>
			<scope>test</scope>
		</dependency>
		<dependency>
			<groupId>fr.cnes.regards.framework.test</groupId>
			<artifactId>regards-integration-test</artifactId>
			<scope>test</scope>
		</dependency>
	</dependencies>
</project><|MERGE_RESOLUTION|>--- conflicted
+++ resolved
@@ -27,11 +27,7 @@
 	<parent>
 		<groupId>fr.cnes.regards.modules</groupId>
 		<artifactId>order</artifactId>
-<<<<<<< HEAD
 		<version>0.5.0-SNAPSHOT</version>
-=======
-		<version>0.4.1</version>
->>>>>>> f5f290b5
 	</parent>
 
 	<dependencies>
