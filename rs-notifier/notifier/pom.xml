<?xml version="1.0" encoding="UTF-8"?>
<!-- Copyright 2017-2021 CNES - CENTRE NATIONAL d'ETUDES SPATIALES This file 
	is part of REGARDS. REGARDS is free software: you can redistribute it and/or 
	modify it under the terms of the GNU General Public License as published 
	by the Free Software Foundation, either version 3 of the License, or (at 
	your option) any later version. REGARDS is distributed in the hope that it 
	will be useful, but WITHOUT ANY WARRANTY; without even the implied warranty 
	of MERCHANTABILITY or FITNESS FOR A PARTICULAR PURPOSE. See the GNU General 
	Public License for more details. You should have received a copy of the GNU 
	General Public License along with REGARDS. If not, see <http://www.gnu.org/licenses/>. -->
<project xmlns="http://maven.apache.org/POM/4.0.0"
	xmlns:xsi="http://www.w3.org/2001/XMLSchema-instance"
	xsi:schemaLocation="http://maven.apache.org/POM/4.0.0 http://maven.apache.org/xsd/maven-4.0.0.xsd">
	<modelVersion>4.0.0</modelVersion>

	<groupId>fr.cnes.regards.modules</groupId>
	<artifactId>notifier</artifactId>
	<packaging>pom</packaging>

	<description>Notification management module</description>
	<url>https://github.com/RegardsOss/RegardsOss.github.io</url>
	<inceptionYear>2019</inceptionYear>
	<licenses>
		<license>
			<name>GNU General Public License (GNU GPL)</name>
			<url>http://www.gnu.org/licenses/gpl.html</url>
			<distribution>repo</distribution>
		</license>
	</licenses>
	<organization>
		<name>CNES</name>
		<url>https://cnes.fr/fr</url>
	</organization>
	<developers>
		<developer>
			<name>REGARDS Team</name>
			<organization>CS Systèmes d'Information</organization>
			<organizationUrl>http://www.c-s.fr</organizationUrl>
		</developer>
	</developers>

	<parent>
		<groupId>fr.cnes.regards</groupId>
		<artifactId>regards-parent</artifactId>
<<<<<<< HEAD
		<version>1.4.0</version>
=======
		<version>1.4.1-SNAPSHOT</version>
>>>>>>> a1851441
		<relativePath />
	</parent>

	<modules>
		<module>notifier-service</module>
		<module>notifier-domain</module>
		<module>notifier-dao</module>
		<module>notifier-dto</module>
		<module>notifier-rest</module>
		<module>notifier-client</module>
	</modules>

	<dependencyManagement>
		<dependencies>
			<dependency>
				<groupId>fr.cnes.regards.modules.notifier</groupId>
				<artifactId>notifier-dto</artifactId>
				<version>${project.version}</version>
			</dependency>
			<dependency>
				<groupId>fr.cnes.regards.modules.notifier</groupId>
				<artifactId>notifier-domain</artifactId>
				<version>${project.version}</version>
			</dependency>
			<dependency>
				<groupId>fr.cnes.regards.modules.notifier</groupId>
				<artifactId>notifier-service</artifactId>
				<version>${project.version}</version>
			</dependency>
			<dependency>
                <groupId>fr.cnes.regards.modules.notifier</groupId>
                <artifactId>notifier-rest</artifactId>
                <version>${project.version}</version>
            </dependency>
			<dependency>
				<groupId>fr.cnes.regards.modules.notifier</groupId>
				<artifactId>notifier-dao</artifactId>
				<version>${project.version}</version>
			</dependency>
			<dependency>
				<groupId>fr.cnes.regards.modules.notifier</groupId>
				<artifactId>notifier-client</artifactId>
				<version>${project.version}</version>
			</dependency>
		</dependencies>
	</dependencyManagement>

</project>
	<|MERGE_RESOLUTION|>--- conflicted
+++ resolved
@@ -42,11 +42,7 @@
 	<parent>
 		<groupId>fr.cnes.regards</groupId>
 		<artifactId>regards-parent</artifactId>
-<<<<<<< HEAD
-		<version>1.4.0</version>
-=======
 		<version>1.4.1-SNAPSHOT</version>
->>>>>>> a1851441
 		<relativePath />
 	</parent>
 
