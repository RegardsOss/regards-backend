--- conflicted
+++ resolved
@@ -7,19 +7,11 @@
     <parent>
         <groupId>fr.cnes.regards.modules</groupId>
         <artifactId>notifier</artifactId>
-<<<<<<< HEAD
-        <version>1.4.0</version>
-    </parent>
-    <groupId>fr.cnes.regards.modules.notifier</groupId>
-    <artifactId>notifier-client</artifactId>
-    <version>1.4.0</version>
-=======
         <version>1.4.1-SNAPSHOT</version>
     </parent>
     <groupId>fr.cnes.regards.modules.notifier</groupId>
     <artifactId>notifier-client</artifactId>
     <version>1.4.1-SNAPSHOT</version>
->>>>>>> a1851441
 
     <name>notifier-client</name>
     <description>Notification sending client</description>
