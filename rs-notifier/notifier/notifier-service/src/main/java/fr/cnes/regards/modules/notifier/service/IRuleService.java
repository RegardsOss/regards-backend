/*
 * Copyright 2017-2020 CNES - CENTRE NATIONAL d'ETUDES SPATIALES
 *
 * This file is part of REGARDS.
 *
 * REGARDS is free software: you can redistribute it and/or modify
 * it under the terms of the GNU General Public License as published by
 * the Free Software Foundation, either version 3 of the License, or
 * (at your option) any later version.
 *
 * REGARDS is distributed in the hope that it will be useful,
 * but WITHOUT ANY WARRANTY; without even the implied warranty of
 * MERCHANTABILITY or FITNESS FOR A PARTICULAR PURPOSE. See the
 * GNU General Public License for more details.
 *
 * You should have received a copy of the GNU General Public License
 * along with REGARDS. If not, see <http://www.gnu.org/licenses/>.
 */
package fr.cnes.regards.modules.notifier.service;

import java.util.Collection;
import java.util.Optional;
import java.util.Set;

import javax.validation.Valid;

import org.springframework.data.domain.Page;
import org.springframework.data.domain.Pageable;

import fr.cnes.regards.framework.module.rest.exception.ModuleException;
import fr.cnes.regards.framework.modules.plugins.domain.PluginConfiguration;
import fr.cnes.regards.modules.notifier.domain.Rule;
import fr.cnes.regards.modules.notifier.dto.RuleDTO;

/**
 * @author kevin
 *
 */
public interface IRuleService {

    public Page<RuleDTO> getRules(Pageable page);

    /**
     * Create or update a {@link Rule} from a {@link RuleDto}
     * @param toCreate
     * @return {@link RuleDto} from the created {@link Rule}
     * @throws ModuleException if during an update id is unknow
     */
    public RuleDTO createOrUpdateRule(@Valid RuleDTO toCreate) throws ModuleException;

    /**
     * Delete a {@link Rule} by its id.  <br/>
     * @param id
     * @throws ModuleException
     */
    public void deleteRule(String id) throws ModuleException;

    /**
     * @param id
     */
    public Optional<RuleDTO> getRule(String id);

    /**
     * Delete all existing rules configured
     * @return plugin business ids to delete
     */
<<<<<<< HEAD
    public void deleteAll(Collection<String> deletionErrors);

    /**
     * Delete all rules using a plugin configuration
     * @param plgConf
     */
    public void cleanRulesUsingConfiguration(PluginConfiguration plgConf);
=======
    public Set<String> deleteAll(Collection<String> deletionErrors);
>>>>>>> 377ad1ca
}<|MERGE_RESOLUTION|>--- conflicted
+++ resolved
@@ -64,15 +64,5 @@
      * Delete all existing rules configured
      * @return plugin business ids to delete
      */
-<<<<<<< HEAD
-    public void deleteAll(Collection<String> deletionErrors);
-
-    /**
-     * Delete all rules using a plugin configuration
-     * @param plgConf
-     */
-    public void cleanRulesUsingConfiguration(PluginConfiguration plgConf);
-=======
     public Set<String> deleteAll(Collection<String> deletionErrors);
->>>>>>> 377ad1ca
 }