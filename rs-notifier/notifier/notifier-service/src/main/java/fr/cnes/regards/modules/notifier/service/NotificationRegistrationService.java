--- conflicted
+++ resolved
@@ -302,15 +302,9 @@
 
             recipientsToSchedule = validateRecipients(specificRecipientNotificationRequestEvent.getRecipients(),
                                                       errors);
-<<<<<<< HEAD
-        }
-        // Request event with rules
-        else {
-=======
             rulesForNotificationRequest = new HashSet<>();
         } else {
             // Request event need to be checked against rules
->>>>>>> 42caea36
             notificationState = NotificationState.GRANTED;
             errors = new MapBindingResult(new HashMap<>(), NotificationRequestEvent.class.getName());
             validator.validate(event, errors);
@@ -360,11 +354,7 @@
                 IRecipientNotifier recipientNotifierPlugin = pluginService.getPlugin(pluginConfiguration);
                 // Check if the plugin can enable the direct notification
                 if (!recipientNotifierPlugin.isDirectNotificationEnabled()) {
-<<<<<<< HEAD
                     errors.rejectValue(BUSINESS_ID_FIELD,
-=======
-                    errors.rejectValue(fieldInError,
->>>>>>> 42caea36
                                        "specificRecipientNotificationRequestEvent.recipients.not.enable"
                                        + ".directnotification"
                                        + ".error.message",
@@ -372,20 +362,12 @@
                                                      businessId));
                 }
             } catch (EntityNotFoundException | NotAvailablePluginConfigurationException e) {
-<<<<<<< HEAD
                 errors.rejectValue(BUSINESS_ID_FIELD,
-=======
-                errors.rejectValue(fieldInError,
->>>>>>> 42caea36
                                    "specificRecipientNotificationRequestEvent.recipients.not.available"
                                    + ".error.message",
                                    String.format("This plugin[id:%s] does not available.", businessId));
             } catch (ModuleException e) {
-<<<<<<< HEAD
                 errors.rejectValue(BUSINESS_ID_FIELD,
-=======
-                errors.rejectValue(fieldInError,
->>>>>>> 42caea36
                                    "specificRecipientNotificationRequestEvent.recipients.error.message",
                                    String.format("An error occurs during the instantiating of plugin[id:%s].",
                                                  businessId));
