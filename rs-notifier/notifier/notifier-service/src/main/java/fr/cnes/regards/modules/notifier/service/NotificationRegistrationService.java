--- conflicted
+++ resolved
@@ -300,15 +300,9 @@
 
             recipientsToSchedule = validateRecipients(specificRecipientNotificationRequestEvent.getRecipients(),
                                                       errors);
-<<<<<<< HEAD
-        }
-        // Request event with rules
-        else {
-=======
             rulesForNotificationRequest = new HashSet<>();
         } else {
             // Request event need to be checked against rules
->>>>>>> 42caea36
             notificationState = NotificationState.GRANTED;
             errors = new MapBindingResult(new HashMap<>(), NotificationRequestEvent.class.getName());
             validator.validate(event, errors);
