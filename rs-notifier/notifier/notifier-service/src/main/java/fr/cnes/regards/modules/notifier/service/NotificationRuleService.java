--- conflicted
+++ resolved
@@ -293,13 +293,4 @@
     public void cleanCache() {
         this.cleanTenantCache(tenantResolver.getTenant());
     }
-<<<<<<< HEAD
-
-    @Override
-    public void cleanNotificationErrorsUsingConfiguration(PluginConfiguration plgConf) {
-        this.recipientErrorRepo.deleteByRecipientBusinessId(plgConf.getBusinessId());
-    }
-
-=======
->>>>>>> ddb5fcab
 }