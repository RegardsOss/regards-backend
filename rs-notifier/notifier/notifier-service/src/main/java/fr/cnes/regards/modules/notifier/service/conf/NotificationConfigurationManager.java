--- conflicted
+++ resolved
@@ -100,23 +100,10 @@
         // import plugin configurations
         for (PluginConfiguration plgConf : configurations) {
             try {
-<<<<<<< HEAD
-                PluginConfiguration existingOne = null;
-                try {
-                    existingOne = pluginService.getPluginConfiguration(plgConf.getBusinessId());
-                } catch (EntityNotFoundException e) { // NOSONAR
-                    // Nothing to do plugin configuration does not exists.
-                }
-                if (existingOne != null) {
-=======
+
                 Optional<PluginConfiguration> existingOne = loadPluginConfiguration(plgConf.getBusinessId());
                 if (existingOne.isPresent()) {
-                    // if override configuration we have to delete existing rule using this configuration
-                    if (configuration.isResetBeforeImport()) {
-                        this.ruleService.cleanRulesUsingConfiguration(plgConf);
-                        this.notifService.cleanNotificationErrorsUsingConfiguration(plgConf);
-                    }
->>>>>>> 367b4f72
+
                     LOGGER.info("Updating existing plugin configuration {}", plgConf.getBusinessId());
                     existingOne.get().setLabel(plgConf.getLabel());
                     existingOne.get().setParameters(plgConf.getParameters());
