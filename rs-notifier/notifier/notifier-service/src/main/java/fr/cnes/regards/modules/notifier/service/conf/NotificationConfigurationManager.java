/*
 * Copyright 2017-2020 CNES - CENTRE NATIONAL d'ETUDES SPATIALES
 *
 * This file is part of REGARDS.
 *
 * REGARDS is free software: you can redistribute it and/or modify
 * it under the terms of the GNU General Public License as published by
 * the Free Software Foundation, either version 3 of the License, or
 * (at your option) any later version.
 *
 * REGARDS is distributed in the hope that it will be useful,
 * but WITHOUT ANY WARRANTY; without even the implied warranty of
 * MERCHANTABILITY or FITNESS FOR A PARTICULAR PURPOSE. See the
 * GNU General Public License for more details.
 *
 * You should have received a copy of the GNU General Public License
 * along with REGARDS. If not, see <http://www.gnu.org/licenses/>.
 */
package fr.cnes.regards.modules.notifier.service.conf;

import java.util.ArrayList;
import java.util.Collection;
import java.util.HashSet;
import java.util.List;
import java.util.Optional;
import java.util.Set;
import java.util.stream.Collectors;

import org.slf4j.Logger;
import org.slf4j.LoggerFactory;
import org.springframework.beans.factory.annotation.Autowired;
import org.springframework.data.domain.Page;
import org.springframework.data.domain.PageRequest;
import org.springframework.stereotype.Component;

import com.google.common.collect.Sets;

import fr.cnes.regards.framework.module.manager.AbstractModuleManager;
import fr.cnes.regards.framework.module.manager.ModuleConfiguration;
import fr.cnes.regards.framework.module.manager.ModuleConfigurationItem;
import fr.cnes.regards.framework.module.rest.exception.EntityNotFoundException;
import fr.cnes.regards.framework.module.rest.exception.ModuleException;
import fr.cnes.regards.framework.modules.plugins.domain.PluginConfiguration;
import fr.cnes.regards.framework.modules.plugins.service.IPluginService;
import fr.cnes.regards.modules.notifier.dto.RuleDTO;
import fr.cnes.regards.modules.notifier.dto.conf.RuleRecipientsAssociation;
import fr.cnes.regards.modules.notifier.service.INotificationRuleService;
import fr.cnes.regards.modules.notifier.service.IRecipientService;
import fr.cnes.regards.modules.notifier.service.IRuleService;

/**
 * Configuration manager for current module
 * @author Sébastien Binda
 */
@Component
public class NotificationConfigurationManager extends AbstractModuleManager<Void> {

    private static final Logger LOGGER = LoggerFactory.getLogger(NotificationConfigurationManager.class);

    @Autowired
    private INotificationRuleService notifService;

    @Autowired
    private IPluginService pluginService;

    @Autowired
    private IRuleService ruleService;

    @Autowired
    private IRecipientService recipientService;

    @Override
    public Set<String> resetConfiguration() {
        Set<String> errors = Sets.newHashSet();
        Set<String> pluginToDelete = new HashSet<>();
        pluginToDelete.addAll(recipientService.deleteAll(errors));
        pluginToDelete.addAll(ruleService.deleteAll(errors));
        for (String conf : pluginToDelete) {
            try {
                pluginService.deletePluginConfiguration(conf);
            } catch (ModuleException e) {
                errors.add(String.format("Error deleting rule configuration %s : %s", conf, e.getMessage()));
                LOGGER.error(e.getMessage(), e);
            }
        }

        return errors;
    }

    @Override
    protected Set<String> importConfiguration(ModuleConfiguration configuration) {

        Set<String> importErrors = new HashSet<>();
        Set<PluginConfiguration> configurations = getPluginConfs(configuration.getConfiguration());
        Set<RuleRecipientsAssociation> rules = getRulesRecipientsAssoc(configuration.getConfiguration());

        // Clear cache
        notifService.cleanCache();

        // import plugin configurations
        for (PluginConfiguration plgConf : configurations) {
            try {
<<<<<<< HEAD
                PluginConfiguration existingOne = null;
                try {
                    existingOne = pluginService.getPluginConfiguration(plgConf.getBusinessId());
                } catch (EntityNotFoundException e) { // NOSONAR
                    // Nothing to do plugin configuration does not exists.
                }
                if (existingOne != null) {
                    // if override configuration we have to delete existing rule using this configuration
                    if (configuration.isResetBeforeImport()) {
                        this.ruleService.cleanRulesUsingConfiguration(plgConf);
                        this.notifService.cleanNotificationErrorsUsingConfiguration(plgConf);
                    }
=======

                Optional<PluginConfiguration> existingOne = loadPluginConfiguration(plgConf.getBusinessId());
                if (existingOne.isPresent()) {

>>>>>>> 377ad1ca
                    LOGGER.info("Updating existing plugin configuration {}", plgConf.getBusinessId());
                    existingOne.get().setLabel(plgConf.getLabel());
                    existingOne.get().setParameters(plgConf.getParameters());
                    pluginService.updatePluginConfiguration(existingOne.get());
                } else {
                    LOGGER.info("Creating new plugin configuration {}", plgConf.getBusinessId());
                    pluginService.savePluginConfiguration(plgConf);
                }
            } catch (ModuleException e) {
                LOGGER.warn(IMPORT_FAIL_MESSAGE, e);
                importErrors.add(e.getMessage());
            }
        }

        // Now import rule recipients associations
        for (RuleRecipientsAssociation rule : rules) {
            try {
                PluginConfiguration ruleConf = pluginService.getPluginConfiguration(rule.getRuleId());
                ruleService.createOrUpdateRule(RuleDTO.build(ruleConf, rule.getRecipientIds()));
            } catch (ModuleException e) {
                LOGGER.warn(IMPORT_FAIL_MESSAGE, e);
                importErrors.add(e.getMessage());
            }
        }

        return importErrors;
    }

    private Optional<PluginConfiguration> loadPluginConfiguration(String businessId) {
        PluginConfiguration existingOne = null;
        try {
            existingOne = pluginService.getPluginConfiguration(businessId);
        } catch (EntityNotFoundException e) { // NOSONAR
            // Nothing to do, plugin configuration does not exists.
        }
        return Optional.ofNullable(existingOne);
    }

    @Override
    public ModuleConfiguration exportConfiguration() throws ModuleException {
        List<ModuleConfigurationItem<?>> configurations = new ArrayList<>();

        // export Recipients
        for (PluginConfiguration factory : pluginService.getAllPluginConfigurations()) {
            // All connection should be active
            PluginConfiguration exportedConf = pluginService.prepareForExport(factory);
            exportedConf.setIsActive(true);
            configurations.add(ModuleConfigurationItem.build(exportedConf));
        }

        // Export rule recipient associations
        Page<RuleDTO> rules = ruleService.getRules(PageRequest.of(0, 100_000));
        configurations.addAll(rules.getContent().stream()
                .map(r -> ModuleConfigurationItem.build(toRuleRecipientsAssoc(r))).collect(Collectors.toSet()));

        return ModuleConfiguration.build(info, true, configurations);
    }

    /**
     * Get all {@link PluginConfiguration}s of the {@link ModuleConfigurationItem}s
     * @param items {@link ModuleConfigurationItem}s
     * @return  {@link PluginConfiguration}s
     */
    private Set<PluginConfiguration> getPluginConfs(Collection<ModuleConfigurationItem<?>> items) {
        return items.stream().filter(i -> PluginConfiguration.class.isAssignableFrom(i.getKey()))
                .map(i -> (PluginConfiguration) i.getTypedValue()).collect(Collectors.toSet());
    }

    private Set<RuleRecipientsAssociation> getRulesRecipientsAssoc(Collection<ModuleConfigurationItem<?>> items) {
        return items.stream().filter(i -> RuleRecipientsAssociation.class.isAssignableFrom(i.getKey()))
                .map(i -> (RuleRecipientsAssociation) i.getTypedValue()).collect(Collectors.toSet());
    }

    private RuleRecipientsAssociation toRuleRecipientsAssoc(RuleDTO rule) {
        return RuleRecipientsAssociation.build(rule.getRulePluginConfiguration().getBusinessId(),
                                               rule.getRecipientsBusinessIds());
    }
}<|MERGE_RESOLUTION|>--- conflicted
+++ resolved
@@ -100,25 +100,10 @@
         // import plugin configurations
         for (PluginConfiguration plgConf : configurations) {
             try {
-<<<<<<< HEAD
-                PluginConfiguration existingOne = null;
-                try {
-                    existingOne = pluginService.getPluginConfiguration(plgConf.getBusinessId());
-                } catch (EntityNotFoundException e) { // NOSONAR
-                    // Nothing to do plugin configuration does not exists.
-                }
-                if (existingOne != null) {
-                    // if override configuration we have to delete existing rule using this configuration
-                    if (configuration.isResetBeforeImport()) {
-                        this.ruleService.cleanRulesUsingConfiguration(plgConf);
-                        this.notifService.cleanNotificationErrorsUsingConfiguration(plgConf);
-                    }
-=======
 
                 Optional<PluginConfiguration> existingOne = loadPluginConfiguration(plgConf.getBusinessId());
                 if (existingOne.isPresent()) {
 
->>>>>>> 377ad1ca
                     LOGGER.info("Updating existing plugin configuration {}", plgConf.getBusinessId());
                     existingOne.get().setLabel(plgConf.getLabel());
                     existingOne.get().setParameters(plgConf.getParameters());
