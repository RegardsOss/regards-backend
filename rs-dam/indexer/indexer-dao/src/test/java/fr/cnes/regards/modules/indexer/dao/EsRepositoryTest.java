--- conflicted
+++ resolved
@@ -42,10 +42,6 @@
  */
 @RunWith(SpringRunner.class)
 @TestPropertySource("classpath:test.properties")
-<<<<<<< HEAD
-@DirtiesContext
-=======
->>>>>>> c1b346d8
 public class EsRepositoryTest {
 
     /**
@@ -71,29 +67,10 @@
      */
     @Before
     public void setUp() throws Exception {
-<<<<<<< HEAD
-//        Map<String, String> propMap = Maps.newHashMap();
-        boolean repositoryOK = true;
-        // we get the properties into target/test-classes because this is where maven will put the filtered file(with real values and not placeholder)
-//        Stream<String> props = Files.lines(Paths.get("target/test-classes/test.properties"));
-//        props.filter(line -> !(line.startsWith("#") || line.trim().isEmpty())).forEach(line -> {
-//            String[] keyVal = line.split("=");
-//            propMap.put(keyVal[0], keyVal[1]);
-//        });
-        try {
-            gson = new GsonBuilder().create();
-            // FIXME valeurs en dur pour l'instant
-//            repository = new EsRepository(gson, null, propMap.get("regards.elasticsearch.address"),
-//                                          Integer.parseInt(propMap.get("regards.elasticsearch.tcp.port")),
-//                                          propMap.get("regards.elasticsearch.cluster.name"),
-//                                          new AggregationBuilderFacetTypeVisitor(10, 1));
-
-=======
         boolean repositoryOK = true;
         // we get the properties into target/test-classes because this is where maven will put the filtered file(with real values and not placeholder)
         try {
             gson = new GsonBuilder().create();
->>>>>>> c1b346d8
             repository = new EsRepository(gson, null, elasticHost,
                     elasticPort,
                     elasticName,
