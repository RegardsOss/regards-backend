--- conflicted
+++ resolved
@@ -32,12 +32,8 @@
  * @param <T> the type of which the page consists.
  * @author oroussel
  */
-<<<<<<< HEAD
-public class FacetPage<T extends IIndexable> extends PageImpl<T> {
-=======
 @SuppressWarnings("serial")
 public class FacetPage<T> extends PageImpl<T> {
->>>>>>> 525de740
 
     private final Set<IFacet<?>> facets;
 
