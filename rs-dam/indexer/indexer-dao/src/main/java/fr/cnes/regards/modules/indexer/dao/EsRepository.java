--- conflicted
+++ resolved
@@ -121,22 +121,15 @@
 import com.google.gson.Gson;
 import com.google.gson.JsonParseException;
 import com.google.gson.JsonSyntaxException;
-<<<<<<< HEAD
 import fr.cnes.regards.framework.geojson.geometry.IGeometry;
-=======
-
->>>>>>> f626571b
 import fr.cnes.regards.framework.gson.adapters.OffsetDateTimeAdapter;
 import fr.cnes.regards.framework.module.rest.exception.TooManyResultsException;
 import fr.cnes.regards.framework.utils.RsRuntimeException;
 import fr.cnes.regards.modules.indexer.dao.builder.AggregationBuilderFacetTypeVisitor;
-<<<<<<< HEAD
 import static fr.cnes.regards.modules.indexer.dao.builder.AggregationBuilderFacetTypeVisitor.DATE_FACET_SUFFIX;
 import static fr.cnes.regards.modules.indexer.dao.builder.AggregationBuilderFacetTypeVisitor.NUMERIC_FACET_SUFFIX;
 import fr.cnes.regards.modules.indexer.dao.builder.GeoCriterionWithCircleVisitor;
 import fr.cnes.regards.modules.indexer.dao.builder.GeoCriterionWithPolygonOrBboxVisitor;
-=======
->>>>>>> f626571b
 import fr.cnes.regards.modules.indexer.dao.builder.QueryBuilderCriterionVisitor;
 import fr.cnes.regards.modules.indexer.dao.converter.SortToLinkedHashMap;
 import fr.cnes.regards.modules.indexer.dao.spatial.GeoHelper;
@@ -309,7 +302,6 @@
             for (String type : types) {
                 try (XContentBuilder builder = XContentFactory.jsonBuilder()) {
                     String mapping = builder.startObject().startObject(type).startObject("properties")
-<<<<<<< HEAD
                             .startObject("wgs84").field("type", "geo_shape")
                             // With geohash
                             .field("tree", "geohash") // precison = 11 km Astro test 13s to fill constellations
@@ -325,10 +317,6 @@
 
                             .endObject().
                                     endObject().endObject().endObject().string();
-=======
-                            .startObject("feature.geometry").field("type", "geo_shape").endObject().startObject("wgs84")
-                            .field("type", "geo_shape").endObject().endObject().endObject().endObject().string();
->>>>>>> f626571b
 
                     HttpEntity entity = new NStringEntity(mapping, ContentType.APPLICATION_JSON);
                     Response response = restClient.performRequest("PUT", index.toLowerCase() + "/" + type + "/_mapping",
@@ -779,15 +767,9 @@
 
                 // If offset >= MAX_RESULT_WINDOW or page size = MAX_RESULT_WINDOW, this means a next page should exist
                 // (not necessarly)
-<<<<<<< HEAD
                 if ((pageRequest.getOffset() >= MAX_RESULT_WINDOW) || (pageRequest.getPageSize()
                         == MAX_RESULT_WINDOW)) {
                     saveReminder(searchKey, pageRequest, criterion, sort, response);
-=======
-                if ((pageRequest.getOffset() >= MAX_RESULT_WINDOW)
-                        || (pageRequest.getPageSize() == MAX_RESULT_WINDOW)) {
-                    saveReminder(searchKey, pageRequest, crit, sort, response);
->>>>>>> f626571b
                 }
 
                 if ((facetsMap != null) && (response.getAggregations() != null)) {
