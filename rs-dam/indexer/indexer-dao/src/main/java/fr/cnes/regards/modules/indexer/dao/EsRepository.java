--- conflicted
+++ resolved
@@ -1554,9 +1554,7 @@
             throw new RsRuntimeException(e);
         }
     }
-<<<<<<< HEAD
-
-
+    
     @Override
     public <T extends IIndexable> Aggregations getAggregationsFor(AggregationSearchContext<T> searchRequest) {
         return getAggregationsFor(searchRequest.searchKey(),
@@ -1611,9 +1609,6 @@
         return new SearchRequest( searchRequest.searchKey().getSearchIndex()).source(builder);
     }
 
-=======
-    
->>>>>>> 42caea36
     @Override
     public <T extends IIndexable> Aggregations getAggregations(SearchKey<?, T> searchKey,
                                                                ICriterion criterion,
