<?xml version="1.0" encoding="UTF-8"?>
<!--
 Copyright 2017-2018 CNES - CENTRE NATIONAL d'ETUDES SPATIALES
 
 This file is part of REGARDS.
 
 REGARDS is free software: you can redistribute it and/or modify
 it under the terms of the GNU General Public License as published by
 the Free Software Foundation, either version 3 of the License, or
 (at your option) any later version.
 
 REGARDS is distributed in the hope that it will be useful,
 but WITHOUT ANY WARRANTY; without even the implied warranty of
 MERCHANTABILITY or FITNESS FOR A PARTICULAR PURPOSE. See the
 GNU General Public License for more details.
 
 You should have received a copy of the GNU General Public License
 along with REGARDS. If not, see <http://www.gnu.org/licenses/>.
-->
<project xmlns="http://maven.apache.org/POM/4.0.0" xmlns:xsi="http://www.w3.org/2001/XMLSchema-instance"
	xsi:schemaLocation="http://maven.apache.org/POM/4.0.0 http://maven.apache.org/xsd/maven-4.0.0.xsd">
	<modelVersion>4.0.0</modelVersion>

	<groupId>fr.cnes.regards.modules.indexer</groupId>
	<artifactId>indexer-service</artifactId>
	
	<description>Service layer of the Indexer module</description>
	<url>https://github.com/RegardsOss/RegardsOss.github.io</url>
	<inceptionYear>2016</inceptionYear>
	<licenses>
		<license>
			<name>GNU General Public License (GNU GPL)</name>
			<url>http://www.gnu.org/licenses/gpl.html</url>
			<distribution>repo</distribution>
		</license>
	</licenses>
	<organization>
		<name>CNES</name>
		<url>https://cnes.fr/fr</url>
	</organization>
	<developers>
		<developer>
			<name>REGARDS Team</name>
			<organization>CS Systèmes d'Information</organization>
			<organizationUrl>http://www.c-s.fr</organizationUrl>
		</developer>
	</developers>

	<parent>
		<groupId>fr.cnes.regards.modules</groupId>
		<artifactId>indexer</artifactId>
<<<<<<< HEAD
		<version>2.0.0-RELEASE</version>
=======
		<version>3.0.0-RELEASE</version>
>>>>>>> f7eb3227
	</parent>

	<dependencies>
		<dependency>
			<groupId>fr.cnes.regards.framework</groupId>
			<artifactId>multitenant-regards-starter</artifactId>
		</dependency>
		<dependency>
			<groupId>fr.cnes.regards.modules.indexer</groupId>
			<artifactId>indexer-dao</artifactId>
		</dependency>
		<dependency>
			<groupId>fr.cnes.regards.modules.dam</groupId>
			<artifactId>dam-domain</artifactId>
		</dependency>
		<dependency>
			<groupId>fr.cnes.regards.modules.indexer</groupId>
			<artifactId>indexer-domain</artifactId>
		</dependency>

		<dependency>
			<groupId>org.apache.logging.log4j</groupId>
			<artifactId>log4j-api</artifactId>
			<!-- <version>2.7</version> -->
		</dependency>
		<dependency>
			<groupId>org.apache.logging.log4j</groupId>
			<artifactId>log4j-core</artifactId>
			<!-- <version>2.7</version> -->
		</dependency>


		<!-- Test dependencies -->
		<dependency>
			<groupId>fr.cnes.regards.framework.test</groupId>
			<artifactId>regards-test</artifactId>
			<scope>test</scope>
		</dependency>
		<dependency>
			<groupId>fr.cnes.regards.framework</groupId>
			<artifactId>amqp-regards-starter</artifactId>
			<scope>test</scope>
		</dependency>
		<dependency>
			<groupId>fr.cnes.regards.framework</groupId>
			<artifactId>plugins-regards-starter</artifactId>
			<scope>test</scope>
		</dependency>
		<dependency>
			<groupId>fr.cnes.regards.framework.test</groupId>
			<artifactId>regards-integration-test</artifactId>
			<scope>test</scope>
		</dependency>
		<dependency>
			<groupId>com.jillesvangurp</groupId>
			<artifactId>geogeometry</artifactId>
			<version>2.11</version>
		</dependency>
	</dependencies>
</project><|MERGE_RESOLUTION|>--- conflicted
+++ resolved
@@ -49,11 +49,7 @@
 	<parent>
 		<groupId>fr.cnes.regards.modules</groupId>
 		<artifactId>indexer</artifactId>
-<<<<<<< HEAD
-		<version>2.0.0-RELEASE</version>
-=======
 		<version>3.0.0-RELEASE</version>
->>>>>>> f7eb3227
 	</parent>
 
 	<dependencies>
