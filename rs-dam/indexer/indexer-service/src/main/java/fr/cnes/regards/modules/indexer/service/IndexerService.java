--- conflicted
+++ resolved
@@ -22,11 +22,7 @@
 import java.util.Collection;
 
 import org.springframework.beans.factory.annotation.Autowired;
-<<<<<<< HEAD
-import org.springframework.context.event.EventListener;
-=======
 import org.springframework.context.ApplicationListener;
->>>>>>> 64f46dee
 import org.springframework.stereotype.Service;
 
 import fr.cnes.regards.framework.jpa.multitenant.event.spring.TenantConnectionReady;
@@ -40,13 +36,8 @@
     @Autowired
     private IEsRepository repository;
 
-<<<<<<< HEAD
-    @EventListener
-    public void handleTenantConnectionReady(TenantConnectionReady event) {
-=======
     @Override
     public void onApplicationEvent(TenantConnectionReady event) {
->>>>>>> 64f46dee
         this.createIndex(event.getTenant());
     }
 
