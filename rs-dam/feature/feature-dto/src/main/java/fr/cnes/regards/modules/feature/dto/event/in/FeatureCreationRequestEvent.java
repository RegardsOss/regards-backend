/*
 * Copyright 2017-2018 CNES - CENTRE NATIONAL d'ETUDES SPATIALES
 *
 * This file is part of REGARDS.
 *
 * REGARDS is free software: you can redistribute it and/or modify
 * it under the terms of the GNU General Public License as published by
 * the Free Software Foundation, either version 3 of the License, or
 * (at your option) any later version.
 *
 * REGARDS is distributed in the hope that it will be useful,
 * but WITHOUT ANY WARRANTY; without even the implied warranty of
 * MERCHANTABILITY or FITNESS FOR A PARTICULAR PURPOSE. See the
 * GNU General Public License for more details.
 *
 * You should have received a copy of the GNU General Public License
 * along with REGARDS. If not, see <http://www.gnu.org/licenses/>.
 */
package fr.cnes.regards.modules.feature.dto.event.in;

<<<<<<< HEAD
import java.time.OffsetDateTime;
=======
import java.util.List;
>>>>>>> d4ebd8dd

import javax.validation.Valid;
import javax.validation.constraints.NotNull;

import fr.cnes.regards.framework.amqp.event.Event;
import fr.cnes.regards.framework.amqp.event.ISubscribable;
import fr.cnes.regards.framework.amqp.event.JsonMessageConverter;
import fr.cnes.regards.framework.amqp.event.Target;
import fr.cnes.regards.modules.feature.dto.Feature;
import fr.cnes.regards.modules.feature.dto.FeatureMetadataDto;

/**
 * Request for new feature creation using event driven mechanism
 *
 * @author Marc SORDI
 */
@Event(target = Target.ONE_PER_MICROSERVICE_TYPE, converter = JsonMessageConverter.GSON)
public class FeatureCreationRequestEvent extends AbstractRequestEvent implements ISubscribable {

	@Valid
	@NotNull(message = "Feature is required")
	private Feature feature;

	private List<FeatureMetadataDto> metadata;

	public List<FeatureMetadataDto> getMetadata() {
		return metadata;
	}

	public void setMetadata(List<FeatureMetadataDto> metadata) {
		this.metadata = metadata;
	}

	public Feature getFeature() {
		return feature;
	}

	public void setFeature(Feature feature) {
		this.feature = feature;
	}

<<<<<<< HEAD
    public static FeatureCreationRequestEvent builder(Feature feature) {
        FeatureCreationRequestEvent event = new FeatureCreationRequestEvent();
        event.setFeature(feature);
        event.setRequestId(generateRequestId());
        event.setRequestTime(OffsetDateTime.now());
        return event;
    }
=======
	public static FeatureCreationRequestEvent builder(Feature feature, List<FeatureMetadataDto> metadata) {
		FeatureCreationRequestEvent event = new FeatureCreationRequestEvent();
		event.setFeature(feature);
		event.setRequestId(generateRequestId());
		event.setMetadata(metadata);

		return event;
	}
>>>>>>> d4ebd8dd
}<|MERGE_RESOLUTION|>--- conflicted
+++ resolved
@@ -18,11 +18,9 @@
  */
 package fr.cnes.regards.modules.feature.dto.event.in;
 
-<<<<<<< HEAD
 import java.time.OffsetDateTime;
-=======
+
 import java.util.List;
->>>>>>> d4ebd8dd
 
 import javax.validation.Valid;
 import javax.validation.constraints.NotNull;
@@ -64,15 +62,6 @@
 		this.feature = feature;
 	}
 
-<<<<<<< HEAD
-    public static FeatureCreationRequestEvent builder(Feature feature) {
-        FeatureCreationRequestEvent event = new FeatureCreationRequestEvent();
-        event.setFeature(feature);
-        event.setRequestId(generateRequestId());
-        event.setRequestTime(OffsetDateTime.now());
-        return event;
-    }
-=======
 	public static FeatureCreationRequestEvent builder(Feature feature, List<FeatureMetadataDto> metadata) {
 		FeatureCreationRequestEvent event = new FeatureCreationRequestEvent();
 		event.setFeature(feature);
@@ -81,5 +70,4 @@
 
 		return event;
 	}
->>>>>>> d4ebd8dd
 }