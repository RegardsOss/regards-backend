package fr.cnes.regards.modules.feature.service;

import static org.junit.Assert.assertEquals;

import java.time.OffsetDateTime;
import java.util.ArrayList;
import java.util.List;

import org.assertj.core.util.Lists;
import org.junit.Test;
import org.slf4j.Logger;
import org.slf4j.LoggerFactory;
import org.springframework.beans.factory.annotation.Autowired;
import org.springframework.test.context.ActiveProfiles;
import org.springframework.test.context.TestPropertySource;

import fr.cnes.regards.framework.geojson.geometry.IGeometry;
import fr.cnes.regards.framework.oais.urn.EntityType;
import fr.cnes.regards.modules.feature.domain.FeatureEntity;
import fr.cnes.regards.modules.feature.domain.request.FeatureCreationRequest;
import fr.cnes.regards.modules.feature.dto.Feature;
import fr.cnes.regards.modules.feature.dto.FeatureSessionMetadata;
import fr.cnes.regards.modules.feature.dto.PriorityLevel;
import fr.cnes.regards.modules.feature.dto.event.in.FeatureCreationRequestEvent;
import fr.cnes.regards.modules.model.dto.properties.IProperty;
import fr.cnes.regards.modules.model.dto.properties.ObjectProperty;

@TestPropertySource(properties = { "spring.jpa.properties.hibernate.default_schema=feature_perf",
        "regards.amqp.enabled=true", "spring.jpa.properties.hibernate.jdbc.batch_size=1024",
<<<<<<< HEAD
        "spring.jpa.properties.hibernate.order_inserts=true" })
@ActiveProfiles({ "testAmqp", "noscheduler", "nohandler" })
=======
        "spring.jpa.properties.hibernate.order_inserts=true" }, locations = { "classpath:regards_db.properties"})
@ActiveProfiles(value = { "testAmqp", "noscheduler", "nohandler" })
>>>>>>> c525bc3b
public class FeaturePerformanceTest extends AbstractFeatureMultitenantServiceTest {

    private static final Logger LOGGER = LoggerFactory.getLogger(FeaturePerformanceTest.class);

<<<<<<< HEAD
    private static final Integer NB_FEATURES = 1000;
=======
    private static final Integer NB_FEATURES = 5000;
>>>>>>> c525bc3b

    @Autowired
    private IFeatureCreationService featureService;

    /**
     * Test creation of EVENTS_NUMBER features Check if
     * {@link FeatureCreationRequest} and {@link FeatureEntity}are stored in
     * database then at the end of the job test if all
     * {@link FeatureCreationRequest} are deleted
     *
     * @throws InterruptedException
     */
    @Test
    public void createFeatures() throws InterruptedException {

        long start = System.currentTimeMillis();
        String format = "F%05d";

        // Register creation requests
        FeatureSessionMetadata metadata = FeatureSessionMetadata.build("sessionOwner", "session", PriorityLevel.AVERAGE,
                                                                       Lists.emptyList());
        String modelName = mockModelClient("model_geode.xml");

        Thread.sleep(5_000);

        List<FeatureCreationRequestEvent> events = new ArrayList<>();
        for (int i = 1; i <= NB_FEATURES; i++) {
            String id = String.format(format, i);
            Feature feature = Feature.build(id, null, IGeometry.unlocated(), EntityType.DATA, modelName);
            addGeodeProperties(feature);
            events.add(FeatureCreationRequestEvent.build(metadata, feature));
        }

        featureService.registerRequests(events);

        assertEquals(NB_FEATURES.longValue(), this.featureCreationRequestRepo.count());

        boolean schedule;
        do {
            schedule = featureService.scheduleRequests();
        } while (schedule);

        waitFeature(NB_FEATURES, null, 3600_000);

        LOGGER.info(">>>>>>>>>>>>>>>>> {} requests processed in {} ms", NB_FEATURES,
                    System.currentTimeMillis() - start);

        assertEquals(NB_FEATURES.longValue(), this.featureRepo.count());
    }

    private void addGeodeProperties(Feature feature) {
        // System
        ObjectProperty system = IProperty.buildObject("system", IProperty.buildInteger("filesize", 8648),
                                                      IProperty.buildDate("creation_date", OffsetDateTime.now()),
                                                      IProperty.buildDate("modification_date", OffsetDateTime.now()),
                                                      IProperty.buildStringArray("urls", "file://home/geode/test.tar"),
                                                      IProperty.buildString("filename", "test.tar"),
                                                      IProperty.buildString("checksum",
                                                                            "4e188bd8a6288164c25c3728ce394927"),
                                                      IProperty.buildString("extension", "tar"));
        // File infos
        ObjectProperty fileInfos = IProperty.buildObject("file_infos", IProperty.buildString("type", "L0A_LR_Packet"),
                                                         IProperty.buildString("nature", "TM"),
                                                         IProperty.buildString("date_type", "BEGINEND"),
                                                         IProperty.buildString("level", "L0A"),
                                                         IProperty.buildDate("production_date", OffsetDateTime.now()),
                                                         IProperty.buildDate("utc_start_date", OffsetDateTime.now()),
                                                         IProperty.buildDate("utc_end_date", OffsetDateTime.now()),
                                                         IProperty.buildDate("tai_start_date", OffsetDateTime.now()),
                                                         IProperty.buildDate("tai_end_date", OffsetDateTime.now()),
                                                         IProperty.buildBoolean("valid", true));
        // Ground segment
        ObjectProperty groundSegment = IProperty
                .buildObject("ground_segment", IProperty.buildBoolean("sended", true),
                             IProperty.buildDate("sending_date", OffsetDateTime.now()),
                             IProperty.buildStringArray("recipients", "JPL", "REGARDS"),
                             IProperty.buildBoolean("archived", true),
                             IProperty.buildDate("archiving_date", OffsetDateTime.now()),
                             IProperty.buildBoolean("public", false), IProperty.buildBoolean("distributed", false),
                             IProperty.buildBoolean("restored", false), IProperty.buildString("state", "NOT ARCHIVED"));

        // SWOT
        ObjectProperty swot = IProperty
                .buildObject("swot", IProperty.buildString("CRID", "crid"),
                             IProperty.buildInteger("product_counter", 1),
                             IProperty.buildBoolean("is_last_version", true), IProperty.buildString("station", "KUX"),
                             IProperty.buildDate("day_date", OffsetDateTime.now()), IProperty.buildInteger("cycle", 23),
                             IProperty.buildInteger("pass", 125), IProperty.buildInteger("tile", 25),
                             IProperty.buildString("tile_side", "Full"), IProperty.buildString("granule_type", "Cycle"),
                             IProperty.buildStringArray("continent_id", "eu"),
                             IProperty.buildString("bassin_id", "bass1"));
        // CORPUS
        ObjectProperty corpus = IProperty.buildObject("corpus", IProperty.buildInteger("corpus_id", 10),
                                                      IProperty.buildString("corpus_lot", "lot2"));

        feature.setProperties(IProperty.set(system, fileInfos, groundSegment, swot, corpus));
    }

    @SuppressWarnings("unused")
    private void addDefaultProperties(Feature feature) {
        feature.addProperty(IProperty.buildString("data_type", "TYPE01"));
        feature.addProperty(IProperty.buildObject("file_characterization",
                                                  IProperty.buildBoolean("valid", Boolean.TRUE)));
    }
}<|MERGE_RESOLUTION|>--- conflicted
+++ resolved
@@ -27,22 +27,13 @@
 
 @TestPropertySource(properties = { "spring.jpa.properties.hibernate.default_schema=feature_perf",
         "regards.amqp.enabled=true", "spring.jpa.properties.hibernate.jdbc.batch_size=1024",
-<<<<<<< HEAD
-        "spring.jpa.properties.hibernate.order_inserts=true" })
-@ActiveProfiles({ "testAmqp", "noscheduler", "nohandler" })
-=======
         "spring.jpa.properties.hibernate.order_inserts=true" }, locations = { "classpath:regards_db.properties"})
 @ActiveProfiles(value = { "testAmqp", "noscheduler", "nohandler" })
->>>>>>> c525bc3b
 public class FeaturePerformanceTest extends AbstractFeatureMultitenantServiceTest {
 
     private static final Logger LOGGER = LoggerFactory.getLogger(FeaturePerformanceTest.class);
 
-<<<<<<< HEAD
-    private static final Integer NB_FEATURES = 1000;
-=======
     private static final Integer NB_FEATURES = 5000;
->>>>>>> c525bc3b
 
     @Autowired
     private IFeatureCreationService featureService;
