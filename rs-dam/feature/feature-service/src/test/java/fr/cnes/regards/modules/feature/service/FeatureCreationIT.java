--- conflicted
+++ resolved
@@ -88,11 +88,7 @@
             featureNumberInDatabase = this.featureRepo.count();
             Thread.sleep(1000);
             cpt++;
-<<<<<<< HEAD
-        } while (cpt < 100 && featureNumberInDatabase != EVENTS_NUMBER);
-=======
         } while ((cpt < 100) && (featureNumberInDatabase != properties.getMaxBulkSize()));
->>>>>>> c2334238
 
         assertEquals(properties.getMaxBulkSize().intValue(), this.featureRepo.count());
 
@@ -130,11 +126,7 @@
             featureNumberInDatabase = this.featureRepo.count();
             Thread.sleep(1000);
             cpt++;
-<<<<<<< HEAD
-        } while (cpt < 100 && featureNumberInDatabase != EVENTS_NUMBER - 1);
-=======
         } while ((cpt < 100) && (featureNumberInDatabase != (properties.getMaxBulkSize() - 1)));
->>>>>>> c2334238
 
         assertEquals(properties.getMaxBulkSize() - 1, this.featureRepo.count());
 
