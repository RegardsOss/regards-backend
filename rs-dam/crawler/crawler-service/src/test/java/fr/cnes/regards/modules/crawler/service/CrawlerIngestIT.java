/*
 * LICENSE_PLACEHOLDER
 */
package fr.cnes.regards.modules.crawler.service;

import java.io.IOException;
import java.time.LocalDate;
import java.time.Month;
import java.time.OffsetDateTime;
import java.time.ZoneOffset;
import java.util.ArrayList;
import java.util.Arrays;
import java.util.List;

<<<<<<< HEAD
import org.junit.*;
=======
import org.junit.After;
import org.junit.Assert;
import org.junit.Assume;
import org.junit.Before;
import org.junit.Ignore;
import org.junit.Test;
>>>>>>> 3b45687d
import org.junit.runner.RunWith;
import org.slf4j.Logger;
import org.slf4j.LoggerFactory;
import org.springframework.beans.factory.annotation.Autowired;
import org.springframework.beans.factory.annotation.Value;
import org.springframework.data.domain.Page;
import org.springframework.test.context.ActiveProfiles;
import org.springframework.test.context.ContextConfiguration;
import org.springframework.test.context.junit4.SpringRunner;

import com.google.common.collect.Sets;
import fr.cnes.regards.framework.amqp.configuration.IRabbitVirtualHostAdmin;
import fr.cnes.regards.framework.amqp.configuration.RegardsAmqpAdmin;
import fr.cnes.regards.framework.module.rest.exception.ModuleException;
import fr.cnes.regards.framework.modules.plugins.dao.IPluginConfigurationRepository;
import fr.cnes.regards.framework.modules.plugins.domain.PluginConfiguration;
import fr.cnes.regards.framework.modules.plugins.domain.PluginParameter;
import fr.cnes.regards.framework.modules.plugins.domain.PluginParametersFactory;
import fr.cnes.regards.framework.modules.plugins.service.IPluginService;
import fr.cnes.regards.framework.multitenant.IRuntimeTenantResolver;
import fr.cnes.regards.modules.crawler.domain.IngestionResult;
import fr.cnes.regards.modules.crawler.service.ds.ExternalData;
import fr.cnes.regards.modules.crawler.service.ds.ExternalDataRepository;
import fr.cnes.regards.modules.crawler.test.CrawlerConfiguration;
import fr.cnes.regards.modules.datasources.domain.AbstractAttributeMapping;
import fr.cnes.regards.modules.datasources.domain.DataSourceModelMapping;
import fr.cnes.regards.modules.datasources.domain.ModelMappingAdapter;
import fr.cnes.regards.modules.datasources.domain.StaticAttributeMapping;
import fr.cnes.regards.modules.datasources.plugins.DefaultOracleConnectionPlugin;
import fr.cnes.regards.modules.datasources.plugins.DefaultPostgreConnectionPlugin;
import fr.cnes.regards.modules.datasources.plugins.PostgreDataSourceFromSingleTablePlugin;
import fr.cnes.regards.modules.entities.dao.IAbstractEntityRepository;
import fr.cnes.regards.modules.entities.dao.IDatasetRepository;
import fr.cnes.regards.modules.entities.domain.AbstractEntity;
import fr.cnes.regards.modules.entities.domain.DataObject;
import fr.cnes.regards.modules.entities.domain.Dataset;
import fr.cnes.regards.modules.entities.domain.event.DatasetEvent;
import fr.cnes.regards.modules.entities.domain.event.NotDatasetEntityEvent;
import fr.cnes.regards.modules.entities.gson.MultitenantFlattenedAttributeAdapterFactoryEventHandler;
import fr.cnes.regards.modules.entities.service.IDatasetService;
import fr.cnes.regards.modules.entities.urn.UniformResourceName;
import fr.cnes.regards.modules.indexer.dao.EsRepository;
import fr.cnes.regards.modules.indexer.dao.IEsRepository;
import fr.cnes.regards.modules.indexer.domain.SimpleSearchKey;
import fr.cnes.regards.modules.indexer.domain.criterion.ICriterion;
import fr.cnes.regards.modules.indexer.service.IIndexerService;
import fr.cnes.regards.modules.indexer.service.ISearchService;
import fr.cnes.regards.modules.indexer.service.Searches;
import fr.cnes.regards.modules.models.dao.IModelAttrAssocRepository;
import fr.cnes.regards.modules.models.dao.IModelRepository;
import fr.cnes.regards.modules.models.domain.EntityType;
import fr.cnes.regards.modules.models.domain.Model;
import fr.cnes.regards.modules.models.domain.attributes.AttributeType;
import fr.cnes.regards.modules.models.service.IModelService;
import fr.cnes.regards.plugins.utils.PluginUtils;

/**
 * Crawler ingestion tests
 */
@RunWith(SpringRunner.class)
@ContextConfiguration(classes = { CrawlerConfiguration.class })
@ActiveProfiles("noschedule") // Disable scheduling, this will activate IngesterService during all tests
<<<<<<< HEAD
@Ignore("Don't reactivate this test, for now inifite loop so we can't run tests. cf oroussel to correct his bull shit")
=======
@Ignore("Don't reactivate this test, it is nearly impossible de manage a multi-thread tests with all this mess")
>>>>>>> 3b45687d
public class CrawlerIngestIT {

    private static Logger LOGGER = LoggerFactory.getLogger(CrawlerIngestIT.class);

    @Autowired
    private MultitenantFlattenedAttributeAdapterFactoryEventHandler gsonAttributeFactoryHandler;

    private static final String PLUGIN_CURRENT_PACKAGE = "fr.cnes.regards.modules.datasources.plugins";

    private static final String TABLE_NAME_TEST = "t_data";

    private static final String TENANT = "INGEST";

    @Value("${postgresql.datasource.host}")
    private String dbHost;

    @Value("${postgresql.datasource.port}")
    private String dbPort;

    @Value("${postgresql.datasource.name}")
    private String dbName;

    @Value("${postgresql.datasource.username}")
    private String dbUser;

    @Value("${postgresql.datasource.password}")
    private String dbPpassword;

    @Value("${postgresql.datasource.driver}")
    private String driver;

    @Autowired
    private IModelService modelService;

    @Autowired
    private IModelRepository modelRepository;

    @Autowired
    private IDatasetService dsService;

    @Autowired
    private IIndexerService indexerService;

    @Autowired
    private ISearchService searchService;

    @Autowired
    private ICrawlerService crawlerService;

    @Autowired
    private IIngesterService ingesterService;

    @Autowired
    private IAbstractEntityRepository<AbstractEntity> entityRepos;

    @Autowired
    private IDatasetRepository datasetRepos;

    @Autowired
    private IRuntimeTenantResolver tenantResolver;

    private DataSourceModelMapping dataSourceModelMapping;

    private final ModelMappingAdapter adapter = new ModelMappingAdapter();

    @Autowired
    private IPluginService pluginService;

    @Autowired
    private IPluginConfigurationRepository pluginConfRepos;

    @Autowired
    private IRabbitVirtualHostAdmin rabbitVhostAdmin;

    @Autowired
    private RegardsAmqpAdmin amqpAdmin;

    @Autowired
    private EsRepository esRepos;

    private Model dataModel;

    private Model datasetModel;

    private PluginConfiguration dataSourcePluginConf;

    private Dataset dataset;

    private PluginConfiguration dBConnectionConf;

    @Autowired
    private ExternalDataRepository extDataRepos;

    @Autowired
    private IModelAttrAssocRepository attrAssocRepos;

    @Before
    public void setUp() throws Exception {
        LOGGER.info("********************* setUp CrawlerIngestIT ***********************************");
        // Simulate spring boot ApplicationStarted event to start mapping for each tenants.
        gsonAttributeFactoryHandler.onApplicationEvent(null);

        if (esRepos.indexExists(TENANT)) {
            esRepos.deleteAll(TENANT);
        } else {
            esRepos.createIndex(TENANT);
        }
        tenantResolver.forceTenant(TENANT);

        crawlerService.setConsumeOnlyMode(false);
        ingesterService.setConsumeOnlyMode(true);

        rabbitVhostAdmin.bind(tenantResolver.getTenant());
        amqpAdmin.purgeQueue(DatasetEvent.class, false);
        amqpAdmin.purgeQueue(NotDatasetEntityEvent.class, false);
        rabbitVhostAdmin.unbind();

        attrAssocRepos.deleteAll();
        datasetRepos.deleteAll();
        entityRepos.deleteAll();
        pluginConfRepos.deleteAll();
        modelRepository.deleteAll();
        extDataRepos.deleteAll();

        pluginService.addPluginPackage("fr.cnes.regards.modules.datasources.plugins");

        // Register model attributes
        dataModel = new Model();
        dataModel.setName("model_1" + System.currentTimeMillis());
        dataModel.setType(EntityType.DATA);
        dataModel.setVersion("1");
        dataModel.setDescription("Test data object model");
        modelService.createModel(dataModel);

        datasetModel = new Model();
        datasetModel.setName("model_ds_1" + System.currentTimeMillis());
        datasetModel.setType(EntityType.DATASET);
        datasetModel.setVersion("1");
        datasetModel.setDescription("Test dataset model");
        modelService.createModel(datasetModel);

        // Initialize the AbstractAttributeMapping
        buildModelAttributes();

        // Connection PluginConf
        dBConnectionConf = getPostgresConnectionConfiguration();
        pluginService.savePluginConfiguration(dBConnectionConf);

        final DefaultPostgreConnectionPlugin dbCtx = pluginService.getPlugin(dBConnectionConf);
        Assume.assumeTrue(dbCtx.testConnection());

        // DataSource PluginConf
        dataSourcePluginConf = getPostgresDataSource(dBConnectionConf);
        pluginService.savePluginConfiguration(dataSourcePluginConf);
        LOGGER.info("***************************************************************************");
    }

    @After
    public void clean() {
        LOGGER.info("********************* clean CrawlerIngestIT ***********************************");
        attrAssocRepos.deleteAll();
        datasetRepos.deleteAll();
        entityRepos.deleteAll();
        pluginConfRepos.deleteAll();
        modelRepository.deleteAll();
        extDataRepos.deleteAll();
        LOGGER.info("***************************************************************************");
    }

    private PluginConfiguration getPostgresDataSource(final PluginConfiguration pluginConf) {
        final List<PluginParameter> parameters = PluginParametersFactory.build()
                .addParameterPluginConfiguration(PostgreDataSourceFromSingleTablePlugin.CONNECTION_PARAM, pluginConf)
                .addParameter(PostgreDataSourceFromSingleTablePlugin.TABLE_PARAM, TABLE_NAME_TEST)
                .addParameter(PostgreDataSourceFromSingleTablePlugin.REFRESH_RATE, "1800")
                .addParameter(PostgreDataSourceFromSingleTablePlugin.MODEL_PARAM,
                              adapter.toJson(dataSourceModelMapping)).getParameters();

        return PluginUtils.getPluginConfiguration(parameters, PostgreDataSourceFromSingleTablePlugin.class,
                                                  Arrays.asList(PLUGIN_CURRENT_PACKAGE));
    }

    private PluginConfiguration getPostgresConnectionConfiguration() {
        final List<PluginParameter> parameters = PluginParametersFactory.build()
                .addParameter(DefaultOracleConnectionPlugin.USER_PARAM, dbUser)
                .addParameter(DefaultOracleConnectionPlugin.PASSWORD_PARAM, dbPpassword)
                .addParameter(DefaultOracleConnectionPlugin.DB_HOST_PARAM, dbHost)
                .addParameter(DefaultOracleConnectionPlugin.DB_PORT_PARAM, dbPort)
                .addParameter(DefaultOracleConnectionPlugin.DB_NAME_PARAM, dbName)
                .addParameter(DefaultOracleConnectionPlugin.MAX_POOLSIZE_PARAM, "3")
                .addParameter(DefaultOracleConnectionPlugin.MIN_POOLSIZE_PARAM, "1").getParameters();

        return PluginUtils.getPluginConfiguration(parameters, DefaultPostgreConnectionPlugin.class,
                                                  Arrays.asList(PLUGIN_CURRENT_PACKAGE));
    }

    private void buildModelAttributes() {
        final List<AbstractAttributeMapping> attributes = new ArrayList<AbstractAttributeMapping>();

        attributes.add(new StaticAttributeMapping(AbstractAttributeMapping.PRIMARY_KEY, "id"));

        attributes.add(new StaticAttributeMapping(AbstractAttributeMapping.LAST_UPDATE, AttributeType.DATE_ISO8601,
                                                  "date"));

        dataSourceModelMapping = new DataSourceModelMapping(dataModel.getId(), attributes);
    }

    @Test
    public void test() throws ModuleException, IOException, InterruptedException {
        LOGGER.info("********************* test CrawlerIngestIT ***********************************");
        final String tenant = tenantResolver.getTenant();
        // First delete index if it already exists
        //        indexerService.deleteIndex(tenant);

        // Fill the DB with an object from 2000/01/01
        extDataRepos.saveAndFlush(new ExternalData(LocalDate.of(2000, Month.JANUARY, 1)));

        // Ingest from scratch
        IngestionResult summary = crawlerService.ingest(dataSourcePluginConf);
        Assert.assertEquals(1, summary.getSavedObjectsCount());

        crawlerService.startWork();
        // Dataset on all objects
        dataset = new Dataset(datasetModel, tenant, "dataset label 1");
        dataset.setDataModel(dataModel.getId());
        dataset.setSubsettingClause(ICriterion.all());
        dataset.setLicence("licence");
        dataset.setDataSource(dataSourcePluginConf);
        dataset.setTags(Sets.newHashSet("BULLSHIT"));
        dataset.setGroups(Sets.newHashSet("group0", "group11"));
        LOGGER.info("Creating dataset....");
        dsService.create(dataset);
        LOGGER.info("Dataset created in DB....");

        LOGGER.info("Waiting for end of crawler work");
        crawlerService.waitForEndOfWork();
        LOGGER.info("Sleeping 10 s....");
        Thread.sleep(10_000);
        LOGGER.info("...Waking");

        // Retrieve dataset1 from ES
        final UniformResourceName ipId = dataset.getIpId();
        dataset = searchService.get(ipId);
        if (dataset == null) {
            Thread.sleep(10_000L);
            esRepos.refresh(tenant);
            dataset = searchService.get(ipId);
        }

        final SimpleSearchKey<DataObject> objectSearchKey = Searches.onSingleEntity(tenant, EntityType.DATA);
        // Search for DataObjects tagging dataset1
        LOGGER.info("searchService : " + searchService);
        LOGGER.info("dataset : " + dataset);
        LOGGER.info("dataset.getIpId() : " + dataset.getIpId());
        Page<DataObject> objectsPage = searchService
                .search(objectSearchKey, IEsRepository.BULK_SIZE, ICriterion.eq("tags", dataset.getIpId().toString()));
        Assert.assertEquals(1L, objectsPage.getTotalElements());

        // Fill the Db with an object dated 2001/01/01
        extDataRepos.save(new ExternalData(LocalDate.of(2001, Month.JANUARY, 1)));

        // Ingest from 2000/01/01 (strictly after)
        summary = crawlerService
                .ingest(dataSourcePluginConf, OffsetDateTime.of(2000, 1, 2, 0, 0, 0, 0, ZoneOffset.UTC));
        Assert.assertEquals(1, summary.getSavedObjectsCount());

        // Search for DataObjects tagging dataset1
        objectsPage = searchService
                .search(objectSearchKey, IEsRepository.BULK_SIZE, ICriterion.eq("tags", dataset.getIpId().toString()));
        Assert.assertEquals(2L, objectsPage.getTotalElements());
        Assert.assertEquals(1, objectsPage.getContent().stream()
                .filter(data -> data.getLastUpdate().equals(data.getCreationDate())).count());
        Assert.assertEquals(1, objectsPage.getContent().stream()
                .filter(data -> data.getLastUpdate().isAfter(data.getCreationDate())).count());
        LOGGER.info("***************************************************************************");
    }
}<|MERGE_RESOLUTION|>--- conflicted
+++ resolved
@@ -12,16 +12,12 @@
 import java.util.Arrays;
 import java.util.List;
 
-<<<<<<< HEAD
-import org.junit.*;
-=======
 import org.junit.After;
 import org.junit.Assert;
 import org.junit.Assume;
 import org.junit.Before;
 import org.junit.Ignore;
 import org.junit.Test;
->>>>>>> 3b45687d
 import org.junit.runner.RunWith;
 import org.slf4j.Logger;
 import org.slf4j.LoggerFactory;
@@ -84,11 +80,7 @@
 @RunWith(SpringRunner.class)
 @ContextConfiguration(classes = { CrawlerConfiguration.class })
 @ActiveProfiles("noschedule") // Disable scheduling, this will activate IngesterService during all tests
-<<<<<<< HEAD
-@Ignore("Don't reactivate this test, for now inifite loop so we can't run tests. cf oroussel to correct his bull shit")
-=======
 @Ignore("Don't reactivate this test, it is nearly impossible de manage a multi-thread tests with all this mess")
->>>>>>> 3b45687d
 public class CrawlerIngestIT {
 
     private static Logger LOGGER = LoggerFactory.getLogger(CrawlerIngestIT.class);
