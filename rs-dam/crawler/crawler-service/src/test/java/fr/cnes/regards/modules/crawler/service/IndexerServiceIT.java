--- conflicted
+++ resolved
@@ -162,17 +162,10 @@
         collection.setAttributes(attributes);
         collection.setTags(new ImmutableSet.Builder<String>().add("TAG1").add("TAG2").add("TAG3").build());
 
-<<<<<<< HEAD
         indexerService.createIndex(tenant);
         indexerService.saveEntity(tenant, collection);
         indexerService.refresh(tenant);
-=======
-        String collectionString = gson.toJson(collection);
-
-        indexerService.createIndex(TENANT);
-        indexerService.saveEntity(TENANT, collection);
-        indexerService.refresh(TENANT);
->>>>>>> b3bf02fe
+
         // Following lines are just to test Gson serialization/deserialization of all attribute types
         List<Collection> singleCollColl = indexerService
                 .search(tenant, Collection.class, 10, ICriterion.eq("attributes.int", 42)).getContent();
