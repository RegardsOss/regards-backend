/*
 * Copyright 2017-2018 CNES - CENTRE NATIONAL d'ETUDES SPATIALES
 *
 * This file is part of REGARDS.
 *
 * REGARDS is free software: you can redistribute it and/or modify
 * it under the terms of the GNU General Public License as published by
 * the Free Software Foundation, either version 3 of the License, or
 * (at your option) any later version.
 *
 * REGARDS is distributed in the hope that it will be useful,
 * but WITHOUT ANY WARRANTY; without even the implied warranty of
 * MERCHANTABILITY or FITNESS FOR A PARTICULAR PURPOSE. See the
 * GNU General Public License for more details.
 *
 * You should have received a copy of the GNU General Public License
 * along with REGARDS. If not, see <http://www.gnu.org/licenses/>.
 */
package fr.cnes.regards.modules.crawler.test;

import org.mockito.Mockito;
import org.springframework.boot.autoconfigure.EnableAutoConfiguration;
import org.springframework.context.annotation.Bean;
import org.springframework.context.annotation.ComponentScan;
import org.springframework.context.annotation.Configuration;
import org.springframework.context.annotation.Primary;
import org.springframework.context.annotation.Profile;

import fr.cnes.regards.framework.hateoas.IResourceService;
import fr.cnes.regards.framework.notification.client.IInstanceNotificationClient;
import fr.cnes.regards.framework.security.autoconfigure.MethodAuthorizationServiceAutoConfiguration;
import fr.cnes.regards.framework.security.autoconfigure.MethodSecurityAutoConfiguration;
import fr.cnes.regards.framework.security.autoconfigure.SecurityVoterAutoConfiguration;
import fr.cnes.regards.framework.security.autoconfigure.WebSecurityAutoConfiguration;
import fr.cnes.regards.modules.accessrights.client.IProjectUsersClient;
import fr.cnes.regards.modules.dam.client.models.IAttributeModelClient;
import fr.cnes.regards.modules.dam.client.models.IModelAttrAssocClient;
import fr.cnes.regards.modules.dam.service.dataaccess.IAccessRightService;
import fr.cnes.regards.modules.indexer.dao.spatial.ProjectGeoSettings;
<<<<<<< HEAD
import fr.cnes.regards.modules.notification.client.IInstanceNotificationClient;
import fr.cnes.regards.modules.notification.client.INotificationClient;
=======
>>>>>>> 414d5456
import fr.cnes.regards.modules.opensearch.service.IOpenSearchService;
import fr.cnes.regards.modules.opensearch.service.cache.attributemodel.IAttributeFinder;
import fr.cnes.regards.modules.project.client.rest.IProjectsClient;

@Profile("!indexer-service")
@Configuration
@ComponentScan(basePackages = { "fr.cnes.regards.modules.crawler.service", "fr.cnes.regards.modules.indexer",
        "fr.cnes.regards.modules.dam", "fr.cnes.regards.modules.search",
        "fr.cnes.regards.framework.modules.plugins.service", "fr.cnes.regards.framework.utils.spring" })
@EnableAutoConfiguration(
        exclude = { MethodAuthorizationServiceAutoConfiguration.class, MethodSecurityAutoConfiguration.class,
                SecurityVoterAutoConfiguration.class, WebSecurityAutoConfiguration.class })
public class CrawlerConfiguration {

    @Bean
    public IAttributeModelClient attributeModelClient() {
        return Mockito.mock(IAttributeModelClient.class);
    }

    @Bean
    @Primary
    public IOpenSearchService openSearchService() {
        return Mockito.mock(IOpenSearchService.class);
    }

    @Bean
    public IAccessRightService getAccessRightsService() {
        return Mockito.mock(IAccessRightService.class);
    }

    @Bean
    public IProjectsClient projectsClient() {
        return Mockito.mock(IProjectsClient.class);
    }

    @Bean
    public IProjectUsersClient projectUsersClient() {
        return Mockito.mock(IProjectUsersClient.class);
    }

    @Bean
<<<<<<< HEAD
    public INotificationClient notifClient() {
        return Mockito.mock(INotificationClient.class);
    }

    @Bean
    public IInstanceNotificationClient instanceNotifClient() {
        return Mockito.mock(IInstanceNotificationClient.class);
    }

    @Bean
=======
>>>>>>> 414d5456
    public IModelAttrAssocClient modelAttrAssocClient() {
        return Mockito.mock(IModelAttrAssocClient.class);
    }

    @Bean
    public IResourceService getResourceService() {
        return Mockito.mock(IResourceService.class);
    }

    @Bean
    public IAttributeFinder attributeFinder() {
        return Mockito.mock(IAttributeFinder.class);
    }

    @Primary
    @Bean
    public ProjectGeoSettings getProjectGeoSettings() {
        ProjectGeoSettings p = Mockito.mock(ProjectGeoSettings.class);
        return p;
    }
}<|MERGE_RESOLUTION|>--- conflicted
+++ resolved
@@ -37,11 +37,6 @@
 import fr.cnes.regards.modules.dam.client.models.IModelAttrAssocClient;
 import fr.cnes.regards.modules.dam.service.dataaccess.IAccessRightService;
 import fr.cnes.regards.modules.indexer.dao.spatial.ProjectGeoSettings;
-<<<<<<< HEAD
-import fr.cnes.regards.modules.notification.client.IInstanceNotificationClient;
-import fr.cnes.regards.modules.notification.client.INotificationClient;
-=======
->>>>>>> 414d5456
 import fr.cnes.regards.modules.opensearch.service.IOpenSearchService;
 import fr.cnes.regards.modules.opensearch.service.cache.attributemodel.IAttributeFinder;
 import fr.cnes.regards.modules.project.client.rest.IProjectsClient;
@@ -83,19 +78,6 @@
     }
 
     @Bean
-<<<<<<< HEAD
-    public INotificationClient notifClient() {
-        return Mockito.mock(INotificationClient.class);
-    }
-
-    @Bean
-    public IInstanceNotificationClient instanceNotifClient() {
-        return Mockito.mock(IInstanceNotificationClient.class);
-    }
-
-    @Bean
-=======
->>>>>>> 414d5456
     public IModelAttrAssocClient modelAttrAssocClient() {
         return Mockito.mock(IModelAttrAssocClient.class);
     }
