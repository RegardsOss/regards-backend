--- conflicted
+++ resolved
@@ -105,31 +105,15 @@
          * Instantiate the SQL DataSource plugin
          */
         List<PluginParameter> parameters;
-<<<<<<< HEAD
         parameters = PluginParametersFactory.build()
                 .addParameterPluginConfiguration(OracleDataSourceFromSingleTablePlugin.CONNECTION_PARAM,
                                                  getOracleConnectionConfiguration())
                 .addParameter(OracleDataSourceFromSingleTablePlugin.TABLE_PARAM, TABLE_NAME_TEST)
                 .addParameter(OracleDataSourceFromSingleTablePlugin.MODEL_PARAM, adapter.toJson(dataSourceModelMapping))
+                    .addParameter(OracleDataSourceFromSingleTablePlugin.REFRESH_RATE, "1800")
                 .getParameters();
         dsPlugin = PluginUtils.getPlugin(parameters, OracleDataSourceFromSingleTablePlugin.class,
                                          Arrays.asList(PLUGIN_CURRENT_PACKAGE));
-=======
-        try {
-            parameters = PluginParametersFactory.build()
-                    .addParameterPluginConfiguration(OracleDataSourceFromSingleTablePlugin.CONNECTION_PARAM,
-                                                     getOracleConnectionConfiguration())
-                    .addParameter(OracleDataSourceFromSingleTablePlugin.TABLE_PARAM, TABLE_NAME_TEST)
-                    .addParameter(OracleDataSourceFromSingleTablePlugin.REFRESH_RATE, "1800")
-                    .addParameter(OracleDataSourceFromSingleTablePlugin.MODEL_PARAM,
-                                  adapter.toJson(dataSourceModelMapping))
-                    .getParameters();
-            dsPlugin = PluginUtils.getPlugin(parameters, OracleDataSourceFromSingleTablePlugin.class,
-                                             Arrays.asList(PLUGIN_CURRENT_PACKAGE));
-        } catch (PluginUtilsException e) {
-            throw new DataSourcesPluginException(e.getMessage());
-        }
->>>>>>> 535c384e
 
         // Do not launch tests is Database is not available
         Assume.assumeTrue(dsPlugin.getDBConnection().testConnection());
