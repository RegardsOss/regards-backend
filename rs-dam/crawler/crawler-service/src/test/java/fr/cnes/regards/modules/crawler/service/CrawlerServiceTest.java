package fr.cnes.regards.modules.crawler.service;

import java.sql.Types;
import java.util.ArrayList;
import java.util.Arrays;
import java.util.List;

import org.hibernate.context.spi.CurrentTenantIdentifierResolver;
import org.junit.After;
import org.junit.Assert;
import org.junit.Before;
import org.junit.Ignore;
import org.junit.Test;
import org.junit.runner.RunWith;
import org.slf4j.Logger;
import org.slf4j.LoggerFactory;
import org.springframework.beans.factory.annotation.Autowired;
import org.springframework.beans.factory.annotation.Value;
import org.springframework.context.annotation.Bean;
import org.springframework.data.domain.Page;
import org.springframework.data.domain.PageRequest;
import org.springframework.test.context.ContextConfiguration;
import org.springframework.test.context.junit4.SpringRunner;

import fr.cnes.regards.framework.jpa.multitenant.resolver.CurrentTenantIdentifierResolverImpl;
import fr.cnes.regards.framework.modules.plugins.domain.PluginConfiguration;
import fr.cnes.regards.framework.modules.plugins.domain.PluginParameter;
import fr.cnes.regards.framework.modules.plugins.domain.PluginParametersFactory;
import fr.cnes.regards.modules.datasources.plugins.DefaultOracleConnectionPlugin;
import fr.cnes.regards.modules.datasources.plugins.OracleDBDataSourcePlugin;
import fr.cnes.regards.modules.datasources.plugins.PostgreDataSourcePlugin;
import fr.cnes.regards.modules.datasources.plugins.interfaces.IDBDataSourcePlugin;
import fr.cnes.regards.modules.datasources.utils.DataSourceAttributeMapping;
import fr.cnes.regards.modules.datasources.utils.DataSourceModelMapping;
import fr.cnes.regards.modules.datasources.utils.ModelMappingAdapter;
import fr.cnes.regards.modules.datasources.utils.exceptions.DataSourcesPluginException;
import fr.cnes.regards.modules.entities.domain.DataObject;
import fr.cnes.regards.modules.entities.domain.attribute.IntegerAttribute;
import fr.cnes.regards.modules.entities.domain.attribute.StringAttribute;
import fr.cnes.regards.modules.entities.service.adapters.gson.FlattenedAttributeAdapterFactory;
import fr.cnes.regards.modules.models.domain.attributes.AttributeType;
import fr.cnes.regards.plugins.utils.PluginUtils;
import fr.cnes.regards.plugins.utils.PluginUtilsException;

@RunWith(SpringRunner.class)
@ContextConfiguration(classes = { CrawlerConfiguration.class })
@Ignore
public class CrawlerServiceTest {

    private final static Logger LOGGER = LoggerFactory.getLogger(CrawlerServiceTest.class);

    @Autowired
    private FlattenedAttributeAdapterFactory gsonAttributeFactory;

    private static final String PLUGIN_CURRENT_PACKAGE = "fr.cnes.regards.modules.datasources.plugins";

    private static final String TABLE_NAME_TEST = "T_DATA_OBJECTS";

    @Value("${oracle.datasource.url}")
    private String url;

    @Value("${oracle.datasource.username}")
    private String user;

    @Value("${oracle.datasource.password}")
    private String password;

    @Value("${oracle.datasource.driver}")
    private String driver;

    // private ICrawlerService service;
    
    @Bean
    public CurrentTenantIdentifierResolver currentTenantIdentifierResolver() {
        return new CurrentTenantIdentifierResolverImpl();
    }

    @Autowired
    private IIndexerService indexerService;

    private IDBDataSourcePlugin dsPlugin;

    private DataSourceModelMapping modelMapping;

    private final ModelMappingAdapter adapter = new ModelMappingAdapter();

    @Before
    public void tearUp() throws DataSourcesPluginException {
        /*
         * Initialize the DataSourceAttributeMapping
         */
        this.buildModelAttributes();

        /*
         * Instantiate the SQL DataSource plugin
         */
        List<PluginParameter> parameters;
        try {
            parameters = PluginParametersFactory.build()
                    .addParameterPluginConfiguration(OracleDBDataSourcePlugin.CONNECTION_PARAM,
                                                     getOracleConnectionConfiguration())
                    .addParameter(PostgreDataSourcePlugin.MODEL_PARAM, adapter.toJson(modelMapping)).getParameters();
            dsPlugin = PluginUtils.getPlugin(parameters, OracleDBDataSourcePlugin.class,
                                             Arrays.asList(PLUGIN_CURRENT_PACKAGE));
        } catch (PluginUtilsException e) {
            throw new DataSourcesPluginException(e.getMessage());
        }

    }

    @After
    public void tearDown() throws Exception {
    }

    @Test
    public void testSuckUp() {
        // Retrieve first 1000 objects
<<<<<<< HEAD
        dsPlugin.setMapping(TABLE_NAME_TEST, "DATA_OBJECT_ID", "FILE_SIZE", "FILE_TYPE", "DATA_SET_ID",
                            "FILE_NAME_ORIGINE", "DATA_TITLE", "DATA_AUTHOR", "DATA_AUTHOR_COMPANY", "MIN_LONGITUDE",
                            "MAX_LONGITUDE", "MIN_LATITUDE", "MAX_LATITUDE", "MIN_ALTITUDE", "MAX_ALTITUDE",
                            "DATA_CREATION_DATE", "START_DATE", "STOP_DATE");

        gsonAttributeFactory.registerSubtype(IntegerAttribute.class, "DATA_OBJECT_ID");
        gsonAttributeFactory.registerSubtype(StringAttribute.class, "FILE_SIZE");
        // etc...

        Page<DataObject> page = dsPlugin.findAll(new PageRequest(0, 1000));

        // Save to ES
        String tenant = "oracle";
        // Creating index if it doesn't already exist
        // TODO
        // indexerService.createIndex(tenant);
        //
        // LOGGER.info(String.format("saving %d/%d entities...", page.getNumberOfElements(), page.getTotalElements()));
        // indexerService.saveBulkEntities(tenant, page.getContent());
        // LOGGER.info("...OK");
        // while (page.hasNext()) {
        // page = dsPlugin.findAll(page.nextPageable());
        // LOGGER.info(String.format("saving %d/%d entities...", page.getNumberOfElements(), page.getTotalElements()));
        // indexerService.saveBulkEntities(tenant, page.getContent());
        // LOGGER.info("...OK");
        // }
=======
        dsPlugin.setMapping(TABLE_NAME_TEST, "DATA_OBJECT_ID", "FILE_SIZE", "FILE_TYPE",
                            "DATA_SET_ID", "FILE_NAME_ORIGINE", "DATA_TITLE", "DATA_AUTHOR", "DATA_AUTHOR_COMPANY",
                            "MIN_LONGITUDE", "MAX_LONGITUDE", "MIN_LATITUDE", "MAX_LATITUDE", "MIN_ALTITUDE",
                            "MAX_ALTITUDE", "DATA_CREATION_DATE", "START_DATE", "STOP_DATE");

//        Page<DataObject> page = dsPlugin.findAll(new PageRequest(0, 1000));

      Page<DataObject> page = dsPlugin.findAll(new PageRequest(0, 1000));

        // Save to ES
        LOGGER.info(String.format("save %d/%d entities", page.getNumberOfElements(), page.getTotalElements()));
        LOGGER.info("save 1000 entities");
        String tenant = currentTenantIdentifierResolver().resolveCurrentTenantIdentifier();

        // Creating index if it doesn't already exist
        // TODO CMZ
        indexerService.createIndex(tenant);
        
        indexerService.saveBulkEntities(tenant, page.getContent());
        while (page.hasNext()) {
            page = dsPlugin.findAll(page.nextPageable());
            indexerService.saveBulkEntities(tenant, page.getContent());
            LOGGER.info(String.format("save %d/%d entities", page.getNumberOfElements(), page.getTotalElements()));
        }
>>>>>>> b0e18ee4
        Assert.assertTrue(true);
    }

    private PluginConfiguration getOracleConnectionConfiguration() throws PluginUtilsException {
        final List<PluginParameter> parameters = PluginParametersFactory.build()
                .addParameter(DefaultOracleConnectionPlugin.USER_PARAM, user)
                .addParameter(DefaultOracleConnectionPlugin.PASSWORD_PARAM, password)
                .addParameter(DefaultOracleConnectionPlugin.URL_PARAM, url)
                .addParameter(DefaultOracleConnectionPlugin.DRIVER_PARAM, driver)
                .addParameter(DefaultOracleConnectionPlugin.MAX_POOLSIZE_PARAM, "3")
                .addParameter(DefaultOracleConnectionPlugin.MIN_POOLSIZE_PARAM, "1").getParameters();

        return PluginUtils.getPluginConfiguration(parameters, DefaultOracleConnectionPlugin.class,
                                                  Arrays.asList(PLUGIN_CURRENT_PACKAGE));
    }

    private void buildModelAttributes() {
        List<DataSourceAttributeMapping> attributes = new ArrayList<DataSourceAttributeMapping>();

        attributes.add(new DataSourceAttributeMapping("DATA_OBJECT_ID", AttributeType.INTEGER, "DATA_OBJECT_ID", true));

        attributes.add(new DataSourceAttributeMapping("FILE_SIZE", AttributeType.INTEGER, "FILE_SIZE"));
        attributes.add(new DataSourceAttributeMapping("FILE_TYPE", AttributeType.STRING, "FILE_TYPE"));
        attributes.add(new DataSourceAttributeMapping("FILE_NAME_ORIGINE", AttributeType.STRING, "FILE_NAME_ORIGINE"));

        attributes.add(new DataSourceAttributeMapping("DATA_SET_ID", AttributeType.INTEGER, "DATA_SET_ID"));
        attributes.add(new DataSourceAttributeMapping("DATA_TITLE", AttributeType.STRING, "DATA_TITLE"));
        attributes.add(new DataSourceAttributeMapping("DATA_AUTHOR", AttributeType.STRING, "DATA_AUTHOR"));
        attributes.add(new DataSourceAttributeMapping("DATA_AUTHOR_COMPANY", AttributeType.STRING,
                "DATA_AUTHOR_COMPANY"));

        attributes.add(new DataSourceAttributeMapping("START_DATE", AttributeType.DATE_ISO8601, "START_DATE",
                Types.DECIMAL));
        attributes.add(new DataSourceAttributeMapping("STOP_DATE", AttributeType.DATE_ISO8601, "STOP_DATE",
                Types.DECIMAL));
        attributes.add(new DataSourceAttributeMapping("DATA_CREATION_DATE", AttributeType.DATE_ISO8601,
                "DATA_CREATION_DATE", Types.DECIMAL));

        attributes.add(new DataSourceAttributeMapping("MIN_LONGITUDE", AttributeType.INTEGER, "MIN_LONGITUDE"));
        attributes.add(new DataSourceAttributeMapping("MAX_LONGITUDE", AttributeType.INTEGER, "MAX_LONGITUDE"));
        attributes.add(new DataSourceAttributeMapping("MIN_LATITUDE", AttributeType.INTEGER, "MIN_LATITUDE"));
        attributes.add(new DataSourceAttributeMapping("MAX_LATITUDE", AttributeType.INTEGER, "MAX_LATITUDE"));
        attributes.add(new DataSourceAttributeMapping("MIN_ALTITUDE", AttributeType.INTEGER, "MIN_LATITUDE"));
        attributes.add(new DataSourceAttributeMapping("MAX_ALTITUDE", AttributeType.INTEGER, "MAX_LATITUDE"));

        modelMapping = new DataSourceModelMapping("ModelDeTest", attributes);
    }
}<|MERGE_RESOLUTION|>--- conflicted
+++ resolved
@@ -115,34 +115,6 @@
     @Test
     public void testSuckUp() {
         // Retrieve first 1000 objects
-<<<<<<< HEAD
-        dsPlugin.setMapping(TABLE_NAME_TEST, "DATA_OBJECT_ID", "FILE_SIZE", "FILE_TYPE", "DATA_SET_ID",
-                            "FILE_NAME_ORIGINE", "DATA_TITLE", "DATA_AUTHOR", "DATA_AUTHOR_COMPANY", "MIN_LONGITUDE",
-                            "MAX_LONGITUDE", "MIN_LATITUDE", "MAX_LATITUDE", "MIN_ALTITUDE", "MAX_ALTITUDE",
-                            "DATA_CREATION_DATE", "START_DATE", "STOP_DATE");
-
-        gsonAttributeFactory.registerSubtype(IntegerAttribute.class, "DATA_OBJECT_ID");
-        gsonAttributeFactory.registerSubtype(StringAttribute.class, "FILE_SIZE");
-        // etc...
-
-        Page<DataObject> page = dsPlugin.findAll(new PageRequest(0, 1000));
-
-        // Save to ES
-        String tenant = "oracle";
-        // Creating index if it doesn't already exist
-        // TODO
-        // indexerService.createIndex(tenant);
-        //
-        // LOGGER.info(String.format("saving %d/%d entities...", page.getNumberOfElements(), page.getTotalElements()));
-        // indexerService.saveBulkEntities(tenant, page.getContent());
-        // LOGGER.info("...OK");
-        // while (page.hasNext()) {
-        // page = dsPlugin.findAll(page.nextPageable());
-        // LOGGER.info(String.format("saving %d/%d entities...", page.getNumberOfElements(), page.getTotalElements()));
-        // indexerService.saveBulkEntities(tenant, page.getContent());
-        // LOGGER.info("...OK");
-        // }
-=======
         dsPlugin.setMapping(TABLE_NAME_TEST, "DATA_OBJECT_ID", "FILE_SIZE", "FILE_TYPE",
                             "DATA_SET_ID", "FILE_NAME_ORIGINE", "DATA_TITLE", "DATA_AUTHOR", "DATA_AUTHOR_COMPANY",
                             "MIN_LONGITUDE", "MAX_LONGITUDE", "MIN_LATITUDE", "MAX_LATITUDE", "MIN_ALTITUDE",
@@ -167,7 +139,6 @@
             indexerService.saveBulkEntities(tenant, page.getContent());
             LOGGER.info(String.format("save %d/%d entities", page.getNumberOfElements(), page.getTotalElements()));
         }
->>>>>>> b0e18ee4
         Assert.assertTrue(true);
     }
 
