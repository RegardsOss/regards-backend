/*
 * Copyright 2017 CNES - CENTRE NATIONAL d'ETUDES SPATIALES
 *
 * This file is part of REGARDS.
 *
 * REGARDS is free software: you can redistribute it and/or modify
 * it under the terms of the GNU General Public License as published by
 * the Free Software Foundation, either version 3 of the License, or
 * (at your option) any later version.
 *
 * REGARDS is distributed in the hope that it will be useful,
 * but WITHOUT ANY WARRANTY; without even the implied warranty of
 * MERCHANTABILITY or FITNESS FOR A PARTICULAR PURPOSE. See the
 * GNU General Public License for more details.
 *
 * You should have received a copy of the GNU General Public License
 * along with REGARDS. If not, see <http://www.gnu.org/licenses/>.
 */
package fr.cnes.regards.modules.crawler.service;

import java.io.IOException;
import java.io.InputStream;
import java.net.InetAddress;
import java.net.UnknownHostException;
import java.nio.file.Files;
import java.nio.file.Paths;
import java.time.Instant;
import java.time.OffsetDateTime;
import java.util.ArrayList;
import java.util.Arrays;
import java.util.List;
import java.util.Map;

import org.apache.http.HttpHost;
import org.elasticsearch.action.search.SearchRequest;
import org.elasticsearch.action.search.SearchResponse;
import org.elasticsearch.client.RestClient;
import org.elasticsearch.client.RestHighLevelClient;
import org.elasticsearch.index.query.QueryBuilder;
import org.elasticsearch.index.query.QueryBuilders;
import org.elasticsearch.search.aggregations.Aggregation;
import org.elasticsearch.search.aggregations.AggregationBuilders;
import org.elasticsearch.search.aggregations.metrics.max.InternalMax;
import org.elasticsearch.search.aggregations.metrics.max.ParsedMax;
import org.elasticsearch.search.aggregations.metrics.min.InternalMin;
import org.elasticsearch.search.aggregations.metrics.min.ParsedMin;
import org.elasticsearch.search.aggregations.metrics.sum.InternalSum;
import org.elasticsearch.search.aggregations.metrics.sum.ParsedSum;
import org.elasticsearch.search.builder.SearchSourceBuilder;
import org.flywaydb.core.Flyway;
import org.flywaydb.core.api.MigrationVersion;
import org.junit.After;
import org.junit.Assert;
import org.junit.Assume;
import org.junit.Before;
import org.junit.Test;
import org.junit.runner.RunWith;
import org.slf4j.Logger;
import org.slf4j.LoggerFactory;
import org.springframework.beans.factory.annotation.Autowired;
import org.springframework.beans.factory.annotation.Value;
import org.springframework.data.domain.Page;
import org.springframework.http.MediaType;
import org.springframework.mock.web.MockMultipartFile;
import org.springframework.test.context.ActiveProfiles;
import org.springframework.test.context.ContextConfiguration;
import org.springframework.test.context.TestPropertySource;
import org.springframework.test.context.junit4.SpringRunner;

import com.google.common.base.Strings;
import com.google.common.collect.Sets;

import fr.cnes.regards.framework.amqp.IPublisher;
import fr.cnes.regards.framework.module.rest.exception.ModuleException;
import fr.cnes.regards.framework.modules.plugins.dao.IPluginConfigurationRepository;
import fr.cnes.regards.framework.modules.plugins.domain.PluginConfiguration;
import fr.cnes.regards.framework.modules.plugins.domain.PluginParameter;
import fr.cnes.regards.framework.modules.plugins.service.IPluginService;
import fr.cnes.regards.framework.multitenant.IRuntimeTenantResolver;
import fr.cnes.regards.framework.oais.urn.EntityType;
import fr.cnes.regards.framework.test.report.annotation.Purpose;
import fr.cnes.regards.framework.test.report.annotation.Requirement;
import fr.cnes.regards.framework.utils.plugins.PluginParametersFactory;
import fr.cnes.regards.framework.utils.plugins.PluginUtils;
import fr.cnes.regards.modules.crawler.domain.IngestionResult;
import fr.cnes.regards.modules.crawler.test.CrawlerConfiguration;
import fr.cnes.regards.modules.datasources.domain.AbstractAttributeMapping;
import fr.cnes.regards.modules.datasources.domain.DynamicAttributeMapping;
import fr.cnes.regards.modules.datasources.domain.StaticAttributeMapping;
import fr.cnes.regards.modules.datasources.plugins.DefaultPostgreConnectionPlugin;
import fr.cnes.regards.modules.datasources.plugins.PostgreDataSourceFromSingleTablePlugin;
import fr.cnes.regards.modules.entities.dao.IAbstractEntityRepository;
import fr.cnes.regards.modules.entities.dao.IDatasetRepository;
import fr.cnes.regards.modules.entities.domain.AbstractEntity;
import fr.cnes.regards.modules.entities.domain.DataObject;
import fr.cnes.regards.modules.entities.domain.Dataset;
import fr.cnes.regards.modules.entities.domain.DescriptionFile;
import fr.cnes.regards.modules.entities.domain.attribute.AbstractAttribute;
import fr.cnes.regards.modules.entities.domain.event.DatasetEvent;
import fr.cnes.regards.modules.entities.domain.event.NotDatasetEntityEvent;
import fr.cnes.regards.modules.entities.gson.MultitenantFlattenedAttributeAdapterFactory;
import fr.cnes.regards.modules.entities.gson.MultitenantFlattenedAttributeAdapterFactoryEventHandler;
import fr.cnes.regards.modules.entities.service.IDatasetService;
import fr.cnes.regards.modules.indexer.dao.IEsRepository;
import fr.cnes.regards.modules.indexer.dao.builder.QueryBuilderCriterionVisitor;
import fr.cnes.regards.modules.indexer.domain.JoinEntitySearchKey;
import fr.cnes.regards.modules.indexer.domain.SimpleSearchKey;
import fr.cnes.regards.modules.indexer.domain.criterion.ICriterion;
import fr.cnes.regards.modules.indexer.service.ISearchService;
import fr.cnes.regards.modules.indexer.service.Searches;
import fr.cnes.regards.modules.models.dao.IAttributeModelRepository;
import fr.cnes.regards.modules.models.dao.IFragmentRepository;
import fr.cnes.regards.modules.models.dao.IModelAttrAssocRepository;
import fr.cnes.regards.modules.models.dao.IModelRepository;
import fr.cnes.regards.modules.models.domain.Model;
import fr.cnes.regards.modules.models.domain.attributes.AttributeModel;
import fr.cnes.regards.modules.models.domain.attributes.AttributeType;
import fr.cnes.regards.modules.models.service.IAttributeModelService;
import fr.cnes.regards.modules.models.service.IModelService;

@RunWith(SpringRunner.class)
@ContextConfiguration(classes = { CrawlerConfiguration.class })
@ActiveProfiles("noschedule") // Disable scheduling, this will activate IngesterService during all tests
@TestPropertySource(locations = { "classpath:test.properties" })
public class IndexerServiceDataSourceIT {

    private final static Logger LOGGER = LoggerFactory.getLogger(IndexerServiceDataSourceIT.class);

    private static final String PLUGIN_CURRENT_PACKAGE = "fr.cnes.regards.modules.datasources.plugins";

    private static final String TABLE_NAME_TEST = "t_validation_1";

<<<<<<< HEAD
    private static final String DATA_MODEL_FILE_NAME = "validationDataModel1.xml";

    private static final String DATASET_MODEL_FILE_NAME = "validationDatasetModel1.xml";

    @Autowired
    private MultitenantFlattenedAttributeAdapterFactoryEventHandler gsonAttributeFactoryHandler;
=======
    private static final String DATA_MODEL_FILE_NAME = "dataModel.xml";
>>>>>>> c2ba2f5d

    @Autowired
    private MultitenantFlattenedAttributeAdapterFactory gsonAttributeFactory;

    @Value("${regards.tenant}")
    private String tenant;

<<<<<<< HEAD
    @Value("${postgresql.datasource.host}")
    private String dbHost;

    @Value("${postgresql.datasource.port}")
    private String dbPort;

    @Value("${postgresql.datasource.name}")
    private String dbName;

    @Value("${postgresql.datasource.username}")
    private String dbUser;

    @Value("${postgresql.datasource.password}")
    private String dbPpassword;

    @Value("${postgresql.datasource.schema}")
    private String dbSchema;

=======
>>>>>>> c2ba2f5d
    @Value("${regards.elasticsearch.host:}")
    private String esHost;

    @Value("${regards.elasticsearch.address:}")
    private String esAddress;

    @Value("${regards.elasticsearch.http.port}")
    private int esPort;

    @Autowired
    private IModelService modelService;

    @Autowired
    private IModelRepository modelRepository;

    @Autowired
    private IAttributeModelRepository attrModelRepo;

    @Autowired
    private IModelAttrAssocRepository modelAttrAssocRepo;

    @Autowired
    private IFragmentRepository fragRepo;

    @Autowired
    private IDatasetService dsService;

    @Autowired
    private IAttributeModelService attributeModelService;

    @Autowired
    private ISearchService searchService;

    @Autowired
    private IIngesterService ingesterService;

    @Autowired
    private ICrawlerAndIngesterService crawlerService;

    @Autowired
    private IAbstractEntityRepository<AbstractEntity> entityRepos;

    @Autowired
    private IDatasetRepository datasetRepos;

    @Autowired
    private IEsRepository esRepos;

    @Autowired
    private IRuntimeTenantResolver runtimeTenantResolver;

    @Autowired
    private IPluginService pluginService;

    @Autowired
    private IPluginConfigurationRepository pluginConfRepo;

    @Autowired
    private IPublisher publisher;
<<<<<<< HEAD

    @Autowired
    private Flyway flyway;

    private List<AbstractAttributeMapping> modelAttrMapping;
=======
>>>>>>> c2ba2f5d

    private Model dataModel;

    private Model datasetModel;

    private PluginConfiguration dataSourcePluginConf;

    private Dataset dataset1;

    private Dataset dataset2;

    private Dataset dataset3;

    private PluginConfiguration dBConnectionConf;

    @Before
    public void setUp() throws Exception {

        // Simulate spring boot ApplicationStarted event to start mapping for each tenants.
        gsonAttributeFactoryHandler.onApplicationEvent(null);

        runtimeTenantResolver.forceTenant(tenant);
        if (esRepos.indexExists(tenant)) {
            esRepos.deleteAll(tenant);
        } else {
            esRepos.createIndex(tenant);
        }

        crawlerService.setConsumeOnlyMode(false);
        ingesterService.setConsumeOnlyMode(true);

        publisher.purgeQueue(DatasetEvent.class);
        publisher.purgeQueue(NotDatasetEntityEvent.class);

        datasetRepos.deleteAll();
        entityRepos.deleteAll();
        modelAttrAssocRepo.deleteAll();
        pluginConfRepo.deleteAll();
        attrModelRepo.deleteAll();
        modelRepository.deleteAll();
        fragRepo.deleteAll();
        pluginService.addPluginPackage("fr.cnes.regards.modules.datasources.plugins");

        initData();

        // get a model for DataObject, by importing them it also register them for (de)serialization
        importModel(DATA_MODEL_FILE_NAME);
        dataModel = modelService.getModelByName("VALIDATION_DATA_MODEL_1");

        // get a model for Dataset
        importModel(DATASET_MODEL_FILE_NAME);
        datasetModel = modelService.getModelByName("VALIDATION_DATASET_MODEL_1");

        // Initialize the AbstractAttributeMapping
        buildModelAttributes();

        // Connection PluginConf
        dBConnectionConf = getPostgresConnectionConfiguration();
        pluginService.savePluginConfiguration(dBConnectionConf);

        final DefaultPostgreConnectionPlugin dbCtx = pluginService.getPlugin(dBConnectionConf);
        Assume.assumeTrue(dbCtx.testConnection());

        // DataSource PluginConf
        dataSourcePluginConf = getPostgresDataSource(dBConnectionConf);
        pluginService.savePluginConfiguration(dataSourcePluginConf);
    }

    private void initData() {
        runtimeTenantResolver.forceTenant(tenant);
        flyway.setLocations(
                "filesystem:" + Paths.get("src", "test", "resources", "validation", "scripts").toAbsolutePath()
                        .toString());
        flyway.setDataSource("jdbc:postgresql://" + dbHost + ":" + dbPort + "/" + dbName, dbUser, dbPpassword);
        flyway.setSchemas(dbSchema);
        flyway.setBaselineOnMigrate(true);
        // When creating module metadata table, set beginning version to 0 in order to properly apply all init scripts
        flyway.setBaselineVersion(MigrationVersion.fromVersion("0"));
        flyway.migrate();
    }

    @After
    public void clean() {
        entityRepos.deleteAll();
        modelAttrAssocRepo.deleteAll();
        pluginConfRepo.deleteAll();
        attrModelRepo.deleteAll();
        modelRepository.deleteAll();
        fragRepo.deleteAll();
    }

<<<<<<< HEAD
    private PluginConfiguration getPostgresDataSource(final PluginConfiguration pluginConf) {
        List<PluginParameter> parameters = PluginParametersFactory.build()
                .addPluginConfiguration(PostgreDataSourceFromSingleTablePlugin.CONNECTION_PARAM, pluginConf)
                .addParameter(PostgreDataSourceFromSingleTablePlugin.TABLE_PARAM, dbSchema + "." + TABLE_NAME_TEST)
                .addParameter(PostgreDataSourceFromSingleTablePlugin.REFRESH_RATE, 1800)
                .addParameter(PostgreDataSourceFromSingleTablePlugin.MODEL_NAME_PARAM, dataModel.getName())
                .addParameter(PostgreDataSourceFromSingleTablePlugin.MODEL_MAPPING_PARAM, modelAttrMapping)
                .getParameters();

        return PluginUtils.getPluginConfiguration(parameters,
                                                  PostgreDataSourceFromSingleTablePlugin.class,
                                                  Arrays.asList(PLUGIN_CURRENT_PACKAGE));
    }

    private PluginConfiguration getPostgresConnectionConfiguration() {
        final List<PluginParameter> parameters = PluginParametersFactory.build()
                .addParameter(DefaultPostgreConnectionPlugin.USER_PARAM, dbUser)
                .addParameter(DefaultPostgreConnectionPlugin.PASSWORD_PARAM, dbPpassword)
                .addParameter(DefaultPostgreConnectionPlugin.DB_HOST_PARAM, dbHost)
                .addParameter(DefaultPostgreConnectionPlugin.DB_PORT_PARAM, dbPort)
                .addParameter(DefaultPostgreConnectionPlugin.DB_NAME_PARAM, dbName).getParameters();

        return PluginUtils.getPluginConfiguration(parameters,
                                                  DefaultPostgreConnectionPlugin.class,
                                                  Arrays.asList(PLUGIN_CURRENT_PACKAGE));
    }

    private void buildModelAttributes() {
        modelAttrMapping = new ArrayList<>();
=======
    private PluginConfiguration getOracleConnectionConfiguration() {
        // final List<PluginParameter> parameters = PluginParametersFactory.build()
        // .addParameter(DefaultOracleConnectionPlugin.USER_PARAM, dbUser)
        // .addParameter(DefaultOracleConnectionPlugin.PASSWORD_PARAM, dbPpassword)
        // .addParameter(DefaultOracleConnectionPlugin.DB_HOST_PARAM, dbHost)
        // .addParameter(DefaultOracleConnectionPlugin.DB_PORT_PARAM, dbPort)
        // .addParameter(DefaultOracleConnectionPlugin.DB_NAME_PARAM, dbName)
        // .addParameter(DefaultOracleConnectionPlugin.MAX_POOLSIZE_PARAM, "3")
        // .addParameter(DefaultOracleConnectionPlugin.MIN_POOLSIZE_PARAM, "1").getParameters();
        //
        // return PluginUtils.getPluginConfiguration(parameters, DefaultOracleConnectionPlugin.class,
        // Arrays.asList(PLUGIN_CURRENT_PACKAGE));
        // TODO use Postgres
        return null;
    }

    private void buildModelAttributes() {
        modelAttrMapping = new ArrayList<AbstractAttributeMapping>();

        modelAttrMapping.add(new StaticAttributeMapping(AbstractAttributeMapping.PRIMARY_KEY, AttributeType.INTEGER,
                "DATA_OBJECTS_ID"));

        modelAttrMapping.add(new DynamicAttributeMapping("FILE_SIZE", AttributeType.INTEGER, "FILE_SIZE"));
        modelAttrMapping.add(new DynamicAttributeMapping("FILE_TYPE", AttributeType.STRING, "FILE_TYPE"));
        modelAttrMapping
                .add(new DynamicAttributeMapping("FILE_NAME_ORIGINE", AttributeType.STRING, "FILE_NAME_ORIGINE"));

        modelAttrMapping.add(new DynamicAttributeMapping("DATA_SET_ID", AttributeType.INTEGER, "DATA_SET_ID"));
        modelAttrMapping.add(new DynamicAttributeMapping("DATA_TITLE", AttributeType.STRING, "DATA_TITLE"));
        modelAttrMapping.add(new DynamicAttributeMapping("DATA_AUTHOR", AttributeType.STRING, "DATA_AUTHOR"));
        modelAttrMapping
                .add(new DynamicAttributeMapping("DATA_AUTHOR_COMPANY", AttributeType.STRING, "DATA_AUTHOR_COMPANY"));

        modelAttrMapping.add(new DynamicAttributeMapping("START_DATE", AttributeType.DATE_ISO8601, "START_DATE"));
        modelAttrMapping.add(new DynamicAttributeMapping("STOP_DATE", AttributeType.DATE_ISO8601, "STOP_DATE"));
        modelAttrMapping.add(new DynamicAttributeMapping("DATA_CREATION_DATE", AttributeType.DATE_ISO8601,
                "DATA_CREATION_DATE"));

        modelAttrMapping.add(new DynamicAttributeMapping("MIN", "LONGITUDE", AttributeType.INTEGER, "MIN_LONGITUDE"));
        modelAttrMapping.add(new DynamicAttributeMapping("MAX", "LONGITUDE", AttributeType.INTEGER, "MAX_LONGITUDE"));
        modelAttrMapping.add(new DynamicAttributeMapping("MIN", "LATITUDE", AttributeType.INTEGER, "MIN_LATITUDE"));
        modelAttrMapping.add(new DynamicAttributeMapping("MAX", "LATITUDE", AttributeType.INTEGER, "MAX_LATITUDE"));
        modelAttrMapping.add(new DynamicAttributeMapping("MIN", "ALTITUDE", AttributeType.INTEGER, "MIN_ALTITUDE"));
        modelAttrMapping.add(new DynamicAttributeMapping("MAX", "ALTITUDE", AttributeType.INTEGER, "MAX_ALTITUDE"));
        modelAttrMapping.add(new DynamicAttributeMapping("ANSA5_REAL", AttributeType.DOUBLE, "ANSA5_REAL"));
        modelAttrMapping.add(new DynamicAttributeMapping("ANSR5_REAL", AttributeType.DOUBLE, "ANSR5_REAL"));
        modelAttrMapping.add(new DynamicAttributeMapping("ANSE5_REAL", AttributeType.DOUBLE, "ANSE5_REAL"));
        modelAttrMapping.add(new DynamicAttributeMapping("ANSE6_STRING", AttributeType.STRING, "ANSE6_STRING"));
        modelAttrMapping.add(new DynamicAttributeMapping("ANSL6_2_STRING", AttributeType.STRING, "ANSL6_2_STRING"));
        modelAttrMapping.add(new DynamicAttributeMapping("ANSR3_INT", "frag3", AttributeType.INTEGER, "ANSR3_INT"));
        modelAttrMapping.add(new DynamicAttributeMapping("ANSL3_1_INT", "frag3", AttributeType.INTEGER, "ANSL3_1_INT"));
        modelAttrMapping.add(new DynamicAttributeMapping("ANSL3_2_INT", "frag3", AttributeType.INTEGER, "ANSL3_2_INT"));
>>>>>>> c2ba2f5d

        modelAttrMapping
                .add(new StaticAttributeMapping(AbstractAttributeMapping.PRIMARY_KEY, AttributeType.INTEGER, "id"));

        modelAttrMapping.add(new DynamicAttributeMapping("weight", AttributeType.INTEGER, "weight"));
        modelAttrMapping.add(new DynamicAttributeMapping("date", AttributeType.DATE_ISO8601, "creation_date"));
        modelAttrMapping.add(new DynamicAttributeMapping("description", AttributeType.STRING, "description"));
        modelAttrMapping.add(new DynamicAttributeMapping("value_l1", AttributeType.LONG, "value_l1"));
        modelAttrMapping.add(new DynamicAttributeMapping("value_d1", AttributeType.DOUBLE, "value_d1"));
        modelAttrMapping
                .add(new DynamicAttributeMapping("DATASET_VALIDATION_TYPE", AttributeType.STRING, "type"));
        modelAttrMapping.add(new DynamicAttributeMapping("url", AttributeType.URL, "url"));
        modelAttrMapping.add(new DynamicAttributeMapping("activated","fragment1",  AttributeType.BOOLEAN, "activated"));
        modelAttrMapping.add(new DynamicAttributeMapping("state", "fragment1", AttributeType.STRING, "state"));
    }

    @Requirement("REGARDS_DSL_DAM_COL_420")
    @Purpose("Requirement is for collection. Multi search field is used here on data objects but the code is the same")
    @Test
    public void test() throws Exception {
        final String tenant = runtimeTenantResolver.getTenant();

        // Creation
        long start = System.currentTimeMillis();
        final IngestionResult summary1 = crawlerService.ingest(dataSourcePluginConf);
        System.out.println("Insertion : " + (System.currentTimeMillis() - start) + " ms");

        // Update
        start = System.currentTimeMillis();
        final IngestionResult summary2 = crawlerService.ingest(dataSourcePluginConf);
        System.out.println("Update : " + (System.currentTimeMillis() - start) + " ms");
        Assert.assertEquals(summary1.getSavedObjectsCount(), summary2.getSavedObjectsCount());

        crawlerService.startWork();
        // Create 3 Datasets on all objects
        dataset1 = new Dataset(datasetModel, tenant, "dataset label 1");
        dataset1.setDataModel(dataModel.getName());
        dataset1.setSubsettingClause(ICriterion.all());
        dataset1.setOpenSearchSubsettingClause("");
        dataset1.setLicence("licence");
        dataset1.setDataSource(dataSourcePluginConf);
        dataset1.setTags(Sets.newHashSet("BULLSHIT"));
        dataset1.setGroups(Sets.newHashSet("group0", "group11"));
        dataset1.setDescriptionFile(new DescriptionFile("http://description.for/fun"));
        dsService.create(dataset1);

        dataset2 = new Dataset(datasetModel, tenant, "dataset label 2");
        dataset2.setDataModel(dataModel.getName());
        dataset2.setSubsettingClause(ICriterion.all());
        dataset2.setOpenSearchSubsettingClause("");
        dataset2.setTags(Sets.newHashSet("BULLSHIT"));
        dataset2.setLicence("licence");
        dataset2.setDataSource(dataSourcePluginConf);
        dataset2.setGroups(Sets.newHashSet("group12", "group11"));
        final byte[] input = Files.readAllBytes(Paths.get("src", "test", "resources", "test.pdf"));
        final MockMultipartFile pdf = new MockMultipartFile("file", "test.pdf", MediaType.APPLICATION_PDF_VALUE, input);
        dsService.create(dataset2, pdf);

        dataset3 = new Dataset(datasetModel, tenant, "dataset label 3");
        dataset3.setDataModel(dataModel.getName());
        dataset3.setSubsettingClause(ICriterion.all());
        dataset3.setOpenSearchSubsettingClause("");
        dataset3.setLicence("licence");
        dataset3.setDataSource(dataSourcePluginConf);
        dataset3.setGroups(Sets.newHashSet("group2"));
        dsService.create(dataset3);

        crawlerService.waitForEndOfWork();
        Thread.sleep(20_000);
        // indexerService.refresh(tenant);

        // Retrieve dataset1 from ES
        dataset1 = searchService.get(dataset1.getIpId());
        Assert.assertNotNull(dataset1);

        // SearchKey<DataObject> objectSearchKey = new SearchKey<>(tenant, EntityType.DATA.toString(),
        // DataObject.class);
        final SimpleSearchKey<DataObject> objectSearchKey = Searches.onSingleEntity(tenant, EntityType.DATA);
        // check that computed attribute were correclty done
        checkDatasetComputedAttribute(dataset1, objectSearchKey, summary1.getSavedObjectsCount());
        // Search for DataObjects tagging dataset1
        Page<DataObject> objectsPage = searchService
                .search(objectSearchKey, IEsRepository.BULK_SIZE, ICriterion.eq("tags", dataset1.getIpId().toString()));
        Assert.assertTrue(objectsPage.getContent().size() > 0);
        Assert.assertEquals(summary1.getSavedObjectsCount(), objectsPage.getContent().size());

        crawlerService.startWork();
        // Delete dataset1
        dsService.delete(dataset1.getId());

        // Wait a while to permit RabbitMq sending a message to crawler service which update ES
        crawlerService.waitForEndOfWork();

        // Search again for DataObjects tagging this dataset
        objectsPage = searchService
                .search(objectSearchKey, IEsRepository.BULK_SIZE, ICriterion.eq("tags", dataset1.getIpId().toString()));
        Assert.assertTrue(objectsPage.getContent().isEmpty());
        // Adding some free tag
        objectsPage.getContent().forEach(object -> object.getTags().add("TOTO"));
        esRepos.saveBulk(tenant, objectsPage.getContent());

        esRepos.refresh(tenant);

        // Search for DataObjects tagging dataset2
        objectsPage = searchService
                .search(objectSearchKey, IEsRepository.BULK_SIZE, ICriterion.eq("tags", dataset2.getIpId().toString()));
        Assert.assertTrue(objectsPage.getContent().size() > 0);
        Assert.assertEquals(summary1.getSavedObjectsCount(), objectsPage.getContent().size());


        // Search for Dataset but with criterion on DataObjects
        // SearchKey<Dataset> dsSearchKey = new SearchKey<>(tenant, EntityType.DATA.toString(), Dataset.class);
        final JoinEntitySearchKey<DataObject, Dataset> dsSearchKey = Searches
                .onSingleEntityReturningJoinEntity(tenant, EntityType.DATA, EntityType.DATASET);
        // Page<Dataset> dsPage = searchService.searchAndReturnJoinedEntities(dsSearchKey, 1, ICriterion.all());
        Page<Dataset> dsPage = searchService.search(dsSearchKey, 1, ICriterion.all());
        Assert.assertNotNull(dsPage);
        Assert.assertFalse(dsPage.getContent().isEmpty());
        Assert.assertEquals(1, dsPage.getContent().size());

        dsPage = searchService.search(dsSearchKey, dsPage.nextPageable(), ICriterion.all());
        Assert.assertNotNull(dsPage);
        Assert.assertFalse(dsPage.getContent().isEmpty());
        Assert.assertEquals(1, dsPage.getContent().size());

        // Search for Dataset but with criterion on everything
        // SearchKey<Dataset> dsSearchKey2 = new SearchKey<>(tenant, EntityType.DATA.toString(), Dataset.class);
        final JoinEntitySearchKey<AbstractEntity, Dataset> dsSearchKey2 = Searches
                .onAllEntitiesReturningJoinEntity(tenant, EntityType.DATASET);
        dsPage = searchService.search(dsSearchKey, 1, ICriterion.all());
        Assert.assertNotNull(dsPage);
        Assert.assertFalse(dsPage.getContent().isEmpty());
        Assert.assertEquals(1, dsPage.getContent().size());

        dsPage = searchService.search(dsSearchKey2, dsPage.nextPageable(), ICriterion.all());
        Assert.assertNotNull(dsPage);
        Assert.assertFalse(dsPage.getContent().isEmpty());
        Assert.assertEquals(1, dsPage.getContent().size());
    }

    private void checkDatasetComputedAttribute(final Dataset pDataset,
            final SimpleSearchKey<DataObject> pObjectSearchKey, final long objectsCreationCount) throws IOException {
        RestClient restClient;
        RestHighLevelClient client;
        try {
            restClient = RestClient
                    .builder(new HttpHost(InetAddress.getByName((!Strings.isNullOrEmpty(esHost)) ? esHost : esAddress),
                                          esPort)).build();
            client = new RestHighLevelClient(restClient);

        } catch (final UnknownHostException e) {
            LOGGER.error("could not get a connection to ES in the middle of the test where we know ES is available", e);
            Assert.fail();
            return;
        }
        // lets build the request so elasticsearch can calculate the few attribute we are using in test(min(START_DATE),
        // max(STOP_DATE), sum(FILE_SIZE) via aggregation, the count of element in this context is already known:
        // objectsCreationCount
        final QueryBuilderCriterionVisitor critVisitor = new QueryBuilderCriterionVisitor();
        final ICriterion crit = ICriterion.eq("tags", pDataset.getIpId().toString());
        final QueryBuilder qb = QueryBuilders.boolQuery().must(QueryBuilders.matchAllQuery())
                .filter(crit.accept(critVisitor));
        // now we have a request on the right data
        SearchSourceBuilder builder = new SearchSourceBuilder();
        builder.query(qb).size(0);
        // lets build the aggregations
        // aggregation for the min
        builder.aggregation(AggregationBuilders.min("min_start_date").field("properties.date"));
        // aggregation for the max
        builder.aggregation(AggregationBuilders.max("max_stop_date").field("properties.date"));
        // aggregation for the sum
        builder.aggregation(AggregationBuilders.sum("sum_values_l1").field("properties.value_l1"));
        SearchRequest request = new SearchRequest(pObjectSearchKey.getSearchIndex().toLowerCase())
                .types(pObjectSearchKey.getSearchTypes()).source(builder);

        // get the results computed by ElasticSearch
        SearchResponse response = client.search(request);
        final Map<String, Aggregation> aggregations = response.getAggregations().asMap();

        // now lets actually test things
        Assert.assertEquals(objectsCreationCount, getDatasetProperty(pDataset, "count").getValue());
        Assert.assertEquals((long) ((ParsedSum) aggregations.get("sum_values_l1")).getValue(),
                            getDatasetProperty(pDataset, "values_l1_sum").getValue());
        // lets convert both dates to instant, it is the simpliest way to compare them
        Assert.assertEquals(Instant.parse(((ParsedMin) aggregations.get("min_start_date")).getValueAsString()),
                            ((OffsetDateTime) getDatasetProperty(pDataset, "start_date").getValue()).toInstant());
        Assert.assertEquals(Instant.parse(((ParsedMax) aggregations.get("max_stop_date")).getValueAsString()),
                            ((OffsetDateTime) getDatasetProperty(pDataset, "end_date").getValue()).toInstant());
        restClient.close();
    }

    private AbstractAttribute<?> getDatasetProperty(final Dataset pDataset, final String pPropertyName) {
        return pDataset.getProperties().stream().filter(p -> p.getName().equals(pPropertyName)).findAny().orElse(null);
    }

    /**
     * Import model definition file from resources directory
     * @param pFilename filename
     * @return list of created model attributes
     * @throws ModuleException if error occurs
     */
    private void importModel(final String pFilename) throws ModuleException {
        try {
            final InputStream input = Files
                    .newInputStream(Paths.get("src", "test", "resources", "validation", "models", pFilename));
            modelService.importModel(input);

            final List<AttributeModel> attributes = attributeModelService.getAttributes(null, null, null);
            gsonAttributeFactory.refresh(tenant, attributes);
        } catch (final IOException e) {
            final String errorMessage = "Cannot import " + pFilename;
            throw new AssertionError(errorMessage);
        }
    }
}<|MERGE_RESOLUTION|>--- conflicted
+++ resolved
@@ -130,16 +130,12 @@
 
     private static final String TABLE_NAME_TEST = "t_validation_1";
 
-<<<<<<< HEAD
     private static final String DATA_MODEL_FILE_NAME = "validationDataModel1.xml";
 
     private static final String DATASET_MODEL_FILE_NAME = "validationDatasetModel1.xml";
 
     @Autowired
     private MultitenantFlattenedAttributeAdapterFactoryEventHandler gsonAttributeFactoryHandler;
-=======
-    private static final String DATA_MODEL_FILE_NAME = "dataModel.xml";
->>>>>>> c2ba2f5d
 
     @Autowired
     private MultitenantFlattenedAttributeAdapterFactory gsonAttributeFactory;
@@ -147,7 +143,6 @@
     @Value("${regards.tenant}")
     private String tenant;
 
-<<<<<<< HEAD
     @Value("${postgresql.datasource.host}")
     private String dbHost;
 
@@ -166,8 +161,6 @@
     @Value("${postgresql.datasource.schema}")
     private String dbSchema;
 
-=======
->>>>>>> c2ba2f5d
     @Value("${regards.elasticsearch.host:}")
     private String esHost;
 
@@ -227,14 +220,11 @@
 
     @Autowired
     private IPublisher publisher;
-<<<<<<< HEAD
 
     @Autowired
     private Flyway flyway;
 
     private List<AbstractAttributeMapping> modelAttrMapping;
-=======
->>>>>>> c2ba2f5d
 
     private Model dataModel;
 
@@ -326,7 +316,6 @@
         fragRepo.deleteAll();
     }
 
-<<<<<<< HEAD
     private PluginConfiguration getPostgresDataSource(final PluginConfiguration pluginConf) {
         List<PluginParameter> parameters = PluginParametersFactory.build()
                 .addPluginConfiguration(PostgreDataSourceFromSingleTablePlugin.CONNECTION_PARAM, pluginConf)
@@ -356,60 +345,6 @@
 
     private void buildModelAttributes() {
         modelAttrMapping = new ArrayList<>();
-=======
-    private PluginConfiguration getOracleConnectionConfiguration() {
-        // final List<PluginParameter> parameters = PluginParametersFactory.build()
-        // .addParameter(DefaultOracleConnectionPlugin.USER_PARAM, dbUser)
-        // .addParameter(DefaultOracleConnectionPlugin.PASSWORD_PARAM, dbPpassword)
-        // .addParameter(DefaultOracleConnectionPlugin.DB_HOST_PARAM, dbHost)
-        // .addParameter(DefaultOracleConnectionPlugin.DB_PORT_PARAM, dbPort)
-        // .addParameter(DefaultOracleConnectionPlugin.DB_NAME_PARAM, dbName)
-        // .addParameter(DefaultOracleConnectionPlugin.MAX_POOLSIZE_PARAM, "3")
-        // .addParameter(DefaultOracleConnectionPlugin.MIN_POOLSIZE_PARAM, "1").getParameters();
-        //
-        // return PluginUtils.getPluginConfiguration(parameters, DefaultOracleConnectionPlugin.class,
-        // Arrays.asList(PLUGIN_CURRENT_PACKAGE));
-        // TODO use Postgres
-        return null;
-    }
-
-    private void buildModelAttributes() {
-        modelAttrMapping = new ArrayList<AbstractAttributeMapping>();
-
-        modelAttrMapping.add(new StaticAttributeMapping(AbstractAttributeMapping.PRIMARY_KEY, AttributeType.INTEGER,
-                "DATA_OBJECTS_ID"));
-
-        modelAttrMapping.add(new DynamicAttributeMapping("FILE_SIZE", AttributeType.INTEGER, "FILE_SIZE"));
-        modelAttrMapping.add(new DynamicAttributeMapping("FILE_TYPE", AttributeType.STRING, "FILE_TYPE"));
-        modelAttrMapping
-                .add(new DynamicAttributeMapping("FILE_NAME_ORIGINE", AttributeType.STRING, "FILE_NAME_ORIGINE"));
-
-        modelAttrMapping.add(new DynamicAttributeMapping("DATA_SET_ID", AttributeType.INTEGER, "DATA_SET_ID"));
-        modelAttrMapping.add(new DynamicAttributeMapping("DATA_TITLE", AttributeType.STRING, "DATA_TITLE"));
-        modelAttrMapping.add(new DynamicAttributeMapping("DATA_AUTHOR", AttributeType.STRING, "DATA_AUTHOR"));
-        modelAttrMapping
-                .add(new DynamicAttributeMapping("DATA_AUTHOR_COMPANY", AttributeType.STRING, "DATA_AUTHOR_COMPANY"));
-
-        modelAttrMapping.add(new DynamicAttributeMapping("START_DATE", AttributeType.DATE_ISO8601, "START_DATE"));
-        modelAttrMapping.add(new DynamicAttributeMapping("STOP_DATE", AttributeType.DATE_ISO8601, "STOP_DATE"));
-        modelAttrMapping.add(new DynamicAttributeMapping("DATA_CREATION_DATE", AttributeType.DATE_ISO8601,
-                "DATA_CREATION_DATE"));
-
-        modelAttrMapping.add(new DynamicAttributeMapping("MIN", "LONGITUDE", AttributeType.INTEGER, "MIN_LONGITUDE"));
-        modelAttrMapping.add(new DynamicAttributeMapping("MAX", "LONGITUDE", AttributeType.INTEGER, "MAX_LONGITUDE"));
-        modelAttrMapping.add(new DynamicAttributeMapping("MIN", "LATITUDE", AttributeType.INTEGER, "MIN_LATITUDE"));
-        modelAttrMapping.add(new DynamicAttributeMapping("MAX", "LATITUDE", AttributeType.INTEGER, "MAX_LATITUDE"));
-        modelAttrMapping.add(new DynamicAttributeMapping("MIN", "ALTITUDE", AttributeType.INTEGER, "MIN_ALTITUDE"));
-        modelAttrMapping.add(new DynamicAttributeMapping("MAX", "ALTITUDE", AttributeType.INTEGER, "MAX_ALTITUDE"));
-        modelAttrMapping.add(new DynamicAttributeMapping("ANSA5_REAL", AttributeType.DOUBLE, "ANSA5_REAL"));
-        modelAttrMapping.add(new DynamicAttributeMapping("ANSR5_REAL", AttributeType.DOUBLE, "ANSR5_REAL"));
-        modelAttrMapping.add(new DynamicAttributeMapping("ANSE5_REAL", AttributeType.DOUBLE, "ANSE5_REAL"));
-        modelAttrMapping.add(new DynamicAttributeMapping("ANSE6_STRING", AttributeType.STRING, "ANSE6_STRING"));
-        modelAttrMapping.add(new DynamicAttributeMapping("ANSL6_2_STRING", AttributeType.STRING, "ANSL6_2_STRING"));
-        modelAttrMapping.add(new DynamicAttributeMapping("ANSR3_INT", "frag3", AttributeType.INTEGER, "ANSR3_INT"));
-        modelAttrMapping.add(new DynamicAttributeMapping("ANSL3_1_INT", "frag3", AttributeType.INTEGER, "ANSL3_1_INT"));
-        modelAttrMapping.add(new DynamicAttributeMapping("ANSL3_2_INT", "frag3", AttributeType.INTEGER, "ANSL3_2_INT"));
->>>>>>> c2ba2f5d
 
         modelAttrMapping
                 .add(new StaticAttributeMapping(AbstractAttributeMapping.PRIMARY_KEY, AttributeType.INTEGER, "id"));
