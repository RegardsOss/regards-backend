--- conflicted
+++ resolved
@@ -48,6 +48,7 @@
 
 import com.google.common.base.Strings;
 import com.google.common.collect.Sets;
+
 import fr.cnes.regards.framework.amqp.configuration.IRabbitVirtualHostAdmin;
 import fr.cnes.regards.framework.amqp.configuration.RegardsAmqpAdmin;
 import fr.cnes.regards.framework.module.rest.exception.ModuleException;
@@ -76,15 +77,8 @@
 import fr.cnes.regards.modules.entities.domain.DescriptionFile;
 import fr.cnes.regards.modules.entities.domain.attribute.AbstractAttribute;
 import fr.cnes.regards.modules.entities.domain.event.EntityEvent;
-<<<<<<< HEAD
 import fr.cnes.regards.modules.entities.gson.MultitenantFlattenedAttributeAdapterFactory;
 import fr.cnes.regards.modules.entities.gson.MultitenantFlattenedAttributeAdapterFactoryEventHandler;
-import fr.cnes.regards.modules.entities.plugin.CountPlugin;
-import fr.cnes.regards.modules.entities.plugin.IntSumComputePlugin;
-import fr.cnes.regards.modules.entities.plugin.MaxDateComputePlugin;
-import fr.cnes.regards.modules.entities.plugin.MinDateComputePlugin;
-=======
->>>>>>> 182d58d8
 import fr.cnes.regards.modules.entities.service.IDatasetService;
 import fr.cnes.regards.modules.indexer.dao.IEsRepository;
 import fr.cnes.regards.modules.indexer.dao.builder.QueryBuilderCriterionVisitor;
@@ -287,63 +281,63 @@
     }
 
     private void initPluginConfForComputedAttributes() throws ModuleException {
-//        pluginService.addPluginPackage(IComputedAttribute.class.getPackage().getName());
-//        pluginService.addPluginPackage(CountPlugin.class.getPackage().getName());
-//        // conf for "count"
-//        final List<PluginParameter> parameters = PluginParametersFactory.build()
-//                .addParameter("resultAttributeName", "count").getParameters();
-//        final PluginMetaData metadata = new PluginMetaData();
-//        metadata.setPluginId("CountPlugin");
-//        metadata.setAuthor("toto");
-//        metadata.setDescription("titi");
-//        metadata.setVersion("tutu");
-//        metadata.getInterfaceNames().add(IComputedAttribute.class.getName());
-//        metadata.setPluginClassName(CountPlugin.class.getName());
-//        PluginConfiguration conf = new PluginConfiguration(metadata, "CountElementTestConf");
-//        conf.setParameters(parameters);
-//        conf = pluginService.savePluginConfiguration(conf);
-//        // create a pluginConfiguration with a label for START_DATE
-//        final List<PluginParameter> parametersMin = PluginParametersFactory.build()
-//                .addParameter("resultAttributeName", "START_DATE").addParameter("parameterAttributeName", "START_DATE")
-//                .getParameters();
-//        final PluginMetaData metadataMin = new PluginMetaData();
-//        metadataMin.setPluginId("MinDateComputePlugin");
-//        metadataMin.setAuthor("toto");
-//        metadataMin.setDescription("titi");
-//        metadataMin.setVersion("tutu");
-//        metadataMin.getInterfaceNames().add(IComputedAttribute.class.getName());
-//        metadataMin.setPluginClassName(MinDateComputePlugin.class.getName());
-//        PluginConfiguration confMin = new PluginConfiguration(metadataMin, "MinDateTestConf");
-//        confMin.setParameters(parametersMin);
-//        confMin = pluginService.savePluginConfiguration(confMin);
-//        // create a pluginConfiguration with a label for STOP_DATE
-//        final List<PluginParameter> parametersMax = PluginParametersFactory.build()
-//                .addParameter("resultAttributeName", "STOP_DATE").addParameter("parameterAttributeName", "STOP_DATE")
-//                .getParameters();
-//        final PluginMetaData metadataMax = new PluginMetaData();
-//        metadataMax.setPluginId("MaxDateComputePlugin");
-//        metadataMax.setAuthor("toto");
-//        metadataMax.setDescription("titi");
-//        metadataMax.setVersion("tutu");
-//        metadataMax.getInterfaceNames().add(IComputedAttribute.class.getName());
-//        metadataMax.setPluginClassName(MaxDateComputePlugin.class.getName());
-//        PluginConfiguration confMax = new PluginConfiguration(metadataMax, "MaxDateTestConf");
-//        confMax.setParameters(parametersMax);
-//        confMax = pluginService.savePluginConfiguration(confMax);
-//        // create a pluginConfiguration with a label for FILE_SIZE
-//        final List<PluginParameter> parametersInteger = PluginParametersFactory.build()
-//                .addParameter("resultAttributeName", "FILE_SIZE").addParameter("parameterAttributeName", "FILE_SIZE")
-//                .getParameters();
-//        final PluginMetaData metadataInteger = new PluginMetaData();
-//        metadataInteger.setPluginId("IntSumComputePlugin");
-//        metadataInteger.setAuthor("toto");
-//        metadataInteger.setDescription("titi");
-//        metadataInteger.setVersion("tutu");
-//        metadataInteger.getInterfaceNames().add(IComputedAttribute.class.getName());
-//        metadataInteger.setPluginClassName(IntSumComputePlugin.class.getName());
-//        PluginConfiguration confInteger = new PluginConfiguration(metadataInteger, "SumIntegerTestConf");
-//        confInteger.setParameters(parametersInteger);
-//        confInteger = pluginService.savePluginConfiguration(confInteger);
+        //        pluginService.addPluginPackage(IComputedAttribute.class.getPackage().getName());
+        //        pluginService.addPluginPackage(CountPlugin.class.getPackage().getName());
+        //        // conf for "count"
+        //        final List<PluginParameter> parameters = PluginParametersFactory.build()
+        //                .addParameter("resultAttributeName", "count").getParameters();
+        //        final PluginMetaData metadata = new PluginMetaData();
+        //        metadata.setPluginId("CountPlugin");
+        //        metadata.setAuthor("toto");
+        //        metadata.setDescription("titi");
+        //        metadata.setVersion("tutu");
+        //        metadata.getInterfaceNames().add(IComputedAttribute.class.getName());
+        //        metadata.setPluginClassName(CountPlugin.class.getName());
+        //        PluginConfiguration conf = new PluginConfiguration(metadata, "CountElementTestConf");
+        //        conf.setParameters(parameters);
+        //        conf = pluginService.savePluginConfiguration(conf);
+        //        // create a pluginConfiguration with a label for START_DATE
+        //        final List<PluginParameter> parametersMin = PluginParametersFactory.build()
+        //                .addParameter("resultAttributeName", "START_DATE").addParameter("parameterAttributeName", "START_DATE")
+        //                .getParameters();
+        //        final PluginMetaData metadataMin = new PluginMetaData();
+        //        metadataMin.setPluginId("MinDateComputePlugin");
+        //        metadataMin.setAuthor("toto");
+        //        metadataMin.setDescription("titi");
+        //        metadataMin.setVersion("tutu");
+        //        metadataMin.getInterfaceNames().add(IComputedAttribute.class.getName());
+        //        metadataMin.setPluginClassName(MinDateComputePlugin.class.getName());
+        //        PluginConfiguration confMin = new PluginConfiguration(metadataMin, "MinDateTestConf");
+        //        confMin.setParameters(parametersMin);
+        //        confMin = pluginService.savePluginConfiguration(confMin);
+        //        // create a pluginConfiguration with a label for STOP_DATE
+        //        final List<PluginParameter> parametersMax = PluginParametersFactory.build()
+        //                .addParameter("resultAttributeName", "STOP_DATE").addParameter("parameterAttributeName", "STOP_DATE")
+        //                .getParameters();
+        //        final PluginMetaData metadataMax = new PluginMetaData();
+        //        metadataMax.setPluginId("MaxDateComputePlugin");
+        //        metadataMax.setAuthor("toto");
+        //        metadataMax.setDescription("titi");
+        //        metadataMax.setVersion("tutu");
+        //        metadataMax.getInterfaceNames().add(IComputedAttribute.class.getName());
+        //        metadataMax.setPluginClassName(MaxDateComputePlugin.class.getName());
+        //        PluginConfiguration confMax = new PluginConfiguration(metadataMax, "MaxDateTestConf");
+        //        confMax.setParameters(parametersMax);
+        //        confMax = pluginService.savePluginConfiguration(confMax);
+        //        // create a pluginConfiguration with a label for FILE_SIZE
+        //        final List<PluginParameter> parametersInteger = PluginParametersFactory.build()
+        //                .addParameter("resultAttributeName", "FILE_SIZE").addParameter("parameterAttributeName", "FILE_SIZE")
+        //                .getParameters();
+        //        final PluginMetaData metadataInteger = new PluginMetaData();
+        //        metadataInteger.setPluginId("IntSumComputePlugin");
+        //        metadataInteger.setAuthor("toto");
+        //        metadataInteger.setDescription("titi");
+        //        metadataInteger.setVersion("tutu");
+        //        metadataInteger.getInterfaceNames().add(IComputedAttribute.class.getName());
+        //        metadataInteger.setPluginClassName(IntSumComputePlugin.class.getName());
+        //        PluginConfiguration confInteger = new PluginConfiguration(metadataInteger, "SumIntegerTestConf");
+        //        confInteger.setParameters(parametersInteger);
+        //        confInteger = pluginService.savePluginConfiguration(confInteger);
     }
 
     @After
