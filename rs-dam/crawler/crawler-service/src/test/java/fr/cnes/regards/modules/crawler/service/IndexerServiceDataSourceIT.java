/*
 * LICENSE_PLACEHOLDER
 */
package fr.cnes.regards.modules.crawler.service;

import java.io.IOException;
import java.io.InputStream;
import java.net.InetAddress;
import java.net.UnknownHostException;
import java.nio.file.Files;
import java.nio.file.Paths;
import java.sql.Types;
import java.time.Instant;
import java.time.LocalDateTime;
import java.time.ZoneOffset;
import java.util.ArrayList;
import java.util.Arrays;
import java.util.List;
import java.util.Map;

import fr.cnes.regards.framework.test.report.annotation.Purpose;
import fr.cnes.regards.framework.test.report.annotation.Requirement;
import fr.cnes.regards.modules.datasources.domain.AbstractAttributeMapping;
import fr.cnes.regards.modules.datasources.domain.DynamicAttributeMapping;
import fr.cnes.regards.modules.datasources.domain.StaticAttributeMapping;
import fr.cnes.regards.modules.entities.domain.attribute.*;
import org.elasticsearch.action.search.SearchRequestBuilder;
import org.elasticsearch.action.search.SearchResponse;
import org.elasticsearch.client.transport.TransportClient;
import org.elasticsearch.common.settings.Settings;
import org.elasticsearch.common.transport.InetSocketTransportAddress;
import org.elasticsearch.index.query.QueryBuilder;
import org.elasticsearch.index.query.QueryBuilders;
import org.elasticsearch.search.aggregations.Aggregation;
import org.elasticsearch.search.aggregations.AggregationBuilders;
import org.elasticsearch.search.aggregations.metrics.max.InternalMax;
import org.elasticsearch.search.aggregations.metrics.min.InternalMin;
import org.elasticsearch.search.aggregations.metrics.sum.InternalSum;
import org.elasticsearch.transport.client.PreBuiltTransportClient;
import org.junit.After;
import org.junit.Assert;
import org.junit.Assume;
import org.junit.Before;
import org.junit.Test;
import org.junit.runner.RunWith;
import org.slf4j.Logger;
import org.slf4j.LoggerFactory;
import org.springframework.beans.factory.annotation.Autowired;
import org.springframework.beans.factory.annotation.Value;
import org.springframework.data.domain.Page;
import org.springframework.test.context.ContextConfiguration;
import org.springframework.test.context.junit4.SpringRunner;

import com.google.common.base.Strings;
import com.google.common.collect.Sets;

import fr.cnes.regards.framework.amqp.configuration.IRabbitVirtualHostAdmin;
import fr.cnes.regards.framework.amqp.configuration.RegardsAmqpAdmin;
import fr.cnes.regards.framework.module.rest.exception.ModuleException;
import fr.cnes.regards.framework.modules.plugins.dao.IPluginConfigurationRepository;
import fr.cnes.regards.framework.modules.plugins.domain.PluginConfiguration;
import fr.cnes.regards.framework.modules.plugins.domain.PluginMetaData;
import fr.cnes.regards.framework.modules.plugins.domain.PluginParameter;
import fr.cnes.regards.framework.modules.plugins.domain.PluginParametersFactory;
import fr.cnes.regards.framework.modules.plugins.service.IPluginService;
import fr.cnes.regards.framework.multitenant.IRuntimeTenantResolver;
import fr.cnes.regards.modules.crawler.domain.IngestionResult;
import fr.cnes.regards.modules.crawler.test.CrawlerConfiguration;
import fr.cnes.regards.modules.datasources.domain.AbstractAttributeMapping;
import fr.cnes.regards.modules.datasources.domain.DataSourceModelMapping;
import fr.cnes.regards.modules.datasources.domain.DynamicAttributeMapping;
import fr.cnes.regards.modules.datasources.domain.ModelMappingAdapter;
import fr.cnes.regards.modules.datasources.domain.StaticAttributeMapping;
import fr.cnes.regards.modules.datasources.plugins.DefaultOracleConnectionPlugin;
import fr.cnes.regards.modules.datasources.plugins.OracleDataSourceFromSingleTablePlugin;
import fr.cnes.regards.modules.datasources.plugins.PostgreDataSourceFromSingleTablePlugin;
import fr.cnes.regards.modules.entities.dao.IAbstractEntityRepository;
import fr.cnes.regards.modules.entities.domain.AbstractEntity;
import fr.cnes.regards.modules.entities.domain.DataObject;
import fr.cnes.regards.modules.entities.domain.Dataset;
import fr.cnes.regards.modules.entities.domain.attribute.AbstractAttribute;
import fr.cnes.regards.modules.entities.domain.attribute.DateAttribute;
import fr.cnes.regards.modules.entities.domain.attribute.DoubleAttribute;
import fr.cnes.regards.modules.entities.domain.attribute.IntegerAttribute;
import fr.cnes.regards.modules.entities.domain.attribute.ObjectAttribute;
import fr.cnes.regards.modules.entities.domain.attribute.StringAttribute;
import fr.cnes.regards.modules.entities.domain.event.EntityEvent;
import fr.cnes.regards.modules.entities.plugin.CountElementAttribute;
import fr.cnes.regards.modules.entities.plugin.MaxDateAttribute;
import fr.cnes.regards.modules.entities.plugin.MinDateAttribute;
import fr.cnes.regards.modules.entities.plugin.SumIntegerAttribute;
import fr.cnes.regards.modules.entities.service.ICollectionService;
import fr.cnes.regards.modules.entities.service.IDatasetService;
import fr.cnes.regards.modules.entities.service.adapters.gson.MultitenantFlattenedAttributeAdapterFactory;
import fr.cnes.regards.modules.indexer.dao.IEsRepository;
import fr.cnes.regards.modules.indexer.dao.builder.QueryBuilderCriterionVisitor;
import fr.cnes.regards.modules.indexer.domain.JoinEntitySearchKey;
import fr.cnes.regards.modules.indexer.domain.SimpleSearchKey;
import fr.cnes.regards.modules.indexer.domain.criterion.ICriterion;
import fr.cnes.regards.modules.indexer.service.IIndexerService;
import fr.cnes.regards.modules.indexer.service.ISearchService;
import fr.cnes.regards.modules.indexer.service.Searches;
import fr.cnes.regards.modules.models.dao.IAttributeModelRepository;
import fr.cnes.regards.modules.models.dao.IFragmentRepository;
import fr.cnes.regards.modules.models.dao.IModelAttrAssocRepository;
import fr.cnes.regards.modules.models.dao.IModelRepository;
import fr.cnes.regards.modules.models.domain.EntityType;
import fr.cnes.regards.modules.models.domain.IComputedAttribute;
import fr.cnes.regards.modules.models.domain.Model;
import fr.cnes.regards.modules.models.domain.attributes.AttributeType;
import fr.cnes.regards.modules.models.service.IModelService;
import fr.cnes.regards.plugins.utils.PluginUtils;

@RunWith(SpringRunner.class)
@ContextConfiguration(classes = { CrawlerConfiguration.class })
public class IndexerServiceDataSourceIT {

    private final static Logger LOGGER = LoggerFactory.getLogger(IndexerServiceDataSourceIT.class);

    @Autowired
    private MultitenantFlattenedAttributeAdapterFactory gsonAttributeFactory;

    private static final String PLUGIN_CURRENT_PACKAGE = "fr.cnes.regards.modules.datasources.plugins";

    private static final String TABLE_NAME_TEST = "T_DATA_OBJECTS";

    private static final String DATA_MODEL_FILE_NAME = "dataModel.xml";

    private static final String DATASET_MODEL_FILE_NAME = "datasetModel.xml";

    @Value("${regards.tenant}")
    private String tenant;

    @Value("${oracle.datasource.host}")
    private String dbHost;

    @Value("${oracle.datasource.port}")
    private String dbPort;

    @Value("${oracle.datasource.name}")
    private String dbName;

    @Value("${oracle.datasource.username}")
    private String dbUser;

    @Value("${oracle.datasource.password}")
    private String dbPpassword;

    @Value("${oracle.datasource.driver}")
    private String driver;

    @Value("${regards.elasticsearch.host:}")
    private String esHost;

    @Value("${regards.elasticsearch.address:}")
    private String esAddress;

    @Value("${regards.elasticsearch.tcp.port}")
    private int esPort;

    @Value("${regards.elasticsearch.cluster.name}")
    private String esClusterName;

    @Autowired
    private IModelService modelService;

    @Autowired
    private IModelRepository modelRepository;

    @Autowired
    private IAttributeModelRepository attrModelRepo;

    @Autowired
    private IModelAttrAssocRepository modelAttrAssocRepo;

    @Autowired
    private IFragmentRepository fragRepo;

    @Autowired
    private IDatasetService dsService;

    @Autowired
    private ICollectionService collService;

    @Autowired
    private IIndexerService indexerService;

    @Autowired
    private ISearchService searchService;

    @Autowired
    private ICrawlerService crawlerService;

    @Autowired
    private IAbstractEntityRepository<AbstractEntity> entityRepos;

    @Autowired
    private IEsRepository esRepos;

    @Autowired
    private IRuntimeTenantResolver tenantResolver;

    private DataSourceModelMapping dataSourceModelMapping;

    private final ModelMappingAdapter adapter = new ModelMappingAdapter();

    @Autowired
    private IPluginService pluginService;

    @Autowired
    private IPluginConfigurationRepository pluginConfRepo;

    @Autowired
    private IRabbitVirtualHostAdmin rabbitVhostAdmin;

    @Autowired
    private RegardsAmqpAdmin amqpAdmin;

    private Model dataModel;

    private Model datasetModel;

    private PluginConfiguration dataSourcePluginConf;

    private Dataset dataset1;

    private Dataset dataset2;

    private Dataset dataset3;

    private PluginConfiguration dBConnectionConf;

    @Before
    public void setUp() throws Exception {
        tenantResolver.forceTenant(tenant);
        if (esRepos.indexExists(tenant)) {
            esRepos.deleteIndex(tenant);
        }
        esRepos.createIndex(tenant);

        crawlerService.setConsumeOnlyMode(false);

        rabbitVhostAdmin.bind(tenantResolver.getTenant());
        amqpAdmin.purgeQueue(EntityEvent.class, false);
        rabbitVhostAdmin.unbind();

        entityRepos.deleteAll();
        modelAttrAssocRepo.deleteAll();
        pluginConfRepo.deleteAll();
        attrModelRepo.deleteAll();
        modelRepository.deleteAll();
        fragRepo.deleteAll();
        pluginService.addPluginPackage("fr.cnes.regards.modules.datasources.plugins");

<<<<<<< HEAD
        // registerJSonModelAttributes();

=======
>>>>>>> b9aa5167
        // get the plugin configuration for computed attributes
        initPluginConfForComputedAttributes();
        // get a model for DataObject, by importing them it also register them for (de)serialization
        importModel(DATA_MODEL_FILE_NAME);
        dataModel = modelService.getModelByName("model_1");

        // get a model for Dataset
        importModel(DATASET_MODEL_FILE_NAME);
        datasetModel = modelService.getModelByName("model_ds_1");

        // Initialize the AbstractAttributeMapping
        buildModelAttributes();

        // Connection PluginConf
        dBConnectionConf = getOracleConnectionConfiguration();
        pluginService.savePluginConfiguration(dBConnectionConf);

        DefaultOracleConnectionPlugin dbCtx = pluginService.getPlugin(dBConnectionConf);
        Assume.assumeTrue(dbCtx.testConnection());

        // DataSource PluginConf
        dataSourcePluginConf = getOracleDataSource(dBConnectionConf);
        pluginService.savePluginConfiguration(dataSourcePluginConf);
    }

    private void initPluginConfForComputedAttributes() throws ModuleException {
        pluginService.addPluginPackage(IComputedAttribute.class.getPackage().getName());
        pluginService.addPluginPackage(CountElementAttribute.class.getPackage().getName());
        // conf for "count"
        List<PluginParameter> parameters = PluginParametersFactory.build()
                .addParameter("attributeToComputeName", "count").getParameters();
        PluginMetaData metadata = new PluginMetaData();
        metadata.setPluginId("CountElementAttribute");
        metadata.setAuthor("toto");
        metadata.setDescription("titi");
        metadata.setVersion("tutu");
        metadata.getInterfaceNames().add(IComputedAttribute.class.getName());
        metadata.setPluginClassName(CountElementAttribute.class.getName());
        PluginConfiguration conf = new PluginConfiguration(metadata, "CountElementTestConf");
        conf.setParameters(parameters);
        conf = pluginService.savePluginConfiguration(conf);
        // create a pluginConfiguration with a label for START_DATE
        List<PluginParameter> parametersMin = PluginParametersFactory.build()
                .addParameter("attributeToComputeName", "START_DATE").getParameters();
        PluginMetaData metadataMin = new PluginMetaData();
        metadataMin.setPluginId("MinDateAttribute");
        metadataMin.setAuthor("toto");
        metadataMin.setDescription("titi");
        metadataMin.setVersion("tutu");
        metadataMin.getInterfaceNames().add(IComputedAttribute.class.getName());
        metadataMin.setPluginClassName(MinDateAttribute.class.getName());
        PluginConfiguration confMin = new PluginConfiguration(metadataMin, "MinDateTestConf");
        confMin.setParameters(parametersMin);
        confMin = pluginService.savePluginConfiguration(confMin);
        // create a pluginConfiguration with a label for STOP_DATE
        List<PluginParameter> parametersMax = PluginParametersFactory.build()
                .addParameter("attributeToComputeName", "STOP_DATE").getParameters();
        PluginMetaData metadataMax = new PluginMetaData();
        metadataMax.setPluginId("MaxDateAttribute");
        metadataMax.setAuthor("toto");
        metadataMax.setDescription("titi");
        metadataMax.setVersion("tutu");
        metadataMax.getInterfaceNames().add(IComputedAttribute.class.getName());
        metadataMax.setPluginClassName(MaxDateAttribute.class.getName());
        PluginConfiguration confMax = new PluginConfiguration(metadataMax, "MaxDateTestConf");
        confMax.setParameters(parametersMax);
        confMax = pluginService.savePluginConfiguration(confMax);
        // create a pluginConfiguration with a label for FILE_SIZE
        List<PluginParameter> parametersInteger = PluginParametersFactory.build()
                .addParameter("attributeToComputeName", "FILE_SIZE").getParameters();
        PluginMetaData metadataInteger = new PluginMetaData();
        metadataInteger.setPluginId("SumIntegerAttribute");
        metadataInteger.setAuthor("toto");
        metadataInteger.setDescription("titi");
        metadataInteger.setVersion("tutu");
        metadataInteger.getInterfaceNames().add(IComputedAttribute.class.getName());
        metadataInteger.setPluginClassName(SumIntegerAttribute.class.getName());
        PluginConfiguration confInteger = new PluginConfiguration(metadataInteger, "SumIntegerTestConf");
        confInteger.setParameters(parametersInteger);
        confInteger = pluginService.savePluginConfiguration(confInteger);
    }

    @After
    public void clean() {
        entityRepos.deleteAll();
        modelAttrAssocRepo.deleteAll();
        pluginConfRepo.deleteAll();
        attrModelRepo.deleteAll();
        modelRepository.deleteAll();
        fragRepo.deleteAll();
    }

    private PluginConfiguration getOracleDataSource(PluginConfiguration pluginConf) {
        final List<PluginParameter> parameters = PluginParametersFactory.build()
                .addParameterPluginConfiguration(OracleDataSourceFromSingleTablePlugin.CONNECTION_PARAM, pluginConf)
                .addParameter(OracleDataSourceFromSingleTablePlugin.TABLE_PARAM, TABLE_NAME_TEST)
                .addParameter(PostgreDataSourceFromSingleTablePlugin.REFRESH_RATE, "1800")
                .addParameter(OracleDataSourceFromSingleTablePlugin.MODEL_PARAM, adapter.toJson(dataSourceModelMapping))
                .getParameters();

        return PluginUtils.getPluginConfiguration(parameters, OracleDataSourceFromSingleTablePlugin.class,
                                                  Arrays.asList(PLUGIN_CURRENT_PACKAGE));
    }

    private PluginConfiguration getOracleConnectionConfiguration() {
        final List<PluginParameter> parameters = PluginParametersFactory.build()
                .addParameter(DefaultOracleConnectionPlugin.USER_PARAM, dbUser)
                .addParameter(DefaultOracleConnectionPlugin.PASSWORD_PARAM, dbPpassword)
                .addParameter(DefaultOracleConnectionPlugin.DB_HOST_PARAM, dbHost)
                .addParameter(DefaultOracleConnectionPlugin.DB_PORT_PARAM, dbPort)
                .addParameter(DefaultOracleConnectionPlugin.DB_NAME_PARAM, dbName)
                .addParameter(DefaultOracleConnectionPlugin.MAX_POOLSIZE_PARAM, "3")
                .addParameter(DefaultOracleConnectionPlugin.MIN_POOLSIZE_PARAM, "1").getParameters();

        return PluginUtils.getPluginConfiguration(parameters, DefaultOracleConnectionPlugin.class,
                                                  Arrays.asList(PLUGIN_CURRENT_PACKAGE));
    }

    private void buildModelAttributes() {
        List<AbstractAttributeMapping> attributes = new ArrayList<AbstractAttributeMapping>();

        attributes.add(new StaticAttributeMapping(AttributeType.INTEGER, "DATA_OBJECTS_ID",
                AbstractAttributeMapping.PRIMARY_KEY));

        attributes.add(new DynamicAttributeMapping("FILE_SIZE", AttributeType.INTEGER, "FILE_SIZE"));
        attributes.add(new DynamicAttributeMapping("FILE_TYPE", AttributeType.STRING, "FILE_TYPE"));
        attributes.add(new DynamicAttributeMapping("FILE_NAME_ORIGINE", AttributeType.STRING, "FILE_NAME_ORIGINE"));

        attributes.add(new DynamicAttributeMapping("DATA_SET_ID", AttributeType.INTEGER, "DATA_SET_ID"));
        attributes.add(new DynamicAttributeMapping("DATA_TITLE", AttributeType.STRING, "DATA_TITLE"));
        attributes.add(new DynamicAttributeMapping("DATA_AUTHOR", AttributeType.STRING, "DATA_AUTHOR"));
        attributes.add(new DynamicAttributeMapping("DATA_AUTHOR_COMPANY", AttributeType.STRING, "DATA_AUTHOR_COMPANY"));

        attributes.add(new DynamicAttributeMapping("START_DATE", AttributeType.DATE_ISO8601, "START_DATE",
                Types.DECIMAL));
        attributes
                .add(new DynamicAttributeMapping("STOP_DATE", AttributeType.DATE_ISO8601, "STOP_DATE", Types.DECIMAL));
        attributes.add(new DynamicAttributeMapping("DATA_CREATION_DATE", AttributeType.DATE_ISO8601,
                "DATA_CREATION_DATE", Types.DECIMAL));

        attributes.add(new DynamicAttributeMapping("MIN", "LONGITUDE", AttributeType.INTEGER, "MIN_LONGITUDE"));
        attributes.add(new DynamicAttributeMapping("MAX", "LONGITUDE", AttributeType.INTEGER, "MAX_LONGITUDE"));
        attributes.add(new DynamicAttributeMapping("MIN", "LATITUDE", AttributeType.INTEGER, "MIN_LATITUDE"));
        attributes.add(new DynamicAttributeMapping("MAX", "LATITUDE", AttributeType.INTEGER, "MAX_LATITUDE"));
        attributes.add(new DynamicAttributeMapping("MIN", "ALTITUDE", AttributeType.INTEGER, "MIN_ALTITUDE"));
        attributes.add(new DynamicAttributeMapping("MAX", "ALTITUDE", AttributeType.INTEGER, "MAX_ALTITUDE"));
        attributes.add(new DynamicAttributeMapping("ANSA5_REAL", AttributeType.DOUBLE, "ANSA5_REAL"));
        attributes.add(new DynamicAttributeMapping("ANSR5_REAL", AttributeType.DOUBLE, "ANSR5_REAL"));
        attributes.add(new DynamicAttributeMapping("ANSE5_REAL", AttributeType.DOUBLE, "ANSE5_REAL"));
        attributes.add(new DynamicAttributeMapping("ANSE6_STRING", AttributeType.STRING, "ANSE6_STRING"));
        attributes.add(new DynamicAttributeMapping("ANSL6_2_STRING", AttributeType.STRING, "ANSL6_2_STRING"));
        attributes.add(new DynamicAttributeMapping("ANSR3_INT", "frag3", AttributeType.INTEGER, "ANSR3_INT"));
        attributes.add(new DynamicAttributeMapping("ANSL3_1_INT", "frag3", AttributeType.INTEGER, "ANSL3_1_INT"));
        attributes.add(new DynamicAttributeMapping("ANSL3_2_INT", "frag3", AttributeType.INTEGER, "ANSL3_2_INT"));

        attributes
                .add(new StaticAttributeMapping(AttributeType.STRING, "ANSA7_URL", AbstractAttributeMapping.THUMBNAIL));
        attributes
                .add(new StaticAttributeMapping(AttributeType.STRING, "ANSE7_URL", AbstractAttributeMapping.RAW_DATA));

        dataSourceModelMapping = new DataSourceModelMapping(dataModel.getId(), attributes);
    }

    @Requirement("REGARDS_DSL_DAM_COL_420")
    @Purpose("Requirement is for collection. Multi search field is used here on data objects but the code is the same")
    @Test
    public void test() throws ModuleException, IOException, InterruptedException {
        String tenant = tenantResolver.getTenant();

        // Creation
        long start = System.currentTimeMillis();
        IngestionResult summary1 = crawlerService.ingest(dataSourcePluginConf);
        System.out.println("Insertion : " + (System.currentTimeMillis() - start) + " ms");

        // Update
        start = System.currentTimeMillis();
        IngestionResult summary2 = crawlerService.ingest(dataSourcePluginConf);
        System.out.println("Update : " + (System.currentTimeMillis() - start) + " ms");
        Assert.assertEquals(summary1.getSavedObjectsCount(), summary2.getSavedObjectsCount());

        crawlerService.startWork();
        // Create 3 Datasets on all objects
        dataset1 = new Dataset(datasetModel, tenant, "dataset label 1");
        dataset1.setDataModel(dataModel.getId());
        dataset1.setSubsettingClause(ICriterion.all());
        dataset1.setLicence("licence");
        dataset1.setDataSource(dataSourcePluginConf);
        dataset1.setTags(Sets.newHashSet("BULLSHIT"));
        dataset1.setGroups(Sets.newHashSet("group0", "group11"));
        dsService.create(dataset1);

        dataset2 = new Dataset(datasetModel, tenant, "dataset label 2");
        dataset2.setDataModel(dataModel.getId());
        dataset2.setSubsettingClause(ICriterion.all());
        dataset2.setTags(Sets.newHashSet("BULLSHIT"));
        dataset2.setLicence("licence");
        dataset2.setDataSource(dataSourcePluginConf);
        dataset2.setGroups(Sets.newHashSet("group12", "group11"));
        dsService.create(dataset2);

        dataset3 = new Dataset(datasetModel, tenant, "dataset label 3");
        dataset3.setDataModel(dataModel.getId());
        dataset3.setSubsettingClause(ICriterion.all());
        dataset3.setLicence("licence");
        dataset3.setDataSource(dataSourcePluginConf);
        dataset3.setGroups(Sets.newHashSet("group2"));
        dsService.create(dataset3);

        crawlerService.waitForEndOfWork();
        Thread.sleep(20_000);
        // indexerService.refresh(tenant);

        // Retrieve dataset1 from ES
        dataset1 = searchService.get(dataset1.getIpId());
        Assert.assertNotNull(dataset1);

        // SearchKey<DataObject> objectSearchKey = new SearchKey<>(tenant, EntityType.DATA.toString(),
        // DataObject.class);
        SimpleSearchKey<DataObject> objectSearchKey = Searches.onSingleEntity(tenant, EntityType.DATA);
        // check that computed attribute were correclty done
        checkDatasetComputedAttribute(dataset1, objectSearchKey, summary1.getSavedObjectsCount());
        // Search for DataObjects tagging dataset1
        Page<DataObject> objectsPage = searchService.search(objectSearchKey, IEsRepository.BULK_SIZE,
                                                            ICriterion.eq("tags", dataset1.getIpId().toString()));
        Assert.assertTrue(objectsPage.getContent().size() > 0);
        Assert.assertEquals(summary1.getSavedObjectsCount(), objectsPage.getContent().size());
        // All data are associated with the 3 datasets so they must all have the 4 groups
        for (DataObject object : objectsPage.getContent()) {
            Assert.assertTrue(object.getGroups().contains("group0"));
            Assert.assertTrue(object.getGroups().contains("group11"));
            Assert.assertTrue(object.getGroups().contains("group12"));
            Assert.assertTrue(object.getGroups().contains("group2"));
            Assert.assertEquals(object.getDatasetModelIds().iterator().next(), datasetModel.getId());
        }

        crawlerService.startWork();
        // Delete dataset1
        dsService.delete(dataset1.getId());

        // Wait a while to permit RabbitMq sending a message to crawler service which update ES
        crawlerService.waitForEndOfWork();

        // Search again for DataObjects tagging this dataset
        objectsPage = searchService.search(objectSearchKey, IEsRepository.BULK_SIZE,
                                           ICriterion.eq("tags", dataset1.getIpId().toString()));
        Assert.assertTrue(objectsPage.getContent().isEmpty());
        // Adding some free tag
        objectsPage.getContent().forEach(object -> object.getTags().add("TOTO"));
        esRepos.saveBulk(tenant, objectsPage.getContent());

        esRepos.refresh(tenant);

        // Search for DataObjects tagging dataset2
        objectsPage = searchService.search(objectSearchKey, IEsRepository.BULK_SIZE,
                                           ICriterion.eq("tags", dataset2.getIpId().toString()));
        Assert.assertTrue(objectsPage.getContent().size() > 0);
        Assert.assertEquals(summary1.getSavedObjectsCount(), objectsPage.getContent().size());
        // dataset1 has bee removed so objects must have "group11", "group12" (from dataset2), "group2" (from dataset3)
        // but not "group0" (only on dataset1)
        for (DataObject object : objectsPage.getContent()) {
            Assert.assertFalse(object.getGroups().contains("group0"));
            Assert.assertTrue(object.getGroups().contains("group11"));
            Assert.assertTrue(object.getGroups().contains("group12"));
            Assert.assertTrue(object.getGroups().contains("group2"));
        }

        // Search for Dataset but with criterion on DataObjects
        // SearchKey<Dataset> dsSearchKey = new SearchKey<>(tenant, EntityType.DATA.toString(), Dataset.class);
        JoinEntitySearchKey<DataObject, Dataset> dsSearchKey = Searches
                .onSingleEntityReturningJoinEntity(tenant, EntityType.DATA, EntityType.DATASET);
        // Page<Dataset> dsPage = searchService.searchAndReturnJoinedEntities(dsSearchKey, 1, ICriterion.all());
        Page<Dataset> dsPage = searchService.search(dsSearchKey, 1, ICriterion.all());
        Assert.assertNotNull(dsPage);
        Assert.assertFalse(dsPage.getContent().isEmpty());
        Assert.assertEquals(1, dsPage.getContent().size());

        dsPage = searchService.search(dsSearchKey, dsPage.nextPageable(), ICriterion.all());
        Assert.assertNotNull(dsPage);
        Assert.assertFalse(dsPage.getContent().isEmpty());
        Assert.assertEquals(1, dsPage.getContent().size());

        // Search for Dataset but with criterion on everything
        // SearchKey<Dataset> dsSearchKey2 = new SearchKey<>(tenant, EntityType.DATA.toString(), Dataset.class);
        JoinEntitySearchKey<AbstractEntity, Dataset> dsSearchKey2 = Searches
                .onAllEntitiesReturningJoinEntity(tenant, EntityType.DATASET);
        dsPage = searchService.search(dsSearchKey, 1, ICriterion.all());
        Assert.assertNotNull(dsPage);
        Assert.assertFalse(dsPage.getContent().isEmpty());
        Assert.assertEquals(1, dsPage.getContent().size());

        dsPage = searchService.search(dsSearchKey2, dsPage.nextPageable(), ICriterion.all());
        Assert.assertNotNull(dsPage);
        Assert.assertFalse(dsPage.getContent().isEmpty());
        Assert.assertEquals(1, dsPage.getContent().size());

        objectsPage = searchService.multiFieldsSearch(objectSearchKey, IEsRepository.BULK_SIZE, 13,
                                                      "properties.DATA_OBJECTS_ID", "properties.FILE_SIZE",
                                                      "properties.LONGITUDE.MAX", "properties.LATITUDE.MAX");
        Assert.assertFalse(objectsPage.getContent().isEmpty());
        Assert.assertEquals(3092, objectsPage.getContent().size());
    }

    private void checkDatasetComputedAttribute(Dataset pDataset, SimpleSearchKey<DataObject> pObjectSearchKey,
            long objectsCreationCount) {
        TransportClient client = new PreBuiltTransportClient(
                Settings.builder().put("cluster.name", esClusterName).build());
        try {
            client.addTransportAddress(new InetSocketTransportAddress(
                    InetAddress.getByName((!Strings.isNullOrEmpty(esHost)) ? esHost : esAddress), esPort));
        } catch (UnknownHostException e) {
            LOGGER.error("could not get a connection to ES in the middle of the test where we know ES is available", e);
            Assert.fail();
        }
        // lets build the request so elasticsearch can calculate the few attribute we are using in test(min(START_DATE),
        // max(STOP_DATE), sum(FILE_SIZE) via aggregation, the count of element in this context is already known:
        // objectsCreationCount
        QueryBuilderCriterionVisitor critVisitor = new QueryBuilderCriterionVisitor();
        ICriterion crit = ICriterion.eq("tags", pDataset.getIpId().toString());
        QueryBuilder qb = QueryBuilders.boolQuery().must(QueryBuilders.matchAllQuery())
                .filter(crit.accept(critVisitor));
        // now we have a request on the right data
        SearchRequestBuilder searchRequest = client.prepareSearch(pObjectSearchKey.getSearchIndex().toLowerCase())
                .setTypes(pObjectSearchKey.getSearchTypes()).setQuery(qb).setSize(0);
        // lets build the aggregations
        // aggregation for the min
        searchRequest.addAggregation(AggregationBuilders.min("min_start_date").field("properties.START_DATE"));
        // aggregation for the max
        searchRequest.addAggregation(AggregationBuilders.max("max_stop_date").field("properties.STOP_DATE"));
        // aggregation for the sum
        searchRequest.addAggregation(AggregationBuilders.sum("sum_file_size").field("properties.FILE_SIZE"));

        // get the results computed by ElasticSearch
        SearchResponse response = searchRequest.get();
        Map<String, Aggregation> aggregations = response.getAggregations().asMap();

        // now lets actually test things
        Assert.assertEquals(objectsCreationCount, getDatasetProperty(pDataset, "count").getValue());
        Assert.assertEquals((int) ((InternalSum) aggregations.get("sum_file_size")).getValue(),
                            getDatasetProperty(pDataset, "FILE_SIZE").getValue());
        // lets convert both dates to instant, it is the simpliest way to compare them
        Assert.assertEquals(Instant.parse(((InternalMin) aggregations.get("min_start_date")).getValueAsString()),
                            ((LocalDateTime) getDatasetProperty(pDataset, "START_DATE").getValue())
                                    .toInstant(ZoneOffset.UTC));
        Assert.assertEquals(Instant.parse(((InternalMax) aggregations.get("max_stop_date")).getValueAsString()),
                            ((LocalDateTime) getDatasetProperty(pDataset, "STOP_DATE").getValue())
                                    .toInstant(ZoneOffset.UTC));
        client.close();
    }

    private AbstractAttribute<?> getDatasetProperty(Dataset pDataset, String pPropertyName) {
        return pDataset.getProperties().stream().filter(p -> p.getName().equals(pPropertyName)).findAny().orElse(null);
    }

    /**
     * Import model definition file from resources directory
     *
     * @param pFilename filename
     * @return list of created model attributes
     * @throws ModuleException if error occurs
     */
    private void importModel(String pFilename) throws ModuleException {
        try {
            final InputStream input = Files.newInputStream(Paths.get("src", "test", "resources", pFilename));
            modelService.importModel(input);
            gsonAttributeFactory.refresh(tenant);
        } catch (IOException e) {
            String errorMessage = "Cannot import " + pFilename;
            throw new AssertionError(errorMessage);
        }
    }
}<|MERGE_RESOLUTION|>--- conflicted
+++ resolved
@@ -252,11 +252,6 @@
         fragRepo.deleteAll();
         pluginService.addPluginPackage("fr.cnes.regards.modules.datasources.plugins");
 
-<<<<<<< HEAD
-        // registerJSonModelAttributes();
-
-=======
->>>>>>> b9aa5167
         // get the plugin configuration for computed attributes
         initPluginConfForComputedAttributes();
         // get a model for DataObject, by importing them it also register them for (de)serialization
