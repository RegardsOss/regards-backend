package fr.cnes.regards.modules.crawler.service;

import java.util.Map;

import org.springframework.stereotype.Service;

import fr.cnes.regards.modules.crawler.dao.IEsRepository;
import fr.cnes.regards.modules.crawler.domain.IIndexable;

@Service
public class IndexerService implements IIndexerService {

    private final IEsRepository repository;

    public IndexerService(IEsRepository repository) {
        this.repository = repository;
    }

    @Override
    public boolean createIndex(String pIndex) {
        if (!repository.indexExists(pIndex)) {
            return repository.createIndex(pIndex);
        }
        return true;
    }

    @Override
    public boolean deleteIndex(String pIndex) {
        if (repository.indexExists(pIndex)) {
            return repository.deleteIndex(pIndex);
        }
<<<<<<< HEAD
=======
        // FIXME return true if index does not exist?
>>>>>>> 1c8be663
        return true;
    }

    @Override
    public boolean saveEntity(String pIndex, IIndexable pEntity) {
        return repository.save(pIndex, pEntity);
    }

    @Override
    public Map<String, Throwable> saveBulkEntities(String pIndex, IIndexable... pEntities) {
        return repository.saveBulk(pIndex, pEntities);
    }

    @Override
    public boolean deleteEntity(String pIndex, IIndexable pEntity) {
        return repository.delete(pIndex, pEntity);
    }

}<|MERGE_RESOLUTION|>--- conflicted
+++ resolved
@@ -29,10 +29,6 @@
         if (repository.indexExists(pIndex)) {
             return repository.deleteIndex(pIndex);
         }
-<<<<<<< HEAD
-=======
-        // FIXME return true if index does not exist?
->>>>>>> 1c8be663
         return true;
     }
 
