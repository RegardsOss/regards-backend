/*
 * Copyright 2017-2018 CNES - CENTRE NATIONAL d'ETUDES SPATIALES
 *
 * This file is part of REGARDS.
 *
 * REGARDS is free software: you can redistribute it and/or modify
 * it under the terms of the GNU General Public License as published by
 * the Free Software Foundation, either version 3 of the License, or
 * (at your option) any later version.
 *
 * REGARDS is distributed in the hope that it will be useful,
 * but WITHOUT ANY WARRANTY; without even the implied warranty of
 * MERCHANTABILITY or FITNESS FOR A PARTICULAR PURPOSE. See the
 * GNU General Public License for more details.
 *
 * You should have received a copy of the GNU General Public License
 * along with REGARDS. If not, see <http://www.gnu.org/licenses/>.
 */
package fr.cnes.regards.modules.crawler.service;

import fr.cnes.regards.framework.module.rest.exception.ModuleException;
import fr.cnes.regards.framework.notification.NotificationLevel;
import fr.cnes.regards.framework.oais.urn.UniformResourceName;
import fr.cnes.regards.modules.crawler.domain.DatasourceIngestion;
import fr.cnes.regards.modules.dam.domain.entities.DataObject;
import fr.cnes.regards.modules.dam.domain.entities.Dataset;
import fr.cnes.regards.modules.dam.domain.entities.Document;
import fr.cnes.regards.modules.dam.gson.entities.DamGsonReadyEvent;
import fr.cnes.regards.modules.indexer.dao.BulkSaveResult;

import java.time.OffsetDateTime;
import java.util.Collection;
import java.util.List;

/**
 * Entity domain indexer service interface. This is on top of indexerService to manage domain specific objects.
 *
 * @author oroussel
 */
public interface IEntityIndexerService {

    void handleApplicationReady(DamGsonReadyEvent event);

    /**
     * Update entity into Elasticsearch
     *
     * @param tenant                        concerned tenant
     * @param ipId                          concerned entity id
     * @param updateDate                    current update date (usually now)
     * @param forceAssociatedEntitiesUpdate if true, force associated entities update (usually data objects for dataset)
     * @throws ModuleException
     */
    default void updateEntityIntoEs(String tenant, UniformResourceName ipId, OffsetDateTime updateDate,
                                    boolean forceAssociatedEntitiesUpdate) throws ModuleException {
        this.updateEntityIntoEs(tenant, ipId, null, updateDate, forceAssociatedEntitiesUpdate, null);
    }

    /**
     * Manage computed attributes computation
<<<<<<< HEAD
     * @param dataset concerned dataset
     * @param dsiId can be null (in this case, no notification is sent)
=======
     *
     * @param dataset concerned dataset
     * @param dsiId   {@link DatasourceIngestion} id. can be null (in this case, no notification is sent)
     * @param tenant
>>>>>>> 80edfc0e
     */
    void computeComputedAttributes(Dataset dataset, Long dsiId, String tenant);

    /**
     * Update entity into Elasticsearch
     *
     * @param tenant                        concerned tenant
     * @param ipId                          concerned entity id
     * @param lastUpdateDate                last ingestion update date
     * @param updateDate                    current update date (usually now)
     * @param forceAssociatedEntitiesUpdate if true, force associated entities update (usually data objects for dataset)
     * @param dsiId                         {@link DatasourceIngestion} id
     * @throws ModuleException
     */
    void updateEntityIntoEs(String tenant, UniformResourceName ipId, OffsetDateTime lastUpdateDate,
                            OffsetDateTime updateDate, boolean forceAssociatedEntitiesUpdate, Long dsiId) throws ModuleException;

    /**
     * Create index it doesn't exist
     *
     * @param tenant concerned tenant
     * @return true if a creation has been done
     */
    boolean createIndexIfNeeded(String tenant);

    /**
     * CreDeleteate index if exist
     *
     * @param tenant concerned tenant
     * @return true if a deletion has been done
     */
    boolean deleteIndex(String tenant);

    /**
     * Transactional method updating a set of datasets
     *
     * @param tenant
     * @param datasets
     * @param lastUpdateDate         Take into account only more recent lastUpdateDate than provided
     * @param forceDataObjectsUpdate true to force all associated data objects update
     * @param dsiId                  datasetIngestion id
     * @throws ModuleException
     */
    void updateDatasets(String tenant, Collection<Dataset> datasets, OffsetDateTime lastUpdateDate,
                        boolean forceDataObjectsUpdate, Long dsiId) throws ModuleException;

    /**
     * Force update of all {@link Dataset}s
     *
     * @param tenant
     * @throws ModuleException
     */
    void updateAllDatasets(String tenant) throws ModuleException;

    /**
     * Force update of all {@link Document}s
     *
     * @param tenant
     * @throws ModuleException
     */
    void updateAllDocuments(String tenant) throws ModuleException;

    /**
     * Force update of all {@link fr.cnes.regards.modules.dam.domain.entities.Collection}s
     *
     * @param tenant
     * @throws ModuleException
     */
    void updateAllCollections(String tenant) throws ModuleException;

    /**
     * Create given data objects into Elasticsearch
     *
     * @param tenant       concerned tenant
     * @param datasourceId id of data source from where data objects come
     * @param now          update date (usually now)
     * @param objects      objects to save
     * @return bulk save result
     */
    BulkSaveResult createDataObjects(String tenant, String datasourceId, OffsetDateTime now, List<DataObject> objects);

    /**
     * Merge given data objects into Elasticsearch
     *
     * @param tenant       concerned tenant
     * @param datasourceId id of data source from where data objects come
     * @param now          update date (usually now)
     * @param objects      objects to save
     * @return bulk save result
     */
    BulkSaveResult mergeDataObjects(String tenant, String datasourceId, OffsetDateTime now, List<DataObject> objects);

    /**
     * Delete given data object from Elasticsearch
     *
     * @param tenant concerned tenant
     * @param ipId   id of Data object
     * @return wether or not the data object has been deleted
     */
    boolean deleteDataObject(String tenant, String ipId);

    /**
     * Create a notification for admin
<<<<<<< HEAD
     * @param tenant concerned tenant
     * @param title notification title
     * @param buf Buffer containing message
     */
    void createNotificationForAdmin(String tenant, String title, CharSequence buf);
=======
     *
     * @param tenant
     * @param title   notification title
     * @param message
     * @param level   {@link NotificationLevel}
     */
    void createNotificationForAdmin(String tenant, String title, String message, NotificationLevel level);
>>>>>>> 80edfc0e
}<|MERGE_RESOLUTION|>--- conflicted
+++ resolved
@@ -57,15 +57,10 @@
 
     /**
      * Manage computed attributes computation
-<<<<<<< HEAD
-     * @param dataset concerned dataset
-     * @param dsiId can be null (in this case, no notification is sent)
-=======
      *
      * @param dataset concerned dataset
      * @param dsiId   {@link DatasourceIngestion} id. can be null (in this case, no notification is sent)
      * @param tenant
->>>>>>> 80edfc0e
      */
     void computeComputedAttributes(Dataset dataset, Long dsiId, String tenant);
 
@@ -169,13 +164,6 @@
 
     /**
      * Create a notification for admin
-<<<<<<< HEAD
-     * @param tenant concerned tenant
-     * @param title notification title
-     * @param buf Buffer containing message
-     */
-    void createNotificationForAdmin(String tenant, String title, CharSequence buf);
-=======
      *
      * @param tenant
      * @param title   notification title
@@ -183,5 +171,4 @@
      * @param level   {@link NotificationLevel}
      */
     void createNotificationForAdmin(String tenant, String title, String message, NotificationLevel level);
->>>>>>> 80edfc0e
 }