/*
 * Copyright 2017-2018 CNES - CENTRE NATIONAL d'ETUDES SPATIALES
 *
 * This file is part of REGARDS.
 *
 * REGARDS is free software: you can redistribute it and/or modify
 * it under the terms of the GNU General Public License as published by
 * the Free Software Foundation, either version 3 of the License, or
 * (at your option) any later version.
 *
 * REGARDS is distributed in the hope that it will be useful,
 * but WITHOUT ANY WARRANTY; without even the implied warranty of
 * MERCHANTABILITY or FITNESS FOR A PARTICULAR PURPOSE. See the
 * GNU General Public License for more details.
 *
 * You should have received a copy of the GNU General Public License
 * along with REGARDS. If not, see <http://www.gnu.org/licenses/>.
 */
package fr.cnes.regards.modules.crawler.service;

import java.io.PrintWriter;
import java.io.StringWriter;
import java.time.OffsetDateTime;
import java.time.ZoneOffset;
import java.time.temporal.ChronoUnit;
import java.util.Collections;
import java.util.List;
import java.util.Map;
import java.util.Optional;
import java.util.concurrent.ExecutionException;
import java.util.concurrent.ExecutorService;
import java.util.concurrent.Executors;
import java.util.concurrent.atomic.AtomicBoolean;
import java.util.function.Function;
import java.util.stream.Collectors;

import org.slf4j.Logger;
import org.slf4j.LoggerFactory;
import org.springframework.beans.factory.annotation.Autowired;
import org.springframework.beans.factory.annotation.Value;
<<<<<<< HEAD
import org.springframework.boot.context.event.ApplicationReadyEvent;
=======
>>>>>>> 80edfc0e
import org.springframework.context.annotation.Lazy;
import org.springframework.context.event.EventListener;
import org.springframework.scheduling.annotation.Scheduled;
import org.springframework.stereotype.Service;
import org.springframework.transaction.annotation.Propagation;

import fr.cnes.regards.framework.amqp.ISubscriber;
import fr.cnes.regards.framework.amqp.domain.IHandler;
import fr.cnes.regards.framework.amqp.domain.TenantWrapper;
import fr.cnes.regards.framework.feign.security.FeignSecurityManager;
import fr.cnes.regards.framework.jpa.multitenant.transactional.MultitenantTransactional;
import fr.cnes.regards.framework.jpa.utils.RegardsTransactional;
import fr.cnes.regards.framework.module.rest.exception.InactiveDatasourceException;
import fr.cnes.regards.framework.module.rest.exception.ModuleException;
import fr.cnes.regards.framework.modules.plugins.domain.PluginConfiguration;
import fr.cnes.regards.framework.modules.plugins.domain.event.PluginConfEvent;
import fr.cnes.regards.framework.modules.plugins.service.IPluginService;
import fr.cnes.regards.framework.multitenant.IRuntimeTenantResolver;
import fr.cnes.regards.framework.multitenant.ITenantResolver;
<<<<<<< HEAD
=======
import fr.cnes.regards.framework.notification.NotificationLevel;
>>>>>>> 80edfc0e
import fr.cnes.regards.framework.security.role.DefaultRole;
import fr.cnes.regards.framework.utils.RsRuntimeException;
import fr.cnes.regards.modules.crawler.dao.IDatasourceIngestionRepository;
import fr.cnes.regards.modules.crawler.domain.DatasourceIngestion;
import fr.cnes.regards.modules.crawler.domain.IngestionResult;
import fr.cnes.regards.modules.crawler.domain.IngestionStatus;
import fr.cnes.regards.modules.crawler.service.event.MessageEvent;
import fr.cnes.regards.modules.crawler.service.exception.NotFinishedException;
import fr.cnes.regards.modules.dam.domain.datasources.plugins.DataSourceException;
import fr.cnes.regards.modules.dam.domain.datasources.plugins.IDataSourcePlugin;
import fr.cnes.regards.modules.dam.gson.entities.DamGsonReadyEvent;
import fr.cnes.regards.modules.indexer.dao.IEsRepository;
import fr.cnes.regards.modules.indexer.domain.criterion.ICriterion;
import fr.cnes.regards.modules.notification.client.INotificationClient;
<<<<<<< HEAD
import fr.cnes.regards.modules.notification.domain.NotificationType;
import fr.cnes.regards.modules.notification.domain.dto.NotificationDTO;
=======
>>>>>>> 80edfc0e

@Service // Transactionnal is handle by hand on the right method, do not specify Multitenant or InstanceTransactionnal
public class IngesterService implements IIngesterService, IHandler<PluginConfEvent> {

    private static final Logger LOGGER = LoggerFactory.getLogger(IngesterService.class);

    /**
     * An atomic boolean used to determine wether manage() method is currently executing (and avoid launching it
     * in parallel)
     */
    private static final AtomicBoolean managing = new AtomicBoolean(false);

    /**
     * An atomic boolean permitting to take into account a new datasource creation or update while managing current ones
     * (or inverse)
     */
    private static AtomicBoolean doItAgain = new AtomicBoolean(false);

    private final ExecutorService threadPoolExecutor = Executors.newFixedThreadPool(1);

    /**
     * All tenants resolver
     */
    @Autowired
    private ITenantResolver tenantResolver;

    /**
     * Current tenant resolver
     */
    @Autowired
    private IRuntimeTenantResolver runtimeTenantResolver;

    @Autowired
    private IDatasourceIngestionRepository dsIngestionRepos;

    @Autowired
    private IDatasourceIngesterService datasourceIngester;

    /**
     * Only used to delete all data objects from a removed datasource
     */
    @Autowired
    private IEsRepository esRepos;

    @Autowired
    private IPluginService pluginService;

    @Autowired
    private ISubscriber subscriber;

<<<<<<< HEAD
    @Autowired
    private INotificationClient notifClient;

    /**
     * The spring application name ~= microservice type
     */
    @Value("${spring.application.name}")
    private String applicationName;

    /**
     * Proxied version of this service
     */
=======
>>>>>>> 80edfc0e
    @Autowired
    private INotificationClient notifClient;

    /**
     * The spring application name ~= microservice type
     */
    @Value("${spring.application.name}")
    private String applicationName;

    /**
     * Proxied version of this service
     */
    @Autowired
    @Lazy
    private IIngesterService self;

    /**
     * Boolean indicating wether or not crawler service is in "consume only" mode (to be used by tests only)
     */
    private boolean consumeOnlyMode = false;

    @Override
    @EventListener
    public void handleApplicationReadyEvent(DamGsonReadyEvent event) {
        subscriber.subscribeTo(PluginConfEvent.class, this);
    }

    /**
     * Receiving a message from crawler
     */
    @Override
    @EventListener
    @RegardsTransactional
    public void handleMessageEvent(MessageEvent event) {
        runtimeTenantResolver.forceTenant(event.getTenant());
        Long dsId = event.getEntityId();
        String msg = event.getMessage();
        Optional<DatasourceIngestion> dsiOpt = dsIngestionRepos.findById(dsId);
        if (dsiOpt.isPresent()) {
            DatasourceIngestion dsi = dsiOpt.get();
            dsi.setStackTrace(dsi.getStackTrace() == null ? msg : dsi.getStackTrace() + "\n" + msg);
            dsIngestionRepos.save(dsi);
        }
    }

    @Override
    public void handle(TenantWrapper<PluginConfEvent> wrapper) {
        try {
            runtimeTenantResolver.forceTenant(wrapper.getTenant());
            // If it concerns a Datasource, manage it
            if (wrapper.getContent().getPluginTypes().contains(IDataSourcePlugin.class.getName())) {
                if (!this.consumeOnlyMode) {
                    this.manage();
                }
            }
        } catch (RuntimeException t) {
            LOGGER.error("Cannot manage plugin conf event message", t);
        }
    }

    /**
     * By default, launched 5 mn after last one. BUT this method is also executed each time a datasource is created
     * Initial delay of 2 mn to avoid been launched too soon.
     */
    @Override
    @Scheduled(initialDelay = 300000, fixedDelayString = "${regards.ingester.rate.ms:300000}")
    public void manage() {
        LOGGER.info("IngesterService.manage() called...");
        try {
            // if this method is called while currently been executed, doItAgain is set to true and nothing else is
            // done
            if (managing.getAndSet(true)) {
                doItAgain.set(true);
                return;
            }

            do {
                // First, update all DatasourceIngestions of all tenants (to reflect all datasource plugin
                // configurations
                // states and to update nextPlannedIngestDate)
                for (String tenant : tenantResolver.getAllActiveTenants()) {
                    runtimeTenantResolver.forceTenant(tenant);

                    self.updateAndCleanTenantDatasourceIngestions(tenant);
                }
                // Then ingest...
                boolean atLeastOneIngestionDone;
                do {
                    atLeastOneIngestionDone = false;
                    for (String tenant : tenantResolver.getAllActiveTenants()) {
                        runtimeTenantResolver.forceTenant(tenant);

                        // Pick an available dsIngestion marking it as STARTED if present
                        Optional<DatasourceIngestion> dsIngestionOpt = self.pickAndStartDatasourceIngestion(tenant);
                        if (dsIngestionOpt.isPresent()) {
                            atLeastOneIngestionDone = true;
                            DatasourceIngestion dsIngestion = dsIngestionOpt.get();

                            try {
                                // Launch datasource ingestion
                                IngestionResult summary = datasourceIngester
                                        .ingest(pluginService.loadPluginConfiguration(dsIngestion.getId()),
                                                dsIngestion);
                                // dsIngestion.stackTrace has been updated by handleMessageEvent transactional method
                                dsIngestion = dsIngestionRepos.findById(dsIngestion.getId()).get();
                                if (summary.getInErrorObjectsCount() > 0) {
                                    dsIngestion.setStatus(IngestionStatus.FINISHED_WITH_WARNINGS);
                                } else {
                                    dsIngestion.setStatus(IngestionStatus.FINISHED);
                                }

                                dsIngestion.setSavedObjectsCount(summary.getSavedObjectsCount());
                                dsIngestion.setInErrorObjectsCount(summary.getInErrorObjectsCount());
                                dsIngestion.setLastIngestDate(summary.getDate());
                            } catch (InactiveDatasourceException ide) {
                                dsIngestion.setStatus(IngestionStatus.INACTIVE);
                                dsIngestion.setStackTrace(ide.getMessage());
                            } catch (RuntimeException | LinkageError | InterruptedException | ExecutionException
                                    | DataSourceException | ModuleException e) {
                                // Set Status to Error... (and status date)
                                dsIngestion = dsIngestionRepos.findById(dsIngestion.getId()).get();
                                dsIngestion.setStatus(IngestionStatus.ERROR);
                                // and log stack trace into database
                                StringWriter sw = new StringWriter();
                                e.printStackTrace(new PrintWriter(sw));
<<<<<<< HEAD
                                String stackTrace = (dsIngestion.getStackTrace() == null) ? sw.toString()
                                        : dsIngestion.getStackTrace() + "\n" + sw.toString();
=======
                                String stackTrace = dsIngestion.getStackTrace() == null ?
                                        sw.toString() :
                                        dsIngestion.getStackTrace() + "\n" + sw.toString();
>>>>>>> 80edfc0e
                                dsIngestion.setStackTrace(stackTrace);
                            } catch (NotFinishedException e) {
                                dsIngestion = dsIngestionRepos.findById(dsIngestion.getId()).get();
                                dsIngestion.setStatus(IngestionStatus.NOT_FINISHED);
                                dsIngestion.setErrorPageNumber(e.getPageNumber());
                                // and log stack trace into database
                                StringWriter sw = new StringWriter();
                                e.getCause().printStackTrace(new PrintWriter(sw));
                                String stackTrace = dsIngestion.getStackTrace() == null ?
                                        sw.toString() :
                                        dsIngestion.getStackTrace() + "\n" + sw.toString();
                                dsIngestion.setStackTrace(stackTrace);
                                dsIngestion.setSavedObjectsCount(e.getSaveResult().getSavedDocsCount());
                                dsIngestion.setInErrorObjectsCount(e.getSaveResult().getInErrorDocsCount());
                            }
                            // To avoid redoing an ingestion in this "do...while" (must be at next call to manage)
                            dsIngestion.setNextPlannedIngestDate(null);
                            // Save ingestion status
                            dsIngestionRepos.save(dsIngestion);
                            sendNotificationSummary(dsIngestion);
<<<<<<< HEAD

=======
>>>>>>> 80edfc0e
                        }
                    }
                    // At least one ingestion has to be done while looping through all tenants
                } while (atLeastOneIngestionDone);
                // set doItAgain to false in all cases and redo if asked to (this means a datasource has been created
                // or updated while manage() method was currently executing
            } while (doItAgain.getAndSet(false));
        } finally { // In all cases, set managing to false
            managing.set(false);
        }
        LOGGER.info("...IngesterService.manage() ended.");
    }

    private void sendNotificationSummary(DatasourceIngestion dsIngestion) {
        // Send admin notification for ingestion ends if something as been done
        if ((dsIngestion.getSavedObjectsCount() != 0) || (dsIngestion.getInErrorObjectsCount() != 0)) {
            String title = String.format("%s indexation ends.", dsIngestion.getLabel());
            switch (dsIngestion.getStatus()) {
                case ERROR:
<<<<<<< HEAD
                    createNotificationForAdmin(title, String.format("Indexation error. Cause : %s", dsIngestion.getStackTrace()),
                                               NotificationType.ERROR);
                    break;
                case FINISHED_WITH_WARNINGS:
                    createNotificationForAdmin(title, String.format(
                            "Indexation ends with %s new indexed objects and %s errors.", dsIngestion.getInErrorObjectsCount(),
                            dsIngestion.getSavedObjectsCount()), NotificationType.WARNING);
                    break;
                default:
                    createNotificationForAdmin(title, String.format("Indexation success. %s new objects indexed.",
                                                                    dsIngestion.getSavedObjectsCount()),
                                               NotificationType.INFO);
=======
                    notifClient.notify(String.format("Indexation error. Cause : %s", dsIngestion.getStackTrace()),
                                       title,
                                       NotificationLevel.ERROR,
                                       DefaultRole.PROJECT_ADMIN);
                    break;
                case FINISHED_WITH_WARNINGS:
                    notifClient.notify(String.format("Indexation ends with %s new indexed objects and %s errors.",
                                                     dsIngestion.getSavedObjectsCount(),
                                                     dsIngestion.getInErrorObjectsCount()),
                                       title,
                                       NotificationLevel.WARNING,
                                       DefaultRole.PROJECT_ADMIN);
                    break;
                case NOT_FINISHED:
                    notifClient.notify(String.format(
                            "Indexation ends with %s new indexed objects and %s errors but is not completely terminated.\n"
                                    + "Something went wrong concerning datasource or Elasticsearch.\nAssociated datasets "
                                    + "haven't been updated, ingestion may be manualy re-scheduled\nto be laucnhed as "
                                    + "soon as possible or will continue at its planned date",
                            dsIngestion.getSavedObjectsCount(),
                            dsIngestion.getInErrorObjectsCount()),
                                       title,
                                       NotificationLevel.WARNING,
                                       DefaultRole.PROJECT_ADMIN);
                    break;
                default:
                    notifClient
                            .notify(String.format("Indexation finished. %s new objects indexed. %s objects in error.",
                                                  dsIngestion.getSavedObjectsCount(),
                                                  dsIngestion.getInErrorObjectsCount()),
                                    title,
                                    NotificationLevel.INFO,
                                    DefaultRole.PROJECT_ADMIN);
>>>>>>> 80edfc0e
                    break;
            }
        }
    }

    @Override
    @MultitenantTransactional
    public void updateAndCleanTenantDatasourceIngestions(String tenant) {
        // First, check if all existing datasource plugins are managed
        // Find all current datasource ingestions
        Map<Long, DatasourceIngestion> dsIngestionsMap = dsIngestionRepos.findAll().stream()
                .collect(Collectors.toMap(DatasourceIngestion::getId, Function.identity()));

        // Find all datasource plugins less inactive ones => find all ACTIVE datasource plugins
        List<PluginConfiguration> pluginConfs = pluginService.getPluginConfigurationsByType(IDataSourcePlugin.class)
                .stream().filter(PluginConfiguration::isActive).collect(Collectors.toList());

        // Add DatasourceIngestion for unmanaged datasource with immediate next planned ingestion date
        pluginConfs.stream().filter(pluginConf -> !dsIngestionRepos.existsById(pluginConf.getId()))
                .map(pluginConf -> dsIngestionRepos.save(new DatasourceIngestion(pluginConf.getId(),
                        OffsetDateTime.now().withOffsetSameInstant(ZoneOffset.UTC), pluginConf.getLabel())))
                .forEach(dsIngestion -> dsIngestionsMap.put(dsIngestion.getId(), dsIngestion));
        // Remove DatasourceIngestion for removed datasources and plan data objects deletion from Elasticsearch
        dsIngestionsMap.keySet().stream().filter(id -> !pluginService.exists(id))
                .peek(id -> this.planDatasourceDataObjectsDeletion(tenant, id)).forEach(dsIngestionRepos::deleteById);
        // For previously ingested datasources, compute next planned ingestion date
        pluginConfs.forEach(pluginConf -> {
            try {
                self.updatePlannedDate(dsIngestionsMap.get(pluginConf.getId()), pluginConf.getId());
            } catch (RuntimeException | ModuleException e) {
                LOGGER.error("Cannot compute next ingestion planned date", e);
            }
        });
    }

    /**
     * Create a task to launch datasource data objects deletion later (use a thread pool of size 1)
     *
     * @param tenant
     * @param dataSourceId
     */
    public void planDatasourceDataObjectsDeletion(String tenant, Long dataSourceId) {
        threadPoolExecutor.submit(() -> {
            try {
                LOGGER.info("Removing all data objects associated to data source {}...", dataSourceId);
                long deletedCount = esRepos.deleteByQuery(tenant, ICriterion.eq("dataSourceId", dataSourceId));
                LOGGER.info("...{} data objects removed.", deletedCount);
            } catch (RsRuntimeException e) {
                LOGGER.error("...Cannot remove data objects associated to data source", e);
            }
        });
    }

    /**
     * Compute next ingestion planned date if needed in its own transaction to prevent making
     * updateAndCleanTenantDatasourceIngestions failing and rollbacking its transaction
     */
    @Override
    @MultitenantTransactional(propagation = Propagation.REQUIRES_NEW)
    public void updatePlannedDate(DatasourceIngestion dsIngestion, Long pluginConfId) throws ModuleException {
        int refreshRate = ((IDataSourcePlugin) pluginService.getPlugin(pluginConfId)).getRefreshRate();
        // Take into account ONLY data source with null nextPlannedIngestDate
        if (dsIngestion.getNextPlannedIngestDate() == null) {
            switch (dsIngestion.getStatus()) {
                case ERROR: // last ingest in error, do not launch as soon as possible, if it is the only ingestion, user
                    // may not have time to see the error
<<<<<<< HEAD
=======
                case NOT_FINISHED: // last ingest hasn't finished because of Datasource or Elasticsearch, no need no
                    // relaunch now, it will probably fails again
>>>>>>> 80edfc0e
                    OffsetDateTime nextPlannedIngestDate = OffsetDateTime.now().withOffsetSameInstant(ZoneOffset.UTC)
                            .plus(refreshRate, ChronoUnit.SECONDS);
                    dsIngestion.setNextPlannedIngestDate(nextPlannedIngestDate);
                    dsIngestionRepos.save(dsIngestion);
                    break;
                case FINISHED: // last ingest + refreshRate
                case FINISHED_WITH_WARNINGS: // last ingest + refreshRate
<<<<<<< HEAD
                    dsIngestion.setNextPlannedIngestDate(dsIngestion.getLastIngestDate().plus(refreshRate, ChronoUnit.SECONDS));
=======
                    dsIngestion.setNextPlannedIngestDate(dsIngestion.getLastIngestDate()
                                                                 .plus(refreshRate, ChronoUnit.SECONDS));
>>>>>>> 80edfc0e
                    dsIngestionRepos.save(dsIngestion);
                    break;
                case STARTED: // Already in progress
                case NEW: // dsIngestion just been created with a next planned date as now() ie launch as soon as possible
                default:
            }
        }
    }

    /**
     * Find a Datasource ready to be ingested and mark it at "CREATED" in a transaction
     */
    @Override
    @MultitenantTransactional
    public Optional<DatasourceIngestion> pickAndStartDatasourceIngestion(String pTenant) {
        Optional<DatasourceIngestion> dsIngestionOpt = dsIngestionRepos
                .findNextReady(OffsetDateTime.now().withOffsetSameInstant(ZoneOffset.UTC));
        if (dsIngestionOpt.isPresent()) {
            DatasourceIngestion dsIngestion = dsIngestionOpt.get();
            // Reinit old DatasourceIngestion properties
            dsIngestion.setStackTrace(null);
            dsIngestion.setSavedObjectsCount(0);
            dsIngestion.setInErrorObjectsCount(0);
            dsIngestion.setStatus(IngestionStatus.STARTED);
            dsIngestionRepos.save(dsIngestion);
        }
        return dsIngestionOpt;
    }

    private void createNotificationForAdmin(String title, String message, NotificationType nType) {
        FeignSecurityManager.asSystem();
        NotificationDTO notif = new NotificationDTO(message, Collections.emptySet(),
                Collections.singleton(DefaultRole.PROJECT_ADMIN.name()), applicationName, title, nType);
        notifClient.createNotification(notif);
        FeignSecurityManager.reset();
    }

    @Override
    public void setConsumeOnlyMode(boolean b) {
        consumeOnlyMode = b;
    }

}<|MERGE_RESOLUTION|>--- conflicted
+++ resolved
@@ -38,10 +38,6 @@
 import org.slf4j.LoggerFactory;
 import org.springframework.beans.factory.annotation.Autowired;
 import org.springframework.beans.factory.annotation.Value;
-<<<<<<< HEAD
-import org.springframework.boot.context.event.ApplicationReadyEvent;
-=======
->>>>>>> 80edfc0e
 import org.springframework.context.annotation.Lazy;
 import org.springframework.context.event.EventListener;
 import org.springframework.scheduling.annotation.Scheduled;
@@ -61,10 +57,7 @@
 import fr.cnes.regards.framework.modules.plugins.service.IPluginService;
 import fr.cnes.regards.framework.multitenant.IRuntimeTenantResolver;
 import fr.cnes.regards.framework.multitenant.ITenantResolver;
-<<<<<<< HEAD
-=======
 import fr.cnes.regards.framework.notification.NotificationLevel;
->>>>>>> 80edfc0e
 import fr.cnes.regards.framework.security.role.DefaultRole;
 import fr.cnes.regards.framework.utils.RsRuntimeException;
 import fr.cnes.regards.modules.crawler.dao.IDatasourceIngestionRepository;
@@ -79,11 +72,6 @@
 import fr.cnes.regards.modules.indexer.dao.IEsRepository;
 import fr.cnes.regards.modules.indexer.domain.criterion.ICriterion;
 import fr.cnes.regards.modules.notification.client.INotificationClient;
-<<<<<<< HEAD
-import fr.cnes.regards.modules.notification.domain.NotificationType;
-import fr.cnes.regards.modules.notification.domain.dto.NotificationDTO;
-=======
->>>>>>> 80edfc0e
 
 @Service // Transactionnal is handle by hand on the right method, do not specify Multitenant or InstanceTransactionnal
 public class IngesterService implements IIngesterService, IHandler<PluginConfEvent> {
@@ -134,21 +122,6 @@
     @Autowired
     private ISubscriber subscriber;
 
-<<<<<<< HEAD
-    @Autowired
-    private INotificationClient notifClient;
-
-    /**
-     * The spring application name ~= microservice type
-     */
-    @Value("${spring.application.name}")
-    private String applicationName;
-
-    /**
-     * Proxied version of this service
-     */
-=======
->>>>>>> 80edfc0e
     @Autowired
     private INotificationClient notifClient;
 
@@ -274,14 +247,9 @@
                                 // and log stack trace into database
                                 StringWriter sw = new StringWriter();
                                 e.printStackTrace(new PrintWriter(sw));
-<<<<<<< HEAD
-                                String stackTrace = (dsIngestion.getStackTrace() == null) ? sw.toString()
-                                        : dsIngestion.getStackTrace() + "\n" + sw.toString();
-=======
                                 String stackTrace = dsIngestion.getStackTrace() == null ?
                                         sw.toString() :
                                         dsIngestion.getStackTrace() + "\n" + sw.toString();
->>>>>>> 80edfc0e
                                 dsIngestion.setStackTrace(stackTrace);
                             } catch (NotFinishedException e) {
                                 dsIngestion = dsIngestionRepos.findById(dsIngestion.getId()).get();
@@ -302,10 +270,6 @@
                             // Save ingestion status
                             dsIngestionRepos.save(dsIngestion);
                             sendNotificationSummary(dsIngestion);
-<<<<<<< HEAD
-
-=======
->>>>>>> 80edfc0e
                         }
                     }
                     // At least one ingestion has to be done while looping through all tenants
@@ -325,20 +289,6 @@
             String title = String.format("%s indexation ends.", dsIngestion.getLabel());
             switch (dsIngestion.getStatus()) {
                 case ERROR:
-<<<<<<< HEAD
-                    createNotificationForAdmin(title, String.format("Indexation error. Cause : %s", dsIngestion.getStackTrace()),
-                                               NotificationType.ERROR);
-                    break;
-                case FINISHED_WITH_WARNINGS:
-                    createNotificationForAdmin(title, String.format(
-                            "Indexation ends with %s new indexed objects and %s errors.", dsIngestion.getInErrorObjectsCount(),
-                            dsIngestion.getSavedObjectsCount()), NotificationType.WARNING);
-                    break;
-                default:
-                    createNotificationForAdmin(title, String.format("Indexation success. %s new objects indexed.",
-                                                                    dsIngestion.getSavedObjectsCount()),
-                                               NotificationType.INFO);
-=======
                     notifClient.notify(String.format("Indexation error. Cause : %s", dsIngestion.getStackTrace()),
                                        title,
                                        NotificationLevel.ERROR,
@@ -372,7 +322,6 @@
                                     title,
                                     NotificationLevel.INFO,
                                     DefaultRole.PROJECT_ADMIN);
->>>>>>> 80edfc0e
                     break;
             }
         }
@@ -439,11 +388,8 @@
             switch (dsIngestion.getStatus()) {
                 case ERROR: // last ingest in error, do not launch as soon as possible, if it is the only ingestion, user
                     // may not have time to see the error
-<<<<<<< HEAD
-=======
                 case NOT_FINISHED: // last ingest hasn't finished because of Datasource or Elasticsearch, no need no
                     // relaunch now, it will probably fails again
->>>>>>> 80edfc0e
                     OffsetDateTime nextPlannedIngestDate = OffsetDateTime.now().withOffsetSameInstant(ZoneOffset.UTC)
                             .plus(refreshRate, ChronoUnit.SECONDS);
                     dsIngestion.setNextPlannedIngestDate(nextPlannedIngestDate);
@@ -451,12 +397,8 @@
                     break;
                 case FINISHED: // last ingest + refreshRate
                 case FINISHED_WITH_WARNINGS: // last ingest + refreshRate
-<<<<<<< HEAD
-                    dsIngestion.setNextPlannedIngestDate(dsIngestion.getLastIngestDate().plus(refreshRate, ChronoUnit.SECONDS));
-=======
                     dsIngestion.setNextPlannedIngestDate(dsIngestion.getLastIngestDate()
                                                                  .plus(refreshRate, ChronoUnit.SECONDS));
->>>>>>> 80edfc0e
                     dsIngestionRepos.save(dsIngestion);
                     break;
                 case STARTED: // Already in progress
