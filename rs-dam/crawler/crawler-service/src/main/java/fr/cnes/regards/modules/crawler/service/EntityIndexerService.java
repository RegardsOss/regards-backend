--- conflicted
+++ resolved
@@ -662,14 +662,9 @@
     }
 
     @Override
-<<<<<<< HEAD
     public void createNotificationForAdmin(String tenant, String title, CharSequence buf) {
         runtimeTenantResolver.forceTenant(tenant);
         notifClient.notify(buf.toString(), title, NotificationLevel.ERROR, DefaultRole.PROJECT_ADMIN);
-=======
-    public void createNotificationForAdmin(String title, String message, NotificationLevel level) {
-        notifClient.notify(message, title, level, DefaultRole.PROJECT_ADMIN);
->>>>>>> 53a09e52
     }
 
     /**
