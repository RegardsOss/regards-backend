/*
 * Copyright 2017-2019 CNES - CENTRE NATIONAL d'ETUDES SPATIALES
 *
 * This file is part of REGARDS.
 *
 * REGARDS is free software: you can redistribute it and/or modify
 * it under the terms of the GNU General Public License as published by
 * the Free Software Foundation, either version 3 of the License, or
 * (at your option) any later version.
 *
 * REGARDS is distributed in the hope that it will be useful,
 * but WITHOUT ANY WARRANTY; without even the implied warranty of
 * MERCHANTABILITY or FITNESS FOR A PARTICULAR PURPOSE. See the
 * GNU General Public License for more details.
 *
 * You should have received a copy of the GNU General Public License
 * along with REGARDS. If not, see <http://www.gnu.org/licenses/>.
 */
package fr.cnes.regards.modules.crawler.service;

import java.time.OffsetDateTime;
import java.time.ZoneOffset;
import java.time.format.DateTimeFormatter;
import java.time.format.DateTimeFormatterBuilder;
import java.util.ArrayList;
import java.util.Arrays;
import java.util.Collection;
import java.util.HashMap;
import java.util.HashSet;
import java.util.List;
import java.util.Map;
import java.util.Map.Entry;
import java.util.Optional;
import java.util.Set;
import java.util.concurrent.ExecutorService;
import java.util.concurrent.Executors;
import java.util.concurrent.atomic.AtomicInteger;
import java.util.function.Consumer;
import java.util.stream.Collectors;

import javax.persistence.EntityManager;
import javax.persistence.PersistenceContext;

import org.elasticsearch.ElasticsearchException;
import org.slf4j.Logger;
import org.slf4j.LoggerFactory;
import org.springframework.beans.factory.annotation.Autowired;
import org.springframework.beans.factory.annotation.Value;
import org.springframework.context.ApplicationEventPublisher;
import org.springframework.context.annotation.Lazy;
import org.springframework.stereotype.Service;
import org.springframework.validation.Errors;
import org.springframework.validation.FieldError;
import org.springframework.validation.MapBindingResult;
import org.springframework.validation.ObjectError;

import com.google.common.base.Strings;

import fr.cnes.regards.framework.jpa.multitenant.transactional.MultitenantTransactional;
import fr.cnes.regards.framework.module.rest.exception.EntityInvalidException;
import fr.cnes.regards.framework.module.rest.exception.ModuleException;
import fr.cnes.regards.framework.modules.plugins.service.IPluginService;
import fr.cnes.regards.framework.multitenant.IRuntimeTenantResolver;
import fr.cnes.regards.framework.notification.NotificationLevel;
import fr.cnes.regards.framework.notification.client.INotificationClient;
import fr.cnes.regards.framework.oais.urn.EntityType;
import fr.cnes.regards.framework.oais.urn.UniformResourceName;
import fr.cnes.regards.framework.security.role.DefaultRole;
import fr.cnes.regards.framework.utils.plugins.exception.NotAvailablePluginConfigurationException;
import fr.cnes.regards.modules.crawler.dao.IDatasourceIngestionRepository;
import fr.cnes.regards.modules.crawler.domain.DatasourceIngestion;
import fr.cnes.regards.modules.crawler.service.consumer.DataObjectAssocRemover;
import fr.cnes.regards.modules.crawler.service.consumer.DataObjectGroupAssocRemover;
import fr.cnes.regards.modules.crawler.service.consumer.DataObjectGroupAssocUpdater;
import fr.cnes.regards.modules.crawler.service.consumer.DataObjectUpdater;
import fr.cnes.regards.modules.crawler.service.consumer.SaveDataObjectsCallable;
import fr.cnes.regards.modules.crawler.service.event.DataSourceMessageEvent;
import fr.cnes.regards.modules.crawler.service.session.SessionNotifier;
import fr.cnes.regards.modules.dam.domain.dataaccess.accessright.AccessLevel;
import fr.cnes.regards.modules.dam.domain.dataaccess.accessright.plugins.IDataObjectAccessFilterPlugin;
import fr.cnes.regards.modules.dam.domain.entities.AbstractEntity;
import fr.cnes.regards.modules.dam.domain.entities.DataObject;
import fr.cnes.regards.modules.dam.domain.entities.Dataset;
import fr.cnes.regards.modules.dam.domain.entities.metadata.DatasetMetadata.DataObjectGroup;
import fr.cnes.regards.modules.dam.service.dataaccess.IAccessRightService;
import fr.cnes.regards.modules.dam.service.entities.DataObjectService;
import fr.cnes.regards.modules.dam.service.entities.ICollectionService;
import fr.cnes.regards.modules.dam.service.entities.IDatasetService;
import fr.cnes.regards.modules.dam.service.entities.IEntitiesService;
import fr.cnes.regards.modules.dam.service.entities.visitor.AttributeBuilderVisitor;
import fr.cnes.regards.modules.indexer.dao.BulkSaveResult;
import fr.cnes.regards.modules.indexer.dao.IEsRepository;
import fr.cnes.regards.modules.indexer.dao.spatial.ProjectGeoSettings;
import fr.cnes.regards.modules.indexer.domain.SimpleSearchKey;
import fr.cnes.regards.modules.indexer.domain.criterion.ICriterion;
import fr.cnes.regards.modules.model.domain.IComputedAttribute;
import fr.cnes.regards.modules.model.dto.properties.IProperty;
import fr.cnes.regards.modules.model.dto.properties.ObjectProperty;
import fr.cnes.regards.modules.model.service.validation.ValidationMode;

/**
 * @author oroussel
 */
@Service
public class EntityIndexerService implements IEntityIndexerService {

    private static final Logger LOGGER = LoggerFactory.getLogger(EntityIndexerService.class);

    private static final DateTimeFormatter ISO_TIME_UTC = new DateTimeFormatterBuilder().parseCaseInsensitive()
            .append(DateTimeFormatter.ISO_LOCAL_TIME).toFormatter();

    /**
     * Current tenant resolver
     */
    @Autowired
    protected IRuntimeTenantResolver runtimeTenantResolver;

    @Autowired
    protected IEsRepository esRepos;

    @Autowired
    protected IPluginService pluginService;

    @Autowired
    private IEntitiesService entitiesService;

    @Autowired
    private IAccessRightService accessRightService;

    @PersistenceContext
    private EntityManager em;

    @Autowired
    private DataObjectService dataObjectService;

    @Autowired
    private IDatasetService datasetService;

    @Autowired
    private ICollectionService collectionService;

    @Autowired
    @Lazy
    private IEntityIndexerService self;

    /**
     * The spring application name ~= microservice type
     */
    @Value("${spring.application.name}")
    private String applicationName;

    @Autowired
    private INotificationClient notifClient;

    @Autowired
    private ApplicationEventPublisher eventPublisher;

    @Autowired
    private IDatasourceIngestionRepository dsIngestionRepository;

    @Autowired
    private ProjectGeoSettings projectGeoSettings;

    @Autowired
    private SessionNotifier sessionNotifier;

    private static List<String> toErrors(Errors errorsObject) {
        List<String> errors = new ArrayList<>(errorsObject.getErrorCount());
        for (ObjectError objError : errorsObject.getAllErrors()) {
            if (objError instanceof FieldError) {
                StringBuilder buf = new StringBuilder();
                buf.append("Field error in object ").append(objError.getObjectName());
                buf.append(" on field '").append(((FieldError) objError).getField());
                buf.append("', rejected value '").append(((FieldError) objError).getRejectedValue());
                buf.append("': ").append(((FieldError) objError).getField());
                buf.append(" ").append(objError.getDefaultMessage());
                errors.add(buf.toString());
            } else {
                errors.add(objError.toString());
            }
        }
        return errors;
    }

    /**
     * Load given entity from database and update Elasticsearch
     *
     * @param tenant                        concerned tenant (also index intoES)
     * @param ipId                          concerned entity IpId
     * @param lastUpdateDate                for dataset entity, if this date is provided, only more recent data objects must be taken
     *                                      into account
     * @param forceAssociatedEntitiesUpdate for dataset entity, force associated entities (ie data objects) update
     * @param dsiId                         DataSourceIngestion identifier
     */
    @Override
    public void updateEntityIntoEs(String tenant, UniformResourceName ipId, OffsetDateTime lastUpdateDate,
            OffsetDateTime updateDate, boolean forceAssociatedEntitiesUpdate, String dsiId) throws ModuleException {
        LOGGER.info("Updating {}", ipId.toString());
        runtimeTenantResolver.forceTenant(tenant);
        AbstractEntity<?> entity = entitiesService.loadWithRelations(ipId);
        // If entity does no more exist in database, it must be deleted from ES
        if (entity == null) {
            LOGGER.debug("Entity is null !!");
            if (ipId.getEntityType() == EntityType.DATASET) {
                sendDataSourceMessage(String.format("    Dataset with IP_ID %s no more exists...", ipId.toString()),
                                      dsiId);
                manageDatasetDelete(tenant, ipId.toString(), dsiId);
            }
            esRepos.delete(tenant, ipId.getEntityType().toString(), ipId.toString());
            sendDataSourceMessage(String.format("    ...Dataset with IP_ID %s de-indexed.", ipId.toString()), dsiId);
        } else { // entity has been created or updated, it must be saved into ES
            createIndexIfNeeded(tenant);
            ICriterion savedSubsettingClause = null;
            // Remove parameters of dataset datasource to avoid expose security values
            if (entity instanceof Dataset) {
                Dataset dataset = (Dataset) entity;
                // entity must be detached else Hibernate tries to commit update (datasource is cascade.DETACHED)
                em.detach(entity);
                if (dataset.getDataSource() != null) {
                    dataset.getDataSource().getParameters().clear();
                }
                // Subsetting clause must not be jsonify into Elasticsearch
                savedSubsettingClause = dataset.getSubsettingClause();
                dataset.setSubsettingClause(null);
                // Retrieve dataset metadata information for indexer
                dataset.setMetadata(accessRightService.retrieveDatasetMetadata(dataset.getIpId()));
                // update dataset groups
                for (Entry<String, DataObjectGroup> entry : dataset.getMetadata().getDataObjectsGroupsMap()
                        .entrySet()) {
                    // remove group if no access
                    if (!entry.getValue().getDatasetAccess()) {
                        dataset.getGroups().remove(entry.getKey());
                    } else { // add (or let) group if FULL_ACCESS or RESTRICTED_ACCESS
                        dataset.getGroups().add(entry.getKey());
                    }
                }
            }
            // Then save entity
            LOGGER.debug("Saving entity {}", entity);
            // If lastUpdateDate is provided, this means that update comes from an ingestion, in this case all data
            // objects must be updated.
            // If lastUpdatedDate isn't provided it means update come from a change into dataset
            // (cf. DatasetCrawlerService.handle(...)) and so it is necessary to check if differences exist between
            // previous version of dataset and current one.
            // It may also mean that it comes from a first ingestion. In this case, lastUpdateDate is null but all
            // data objects must be updated
            boolean needAssociatedDataObjectsUpdate = lastUpdateDate != null || forceAssociatedEntitiesUpdate;
            // A dataset change may need associated data objects update
            if (!needAssociatedDataObjectsUpdate && entity instanceof Dataset) {
                Dataset dataset = (Dataset) entity;
                needAssociatedDataObjectsUpdate |= needAssociatedDataObjectsUpdate(dataset,
                                                                                   esRepos.get(tenant, dataset));
            }
            boolean created = esRepos.save(tenant, entity);
            LOGGER.debug("Elasticsearch saving result : {}", created);
            if (entity instanceof Dataset && needAssociatedDataObjectsUpdate) {
                // Subsetting clause is needed by many things
                ((Dataset) entity).setSubsettingClause(savedSubsettingClause);
                manageDatasetUpdate((Dataset) entity, lastUpdateDate, updateDate, dsiId);
            }
        }
        LOGGER.info(ipId.toString() + " managed into Elasticsearch");
    }

    /**
     * Compare new dataset and current indexed one and determine if an update of all associated data objects is needed
     * or no
     */
    private boolean needAssociatedDataObjectsUpdate(Dataset newDataset, Dataset curDataset) {
        if (curDataset == null) {
            return true;
        }

        if (newDataset == null) {
            return false;
        }

        boolean need = false;
        if (newDataset.getOpenSearchSubsettingClause() != null) {
            need = !newDataset.getOpenSearchSubsettingClause().equals(curDataset.getOpenSearchSubsettingClause());
        } else if (curDataset.getOpenSearchSubsettingClause() != null) {
            need = true;
        }

        Map<String, DataObjectGroup> curentMetadata = curDataset.getMetadata() != null
                ? curDataset.getMetadata().getDataObjectsGroupsMap()
                : null;
        Map<String, DataObjectGroup> newMetadata = newDataset.getMetadata() != null
                ? newDataset.getMetadata().getDataObjectsGroupsMap()
                : null;
        if (curentMetadata != null) {
            need = need || !curentMetadata.equals(newMetadata);
        } else {
            need = true;
        }

        return need;
    }

    /**
     * Search and update associated dataset data objects (ie remove dataset IpId from tags)
     *
     * @param tenant concerned tenant
     * @param ipId   dataset identifier
     * @throws ModuleException
     */
    private void manageDatasetDelete(String tenant, String ipId, String dsiId) throws ModuleException {
        // Search all DataObjects tagging this Dataset (only DataObjects because all other entities are already managed
        // with the system Postgres/RabbitMQ)
        sendDataSourceMessage(String.format("      Searching for all data objects tagging dataset IP_ID %s", ipId),
                              dsiId);
        AtomicInteger objectsCount = new AtomicInteger(0);
        ICriterion taggingObjectsCrit = ICriterion.eq("tags", ipId);

        Set<DataObject> toSaveObjects = new HashSet<>();
        OffsetDateTime updateDate = OffsetDateTime.now().withOffsetSameInstant(ZoneOffset.UTC);
        // Function to update an object (tags, groups, lastUpdate, ...)
        Consumer<DataObject> updateDataObject = object -> {
            object.removeTags(Arrays.asList(ipId));
            // reset datasetModelIds
            object.getDatasetModelNames().clear();
            // Remove dataset ipId from metadata.groups dans modelNames
            object.getMetadata().removeDatasetIpId(ipId);
            // update groups
            object.setGroups(object.getMetadata().getGroups());
            // update modelNames
            object.setDatasetModelNames(object.getMetadata().getModelNames());
            object.setLastUpdate(updateDate);
            toSaveObjects.add(object);
            if (toSaveObjects.size() == IEsRepository.BULK_SIZE) {
                try {
                    esRepos.saveBulk(tenant, toSaveObjects);
                    objectsCount.addAndGet(toSaveObjects.size());
                    toSaveObjects.clear();
                } catch (ElasticsearchException e) {
                    LOGGER.error(e.getMessage(), e);
                }
            }
        };
        // Apply updateTag function to all tagging objects
        SimpleSearchKey<DataObject> searchKey = new SimpleSearchKey<>(EntityType.DATA.toString(), DataObject.class);
        addProjectInfos(tenant, searchKey);
        try {
            esRepos.searchAll(searchKey, updateDataObject, taggingObjectsCrit);
            // Bulk save remaining objects to save
            if (!toSaveObjects.isEmpty()) {
                esRepos.saveBulk(tenant, toSaveObjects);
                objectsCount.addAndGet(toSaveObjects.size());
            }
            sendDataSourceMessage(String.format("      ...Removed dataset IP_ID from %d data objects tags.",
                                                objectsCount.get()),
                                  dsiId);
        } catch (ElasticsearchException e) {
            throw new ModuleException(e);
        }
    }

    /**
     * Search and update associated dataset data objects (ie add dataset IpId into tags)
     *
     * @param dataset concerned dataset
     */
    private void manageDatasetUpdate(Dataset dataset, OffsetDateTime lastUpdateDate, OffsetDateTime updateDate,
            String dsiId) {
        String tenant = runtimeTenantResolver.getTenant();
        sendDataSourceMessage(String
                .format("      Updating dataset %s indexation and all its associated data objects...",
                        dataset.getLabel()), dsiId);
        sendDataSourceMessage(String.format("        Searching for dataset %s associated data objects...",
                                            dataset.getLabel()),
                              dsiId);
        SimpleSearchKey<DataObject> searchKey = new SimpleSearchKey<>(EntityType.DATA.toString(), DataObject.class);
        addProjectInfos(tenant, searchKey);

        ExecutorService executor = Executors.newFixedThreadPool(1);

        // Create a callable which bulk save into ES a set of data objects
        SaveDataObjectsCallable saveDataObjectsCallable = new SaveDataObjectsCallable(runtimeTenantResolver, esRepos,
                tenant, dataset.getId());
        // Remove association between dataobjects and dataset for all dataobjects which does not match the dataset filter anymore.
        try {
            removeOldDatasetDataObjectsAssoc(dataset, updateDate, searchKey, executor, saveDataObjectsCallable, dsiId);
        } catch (ModuleException e) {
            LOGGER.error(e.getMessage(), e);
            sendDataSourceMessage(String.format("Error removing all dataset objects. Cause: %s.", e.getMessage()),
                                  dsiId);
        }
        // Associate dataset to all dataobjets. Associate groups of dataset to the dataobjets through metadata
        try {
            addOrUpdateDatasetDataObjectsAssoc(dataset, lastUpdateDate, updateDate, searchKey, executor,
                                               saveDataObjectsCallable, dsiId);
        } catch (ModuleException e) {
            LOGGER.error(e.getMessage(), e);
            sendDataSourceMessage(String.format("Error updating new dataset objects. Cause: %s.", e.getMessage()),
                                  dsiId);
        }

        // Update dataset access groups for dynamic plugin access rights
        try {
            manageDatasetUpdateFilteredAccessrights(tenant, dataset, updateDate, executor, saveDataObjectsCallable,
                                                    dsiId);
        } catch (ModuleException e) {
            LOGGER.error(e.getMessage(), e);
            sendDataSourceMessage(String.format("Error updating dataset access rights. Cause: %s.", e.getMessage()),
                                  dsiId);
        }

        // To remove thread used by executor
        executor.shutdown();

        computeComputedAttributes(dataset, dsiId, tenant);

        esRepos.save(tenant, dataset);
        LOGGER.info("Dataset {} updated", dataset.getId());
        sendDataSourceMessage("      ...Dataset indexation updated.", dsiId);
    }

    private void addProjectInfos(String tenant, SimpleSearchKey<DataObject> searchKey) {
        searchKey.setSearchIndex(tenant);
        searchKey.setCrs(projectGeoSettings.getCrs());
    }

    /**
     * Handle Access rights filter for the given dataset. An Access right filter is an accessRight with a {@link IDataObjectAccessFilterPlugin}.
     * @throws ModuleException
     */
    private void manageDatasetUpdateFilteredAccessrights(String tenant, Dataset dataset, OffsetDateTime updateDate,
            ExecutorService executor, SaveDataObjectsCallable saveDataObjectsCallable, String dsiId)
            throws ModuleException {
        SimpleSearchKey<DataObject> searchKey = new SimpleSearchKey<>(EntityType.DATA.toString(), DataObject.class);
        addProjectInfos(tenant, searchKey);
        // handle association between dataobjects and groups for all access rights set by plugin
        for (DataObjectGroup group : dataset.getMetadata().getDataObjectsGroupsMap().values()) {
            // If access to the dataset is allowed and a plugin access filter is set on dataobject metadata, calculate which dataObjects are in the given group
            if (group.getDatasetAccess() && group.getMetaDataObjectAccessFilterPluginId() != null) {
                try {
                    IDataObjectAccessFilterPlugin plugin = pluginService
                            .getPlugin(group.getMetaDataObjectAccessFilterPluginId());
                    ICriterion searchFilter = plugin.getSearchFilter();
                    if (searchFilter != null) {
                        removeOldDataObjectsGroupAssoc(dataset, updateDate, searchKey, executor,
                                                       saveDataObjectsCallable, dsiId, group.getGroupName(),
                                                       searchFilter);
                        // Handle specific dataobjet groups by access filter plugin
                        addOrUpdateDataObectGroupAssoc(dataset, updateDate, searchKey, executor,
                                                       saveDataObjectsCallable, dsiId, group.getGroupName(),
                                                       searchFilter);
                    }
                } catch (ModuleException | NotAvailablePluginConfigurationException e) {
                    // Plugin conf doesn't exists anymore, so remove all group assoc
                    removeOldDataObjectsGroupAssoc(dataset, updateDate, searchKey, executor, saveDataObjectsCallable,
                                                   dsiId, group.getGroupName(), ICriterion.all());
                }
            }
        }
    }

    /**
     * Manage computed attributes computation
     *
     * @param dataset concerned dataset
     * @param dsiId   can be null (in this case, no notification is sent)
     */
    @Override
    public void computeComputedAttributes(Dataset dataset, String dsiId, String tenant) {
        // lets compute computed attributes from the dataset model
        Set<IComputedAttribute<Dataset, ?>> computationPlugins = entitiesService.getComputationPlugins(dataset);
        LOGGER.info("Starting parallel computing of {} attributes (dataset {})...", computationPlugins.size(),
                    dataset.getId());

        sendDataSourceMessage(String.format("        Starting computing of %d attributes...",
                                            computationPlugins.size()),
                              dsiId);
        computationPlugins.parallelStream().forEach(p -> {
            runtimeTenantResolver.forceTenant(tenant);
            p.compute(dataset);
        });
        // Once computations has been done, associated attributes are created or updated
        createComputedAttributes(dataset, computationPlugins);

        List<IComputedAttribute<Dataset, ?>> ll = new ArrayList<>(computationPlugins);
        ll.stream()
                .forEach(comAtt -> LOGGER.info("attribute {} is computed", comAtt.getAttributeToCompute().getName()));

        LOGGER.info("...computing OK");
        sendDataSourceMessage(String.format("        ...Computing ended.", computationPlugins.size()), dsiId);
    }

    /**
     * Associate all DATA entities matching the subsetting clause to the given DATASET entity and dataset groups.<br/>
     * Only groups with no {@link AccessLevel#CUSTOM_ACCESS} are associated the the dataobjects in this method.<br/>
     * The association is done by the {@link DataObjectUpdater} consumer.<br/>
     * To handle the groups with {@link AccessLevel#CUSTOM_ACCESS} see {@link EntityIndexerService#addOrUpdateDataObectGroupAssoc}.<br/>
     * <b>NOTE</b> : The subsetting clause to find DATA entities is computed by adding dataset subsetting clause and "lastUpdate > lastUpdateDate parameter".<br/>
     *
     * @param dataset                 {@link Dataset} to associate to DATA entities
     * @param lastUpdateDate          {@link OffsetDateTime}. If not null, add a datatime criterion in the subsesstin clause
     *                                to find only DATA with a lastUpdateDate greter than this parameter
     * @param updateDate              {@link OffsetDateTime} of the current update process
     * @param searchKey               {@link SimpleSearchKey} used to run elasticsearch searh of DATA entities to update
     * @param executor                {@link ExecutorService}
     * @param saveDataObjectsCallable {@link SaveDataObjectsCallable} used to save data
     * @param dsiId                   {@link DatasourceIngestion} identifier
     * @throws ModuleException
     */
    private void addOrUpdateDatasetDataObjectsAssoc(Dataset dataset, OffsetDateTime lastUpdateDate,
            OffsetDateTime updateDate, SimpleSearchKey<DataObject> searchKey, ExecutorService executor,
            SaveDataObjectsCallable saveDataObjectsCallable, String dsiId) throws ModuleException {
        // A set used to accumulate data objects to save into ES
        HashSet<DataObject> toSaveObjects = new HashSet<>();
        sendDataSourceMessage("          Adding or updating dataset data objects association...", dsiId);
        // Create an updater to be executed on each data object of dataset subsetting criteria results
        DataObjectUpdater dataObjectUpdater = new DataObjectUpdater(dataset, updateDate, toSaveObjects,
                saveDataObjectsCallable, executor);
        ICriterion subsettingCrit = dataset.getSubsettingClause();
        // Add lastUpdate restriction if a date is provided
        if (lastUpdateDate != null) {
            subsettingCrit = ICriterion.and(subsettingCrit, ICriterion.gt(Dataset.LAST_UPDATE, lastUpdateDate));
        }
        try {
            esRepos.searchAll(searchKey, dataObjectUpdater, subsettingCrit);
        } catch (ElasticsearchException e) {
            throw new ModuleException(e);
        }
        // Saving remaining objects...
        dataObjectUpdater.finalSave();
        sendDataSourceMessage(String.format("          ...%d data objects dataset association saved.",
                                            dataObjectUpdater.getObjectsCount()),
                              dsiId);
    }

    /**
     * Associates all DATA entities matching the subsetting clause to the given DATASET groups with {@link AccessLevel#CUSTOM_ACCESS}.<br/>
     * The association is done by the {@link DataObjectGroupAssocUpdater} consumer.<br/>
     *
     * @param dataset                 {@link Dataset} to associate to DATA entities
     * @param updateDate              {@link OffsetDateTime} of the current update process
     * @param searchKey               {@link SimpleSearchKey} used to run elasticsearch searh of DATA entities to update
     * @param executor                {@link ExecutorService}
     * @param saveDataObjectsCallable {@link SaveDataObjectsCallable} used to save data
     * @param dsiId                   {@link DatasourceIngestion} identifier
     * @param groupName               Name of the group to associate to DATA entities.
     * @param groupSubsettingClause   {@link ICriterion} group subsetting clause. Caculate by {@link IDataObjectAccessFilterPlugin} plugin.
     * @throws ModuleException
     */
    private void addOrUpdateDataObectGroupAssoc(Dataset dataset, OffsetDateTime updateDate,
            SimpleSearchKey<DataObject> searchKey, ExecutorService executor,
            SaveDataObjectsCallable saveDataObjectsCallable, String dsiId, String groupName,
            ICriterion groupSubsettingClause) throws ModuleException {
        // A set used to accumulate data objects to save into ES
        HashSet<DataObject> toSaveObjects = new HashSet<>();
        sendDataSourceMessage(String.format("          Adding or Updating data objects group <%s> association...",
                                            groupName),
                              dsiId);
        ICriterion subsettingCrit = dataset.getSubsettingClause();
        // First : Retrieve objects associated  matching the groupSubsettingClause
        subsettingCrit = ICriterion.and(subsettingCrit, groupSubsettingClause);
        // For each objet remove group if not associated throught an other dataset
        DataObjectGroupAssocUpdater dataObjectAssocUpdater = new DataObjectGroupAssocUpdater(dataset, updateDate,
                toSaveObjects, saveDataObjectsCallable, executor, groupName);
        try {
            esRepos.searchAll(searchKey, dataObjectAssocUpdater, subsettingCrit);
            // Saving remaining objects...
            dataObjectAssocUpdater.finalSave();
            sendDataSourceMessage(String.format("          ...%d data objects group <%s> association saved.",
                                                dataObjectAssocUpdater.getObjectsCount(), groupName),
                                  dsiId);
        } catch (ElasticsearchException e) {
            throw new ModuleException(e);
        }

    }

    /**
     * Remove association between DATASET entity and DATA entities that are no more into the subsetting clause.<br/>
     * Only groups with no {@link AccessLevel#CUSTOM_ACCESS} are dissociated the the dataobjects in this method.<br/>
     * The dissociation is done by the {@link DataObjectAssocRemover} consumer.<br/>
     * To handle the groups with {@link AccessLevel#CUSTOM_ACCESS} see {@link EntityIndexerService#removeOldDataObjectsGroupAssoc}.<br/>
     *
     * @param dataset                 {@link Dataset} to associate to DATA entities
     * @param updateDate              {@link OffsetDateTime} of the current update process
     * @param searchKey               {@link SimpleSearchKey} used to run elasticsearch searh of DATA entities to update
     * @param executor                {@link ExecutorService}
     * @param saveDataObjectsCallable {@link SaveDataObjectsCallable} used to save data
     * @param dsiId                   {@link DatasourceIngestion} identifier
     * @throws ModuleException
     */
    private void removeOldDatasetDataObjectsAssoc(Dataset dataset, OffsetDateTime updateDate,
            SimpleSearchKey<DataObject> searchKey, ExecutorService executor,
            SaveDataObjectsCallable saveDataObjectsCallable, String dsiId) throws ModuleException {
        // A set used to accumulate data objects to save into ES
        HashSet<DataObject> toSaveObjects = new HashSet<>();
        sendDataSourceMessage("          Removing old dataset data objects association...", dsiId);
        // First : remove association between dataset and data objects for data objects that are no more associated to
        // new subsetting clause so search data objects that are tagged with dataset IPID and with NOT(user subsetting
        // clause)
        ICriterion oldAssociatedObjectsCrit = ICriterion.and(ICriterion.eq("tags", dataset.getIpId().toString()),
                                                             ICriterion.not(dataset.getUserSubsettingClause()));
        // Create a Consumer to be executed on each data object of dataset subsetting criteria results
        DataObjectAssocRemover dataObjectAssocRemover = new DataObjectAssocRemover(dataset, updateDate, toSaveObjects,
                saveDataObjectsCallable, executor);
        try {
            esRepos.searchAll(searchKey, dataObjectAssocRemover, oldAssociatedObjectsCrit);
            // Saving remaining objects...
            dataObjectAssocRemover.finalSave();
            sendDataSourceMessage(String.format("          ...%d data objects dataset association removed.",
                                                dataObjectAssocRemover.getObjectsCount()),
                                  dsiId);
        } catch (ElasticsearchException e) {
            throw new ModuleException(e);
        }
    }

    /**
     * Remove association between DATASET entity and DATA entities that are no more into the subsetting clause.<br/>
     * Only groups with {@link AccessLevel#CUSTOM_ACCESS} are dissociated the the dataobjects in this method.<br/>
     * The dissociation is done by the {@link DataObjectGroupAssocRemover} consumer.<br/>
     * To handle the groups with {@link AccessLevel#CUSTOM_ACCESS} see {@link EntityIndexerService#removeOldDataObjectsGroupAssoc}.<br/>
     *
     * @param dataset                 {@link Dataset} to associate to DATA entities
     * @param updateDate              {@link OffsetDateTime} of the current update process
     * @param searchKey               {@link SimpleSearchKey} used to run elasticsearch searh of DATA entities to update
     * @param executor                {@link ExecutorService}
     * @param saveDataObjectsCallable {@link SaveDataObjectsCallable} used to save data
     * @param dsiId                   {@link DatasourceIngestion} identifier
     * @throws ModuleException
     */
    private void removeOldDataObjectsGroupAssoc(Dataset dataset, OffsetDateTime updateDate,
            SimpleSearchKey<DataObject> searchKey, ExecutorService executor,
            SaveDataObjectsCallable saveDataObjectsCallable, String dsiId, String groupName,
            ICriterion groupSubsettingClause) throws ModuleException {
        // A set used to accumulate data objects to save into ES
        HashSet<DataObject> toSaveObjects = new HashSet<>();
        sendDataSourceMessage(String.format("          Removing old data objects group <%s> association...", groupName),
                              dsiId);
        // First : Retrieve objects associated to given group and not matching the groupSubsettingClause
        ICriterion oldAssociatedObjectsCrit = ICriterion.and(ICriterion.eq("tags", dataset.getIpId().toString()),
                                                             ICriterion.contains("groups", groupName),
                                                             ICriterion.not(groupSubsettingClause));
        // For each objet remove group if not associated throught an other dataset
        DataObjectGroupAssocRemover dataObjectAssocRemover = new DataObjectGroupAssocRemover(dataset, updateDate,
                toSaveObjects, saveDataObjectsCallable, executor, groupName);
        try {
            esRepos.searchAll(searchKey, dataObjectAssocRemover, oldAssociatedObjectsCrit);
        } catch (ElasticsearchException e) {
            throw new ModuleException(e);
        }
        // Saving remaining objects...
        dataObjectAssocRemover.finalSave();
        sendDataSourceMessage(String.format("          ...%d data objects group <%s> association removed.",
                                            dataObjectAssocRemover.getObjectsCount(), groupName),
                              dsiId);
    }

    /**
     * Create computed attributes from computation
     */
    private void createComputedAttributes(Dataset dataset, Set<IComputedAttribute<Dataset, ?>> computationPlugins) {
        // for each computation plugin lets add the computed attribute
        for (IComputedAttribute<Dataset, ?> plugin : computationPlugins) {
            IProperty<?> attributeToAdd = plugin.accept(new AttributeBuilderVisitor());
            if (attributeToAdd instanceof ObjectProperty) {
                ObjectProperty attrInFragment = (ObjectProperty) attributeToAdd;
                // the attribute is inside a fragment so lets find the right one to add the attribute inside it
                Optional<IProperty<?>> candidate = dataset.getProperties().stream()
<<<<<<< HEAD
                        .filter(attr -> attr instanceof ObjectProperty
=======
                        .filter(attr -> (attr instanceof ObjectProperty)
>>>>>>> 0a74c853
                                && attr.getName().equals(attrInFragment.getName()))
                        .findFirst();
                if (candidate.isPresent()) {
                    Set<IProperty<?>> properties = ((ObjectProperty) candidate.get()).getValue();
                    // the fragment is already here, lets remove the old properties if they exist
                    properties.removeAll(attrInFragment.getValue());
                    // and now set the new ones
                    properties.addAll(attrInFragment.getValue());
                } else {
                    // the fragment is not here so lets create it by adding it
                    dataset.addProperty(attrInFragment);
                }
            } else {
                // the attribute is not inside a fragment so lets remove the old one if it exists and add the new one to
                // the root
                dataset.removeProperty(attributeToAdd);
                dataset.addProperty(attributeToAdd);
            }
        }
    }

    /**
     * Create ES index with tenant name and geometry mapping if needed
     *
     * @return true if index has been created, false if it already existed
     */
    @Override
    public boolean createIndexIfNeeded(String tenant) {
        if (esRepos.indexExists(tenant)) {
            return false;
        }
        esRepos.createIndex(tenant);
        return true;
    }

    @Override
    public boolean deleteIndex(String tenant) {
        if (!esRepos.indexExists(tenant)) {
            return false;
        }
        esRepos.deleteIndex(tenant);
        return true;
    }

    @Override
    @MultitenantTransactional
    public void updateDatasets(String tenant, Collection<Dataset> datasets, OffsetDateTime lastUpdateDate,
            boolean forceDataObjectsUpdate, String dsiId) throws ModuleException {
        OffsetDateTime now = OffsetDateTime.now();
        for (Dataset dataset : datasets) {
            LOGGER.info("Updating dataset {} ...", dataset.getLabel());
            sendDataSourceMessage(String.format("  Updating dataset %s...", dataset.getLabel()), dsiId);
            updateEntityIntoEs(tenant, dataset.getIpId(), lastUpdateDate, now, forceDataObjectsUpdate, dsiId);
            sendDataSourceMessage(String.format("  ...Dataset %s updated.", dataset.getLabel()), dsiId);
            LOGGER.info("Dataset {} updated.", dataset.getLabel());
        }
    }

    @Override
    public void createNotificationForAdmin(String tenant, String title, String message, NotificationLevel level) {
        notifClient.notify(message, title, level, DefaultRole.PROJECT_ADMIN);
    }

    @Override
    public void deleteIndexNRecreateEntities(String tenant) throws ModuleException {
        //1. Delete existing index
        deleteIndex(tenant);
        sessionNotifier.notifyIndexDeletion();
        //2. Then re-create all entities
        updateAllDatasets(tenant);
        updateAllCollections(tenant);
    }

    /**
     * Validate given DataObject. If no error, add it to given set else log validation errors
     */
    private void validateDataObject(Set<DataObject> toSaveObjects, DataObject dataObject, BulkSaveResult bulkSaveResult,
            StringBuilder buf, Long datasourceId) {
        Errors errorsObject = new MapBindingResult(new HashMap<>(), dataObject.getIpId().toString());
        List<String> errors = null;
        // If some validation errors occur, don't index data object
        try {
            dataObjectService.validate(dataObject, errorsObject, ValidationMode.CREATION);
        } catch (EntityInvalidException e) {
            // If such an exception has been thrown, it contains all errors ( as a List<String>) else errors are
            // described into errorsObject
            errors = e.getMessages();
        }
        // No exception thrown but still validation errors
        if (errors == null && errorsObject.hasErrors()) {
            errors = toErrors(errorsObject);
        }
        // No error => dataObject is valid
        if (errors == null) {
            toSaveObjects.add(dataObject);
        } else {
            // Validation error
            StringBuilder dataObjectBuffer = new StringBuilder("Data object with id '");
            dataObjectBuffer.append(dataObject.getDocId()).append("' not indexed due to ");
            dataObjectBuffer.append(errors.size()).append(" validation error(s):\n");
            dataObjectBuffer.append(errors.stream().collect(Collectors.joining("\n")));
            String msg = dataObjectBuffer.toString();
            // Log error msg
            LOGGER.warn(msg);
            // Append error msg to buffer
            buf.append("\n").append(msg);
            // Add data object in error into summary result
            bulkSaveResult.addInErrorDoc(dataObject.getDocId(), new EntityInvalidException(msg),
                                         Optional.ofNullable(dataObject.getFeature().getSession()),
                                         Optional.ofNullable(dataObject.getFeature().getSessionOwner()));
        }
    }

    @Override
    public BulkSaveResult createDataObjects(String tenant, String datasourceId, OffsetDateTime now,
            List<DataObject> objects) throws ModuleException {
        StringBuilder buf = new StringBuilder();
        BulkSaveResult bulkSaveResult = new BulkSaveResult();
        // For all objects, it is necessary to set datasourceId, creation date AND to validate them
        OffsetDateTime creationDate = now;
        Set<DataObject> toSaveObjects = new HashSet<>();
        for (DataObject dataObject : objects) {
            dataObject.setDataSourceId(datasourceId);
            dataObject.setCreationDate(creationDate);
            dataObject.setLastUpdate(creationDate);
            if (Strings.isNullOrEmpty(dataObject.getLabel())) {
                dataObject.setLabel(dataObject.getIpId().toString());
            }
            // Validate data object
            validateDataObject(toSaveObjects, dataObject, bulkSaveResult, buf, Long.parseLong(datasourceId));
        }
        try {
            esRepos.saveBulk(tenant, bulkSaveResult, toSaveObjects, buf);
        } catch (ElasticsearchException e) {
            throw new ModuleException(e);
        } finally {
            publishEventsAndManageErrors(tenant, datasourceId, buf, bulkSaveResult);
        }

        return bulkSaveResult;
    }

    @Override
    public BulkSaveResult mergeDataObjects(String tenant, String datasourceId, OffsetDateTime now,
            List<DataObject> objects) throws ModuleException {
        StringBuilder buf = new StringBuilder();
        BulkSaveResult bulkSaveResult = new BulkSaveResult();
        // Set of data objects to be saved (depends on existence of data objects into ES)
        Set<DataObject> toSaveObjects = new HashSet<>();

        for (DataObject dataObject : objects) {
            mergeDataObject(tenant, datasourceId, now, dataObject);
            validateDataObject(toSaveObjects, dataObject, bulkSaveResult, buf, Long.parseLong(datasourceId));
        }
        try {
            esRepos.saveBulk(tenant, bulkSaveResult, toSaveObjects, buf);
        } catch (ElasticsearchException e) {
            throw new ModuleException(e);
        } finally {
            publishEventsAndManageErrors(tenant, datasourceId, buf, bulkSaveResult);
        }
        return bulkSaveResult;
    }

    /**
     * Merge data object with current indexed one if it does exist
     */
    private void mergeDataObject(String tenant, String datasourceId, OffsetDateTime now, DataObject dataObject) {
        DataObject curObject = esRepos.get(tenant, dataObject);
        // Be careful : in some case, some data objects from another datasource can be retrieved (AipDataSource
        // search objects from storage only using tags so if this tag has been used
        // if current object does already exist into ES, the new one wins. It is then mandatory to retrieve from
        // current creationDate, groups, tags and modelNames
        if (curObject != null) {
            dataObject.setCreationDate(curObject.getCreationDate());
            dataObject.setMetadata(curObject.getMetadata());
            dataObject.setGroups(dataObject.getMetadata().getGroups());
            dataObject.setDatasetModelNames(dataObject.getMetadata().getModelNames());
            // In case to ingest object has new tags
            if (!curObject.getTags().isEmpty()) {
                dataObject.addTags(curObject.getTags());
            }
        } else { // else it must be created
            dataObject.setCreationDate(now);
        }
        // Don't forget to update lastUpdate
        dataObject.setLastUpdate(now);
        // Don't forget to set datasourceId
        dataObject.setDataSourceId(datasourceId);
        if (Strings.isNullOrEmpty(dataObject.getLabel())) {
            dataObject.setLabel(dataObject.getIpId().toString());
        }
    }

    /**
     * Publish events concerning data objects indexation status (indexed or in error), notify admin and update detailed
     * save bulk result message in case of errors
     */
    private void publishEventsAndManageErrors(String tenant, String datasourceId, StringBuilder buf,
            BulkSaveResult bulkSaveResult) {
        if (bulkSaveResult.getSavedDocsCount() != 0) {
            // Session needs to know when an internal DataObject is indexed (if DataObject is not internal, it doesn't
            // care)
            bulkSaveResult.getSavedDocPerSessionOwner()
                    .forEach((sessionOwner, savedDocPerSession) -> savedDocPerSession
                            .forEach((session, savedDocCount) -> sessionNotifier
                                    .notifyIndexedSuccess(sessionOwner, session, savedDocCount)));
        }
        if (bulkSaveResult.getInErrorDocsCount() > 0) {
            // Session needs to know when an internal DataObject is cannot be indexed (if DataObject is not internal, it doesn't
            // care)
            bulkSaveResult.getInErrorDocPerSessionOwner()
                    .forEach((sessionOwner, inErrorDocPerSession) -> inErrorDocPerSession
                            .forEach((session, inErrorDocCount) -> sessionNotifier
                                    .notifyIndexedError(sessionOwner, session, inErrorDocCount)));
        }
        // If there are errors, notify Admin
        if (buf.length() > 0) {
            // Also add detailed message to datasource ingestion
            Optional<DatasourceIngestion> oDsIngestion = dsIngestionRepository.findById(datasourceId);
            if (oDsIngestion.isPresent()) {
                DatasourceIngestion dsIngestion = oDsIngestion.get();
                String notifTitle = String.format("'%s' Datasource ingestion error", dsIngestion.getLabel());
                self.createNotificationForAdmin(tenant, notifTitle, buf.toString(), NotificationLevel.ERROR);
                bulkSaveResult.setDetailedErrorMsg(buf.toString());
            }
        }
    }

    @Override
    public boolean deleteDataObject(String tenant, String ipId) {
        return esRepos.delete(tenant, EntityType.DATA.toString(), ipId);
    }

    @Override
    public void updateAllDatasets(String tenant) throws ModuleException {
        self.updateDatasets(tenant, datasetService.findAll(), null, true, null);
    }

    @Override
    public void updateAllCollections(String tenant) throws ModuleException {
        OffsetDateTime now = OffsetDateTime.now();
        for (fr.cnes.regards.modules.dam.domain.entities.Collection col : collectionService.findAll()) {
            updateEntityIntoEs(tenant, col.getIpId(), null, now, false, null);
        }
    }

    /**
     * Send a message to IngesterService (or whoever want to listen to it) concerning given datasourceIngestionId
     *
     * @param dsId {@link DatasourceIngestion} id
     */
    public void sendDataSourceMessage(String message, String dsId) {
        if (dsId != null) {
            String msg = String.format("%s: %s",
                                       ISO_TIME_UTC.format(OffsetDateTime.now().withOffsetSameInstant(ZoneOffset.UTC)),
                                       message);
            eventPublisher.publishEvent(new DataSourceMessageEvent(this, runtimeTenantResolver.getTenant(), msg, dsId));
        }
    }
}<|MERGE_RESOLUTION|>--- conflicted
+++ resolved
@@ -244,16 +244,16 @@
             // previous version of dataset and current one.
             // It may also mean that it comes from a first ingestion. In this case, lastUpdateDate is null but all
             // data objects must be updated
-            boolean needAssociatedDataObjectsUpdate = lastUpdateDate != null || forceAssociatedEntitiesUpdate;
+            boolean needAssociatedDataObjectsUpdate = (lastUpdateDate != null) || forceAssociatedEntitiesUpdate;
             // A dataset change may need associated data objects update
-            if (!needAssociatedDataObjectsUpdate && entity instanceof Dataset) {
+            if (!needAssociatedDataObjectsUpdate && (entity instanceof Dataset)) {
                 Dataset dataset = (Dataset) entity;
                 needAssociatedDataObjectsUpdate |= needAssociatedDataObjectsUpdate(dataset,
                                                                                    esRepos.get(tenant, dataset));
             }
             boolean created = esRepos.save(tenant, entity);
             LOGGER.debug("Elasticsearch saving result : {}", created);
-            if (entity instanceof Dataset && needAssociatedDataObjectsUpdate) {
+            if ((entity instanceof Dataset) && needAssociatedDataObjectsUpdate) {
                 // Subsetting clause is needed by many things
                 ((Dataset) entity).setSubsettingClause(savedSubsettingClause);
                 manageDatasetUpdate((Dataset) entity, lastUpdateDate, updateDate, dsiId);
@@ -432,7 +432,7 @@
         // handle association between dataobjects and groups for all access rights set by plugin
         for (DataObjectGroup group : dataset.getMetadata().getDataObjectsGroupsMap().values()) {
             // If access to the dataset is allowed and a plugin access filter is set on dataobject metadata, calculate which dataObjects are in the given group
-            if (group.getDatasetAccess() && group.getMetaDataObjectAccessFilterPluginId() != null) {
+            if (group.getDatasetAccess() && (group.getMetaDataObjectAccessFilterPluginId() != null)) {
                 try {
                     IDataObjectAccessFilterPlugin plugin = pluginService
                             .getPlugin(group.getMetaDataObjectAccessFilterPluginId());
@@ -663,11 +663,7 @@
                 ObjectProperty attrInFragment = (ObjectProperty) attributeToAdd;
                 // the attribute is inside a fragment so lets find the right one to add the attribute inside it
                 Optional<IProperty<?>> candidate = dataset.getProperties().stream()
-<<<<<<< HEAD
-                        .filter(attr -> attr instanceof ObjectProperty
-=======
                         .filter(attr -> (attr instanceof ObjectProperty)
->>>>>>> 0a74c853
                                 && attr.getName().equals(attrInFragment.getName()))
                         .findFirst();
                 if (candidate.isPresent()) {
@@ -757,7 +753,7 @@
             errors = e.getMessages();
         }
         // No exception thrown but still validation errors
-        if (errors == null && errorsObject.hasErrors()) {
+        if ((errors == null) && errorsObject.hasErrors()) {
             errors = toErrors(errorsObject);
         }
         // No error => dataObject is valid
