--- conflicted
+++ resolved
@@ -18,47 +18,6 @@
  */
 package fr.cnes.regards.modules.crawler.service;
 
-<<<<<<< HEAD
-import javax.persistence.EntityManager;
-import javax.persistence.PersistenceContext;
-import java.time.OffsetDateTime;
-import java.time.ZoneOffset;
-import java.time.format.DateTimeFormatter;
-import java.time.format.DateTimeFormatterBuilder;
-import java.util.ArrayList;
-import java.util.Arrays;
-import java.util.Collections;
-import java.util.HashMap;
-import java.util.HashSet;
-import java.util.List;
-import java.util.Map;
-import java.util.Optional;
-import java.util.Set;
-import java.util.concurrent.ExecutorService;
-import java.util.concurrent.Executors;
-import java.util.concurrent.atomic.AtomicInteger;
-import java.util.function.Consumer;
-import java.util.function.Function;
-import java.util.stream.Collectors;
-
-import org.apache.commons.lang3.tuple.Pair;
-import org.slf4j.Logger;
-import org.slf4j.LoggerFactory;
-import org.springframework.beans.factory.annotation.Autowired;
-import org.springframework.beans.factory.annotation.Value;
-import org.springframework.boot.context.event.ApplicationReadyEvent;
-import org.springframework.context.ApplicationEventPublisher;
-import org.springframework.context.annotation.Lazy;
-import org.springframework.context.event.EventListener;
-import org.springframework.scheduling.annotation.Async;
-import org.springframework.stereotype.Service;
-import org.springframework.validation.Errors;
-import org.springframework.validation.FieldError;
-import org.springframework.validation.MapBindingResult;
-import org.springframework.validation.ObjectError;
-
-=======
->>>>>>> 80edfc0e
 import com.google.common.base.Strings;
 import fr.cnes.regards.framework.amqp.IPublisher;
 import fr.cnes.regards.framework.amqp.ISubscriber;
@@ -76,13 +35,7 @@
 import fr.cnes.regards.framework.utils.RsRuntimeException;
 import fr.cnes.regards.modules.crawler.dao.IDatasourceIngestionRepository;
 import fr.cnes.regards.modules.crawler.domain.DatasourceIngestion;
-<<<<<<< HEAD
-import fr.cnes.regards.modules.crawler.service.consumer.DataObjectAssocRemover;
-import fr.cnes.regards.modules.crawler.service.consumer.DataObjectUpdater;
-import fr.cnes.regards.modules.crawler.service.consumer.SaveDataObjectsCallable;
-=======
 import fr.cnes.regards.modules.crawler.service.consumer.*;
->>>>>>> 80edfc0e
 import fr.cnes.regards.modules.crawler.service.event.MessageEvent;
 import fr.cnes.regards.modules.dam.domain.dataaccess.accessright.AccessLevel;
 import fr.cnes.regards.modules.dam.domain.dataaccess.accessright.plugins.IDataObjectAccessFilterPlugin;
@@ -199,9 +152,6 @@
     private ApplicationEventPublisher eventPublisher;
 
     @Autowired
-<<<<<<< HEAD
-    private IDatasourceIngestionRepository datasourceIngestionRepository;
-=======
     private IDatasourceIngestionRepository dsIngestionRepository;
 
     @Autowired
@@ -224,7 +174,6 @@
         }
         return errors;
     }
->>>>>>> 80edfc0e
 
     @Override
     @EventListener
@@ -270,27 +219,8 @@
                 // Subsetting clause must not be jsonify into Elasticsearch
                 savedSubsettingClause = dataset.getSubsettingClause();
                 dataset.setSubsettingClause(null);
-<<<<<<< HEAD
-                // Retrieve map of { group, AccessLevel }
-                Map<String, Pair<AccessLevel, DataAccessLevel>> volatileMap;
-                try {
-                    volatileMap = accessRightService.retrieveGroupAccessLevelMap(dataset.getIpId());
-                } catch (EntityNotFoundException e) {
-                    volatileMap = Collections.emptyMap();
-                }
-                // Need to be final to be used into following lambda
-                final Map<String, Pair<AccessLevel, DataAccessLevel>> map = volatileMap;
-                // Compute groups for associated data objects
-                dataset.getMetadata().setDataObjectsGroups(dataset.getGroups().stream()
-                                                                   .filter(group -> map.containsKey(group) && (
-                                                                           map.get(group).getLeft()
-                                                                                   == AccessLevel.FULL_ACCESS)).collect(
-                                Collectors.toMap(Function.identity(),
-                                                 g -> map.get(g).getRight() == DataAccessLevel.INHERITED_ACCESS)));
-=======
                 // Retrieve dataset metadata information for indexer
                 dataset.setMetadata(accessRightService.retrieveDatasetMetadata(dataset.getIpId()));
->>>>>>> 80edfc0e
                 // update dataset groups
                 for (Entry<String, DataObjectGroup> entry : dataset.getMetadata().getDataObjectsGroupsMap()
                         .entrySet()) {
@@ -340,11 +270,6 @@
         if (curDataset == null) {
             return true;
         }
-<<<<<<< HEAD
-        return !newDataset.getOpenSearchSubsettingClause().equals(curDataset.getOpenSearchSubsettingClause())
-                || !newDataset.getMetadata().getDataObjectsGroupsMap()
-                .equals(curDataset.getMetadata().getDataObjectsGroupsMap());
-=======
 
         if (newDataset == null) {
             return false;
@@ -370,7 +295,6 @@
         }
 
         return need;
->>>>>>> 80edfc0e
     }
 
     /**
@@ -417,11 +341,7 @@
             objectsCount.addAndGet(toSaveObjects.size());
         }
         sendMessage(String.format("      ...Removed dataset IP_ID from %d data objects tags.", objectsCount.get()),
-<<<<<<< HEAD
-                    dsiId);
-=======
                 dsiId);
->>>>>>> 80edfc0e
     }
 
     /**
@@ -433,16 +353,10 @@
                                      Long dsiId) {
         String tenant = runtimeTenantResolver.getTenant();
         sendMessage(String.format("      Updating dataset %s indexation and all its associated data objects...",
-<<<<<<< HEAD
-                                  dataset.getLabel()), dsiId);
-        sendMessage(String.format("        Searching for dataset %s associated data objects...", dataset.getLabel()),
-                    dsiId);
-=======
                 dataset.getLabel()),
                 dsiId);
         sendMessage(String.format("        Searching for dataset %s associated data objects...", dataset.getLabel()),
                 dsiId);
->>>>>>> 80edfc0e
         SimpleSearchKey<DataObject> searchKey = new SimpleSearchKey<>(EntityType.DATA.toString(), DataObject.class);
         addProjectInfos(tenant, searchKey);
 
@@ -450,13 +364,6 @@
 
         // Create a callable which bulk save into ES a set of data objects
         SaveDataObjectsCallable saveDataObjectsCallable = new SaveDataObjectsCallable(runtimeTenantResolver, esRepos,
-<<<<<<< HEAD
-                                                                                      tenant, dataset.getId());
-        removeOldDatasetDataObjectsAssoc(dataset, updateDate, searchKey, toSaveObjects, executor,
-                                         saveDataObjectsCallable, dsiId);
-        addOrUpdateDatasetDataObjectsAssoc(dataset, lastUpdateDate, updateDate, searchKey, toSaveObjects, executor,
-                                           saveDataObjectsCallable, dsiId);
-=======
                 tenant, dataset.getId());
         // Remove association between dataobjects and dataset for all dataobjects which does not match the dataset filter anymore.
         removeOldDatasetDataObjectsAssoc(dataset, updateDate, searchKey, executor, saveDataObjectsCallable, dsiId);
@@ -468,7 +375,6 @@
         // Update dataset access groups for dynamic plugin access rights
         manageDatasetUpdateFilteredAccessrights(tenant, dataset, updateDate, executor, saveDataObjectsCallable, dsiId);
 
->>>>>>> 80edfc0e
         // To remove thread used by executor
         executor.shutdown();
         computeComputedAttributes(dataset, dsiId, tenant);
@@ -477,13 +383,6 @@
         LOGGER.info("Dataset {} updated", dataset.getId());
         sendMessage("      ...Dataset indexation updated.", dsiId);
     }
-<<<<<<< HEAD
-
-    /**
-     * Manage computed attributes computation
-     * @param dataset concerned dataset
-     * @param dsiId can be null (in this case, no notification is sent)
-=======
 
     private void addProjectInfos(String tenant, SimpleSearchKey<DataObject> searchKey) {
         searchKey.setSearchIndex(tenant);
@@ -528,7 +427,6 @@
      *
      * @param dataset concerned dataset
      * @param dsiId   can be null (in this case, no notification is sent)
->>>>>>> 80edfc0e
      */
     @Override
     public void computeComputedAttributes(Dataset dataset, Long dsiId, String tenant) {
@@ -570,15 +468,10 @@
      * @param dsiId                   {@link DatasourceIngestion} identifier
      */
     private void addOrUpdateDatasetDataObjectsAssoc(Dataset dataset, OffsetDateTime lastUpdateDate,
-<<<<<<< HEAD
-            OffsetDateTime updateDate, SimpleSearchKey<DataObject> searchKey, HashSet<DataObject> toSaveObjects,
-            ExecutorService executor, SaveDataObjectsCallable saveDataObjectsCallable, Long dsiId) {
-=======
                                                     OffsetDateTime updateDate, SimpleSearchKey<DataObject> searchKey, ExecutorService executor,
                                                     SaveDataObjectsCallable saveDataObjectsCallable, Long dsiId) {
         // A set used to accumulate data objects to save into ES
         HashSet<DataObject> toSaveObjects = new HashSet<>();
->>>>>>> 80edfc0e
         sendMessage("          Adding or updating dataset data objects association...", dsiId);
         // Create an updater to be executed on each data object of dataset subsetting criteria results
         DataObjectUpdater dataObjectUpdater = new DataObjectUpdater(dataset, updateDate, toSaveObjects,
@@ -592,12 +485,8 @@
         // Saving remaining objects...
         dataObjectUpdater.finalSave();
         sendMessage(String.format("          ...%d data objects dataset association saved.",
-<<<<<<< HEAD
-                                  dataObjectUpdater.getObjectsCount()), dsiId);
-=======
                 dataObjectUpdater.getObjectsCount()),
                 dsiId);
->>>>>>> 80edfc0e
     }
 
     /**
@@ -649,15 +538,10 @@
      * @param dsiId                   {@link DatasourceIngestion} identifier
      */
     private void removeOldDatasetDataObjectsAssoc(Dataset dataset, OffsetDateTime updateDate,
-<<<<<<< HEAD
-            SimpleSearchKey<DataObject> searchKey, HashSet<DataObject> toSaveObjects, ExecutorService executor,
-            SaveDataObjectsCallable saveDataObjectsCallable, Long dsiId) {
-=======
                                                   SimpleSearchKey<DataObject> searchKey, ExecutorService executor,
                                                   SaveDataObjectsCallable saveDataObjectsCallable, Long dsiId) {
         // A set used to accumulate data objects to save into ES
         HashSet<DataObject> toSaveObjects = new HashSet<>();
->>>>>>> 80edfc0e
         sendMessage("          Removing old dataset data objects association...", dsiId);
         // First : remove association between dataset and data objects for data objects that are no more associated to
         // new subsetting clause so search data objects that are tagged with dataset IPID and with NOT(user subsetting
@@ -671,9 +555,6 @@
         // Saving remaining objects...
         dataObjectAssocRemover.finalSave();
         sendMessage(String.format("          ...%d data objects dataset association removed.",
-<<<<<<< HEAD
-                                  dataObjectAssocRemover.getObjectsCount()), dsiId);
-=======
                 dataObjectAssocRemover.getObjectsCount()),
                 dsiId);
     }
@@ -711,7 +592,6 @@
         sendMessage(String.format("          ...%d data objects group <%s> association removed.",
                 dataObjectAssocRemover.getObjectsCount(), groupName),
                 dsiId);
->>>>>>> 80edfc0e
     }
 
     /**
@@ -725,14 +605,9 @@
                 ObjectAttribute attrInFragment = (ObjectAttribute) attributeToAdd;
                 // the attribute is inside a fragment so lets find the right one to add the attribute inside it
                 Optional<AbstractAttribute<?>> candidate = dataset.getProperties().stream()
-<<<<<<< HEAD
-                        .filter(attr -> (attr instanceof ObjectAttribute) && attr.getName()
-                                .equals(attrInFragment.getName())).findFirst();
-=======
                         .filter(attr -> attr instanceof ObjectAttribute
                                 && attr.getName().equals(attrInFragment.getName()))
                         .findFirst();
->>>>>>> 80edfc0e
                 if (candidate.isPresent()) {
                     Set<AbstractAttribute<?>> properties = ((ObjectAttribute) candidate.get()).getValue();
                     // the fragment is already here, lets remove the old properties if they exist
@@ -790,33 +665,16 @@
         }
     }
 
-<<<<<<< HEAD
-    @Async
-    @Override
-    public void createNotificationForAdmin(String tenant, String title, CharSequence buf) {
-        runtimeTenantResolver.forceTenant(tenant);
-        FeignSecurityManager.asSystem();
-        NotificationDTO notif = new NotificationDTO(buf.toString(), Collections.emptySet(),
-                                                    Collections.singleton(DefaultRole.PROJECT_ADMIN.name()),
-                                                    applicationName, title, NotificationType.ERROR);
-        notifClient.createNotification(notif);
-        FeignSecurityManager.reset();
-=======
     @Override
     public void createNotificationForAdmin(String tenant, String title, String message, NotificationLevel level) {
         notifClient.notify(message, title, level, DefaultRole.PROJECT_ADMIN);
->>>>>>> 80edfc0e
     }
 
     /**
      * Validate given DataObject. If no error, add it to given set else log validation errors
      */
     private void validateDataObject(Set<DataObject> toSaveObjects, DataObject dataObject, BulkSaveResult bulkSaveResult,
-<<<<<<< HEAD
-            StringBuilder buf, Long datasourceId) {
-=======
                                     StringBuilder buf, Long datasourceId) {
->>>>>>> 80edfc0e
         Errors errorsObject = new MapBindingResult(new HashMap<>(), dataObject.getIpId().toString());
         List<String> errors = null;
         // If some validation errors occur, don't index data object
@@ -828,11 +686,7 @@
             errors = e.getMessages();
         }
         // No exception thrown but still validation errors
-<<<<<<< HEAD
-        if ((errors == null) && (errorsObject.hasErrors())) {
-=======
         if (errors == null && errorsObject.hasErrors()) {
->>>>>>> 80edfc0e
             errors = toErrors(errorsObject);
         }
         // No error => dataObject is valid
@@ -854,33 +708,6 @@
         }
     }
 
-<<<<<<< HEAD
-    private static List<String> toErrors(Errors errorsObject) {
-        List<String> errors = new ArrayList<>(errorsObject.getErrorCount());
-        for (ObjectError objError : errorsObject.getAllErrors()) {
-            if (objError instanceof FieldError) {
-                StringBuilder buf = new StringBuilder();
-                buf.append("Field error in object ").append(objError.getObjectName());
-                buf.append(" on field '").append(((FieldError) objError).getField());
-                buf.append("', rejected value '").append(((FieldError) objError).getRejectedValue());
-                buf.append("': ").append(((FieldError) objError).getField());
-                buf.append(" ").append(objError.getDefaultMessage());
-                errors.add(buf.toString());
-            } else {
-                errors.add(objError.toString());
-            }
-        }
-        return errors;
-    }
-
-    @Override
-    public BulkSaveResult createDataObjects(String tenant, String datasourceId, OffsetDateTime now,
-            List<DataObject> objects) {
-        StringBuilder buf = new StringBuilder();
-        BulkSaveResult bulkSaveResult = new BulkSaveResult();
-        // For all objects, it is necessary to set datasourceId, creation date AND to validate them
-        OffsetDateTime creationDate = now;
-=======
     @Override
     public BulkSaveResult createDataObjects(String tenant, String datasourceId, OffsetDateTime now,
                                             List<DataObject> objects) {
@@ -908,30 +735,6 @@
     @Override
     public BulkSaveResult mergeDataObjects(String tenant, String datasourceId, OffsetDateTime now,
                                            List<DataObject> objects) {
-        StringBuilder buf = new StringBuilder();
-        BulkSaveResult bulkSaveResult = new BulkSaveResult();
-        // Set of data objects to be saved (depends on existence of data objects into ES)
->>>>>>> 80edfc0e
-        Set<DataObject> toSaveObjects = new HashSet<>();
-        for (DataObject dataObject : objects) {
-<<<<<<< HEAD
-            dataObject.setDataSourceId(datasourceId);
-            dataObject.setCreationDate(creationDate);
-            if (Strings.isNullOrEmpty(dataObject.getLabel())) {
-                dataObject.setLabel(dataObject.getIpId().toString());
-            }
-            // Validate data object
-            validateDataObject(toSaveObjects, dataObject, bulkSaveResult, buf, Long.parseLong(datasourceId));
-        }
-        esRepos.saveBulk(tenant, bulkSaveResult, toSaveObjects, buf);
-        publishEventsAndManageErrors(tenant, datasourceId, buf, bulkSaveResult);
-
-        return bulkSaveResult;
-    }
-
-    @Override
-    public BulkSaveResult mergeDataObjects(String tenant, String datasourceId, OffsetDateTime now,
-            List<DataObject> objects) {
         StringBuilder buf = new StringBuilder();
         BulkSaveResult bulkSaveResult = new BulkSaveResult();
         // Set of data objects to be saved (depends on existence of data objects into ES)
@@ -964,34 +767,6 @@
             if (!curObject.getTags().isEmpty()) {
                 dataObject.addTags(curObject.getTags());
             }
-=======
-            mergeDataObject(tenant, datasourceId, now, dataObject);
-            validateDataObject(toSaveObjects, dataObject, bulkSaveResult, buf, Long.parseLong(datasourceId));
-        }
-        esRepos.saveBulk(tenant, bulkSaveResult, toSaveObjects, buf);
-        publishEventsAndManageErrors(tenant, datasourceId, buf, bulkSaveResult);
-        return bulkSaveResult;
-    }
-
-    /**
-     * Merge data object with current indexed one if it does exist
-     */
-    private void mergeDataObject(String tenant, String datasourceId, OffsetDateTime now, DataObject dataObject) {
-        DataObject curObject = esRepos.get(tenant, dataObject);
-        // Be careful : in some case, some data objects from another datasource can be retrieved (AipDataSource
-        // search objects from storage only using tags so if this tag has been used
-        // if current object does already exist into ES, the new one wins. It is then mandatory to retrieve from
-        // current creationDate, groups, tags and modelIds
-        if (curObject != null) {
-            dataObject.setCreationDate(curObject.getCreationDate());
-            dataObject.setMetadata(curObject.getMetadata());
-            dataObject.setGroups(dataObject.getMetadata().getGroups());
-            dataObject.setDatasetModelIds(dataObject.getMetadata().getModelIds());
-            // In case to ingest object has new tags
-            if (!curObject.getTags().isEmpty()) {
-                dataObject.addTags(curObject.getTags());
-            }
->>>>>>> 80edfc0e
         } else { // else it must be created
             dataObject.setCreationDate(now);
         }
@@ -1009,11 +784,7 @@
      * save bulk result message in case of errors
      */
     private void publishEventsAndManageErrors(String tenant, String datasourceId, StringBuilder buf,
-<<<<<<< HEAD
-            BulkSaveResult bulkSaveResult) {
-=======
                                               BulkSaveResult bulkSaveResult) {
->>>>>>> 80edfc0e
         if (bulkSaveResult.getSavedDocsCount() != 0) {
             // Ingest needs to know when an internal DataObject is indexed (if DataObject is not internal, it doesn't
             // care)
@@ -1029,15 +800,9 @@
         // If there are errors, notify Admin
         if (buf.length() > 0) {
             // Also add detailed message to datasource ingestion
-<<<<<<< HEAD
-            DatasourceIngestion dsIngestion = datasourceIngestionRepository.findOne(Long.parseLong(datasourceId));
-            String notifTitle = String.format("'%s' Datasource ingestion error", dsIngestion.getLabel());
-            self.createNotificationForAdmin(tenant, notifTitle, buf);
-=======
             DatasourceIngestion dsIngestion = dsIngestionRepository.findById(Long.parseLong(datasourceId)).get();
             String notifTitle = String.format("'%s' Datasource ingestion error", dsIngestion.getLabel());
             self.createNotificationForAdmin(tenant, notifTitle, buf.toString(), NotificationLevel.ERROR);
->>>>>>> 80edfc0e
             bulkSaveResult.setDetailedErrorMsg(buf.toString());
         }
     }
@@ -1075,15 +840,9 @@
      */
     public void sendMessage(String message, Long dsId) {
         if (dsId != null) {
-<<<<<<< HEAD
-            String msg = String
-                    .format("%s: %s", ISO_TIME_UTC.format(OffsetDateTime.now().withOffsetSameInstant(ZoneOffset.UTC)),
-                            message);
-=======
             String msg = String.format("%s: %s",
                     ISO_TIME_UTC.format(OffsetDateTime.now().withOffsetSameInstant(ZoneOffset.UTC)),
                     message);
->>>>>>> 80edfc0e
             eventPublisher.publishEvent(new MessageEvent(this, runtimeTenantResolver.getTenant(), msg, dsId));
         }
     }
