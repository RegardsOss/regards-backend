--- conflicted
+++ resolved
@@ -199,54 +199,6 @@
         // Use a thread pool of size 1 to merge data while datasource pull other data
         ExecutorService executor = Executors.newFixedThreadPool(1);
         sendMessage(String.format("  Finding at most %d records from datasource...", IEsRepository.BULK_SIZE), dsiId);
-<<<<<<< HEAD
-        Page<DataObject> page = findAllFromDatasource(lastUpdateDate, tenant, dsPlugin, datasourceId,
-                                                      new PageRequest(0, IEsRepository.BULK_SIZE));
-        sendMessage(String.format("  ...Found %d records from datasource", page.getNumberOfElements()), dsiId);
-        availableRecordsCount += page.getNumberOfElements();
-        final List<DataObject> list = page.getContent();
-        Future<BulkSaveResult> task = executor.submit(() -> {
-            runtimeTenantResolver.forceTenant(tenant);
-            sendMessage(String.format("  Indexing %d objects...", list.size()), dsiId);
-            BulkSaveResult bulkSaveResult = entityIndexerService.mergeDataObjects(tenant, datasourceId, now, list);
-            if (bulkSaveResult.getInErrorDocsCount() > 0) {
-                sendMessage(String.format("  ...%d objects cannot be saved:\n%s", bulkSaveResult.getInErrorDocsCount(),
-                                          bulkSaveResult.getDetailedErrorMsg().replace("\n", "\n    ")), dsiId);
-            }
-            sendMessage(String.format("  ...%d objects effectively indexed.", bulkSaveResult.getSavedDocsCount()),
-                        dsiId);
-            return bulkSaveResult;
-        });
-
-        while (page.hasNext()) {
-            sendMessage(String.format("  Finding at most %d records from datasource...", IEsRepository.BULK_SIZE),
-                        dsiId);
-            page = findAllFromDatasource(lastUpdateDate, tenant, dsPlugin, datasourceId, page.nextPageable());
-            sendMessage(String.format("  ...Found %d records from datasource", page.getNumberOfElements()), dsiId);
-            availableRecordsCount += page.getNumberOfElements();
-            saveResult.append(task.get());
-            final List<DataObject> otherList = page.getContent();
-            task = executor.submit(() -> {
-                runtimeTenantResolver.forceTenant(tenant);
-                sendMessage(String.format("  Indexing %d objects...", otherList.size()), dsiId);
-                BulkSaveResult bulkSaveResult = entityIndexerService
-                        .mergeDataObjects(tenant, datasourceId, now, otherList);
-                if (bulkSaveResult.getInErrorDocsCount() > 0) {
-                    sendMessage(
-                            String.format("  ...%d objects cannot be saved:\n%s", bulkSaveResult.getInErrorDocsCount(),
-                                          bulkSaveResult.getDetailedErrorMsg().replace("\n", "\n    ")), dsiId);
-                }
-                sendMessage(String.format("  ...%d objects effectively indexed.", bulkSaveResult.getSavedDocsCount()),
-                            dsiId);
-                return bulkSaveResult;
-            });
-        }
-        saveResult.append(task.get());
-        // To remove thread used by executor
-        executor.shutdown();
-        sendMessage(String.format("  ...Finally indexed %d objects for %d availables records.",
-                                  saveResult.getSavedDocsCount(), availableRecordsCount), dsiId);
-=======
         Page<DataObject> page = null;
         Future<BulkSaveResult> task = null;
         try {
@@ -295,7 +247,6 @@
         sendMessage(String.format("  ...Finally indexed %d objects for %d availables records.",
                                   saveResult.getSavedDocsCount(), availableRecordsCount),
                     dsiId);
->>>>>>> 80edfc0e
         return saveResult;
     }
 
@@ -308,14 +259,6 @@
         // Use a thread pool of size 1 to merge data while datasource pull other data
         ExecutorService executor = Executors.newFixedThreadPool(1);
         sendMessage(String.format("  Finding at most %d records from datasource...", IEsRepository.BULK_SIZE), dsiId);
-<<<<<<< HEAD
-        Page<DataObject> page = findAllFromDatasource(lastUpdateDate, tenant, dsPlugin, datasourceId,
-                                                      new PageRequest(0, IEsRepository.BULK_SIZE));
-        sendMessage(String.format("  ...Found %d records from datasource", page.getNumberOfElements()), dsiId);
-        availableRecordsCount += page.getNumberOfElements();
-        final List<DataObject> list = page.getContent();
-        Future<BulkSaveResult> task = executor.submit(() -> {
-=======
         Page<DataObject> page = null;
         Future<BulkSaveResult> task = null;
         try {
@@ -374,55 +317,17 @@
     private Callable<BulkSaveResult> createDataObjectsCallable(String tenant, OffsetDateTime now, String datasourceId,
             Long dsiId, List<DataObject> list) {
         return () -> {
->>>>>>> 80edfc0e
             runtimeTenantResolver.forceTenant(tenant);
             sendMessage(String.format("  Indexing %d objects...", list.size()), dsiId);
             BulkSaveResult bulkSaveResult = entityIndexerService.createDataObjects(tenant, datasourceId, now, list);
             if (bulkSaveResult.getInErrorDocsCount() > 0) {
                 sendMessage(String.format("  ...%d objects cannot be saved:\n%s", bulkSaveResult.getInErrorDocsCount(),
-<<<<<<< HEAD
-                                          bulkSaveResult.getDetailedErrorMsg().replace("\n", "\n    ")), dsiId);
-=======
                                           bulkSaveResult.getDetailedErrorMsg().replace("\n", "\n    ")),
                             dsiId);
->>>>>>> 80edfc0e
             }
             sendMessage(String.format("  ...%d objects effectively indexed.", bulkSaveResult.getSavedDocsCount()),
                         dsiId);
             return bulkSaveResult;
-<<<<<<< HEAD
-        });
-
-        while (page.hasNext()) {
-            sendMessage(String.format("  Finding at most %d records from datasource...", IEsRepository.BULK_SIZE),
-                        dsiId);
-            page = findAllFromDatasource(lastUpdateDate, tenant, dsPlugin, datasourceId, page.nextPageable());
-            sendMessage(String.format("  ...Found %d records from datasource", page.getNumberOfElements()), dsiId);
-            availableRecordsCount += page.getNumberOfElements();
-            saveResult.append(task.get());
-            final List<DataObject> otherList = page.getContent();
-            task = executor.submit(() -> {
-                runtimeTenantResolver.forceTenant(tenant);
-                sendMessage(String.format("  Indexing %d objects...", otherList.size()), dsiId);
-                BulkSaveResult bulkSaveResult = entityIndexerService
-                        .createDataObjects(tenant, datasourceId, now, otherList);
-                if (bulkSaveResult.getInErrorDocsCount() > 0) {
-                    sendMessage(
-                            String.format("  ...%d objects cannot be saved:\n%s", bulkSaveResult.getInErrorDocsCount(),
-                                          bulkSaveResult.getDetailedErrorMsg().replace("\n", "\n    ")), dsiId);
-                }
-                sendMessage(String.format("  ...%d objects effectively indexed.", bulkSaveResult.getSavedDocsCount()),
-                            dsiId);
-                return bulkSaveResult;
-            });
-        }
-        saveResult.append(task.get());
-        // To remove thread used by executor
-        executor.shutdown();
-        sendMessage(String.format("  ...Finally indexed %d distinct objects for %d availables records.",
-                                  saveResult.getSavedDocsCount(), availableRecordsCount), dsiId);
-        return saveResult;
-=======
         };
     }
 
@@ -444,7 +349,6 @@
                         dsiId);
             return bulkSaveResult;
         };
->>>>>>> 80edfc0e
     }
 
     /**
@@ -535,15 +439,9 @@
      * Send a message to IngesterService (or whoever want to listen to it) concerning given datasourceIngestionId
      */
     public void sendMessage(String message, Long dsId) {
-<<<<<<< HEAD
-        String msg = String
-                .format("%s: %s", ISO_TIME_UTC.format(OffsetDateTime.now().withOffsetSameInstant(ZoneOffset.UTC)),
-                        message);
-=======
         String msg = String.format("%s: %s",
                                    ISO_TIME_UTC.format(OffsetDateTime.now().withOffsetSameInstant(ZoneOffset.UTC)),
                                    message);
->>>>>>> 80edfc0e
         eventPublisher.publishEvent(new MessageEvent(this, runtimeTenantResolver.getTenant(), msg, dsId));
     }
 }