--- conflicted
+++ resolved
@@ -222,18 +222,11 @@
                 if (ipIds.length == 1) {
                     inProgress = true;
                     updateEntityIntoEs(tenant, ipIds[0]);
-<<<<<<< HEAD
-                } else
-                    if (ipIds.length > 1) { // serveral entities at once
-                        updateEntitiesIntoEs(tenant, ipIds);
-                    }
-=======
                 } else if (ipIds.length > 1) { // serveral entities at once
                     inProgress = true;
                     updateEntitiesIntoEs(tenant, ipIds);
                 }
                 somethingDone = true;
->>>>>>> 85328527
             }
         }
         return atLeastOnePoll;
