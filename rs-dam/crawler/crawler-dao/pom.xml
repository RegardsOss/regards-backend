<?xml version="1.0" encoding="UTF-8"?>
<!--
 Copyright 2017 CNES - CENTRE NATIONAL d'ETUDES SPATIALES
 
 This file is part of REGARDS.
 
 REGARDS is free software: you can redistribute it and/or modify
 it under the terms of the GNU General Public License as published by
 the Free Software Foundation, either version 3 of the License, or
 (at your option) any later version.
 
 REGARDS is distributed in the hope that it will be useful,
 but WITHOUT ANY WARRANTY; without even the implied warranty of
 MERCHANTABILITY or FITNESS FOR A PARTICULAR PURPOSE. See the
 GNU General Public License for more details.
 
 You should have received a copy of the GNU General Public License
 along with REGARDS. If not, see <http://www.gnu.org/licenses/>.
-->
<project xmlns="http://maven.apache.org/POM/4.0.0" xmlns:xsi="http://www.w3.org/2001/XMLSchema-instance"
	xsi:schemaLocation="http://maven.apache.org/POM/4.0.0 http://maven.apache.org/xsd/maven-4.0.0.xsd">
	<modelVersion>4.0.0</modelVersion>

	<groupId>fr.cnes.regards.modules.crawler</groupId>
	<artifactId>crawler-dao</artifactId>
	<packaging>jar</packaging>
	
	<name>Crawler DAO</name>
	<description>DAO layer of Crawler module</description>
	<url>https://github.com/RegardsOss/RegardsOss.github.io</url>
	<inceptionYear>2016</inceptionYear>
	<licenses>
		<license>
			<name>GNU General Public License (GNU GPL)</name>
			<url>http://www.gnu.org/licenses/gpl.html</url>
			<distribution>repo</distribution>
		</license>
	</licenses>
	<organization>
		<name>CNES</name>
		<url>https://cnes.fr/fr</url>
	</organization>
	<developers>
		<developer>
			<name>REGARDS Team</name>
			<organization>CS Systèmes d'Information</organization>
			<organizationUrl>http://www.c-s.fr</organizationUrl>
		</developer>
	</developers>

	<parent>
		<groupId>fr.cnes.regards.modules</groupId>
		<artifactId>crawler</artifactId>
<<<<<<< HEAD
		<version>2.0.0-SNAPSHOT</version>
=======
		<version>1.1.0-SNAPSHOT</version>
>>>>>>> 4167b44e
	</parent>
	<dependencies>
		<dependency>
			<groupId>fr.cnes.regards.framework</groupId>
			<artifactId>jpa-multitenant-regards-starter</artifactId>
		</dependency>
		<dependency>
			<groupId>fr.cnes.regards.modules.crawler</groupId>
			<artifactId>crawler-domain</artifactId>
		</dependency>
		<!-- Tests dependencies -->
		<dependency>
			<groupId>fr.cnes.regards.framework</groupId>
			<artifactId>jpa-multitenant-regards-test</artifactId>
			<scope>test</scope>
		</dependency>
	</dependencies>
</project><|MERGE_RESOLUTION|>--- conflicted
+++ resolved
@@ -51,11 +51,7 @@
 	<parent>
 		<groupId>fr.cnes.regards.modules</groupId>
 		<artifactId>crawler</artifactId>
-<<<<<<< HEAD
 		<version>2.0.0-SNAPSHOT</version>
-=======
-		<version>1.1.0-SNAPSHOT</version>
->>>>>>> 4167b44e
 	</parent>
 	<dependencies>
 		<dependency>
