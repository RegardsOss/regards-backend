--- conflicted
+++ resolved
@@ -49,11 +49,7 @@
 	<parent>
 		<groupId>fr.cnes.regards.modules</groupId>
 		<artifactId>crawler</artifactId>
-<<<<<<< HEAD
-		<version>3.0.0-RELEASE</version>
-=======
 		<version>0.4.0</version>
->>>>>>> 80edfc0e
 	</parent>
 	<dependencies>
 		<dependency>
