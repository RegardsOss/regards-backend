/*
 * Copyright 2017-2019 CNES - CENTRE NATIONAL d'ETUDES SPATIALES
 *
 * This file is part of REGARDS.
 *
 * REGARDS is free software: you can redistribute it and/or modify
 * it under the terms of the GNU General Public License as published by
 * the Free Software Foundation, either version 3 of the License, or
 * (at your option) any later version.
 *
 * REGARDS is distributed in the hope that it will be useful,
 * but WITHOUT ANY WARRANTY; without even the implied warranty of
 * MERCHANTABILITY or FITNESS FOR A PARTICULAR PURPOSE. See the
 * GNU General Public License for more details.
 *
 * You should have received a copy of the GNU General Public License
 * along with REGARDS. If not, see <http://www.gnu.org/licenses/>.
 */
package fr.cnes.regards.modules.crawler.rest;

import java.util.List;

import org.springframework.beans.factory.annotation.Autowired;
import org.springframework.http.HttpStatus;
import org.springframework.http.ResponseEntity;
import org.springframework.web.bind.annotation.RequestMapping;
import org.springframework.web.bind.annotation.RequestMethod;
import org.springframework.web.bind.annotation.RestController;

import fr.cnes.regards.framework.module.rest.exception.ModuleException;
import fr.cnes.regards.framework.multitenant.IRuntimeTenantResolver;
import fr.cnes.regards.framework.security.annotation.ResourceAccess;
import fr.cnes.regards.modules.crawler.domain.DatasourceIngestion;
import fr.cnes.regards.modules.crawler.service.IDatasourceIngesterService;
import fr.cnes.regards.modules.crawler.service.IEntityIndexerService;

@RestController
@RequestMapping(IndexController.TYPE_MAPPING)
public class IndexController {

    public static final String TYPE_MAPPING = "/index";

    @Autowired
    protected IEntityIndexerService entityIndexerService;

    @Autowired
    private IDatasourceIngesterService dataSourceIngesterService;

    /**
     * Current tenant resolver
     */
    @Autowired
    protected IRuntimeTenantResolver runtimeTenantResolver;

    /**
     * Delete a DatasourceIngestion.
     * @return void
     * @throws ModuleException
     */
    @ResourceAccess(description = "Delete and recreate curent index.")
    @RequestMapping(method = RequestMethod.DELETE)
    public ResponseEntity<Void> recreateIndex() throws ModuleException {

        String tenant = runtimeTenantResolver.getTenant();

        entityIndexerService.deleteIndexNRecreateEntities(tenant);

<<<<<<< HEAD
        //2. Then re-create all entities
        entityIndexerService.updateAllDatasets(tenant);
        entityIndexerService.updateAllCollections(tenant);

        //3. Clear all datasources ingestion
=======
        // Clear all datasources ingestion
>>>>>>> 29d28c88
        List<DatasourceIngestion> datasources = dataSourceIngesterService.getDatasourceIngestions();
        if ((datasources != null) && !datasources.isEmpty()) {
            datasources.forEach(ds -> dataSourceIngesterService.deleteDatasourceIngestion(ds.getId()));
        }

        return new ResponseEntity<>(HttpStatus.NO_CONTENT);
    }

}<|MERGE_RESOLUTION|>--- conflicted
+++ resolved
@@ -65,15 +65,12 @@
 
         entityIndexerService.deleteIndexNRecreateEntities(tenant);
 
-<<<<<<< HEAD
+        // Clear all datasources ingestion
         //2. Then re-create all entities
         entityIndexerService.updateAllDatasets(tenant);
         entityIndexerService.updateAllCollections(tenant);
 
         //3. Clear all datasources ingestion
-=======
-        // Clear all datasources ingestion
->>>>>>> 29d28c88
         List<DatasourceIngestion> datasources = dataSourceIngesterService.getDatasourceIngestions();
         if ((datasources != null) && !datasources.isEmpty()) {
             datasources.forEach(ds -> dataSourceIngesterService.deleteDatasourceIngestion(ds.getId()));
