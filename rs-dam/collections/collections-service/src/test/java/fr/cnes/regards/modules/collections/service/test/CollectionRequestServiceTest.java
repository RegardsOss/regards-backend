/*
 * LICENSE_PLACEHOLDER
 */
package fr.cnes.regards.modules.collections.service.test;

import java.util.List;

import javax.naming.OperationNotSupportedException;

import org.junit.Assert;
import org.junit.Before;
import org.junit.Test;
import org.mockito.Mockito;

import fr.cnes.regards.framework.test.report.annotation.Purpose;
import fr.cnes.regards.framework.test.report.annotation.Requirement;
import fr.cnes.regards.modules.collections.dao.ICollectionRepository;
import fr.cnes.regards.modules.collections.dao.stubs.CollectionRepositoryStub;
import fr.cnes.regards.modules.collections.domain.Collection;
import fr.cnes.regards.modules.collections.service.CollectionsRequestService;
import fr.cnes.regards.modules.collections.service.ICollectionsRequestService;
import fr.cnes.regards.modules.core.exception.AlreadyExistingException;
import fr.cnes.regards.modules.models.domain.Model;

/**
 * @author lmieulet
 *
 */
public class CollectionRequestServiceTest {

    private ICollectionsRequestService collectionsRequestService;

    private Model pModel1;

    private Model pModel2;

    private Collection collection1;

    private Collection collection2;

    private ICollectionRepository collectionRepositoryMocked;

    private ICollectionsRequestService collectionsRequestServiceMocked;

    @Before
    public void init() throws AlreadyExistingException {
        // use a stub repository, to be able to only test the service
        final ICollectionRepository collectionRepository = new CollectionRepositoryStub();
        collectionsRequestService = new CollectionsRequestService(collectionRepository);
        // populate the repository
        pModel1 = new Model();
        pModel2 = new Model();
        collection1 = new Collection(pModel1, "pDescription", "pName");
        collection2 = new Collection(pModel2, "pDescription2", "pName2");
        collectionRepository.save(collection1);
        collectionRepository.save(collection2);

        // create a mock repository
        collectionRepositoryMocked = Mockito.mock(ICollectionRepository.class);
        collectionsRequestServiceMocked = new CollectionsRequestService(collectionRepositoryMocked);

    }

    @Test
    @Requirement("REGARDS_DSL_DAM_COL_510")
    @Purpose("Shall retrieve all collections.")
    public void retrieveCollectionList() {
        final List<Collection> collections = collectionsRequestService.retrieveCollectionList();
        Assert.assertEquals(collections.size(), 2);
    }

    @Test
    @Requirement("REGARDS_DSL_DAM_COL_510")
    @Purpose("Shall retrieve collections by model id.")
    public void retrieveCollectionListByModelId() {
<<<<<<< HEAD
        // FIXME
        // List<Collection> collections = collectionsRequestService.retrieveCollectionListByModelId(pModel1.getId());
        // Assert.assertEquals(collections.size(), 1);
        // Assert.assertEquals(collections.get(0).getId(), collection1.getId());
        // Assert.assertEquals(collections.get(0).getModel().getId(), pModel1.getId());
=======
        final List<Collection> collections = collectionsRequestService.retrieveCollectionListByModelId(pModel1.getId());
        Assert.assertEquals(collections.size(), 1);
        Assert.assertEquals(collections.get(0).getId(), collection1.getId());
        Assert.assertEquals(collections.get(0).getModel().getId(), pModel1.getId());
>>>>>>> bf71111b
    }

    @Test
    public void retrieveCollectionById() {
<<<<<<< HEAD
        // FIXME
        // Collection collection = collectionsRequestService.retrieveCollectionById(collection2.getId());
        //
        // Assert.assertEquals(collection.getId(), collection2.getId());
        // Assert.assertEquals(collection.getModel().getId(), pModel2.getId());
=======
        final Collection collection = collectionsRequestService.retrieveCollectionById(collection2.getId());

        Assert.assertEquals(collection.getId(), collection2.getId());
        Assert.assertEquals(collection.getModel().getId(), pModel2.getId());
>>>>>>> bf71111b
    }

    @Test
    public void updateCollection() {
        Mockito.when(collectionRepositoryMocked.findOne(collection1.getId())).thenReturn(collection1);
        Mockito.when(collectionRepositoryMocked.save(collection1)).thenReturn(collection1);
        try {
            collectionsRequestServiceMocked.updateCollection(collection1, collection1.getId());
        } catch (final OperationNotSupportedException e) {
            e.printStackTrace();
            Assert.fail();
        }
    }

    @Test(expected = OperationNotSupportedException.class)
    public void updateCollectionWithWrongURL() throws OperationNotSupportedException {
        Mockito.when(collectionRepositoryMocked.findOne(collection2.getId())).thenReturn(collection2);
        collectionsRequestServiceMocked.updateCollection(collection1, collection2.getId());
    }

    @Test
    public void deleteCollection() {
        collectionsRequestServiceMocked.deleteCollection(collection2.getId());
        Mockito.verify(collectionRepositoryMocked).delete(collection2.getId());
    }

    @Test
    public void createCollection() {
        Mockito.when(collectionRepositoryMocked.save(collection2)).thenReturn(collection2);
        final Collection collection = collectionsRequestServiceMocked.createCollection(collection2);
        Mockito.verify(collectionRepositoryMocked).save(collection2);
        Assert.assertEquals(collection, collection2);
    }

}<|MERGE_RESOLUTION|>--- conflicted
+++ resolved
@@ -73,34 +73,18 @@
     @Requirement("REGARDS_DSL_DAM_COL_510")
     @Purpose("Shall retrieve collections by model id.")
     public void retrieveCollectionListByModelId() {
-<<<<<<< HEAD
-        // FIXME
-        // List<Collection> collections = collectionsRequestService.retrieveCollectionListByModelId(pModel1.getId());
-        // Assert.assertEquals(collections.size(), 1);
-        // Assert.assertEquals(collections.get(0).getId(), collection1.getId());
-        // Assert.assertEquals(collections.get(0).getModel().getId(), pModel1.getId());
-=======
         final List<Collection> collections = collectionsRequestService.retrieveCollectionListByModelId(pModel1.getId());
         Assert.assertEquals(collections.size(), 1);
         Assert.assertEquals(collections.get(0).getId(), collection1.getId());
         Assert.assertEquals(collections.get(0).getModel().getId(), pModel1.getId());
->>>>>>> bf71111b
     }
 
     @Test
     public void retrieveCollectionById() {
-<<<<<<< HEAD
-        // FIXME
-        // Collection collection = collectionsRequestService.retrieveCollectionById(collection2.getId());
-        //
-        // Assert.assertEquals(collection.getId(), collection2.getId());
-        // Assert.assertEquals(collection.getModel().getId(), pModel2.getId());
-=======
         final Collection collection = collectionsRequestService.retrieveCollectionById(collection2.getId());
 
         Assert.assertEquals(collection.getId(), collection2.getId());
         Assert.assertEquals(collection.getModel().getId(), pModel2.getId());
->>>>>>> bf71111b
     }
 
     @Test
