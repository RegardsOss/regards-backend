--- conflicted
+++ resolved
@@ -57,10 +57,7 @@
 	<modules>
 		<module>bootstrap-dam</module>
 		<module>bootstrap-fem</module>
-<<<<<<< HEAD
-=======
 		<module>bootstrap-notifier</module>
->>>>>>> 0a74c853
 		<module>dam</module>
 		<module>crawler</module>
 		<module>indexer</module>
