--- conflicted
+++ resolved
@@ -20,13 +20,9 @@
 		<module>entities</module>
 		<module>collections</module>
 		<module>storage</module>
-<<<<<<< HEAD
+    <module>dataaccess</module>
+    <module>dataset</module>
 		<module>crawler</module>
 	</modules>
-=======
-    <module>dataaccess</module>
-    <module>dataset</module>
-  </modules>
->>>>>>> 3121f93b
 
 </project>