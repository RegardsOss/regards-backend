<?xml version="1.0" encoding="UTF-8"?>
<!-- LICENSE_PLACEHOLDER --><project xmlns="http://maven.apache.org/POM/4.0.0" xmlns:xsi="http://www.w3.org/2001/XMLSchema-instance" xsi:schemaLocation="http://maven.apache.org/POM/4.0.0 http://maven.apache.org/xsd/maven-4.0.0.xsd">
	<modelVersion>4.0.0</modelVersion>

	<groupId>fr.cnes.regards.microservices</groupId>
	<artifactId>dam</artifactId>
	<version>1.0-SNAPSHOT</version>
	<packaging>pom</packaging>
	
	<parent>
		<groupId>fr.cnes.regards</groupId>
		<artifactId>regards-aggregator-parent</artifactId>
		<version>0.0.0-SNAPSHOT</version>
		<relativePath/>
	</parent>

	<modules>
		<module>bootstrap-dam</module>
		<module>models</module>
		<module>entities</module>
		<module>storage</module>
<<<<<<< HEAD
		<module>datasources</module>
		<module>dataaccess</module>
		<module>dataset</module>
=======
    	<module>dataaccess</module>
		<module>crawler</module>
>>>>>>> 581ff21f
	</modules>

</project><|MERGE_RESOLUTION|>--- conflicted
+++ resolved
@@ -19,14 +19,9 @@
 		<module>models</module>
 		<module>entities</module>
 		<module>storage</module>
-<<<<<<< HEAD
 		<module>datasources</module>
-		<module>dataaccess</module>
-		<module>dataset</module>
-=======
     	<module>dataaccess</module>
 		<module>crawler</module>
->>>>>>> 581ff21f
 	</modules>
 
 </project>