/*
 * LICENSE_PLACEHOLDER
 */
package fr.cnes.regards.modules.collections.rest;

import java.nio.file.Path;
import java.nio.file.Paths;
import java.time.LocalDateTime;
import java.util.ArrayList;
import java.util.HashSet;
import java.util.List;
import java.util.Set;

import org.junit.Test;
import org.slf4j.Logger;
import org.slf4j.LoggerFactory;
import org.springframework.beans.factory.annotation.Autowired;
import org.springframework.http.MediaType;
import org.springframework.test.annotation.DirtiesContext;
import org.springframework.test.web.servlet.ResultMatcher;
import org.springframework.test.web.servlet.result.MockMvcResultMatchers;

import com.google.gson.JsonParseException;

import fr.cnes.regards.framework.jpa.multitenant.transactional.MultitenantTransactional;
import fr.cnes.regards.framework.module.rest.exception.ModuleException;
import fr.cnes.regards.framework.test.integration.AbstractRegardsTransactionalIT;
import fr.cnes.regards.modules.entities.domain.Collection;
import fr.cnes.regards.modules.entities.domain.attribute.AbstractAttribute;
import fr.cnes.regards.modules.entities.domain.attribute.builder.AttributeBuilder;
import fr.cnes.regards.modules.entities.service.adapters.gson.MultitenantFlattenedAttributeAdapterFactory;
import fr.cnes.regards.modules.models.dao.IModelRepository;
import fr.cnes.regards.modules.models.domain.Model;
import fr.cnes.regards.modules.models.rest.ModelController;

/**
 * Test collection validation
 *
 * @author Marc Sordi
 * @author Maxime Bouveron
 */
@DirtiesContext
@MultitenantTransactional
public class CollectionValidation2IT extends AbstractRegardsTransactionalIT {

    /**
     * Logger
     */
    private static final Logger LOGGER = LoggerFactory.getLogger(CollectionValidation2IT.class);

    /**
     * Model Repository
     */
    @Autowired
    private IModelRepository modelRepository;

    /**
     * Attribute Adapter Factory
     */
    @Autowired
    private MultitenantFlattenedAttributeAdapterFactory attributeAdapterFactory;

    /**
     * The XML file used as a model
     */
    private final String modelFile = "modelTest1.xml";

    /**
     * The mission name
     */
    private final String missionName = "MISSION";

    /**
     * The mission SipID
     */
    private final String sipId = "SIPID";

    /**
     * The mission description
     */
    private final String missionDesc = "Sample mission";

    /**
     * The reference attribute name
     */
    private final String refAtt = "reference";

    /**
     * the reference attribute value
     */
    private final String refValue = "REFTEST";

    /**
     * The active attribute name
     */
    private final String actAtt = "active";

    /**
     * the active attribute value
     */
    private final Boolean actValue = true;

    /**
     * the geo fragment name
     */
    private final String geo = "geo";

    /**
     * the coordinate attribute name
     */
    private final String coorAtt = "coordinate";

    /**
     * the coordinate attribute value
     */
    private final String coorValue = "POLYGON(...)";

    /**
     * the crs attribute name
     */
    private final String crsAtt = "crs";

    /**
     * the crs attribute value
     */
    private final String crsValue = "Earth";

    /**
     * The collection endpoint
     */
    private final String collectionAPI = "/collections";

    /**
     * The error message if a collection is created when it should not
     */
    private final String collectionCreationError = "Collection should not be created";

    /**
     * Collection label
     */
    private static final String COLLECTION_LABEL = "label";

    /**
     * Import a model
     *
     * @param pFilename model to import from resources folder
     */
    private void importModel(String pFilename) {

        final Path filePath = Paths.get("src", "test", "resources", pFilename);

        final List<ResultMatcher> expectations = new ArrayList<>();
        expectations.add(MockMvcResultMatchers.status().isNoContent());

        performDefaultFileUpload(ModelController.TYPE_MAPPING + "/import", filePath, expectations,
                                 "Should be able to import a fragment");

        attributeAdapterFactory.refresh(DEFAULT_TENANT);
    }

    @Test
    public void test1CollectionWith() {
        importModel(modelFile);
    }

    /**
     * Test if a good collection is created
     *
     * @throws ModuleException module exception
     */
    @Test
    public void postCollection() throws ModuleException {

        // Create a good collection

        // Model
        importModel(modelFile);
        final Model model1 = modelRepository.findByName(missionName);

        // Collection
        // final Collection collection = new Collection(sipId, model1, missionDesc, missionName);
        final Collection collection = new Collection(model1, null, COLLECTION_LABEL);
        collection.setSipId(sipId);
<<<<<<< HEAD
        final Set<AbstractAttribute<?>> atts = new HashSet<>();
=======
        collection.setCreationDate(LocalDateTime.now());
        final List<AbstractAttribute<?>> atts = new ArrayList<>();
>>>>>>> f9538e34

        atts.add(AttributeBuilder.buildString(refAtt, refValue));
        atts.add(AttributeBuilder.buildBoolean(actAtt, actValue));

        atts.add(AttributeBuilder.buildObject(geo, AttributeBuilder.buildString(crsAtt, crsValue)));

        collection.setProperties(atts);

        final List<ResultMatcher> expectations = new ArrayList<ResultMatcher>();

        expectations.add(MockMvcResultMatchers.status().isCreated());
        expectations.add(MockMvcResultMatchers.content().contentType(MediaType.APPLICATION_JSON_UTF8_VALUE));

        performDefaultPost(collectionAPI, collection, expectations, "Failed to create a new collection");
    }

    /**
     * Test if error occurs when an attribute has a bad type
     *
     * @throws ModuleException module exception
     */
    @Test(expected = JsonParseException.class)
    public void postCollectionWithBadType() throws ModuleException {

        // Create a bad collection

        // Model
        importModel(modelFile);
        final Model model1 = modelRepository.findByName(missionName);

        // Collection
        // final Collection collection = new Collection(sipId, model1, missionDesc, missionName);
        final Collection collection = new Collection(model1, null, COLLECTION_LABEL);
        final Set<AbstractAttribute<?>> atts = new HashSet<>();

        // bad values
        final int badRefValue = 5;
        atts.add(AttributeBuilder.buildInteger(refAtt, badRefValue));
        final String badActValue = "true";
        atts.add(AttributeBuilder.buildString(actAtt, badActValue));

        atts.add(AttributeBuilder.buildObject(geo, AttributeBuilder.buildString(crsAtt, crsValue)));

        collection.setProperties(atts);

        final List<ResultMatcher> expectations = new ArrayList<ResultMatcher>();

        expectations.add(MockMvcResultMatchers.status().is5xxServerError());
        expectations.add(MockMvcResultMatchers.content().contentType(MediaType.APPLICATION_JSON_UTF8_VALUE));

        performDefaultPost(collectionAPI, collection, expectations, collectionCreationError);
    }

    /**
     * Test if an error occurs when giving an attribute a bad name
     *
     * @throws ModuleException module exception
     */
    @Test(expected = AssertionError.class)
    public void postCollectionWithBadAttributeName() throws ModuleException {

        // Create a bad collection

        // Model
        importModel(modelFile);
        final Model model1 = modelRepository.findByName(missionName);

        // Collection
        final Collection collection = new Collection(model1, null, COLLECTION_LABEL);
        final Set<AbstractAttribute<?>> atts = new HashSet<>();

        atts.add(AttributeBuilder.buildString(refAtt, refValue));
        atts.add(AttributeBuilder.buildBoolean(actAtt, actValue));

        atts.add(AttributeBuilder.buildObject("notGeo", AttributeBuilder.buildString(crsAtt, crsValue)));

        collection.setProperties(atts);

        final List<ResultMatcher> expectations = new ArrayList<ResultMatcher>();

        expectations.add(MockMvcResultMatchers.status().isUnprocessableEntity());
        expectations.add(MockMvcResultMatchers.content().contentType(MediaType.APPLICATION_JSON_UTF8_VALUE));

        performDefaultPost(collectionAPI, collection, expectations, collectionCreationError);
    }

    /**
     * Test if an error occurs when an enumaration restriction is violated
     *
     * @throws ModuleException module exception
     */
    @Test
    public void postCollectionWithWrongValue() throws ModuleException {

        // Create a bad collection

        // Model
        importModel(modelFile);
        final Model model1 = modelRepository.findByName(missionName);

        // Collection
        // final Collection collection = new Collection(sipId, model1, missionDesc, missionName);
        final Collection collection = new Collection(model1, null, COLLECTION_LABEL);
        final Set<AbstractAttribute<?>> atts = new HashSet<>();

        atts.add(AttributeBuilder.buildString(refAtt, refValue));
        atts.add(AttributeBuilder.buildBoolean(actAtt, actValue));

        atts.add(AttributeBuilder.buildObject(geo, AttributeBuilder.buildString(crsAtt, "notEarth")));

        collection.setProperties(atts);

        final List<ResultMatcher> expectations = new ArrayList<ResultMatcher>();

        expectations.add(MockMvcResultMatchers.status().isUnprocessableEntity());
        expectations.add(MockMvcResultMatchers.content().contentType(MediaType.APPLICATION_JSON_UTF8_VALUE));

        performDefaultPost(collectionAPI, collection, expectations, collectionCreationError);
    }

    @Override
    protected Logger getLogger() {
        return LOGGER;
    }
}<|MERGE_RESOLUTION|>--- conflicted
+++ resolved
@@ -181,12 +181,8 @@
         // final Collection collection = new Collection(sipId, model1, missionDesc, missionName);
         final Collection collection = new Collection(model1, null, COLLECTION_LABEL);
         collection.setSipId(sipId);
-<<<<<<< HEAD
+        collection.setCreationDate(LocalDateTime.now());
         final Set<AbstractAttribute<?>> atts = new HashSet<>();
-=======
-        collection.setCreationDate(LocalDateTime.now());
-        final List<AbstractAttribute<?>> atts = new ArrayList<>();
->>>>>>> f9538e34
 
         atts.add(AttributeBuilder.buildString(refAtt, refValue));
         atts.add(AttributeBuilder.buildBoolean(actAtt, actValue));
