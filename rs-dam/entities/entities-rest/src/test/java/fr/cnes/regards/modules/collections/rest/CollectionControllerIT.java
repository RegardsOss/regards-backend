/*
 * LICENSE_PLACEHOLDER
 */
package fr.cnes.regards.modules.collections.rest;

import java.util.ArrayList;
import java.util.HashSet;
import java.util.List;
import java.util.Set;

import org.junit.Before;
import org.junit.Ignore;
import org.junit.Test;
import org.slf4j.Logger;
import org.slf4j.LoggerFactory;
import org.springframework.beans.factory.annotation.Autowired;
import org.springframework.http.MediaType;
import org.springframework.test.context.TestPropertySource;
import org.springframework.test.web.servlet.ResultMatcher;
import org.springframework.test.web.servlet.result.MockMvcResultMatchers;

import fr.cnes.regards.framework.jpa.multitenant.transactional.MultitenantTransactional;
import fr.cnes.regards.framework.test.integration.AbstractRegardsTransactionalIT;
import fr.cnes.regards.framework.test.report.annotation.Purpose;
import fr.cnes.regards.framework.test.report.annotation.Requirement;
import fr.cnes.regards.modules.entities.dao.ICollectionRepository;
import fr.cnes.regards.modules.entities.domain.AbstractEntity;
import fr.cnes.regards.modules.entities.domain.Collection;
import fr.cnes.regards.modules.entities.domain.Tag;
import fr.cnes.regards.modules.entities.domain.adapters.gson.AttributeAdapterFactory;
import fr.cnes.regards.modules.models.dao.IModelRepository;
import fr.cnes.regards.modules.models.domain.EntityType;
import fr.cnes.regards.modules.models.domain.Model;

/**
 * @author lmieulet
 * @author Sylvain Vissiere-Guerinet
 */
@TestPropertySource(locations = { "classpath:test.properties" })
@MultitenantTransactional
public class CollectionControllerIT extends AbstractRegardsTransactionalIT {

    /**
     *
     */
    private static final String COLLECTIONS_COLLECTION_ID = "/collections/{collection_id}";

    /**
     *
     */
    private static final String COLLECTIONS = "/collections";

    /**
    *
    */
    private static final String COLLECTIONS_COLLECTION_ID_ASSOCIATE = COLLECTIONS_COLLECTION_ID + "/associate";

    private static final String COLLECTIONS_COLLECTION_ID_DISSOCIATE = COLLECTIONS_COLLECTION_ID + "/dissociate";

    /**
     * Logger
     */
    private static final Logger LOG = LoggerFactory.getLogger(CollectionControllerIT.class);

    private Model model1;

    private Collection collection1;

    private Collection collection3;

    private AbstractEntity collection4;

    @Autowired
    private ICollectionRepository collectionRepository;

    @Autowired
    private IModelRepository modelRepository;

    @Autowired
    private AttributeAdapterFactory attributeAdapterFactory;

    private List<ResultMatcher> expectations;

    @Before
    public void initRepos() {
        expectations = new ArrayList<>();
        // Bootstrap default values
        model1 = Model.build("modelName1", "model desc", EntityType.COLLECTION);
        model1 = modelRepository.save(model1);

        collection1 = new Collection(model1);
        collection1.setSipId("SipId1");
        collection3 = new Collection(model1);
        collection3.setSipId("SipId3");
        collection4 = new Collection(model1);
        collection4.setSipId("SipId4");
        final Set<Tag> col1Tags = new HashSet<>();
        final Set<Tag> col4Tags = new HashSet<>();
        col1Tags.add(new Tag(collection4.getIpId().toString()));
        col4Tags.add(new Tag(collection1.getIpId().toString()));
        collection1.setTags(col1Tags);
        collection4.setTags(col4Tags);

        collection1 = collectionRepository.save(collection1);
        collection3 = collectionRepository.save(collection3);
        // collection4 = collectionRepository.save(collection4);
    }

    // TODO: test retrieve Collection by (S)IP_ID, by modelId and sipId

    @Requirement("REGARDS_DSL_DAM_COL_510")
    @Purpose("Shall retrieve all collections")
    @Test
    public void testGetAllCollections() {
        expectations.add(MockMvcResultMatchers.status().isOk());
        expectations.add(MockMvcResultMatchers.content().contentType(MediaType.APPLICATION_JSON_UTF8_VALUE));
        performDefaultGet(COLLECTIONS, expectations, "Failed to fetch collection list");
    }

    @Requirement("REGARDS_DSL_DAM_COL_010")
    @Requirement("REGARDS_DSL_DAM_COL_020")
    @Purpose("Shall create a new collection")
    @Test
    public void testPostCollection() {
        final Collection collection2 = new Collection(model1);

        expectations.add(MockMvcResultMatchers.status().isCreated());
        expectations.add(MockMvcResultMatchers.content().contentType(MediaType.APPLICATION_JSON_UTF8_VALUE));

        performDefaultPost(COLLECTIONS, collection2, expectations, "Failed to create a new collection");

    }

    // TODO add get by ip id
    @Requirement("REGARDS_DSL_DAM_COL_310")
    @Purpose("Shall retrieve a collection using its id")
    @Test
    public void testGetCollectionById() {
        expectations.add(MockMvcResultMatchers.status().isOk());
        expectations.add(MockMvcResultMatchers.content().contentType(MediaType.APPLICATION_JSON_UTF8_VALUE));
        performDefaultGet(COLLECTIONS_COLLECTION_ID, expectations, "Failed to fetch a specific collection using its id",
                          collection1.getId());
    }

    @Requirement("REGARDS_DSL_DAM_COL_210")
    @Purpose("Le système doit permettre de mettre à jour les vaaleurs d’une collection via son IP_ID et d’archiver ces "
            + "modifications dans son AIP au niveau du composant « Archival storage » si ce composant est déployé.")
    @Test
    public void testUpdateCollection() {
        final Collection collectionClone = new Collection(collection1.getModel());
        collectionClone.setId(collection1.getId());
        collectionClone.setIpId(collection1.getIpId());
        collectionClone.setTags(collection1.getTags());
<<<<<<< HEAD
        collectionClone.setSipId(collection1.getSipId());
=======
        collectionClone.setSipId(collection1.getSipId() + "new");
>>>>>>> be0257a0
        expectations.add(MockMvcResultMatchers.status().isOk());
        expectations.add(MockMvcResultMatchers.content().contentType(MediaType.APPLICATION_JSON_UTF8_VALUE));
        performDefaultPut(COLLECTIONS_COLLECTION_ID, collectionClone, expectations,
                          "Failed to update a specific collection using its id", collection1.getId());
    }

    @Requirement("REGARDS_DSL_DAM_COL_220")
    @Purpose("Le système doit permettre d’associer/dissocier des collections à la collection courante lors de la mise à jour.")
    @Test
    public void testFullUpdate() {
        final Collection collectionClone = new Collection(collection1.getModel());
        collectionClone.setId(collection1.getId());
        collectionClone.setIpId(collection1.getIpId());
<<<<<<< HEAD
        collectionClone.setSipId(collection1.getSipId());
=======
        collectionClone.setSipId(collection1.getSipId() + "new");
>>>>>>> be0257a0
        expectations.add(MockMvcResultMatchers.status().isOk());
        expectations.add(MockMvcResultMatchers.content().contentType(MediaType.APPLICATION_JSON_UTF8_VALUE));

        performDefaultPut(COLLECTIONS_COLLECTION_ID, collectionClone, expectations,
                          "Failed to update a specific collection using its id", collection1.getId());

    }

    // TODO: add delete by ip id
    @Requirement("REGARDS_DSL_DAM_COL_110")
    @Purpose("Shall delete a collection")
    @Test
    public void testDeleteCollection() {
        expectations.add(MockMvcResultMatchers.status().isNoContent());
        performDefaultDelete(COLLECTIONS_COLLECTION_ID, expectations,
                             "Failed to delete a specific collection using its id", collection1.getId());
    }

    @Test
    @Ignore
<<<<<<< HEAD
=======
    // FIXME: SVG has some work to do there!
>>>>>>> be0257a0
    public void testDissociateCollections() {
        final List<Collection> toDissociate = new ArrayList<>();
        toDissociate.add(collection3);
        expectations.add(MockMvcResultMatchers.status().isOk());
        performDefaultPut(COLLECTIONS_COLLECTION_ID_DISSOCIATE, toDissociate, expectations,
                          "Failed to dissociate collections from one collection using its id", collection1.getId());
    }

    @Test
    @Ignore
<<<<<<< HEAD
=======
    // FIXME: SVG has some work to do there!
>>>>>>> be0257a0
    public void testAssociateCollections() {
        final List<AbstractEntity> toAssociate = new ArrayList<>();
        toAssociate.add(collection4);

        expectations.add(MockMvcResultMatchers.status().isOk());

        performDefaultPut(COLLECTIONS_COLLECTION_ID_ASSOCIATE, toAssociate, expectations,
                          "Failed to associate collections from one collection using its id", collection1.getId());

    }

    @Override
    protected Logger getLogger() {
        return LOG;
    }
}<|MERGE_RESOLUTION|>--- conflicted
+++ resolved
@@ -151,11 +151,7 @@
         collectionClone.setId(collection1.getId());
         collectionClone.setIpId(collection1.getIpId());
         collectionClone.setTags(collection1.getTags());
-<<<<<<< HEAD
-        collectionClone.setSipId(collection1.getSipId());
-=======
         collectionClone.setSipId(collection1.getSipId() + "new");
->>>>>>> be0257a0
         expectations.add(MockMvcResultMatchers.status().isOk());
         expectations.add(MockMvcResultMatchers.content().contentType(MediaType.APPLICATION_JSON_UTF8_VALUE));
         performDefaultPut(COLLECTIONS_COLLECTION_ID, collectionClone, expectations,
@@ -169,11 +165,7 @@
         final Collection collectionClone = new Collection(collection1.getModel());
         collectionClone.setId(collection1.getId());
         collectionClone.setIpId(collection1.getIpId());
-<<<<<<< HEAD
-        collectionClone.setSipId(collection1.getSipId());
-=======
         collectionClone.setSipId(collection1.getSipId() + "new");
->>>>>>> be0257a0
         expectations.add(MockMvcResultMatchers.status().isOk());
         expectations.add(MockMvcResultMatchers.content().contentType(MediaType.APPLICATION_JSON_UTF8_VALUE));
 
@@ -194,10 +186,7 @@
 
     @Test
     @Ignore
-<<<<<<< HEAD
-=======
     // FIXME: SVG has some work to do there!
->>>>>>> be0257a0
     public void testDissociateCollections() {
         final List<Collection> toDissociate = new ArrayList<>();
         toDissociate.add(collection3);
@@ -208,10 +197,7 @@
 
     @Test
     @Ignore
-<<<<<<< HEAD
-=======
     // FIXME: SVG has some work to do there!
->>>>>>> be0257a0
     public void testAssociateCollections() {
         final List<AbstractEntity> toAssociate = new ArrayList<>();
         toAssociate.add(collection4);
