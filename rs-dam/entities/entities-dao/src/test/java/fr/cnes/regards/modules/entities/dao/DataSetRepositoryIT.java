/*
 * LICENSE_PLACEHOLDER
 */
package fr.cnes.regards.modules.entities.dao;

import java.io.IOException;
import java.io.InputStream;
import java.nio.charset.Charset;
import java.nio.file.Files;
import java.nio.file.Paths;
import java.util.ArrayList;
import java.util.List;
import java.util.UUID;

import org.junit.Assert;
import org.junit.Before;
import org.junit.Test;
import org.slf4j.Logger;
import org.slf4j.LoggerFactory;
import org.springframework.beans.factory.annotation.Autowired;
import org.springframework.http.MediaType;
import org.springframework.test.context.TestPropertySource;

import com.google.gson.Gson;

import fr.cnes.regards.framework.jpa.multitenant.test.AbstractDaoTransactionalTest;
import fr.cnes.regards.modules.crawler.domain.criterion.BooleanMatchCriterion;
import fr.cnes.regards.modules.crawler.domain.criterion.ICriterion;
import fr.cnes.regards.modules.datasources.domain.DataSource;
import fr.cnes.regards.modules.entities.domain.DataSet;
import fr.cnes.regards.modules.entities.domain.DescriptionFile;
import fr.cnes.regards.modules.entities.urn.OAISIdentifier;
import fr.cnes.regards.modules.entities.urn.UniformResourceName;
import fr.cnes.regards.modules.models.dao.IAttributeModelRepository;
import fr.cnes.regards.modules.models.dao.IModelAttributeRepository;
import fr.cnes.regards.modules.models.dao.IModelRepository;
import fr.cnes.regards.modules.models.domain.EntityType;
import fr.cnes.regards.modules.models.domain.Model;
import fr.cnes.regards.modules.models.domain.ModelAttribute;
import fr.cnes.regards.modules.models.domain.attributes.AttributeModel;
import fr.cnes.regards.modules.models.domain.attributes.Fragment;
import fr.cnes.regards.modules.models.service.exception.ImportException;
import fr.cnes.regards.modules.models.service.xml.XmlImportHelper;

/**
 * @author Sylvain Vissiere-Guerinet
 *
 */
@TestPropertySource("classpath:application-test.properties")
public class DataSetRepositoryIT extends AbstractDaoTransactionalTest {

    private static final Logger LOG = LoggerFactory.getLogger(DataSetRepositoryIT.class);

    @Autowired
    private IModelRepository modelRepo;

    @Autowired
    private IDataSetRepository dataSetRepo;

    @Autowired
    private IModelAttributeRepository modelAttRepo;

    @Autowired
    private IAttributeModelRepository attModelRepo;

    private DataSet dataset;

    private DataSet dsDescription;

    private final String description = "some content";

    private Model srcModel;

    private AttributeModel attString;

    private AttributeModel attBoolean;

    private AttributeModel GEO_CRS;

    private AttributeModel GEO_GEOMETRY;

    private AttributeModel Contact_Phone;

    @Autowired
    private Gson gson;

    @Before
    public void init() {
        Model pModel = Model.build("datasetModel", "pDescription", EntityType.DATASET);
        pModel = modelRepo.save(pModel);
        dataset = new DataSet(pModel,
                new UniformResourceName(OAISIdentifier.AIP, EntityType.DATASET, "pTenant", UUID.randomUUID(), 1),
                "dataset", "licence");

        List<Long> confs = new ArrayList<>(2);
        confs.add(1L);
        confs.add(2L);
        dataset.setPluginConfigurationIds(confs);

        setModelInPlace(importModel("sample-model-minimal.xml"));
        dataset.setSubsettingClause(getValidClause());
        dataset.setModelOfData(srcModel);

        String stringCLause = gson.toJson(dataset.getSubsettingClause());

        ICriterion criterion = gson.fromJson(stringCLause, ICriterion.class);
        dataset = dataSetRepo.save(dataset);

        dsDescription = new DataSet(srcModel,
                new UniformResourceName(OAISIdentifier.AIP, EntityType.DATASET, "pTenant", UUID.randomUUID(), 1),
                "dataSetWiothDescription", "Licence");
        dsDescription.setDescriptionFile(new DescriptionFile(description.getBytes(Charset.forName("utf-8")),
                MediaType.TEXT_MARKDOWN));
        dsDescription = dataSetRepo.save(dsDescription);
    }

    @Test
    public void testFindOneWithPluginConfigurations() {
<<<<<<< HEAD
        LOG.info("START OF find one with plugin Configurations");
=======
        Assert.assertTrue(dataSetRepo.count()==1);
        
>>>>>>> c06562e4
        DataSet result = dataSetRepo.findOneWithPluginConfigurations(dataset.getId());
        LOG.info("END OF find one with plugin Configurations");
        Assert.assertTrue(result.getPluginConfigurationIds() != null);
        Assert.assertTrue(result.getPluginConfigurationIds().size() == 2);
        Assert.assertTrue(result.getPluginConfigurationIds().contains(1L));
        Assert.assertTrue(result.getPluginConfigurationIds().contains(2L));
    }

    @Test
    public void testFindOneDescription() {
        LOG.info("START OF find one DescriptionFile");
        DataSet result = dataSetRepo.findOneDescriptionFile(dsDescription.getId());
        LOG.info("END OF find one DescriptionFile");
        Assert.assertNotNull(result.getDescriptionFile());
        Assert.assertArrayEquals(description.getBytes(Charset.forName("utf-8")),
                                 result.getDescriptionFile().getContent());
    }

    /**
     * @param pImportModel
     */
    private void setModelInPlace(List<ModelAttribute> pImportModel) {
        srcModel = pImportModel.get(0).getModel();
        srcModel = modelRepo.save(srcModel);
        ModelAttribute attStringModelAtt = pImportModel.stream()
                .filter(ma -> ma.getAttribute().getFragment().getName().equals(Fragment.getDefaultName())
                        && ma.getAttribute().getName().equals("att_string"))
                .findAny().get();
        attString = attStringModelAtt.getAttribute();
        ModelAttribute attBooleanModelAtt = pImportModel.stream()
                .filter(ma -> ma.getAttribute().getFragment().getName().equals(Fragment.getDefaultName())
                        && ma.getAttribute().getName().equals("att_boolean"))
                .findAny().get();
        attBoolean = attBooleanModelAtt.getAttribute();
        ModelAttribute CRS_CRSModelAtt = pImportModel.stream()
                .filter(ma -> ma.getAttribute().getFragment().getName().equals("GEO")
                        && ma.getAttribute().getName().equals("CRS"))
                .findAny().get();
        GEO_CRS = CRS_CRSModelAtt.getAttribute();

        ModelAttribute CRS_GEOMETRYModelAtt = pImportModel.stream()
                .filter(ma -> ma.getAttribute().getFragment().getName().equals("GEO")
                        && ma.getAttribute().getName().equals("GEOMETRY"))
                .findAny().get();
        GEO_GEOMETRY = CRS_GEOMETRYModelAtt.getAttribute();
        ModelAttribute Contact_PhoneModelAtt = pImportModel.stream()
                .filter(ma -> ma.getAttribute().getFragment().getName().equals("Contact")
                        && ma.getAttribute().getName().equals("Phone"))
                .findAny().get();
        Contact_Phone = Contact_PhoneModelAtt.getAttribute();
    }

    /**
     * @return
     */
    private ICriterion getValidClause() {
        // textAtt contains "testContains"
        ICriterion containsCrit = ICriterion.contains("attributes." + attString.getName(), "testContains");
        // textAtt ends with "testEndsWith"
        ICriterion endsWithCrit = ICriterion
                .endsWith("attributes." + GEO_CRS.getFragment().getName() + "." + GEO_CRS.getName(), "testEndsWith");
        // textAtt strictly equals "testEquals"
        ICriterion equalsCrit = ICriterion
                .equals("attributes." + Contact_Phone.getFragment().getName() + "." + Contact_Phone.getName(),
                        "testEquals");

        ICriterion booleanCrit = new BooleanMatchCriterion("attributes." + attBoolean.getName(), true);

        // All theses criterions (AND)
        ICriterion rootCrit = ICriterion.and(containsCrit, endsWithCrit, equalsCrit, booleanCrit);
        return rootCrit;
    }

    private List<ModelAttribute> importModel(String pFilename) {
        InputStream input;
        try {
            input = Files.newInputStream(Paths.get("src", "test", "resources", pFilename));

            return XmlImportHelper.importModel(input);
        } catch (IOException | ImportException e) {
            LOG.debug("import of model failed", e);
            Assert.fail();
        }
        // never reached because test will fail first
        return null;
    }
}<|MERGE_RESOLUTION|>--- conflicted
+++ resolved
@@ -116,12 +116,9 @@
 
     @Test
     public void testFindOneWithPluginConfigurations() {
-<<<<<<< HEAD
         LOG.info("START OF find one with plugin Configurations");
-=======
         Assert.assertTrue(dataSetRepo.count()==1);
         
->>>>>>> c06562e4
         DataSet result = dataSetRepo.findOneWithPluginConfigurations(dataset.getId());
         LOG.info("END OF find one with plugin Configurations");
         Assert.assertTrue(result.getPluginConfigurationIds() != null);
