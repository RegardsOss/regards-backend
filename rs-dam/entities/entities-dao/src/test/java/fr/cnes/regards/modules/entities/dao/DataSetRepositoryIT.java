--- conflicted
+++ resolved
@@ -26,12 +26,9 @@
 import fr.cnes.regards.modules.crawler.domain.criterion.BooleanMatchCriterion;
 import fr.cnes.regards.modules.crawler.domain.criterion.ICriterion;
 import fr.cnes.regards.modules.entities.domain.DataSet;
-<<<<<<< HEAD
-=======
 import fr.cnes.regards.modules.entities.domain.DescriptionFile;
 import fr.cnes.regards.modules.entities.urn.OAISIdentifier;
 import fr.cnes.regards.modules.entities.urn.UniformResourceName;
->>>>>>> 88b37e4e
 import fr.cnes.regards.modules.models.dao.IAttributeModelRepository;
 import fr.cnes.regards.modules.models.dao.IModelAttributeRepository;
 import fr.cnes.regards.modules.models.dao.IModelRepository;
@@ -89,13 +86,7 @@
     public void init() {
         Model pModel = Model.build("datasetModel", "pDescription", EntityType.DATASET);
         pModel = modelRepo.save(pModel);
-<<<<<<< HEAD
         dataset = new DataSet(pModel, "pTenant", "dataset");
-=======
-        dataset = new DataSet(pModel,
-                new UniformResourceName(OAISIdentifier.AIP, EntityType.DATASET, "pTenant", UUID.randomUUID(), 1),
-                "dataset", "licence");
->>>>>>> 88b37e4e
 
         List<Long> confs = new ArrayList<>(2);
         confs.add(1L);
