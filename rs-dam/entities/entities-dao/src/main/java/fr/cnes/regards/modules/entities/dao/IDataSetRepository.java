/*
 * LICENSE_PLACEHOLDER
 */
package fr.cnes.regards.modules.entities.dao;

import java.util.List;

import org.springframework.data.jpa.repository.Query;
import org.springframework.data.repository.query.Param;
import org.springframework.stereotype.Repository;

import fr.cnes.regards.modules.entities.domain.DataSet;

/**
 * @author Sylvain Vissiere-Guerinet
 *
 */
@Repository
public interface IDataSetRepository extends IAbstractEntityRepository<DataSet> {

    @Query("from DataSet ds left join fetch ds.pluginConfigurationIds where ds.id=:id")
    DataSet findOneWithPluginConfigurations(@Param("id") Long pDataSetId);

<<<<<<< HEAD
    List<DataSet> findByGroups(String group);
=======
    /**
     * @param pDataSetId
     * @return
     */
    @Query("from DataSet ds left join fetch ds.descriptionFile where ds.id=:id")
    DataSet findOneDescriptionFile(@Param("id") Long pDataSetId);

>>>>>>> 88b37e4e
}<|MERGE_RESOLUTION|>--- conflicted
+++ resolved
@@ -21,9 +21,6 @@
     @Query("from DataSet ds left join fetch ds.pluginConfigurationIds where ds.id=:id")
     DataSet findOneWithPluginConfigurations(@Param("id") Long pDataSetId);
 
-<<<<<<< HEAD
-    List<DataSet> findByGroups(String group);
-=======
     /**
      * @param pDataSetId
      * @return
@@ -31,5 +28,5 @@
     @Query("from DataSet ds left join fetch ds.descriptionFile where ds.id=:id")
     DataSet findOneDescriptionFile(@Param("id") Long pDataSetId);
 
->>>>>>> 88b37e4e
+    List<DataSet> findByGroups(String group);
 }