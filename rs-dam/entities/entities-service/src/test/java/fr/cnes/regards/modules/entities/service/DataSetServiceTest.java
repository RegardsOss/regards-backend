/*
 * LICENSE_PLACEHOLDER
 */
package fr.cnes.regards.modules.entities.service;

import java.io.IOException;
import java.io.InputStream;
import java.nio.file.Files;
import java.nio.file.Paths;
import java.util.ArrayList;
import java.util.List;
import java.util.Set;

import org.junit.Assert;
import org.junit.Before;
import org.junit.Test;
import org.mockito.Mockito;
import org.slf4j.Logger;
import org.slf4j.LoggerFactory;

import fr.cnes.regards.framework.module.rest.exception.ModuleException;
import fr.cnes.regards.framework.security.utils.jwt.JWTService;
import fr.cnes.regards.framework.test.report.annotation.Purpose;
import fr.cnes.regards.modules.crawler.domain.criterion.BooleanMatchCriterion;
import fr.cnes.regards.modules.crawler.domain.criterion.ICriterion;
import fr.cnes.regards.modules.datasources.domain.DataSource;
import fr.cnes.regards.modules.datasources.service.DataSourceService;
import fr.cnes.regards.modules.entities.dao.IAbstractEntityRepository;
import fr.cnes.regards.modules.entities.dao.IDataSetRepository;
import fr.cnes.regards.modules.entities.dao.deleted.IDeletedEntityRepository;
import fr.cnes.regards.modules.entities.domain.AbstractEntity;
import fr.cnes.regards.modules.entities.domain.DataSet;
import fr.cnes.regards.modules.entities.urn.UniformResourceName;
import fr.cnes.regards.modules.models.domain.Model;
import fr.cnes.regards.modules.models.domain.ModelAttribute;
import fr.cnes.regards.modules.models.domain.attributes.AttributeModel;
import fr.cnes.regards.modules.models.domain.attributes.AttributeModelBuilder;
import fr.cnes.regards.modules.models.domain.attributes.AttributeType;
import fr.cnes.regards.modules.models.domain.attributes.Fragment;
import fr.cnes.regards.modules.models.service.IAttributeModelService;
import fr.cnes.regards.modules.models.service.IModelAttributeService;
import fr.cnes.regards.modules.models.service.IModelService;
import fr.cnes.regards.modules.models.service.exception.ImportException;
import fr.cnes.regards.modules.models.service.xml.XmlImportHelper;
import fr.cnes.regards.plugins.utils.PluginUtilsException;

/**
 * @author Sylvain Vissiere-Guerinet
 *
 */
public class DataSetServiceTest {

    private static final Logger LOG = LoggerFactory.getLogger(DataSetServiceTest.class);

    private Model pModel1;

    private Model pModel2;

    private Model modelOfObjects;

    private AttributeModel attString;

    private AttributeModel attBoolean;

    private AttributeModel GEO_CRS;

    private AttributeModel GEO_GEOMETRY;

    private AttributeModel Contact_Phone;

    private DataSet dataSet1;

    private DataSet dataSet2;

    private DataSet dataSet22;

    private DataSet dataSet3;

    private DataSet dataSet4;

    private UniformResourceName dataSet2URN;

    private IDataSetRepository dataSetRepositoryMocked;

    private DatasetService dataSetServiceMocked;

    private IAbstractEntityRepository<AbstractEntity> entitiesRepositoryMocked;

    private DataSourceService dataSourceServiceMocked;

    private IModelAttributeService pModelAttributeService;

    private IAttributeModelService pAttributeModelService;

    /**
     * initialize the repo before each test
     *
     * @throws ModuleException
     *
     */
    @SuppressWarnings("unchecked")
    @Before
    public void init() throws ModuleException {
        JWTService jwtService = new JWTService();
        jwtService.injectMockToken("Tenant", "PUBLIC");
        dataSetRepositoryMocked = Mockito.mock(IDataSetRepository.class);
        entitiesRepositoryMocked = Mockito.mock(IAbstractEntityRepository.class);
        pModelAttributeService = Mockito.mock(IModelAttributeService.class);
        IModelService pModelService = Mockito.mock(IModelService.class);
        pAttributeModelService = Mockito.mock(IAttributeModelService.class);
        dataSourceServiceMocked = Mockito.mock(DataSourceService.class);
        // populate the repository
        pModel1 = new Model();
        pModel1.setId(1L);
        pModel2 = new Model();
        pModel2.setId(2L);

<<<<<<< HEAD
        dataSet1 = new DataSet(pModel1, "PROJECT", "dataSet1");
        dataSet1.setId(1L);
        dataSet2 = new DataSet(pModel2, "PROJECT", "dataSet2");
=======
        dataSet1 = new DataSet(pModel1, getUrn(), "dataSet1", "licence");
        dataSet1.setId(1L);
        dataSet2 = new DataSet(pModel2, getUrn(), "dataSet2", "licence");
>>>>>>> 88b37e4e
        setModelInPlace(importModel("sample-model-minimal.xml"));
        dataSet2.setModelOfData(modelOfObjects);
        dataSet2.setSubsettingClause(getValidClause());
        dataSet2.setId(2L);
<<<<<<< HEAD
        dataSet22 = new DataSet(pModel2, "PROJECT", "dataSet22");
=======
        dataSet22 = new DataSet(pModel2, getUrn(), "dataSet22", "licence");
>>>>>>> 88b37e4e
        setModelInPlace(importModel("sample-model-minimal.xml"));
        dataSet22.setModelOfData(modelOfObjects);
        dataSet22.setSubsettingClause(getInvalidClause());
        dataSet22.setId(22L);
<<<<<<< HEAD
        dataSet3 = new DataSet(pModel2, "PROJECT", "dataSet3");
        dataSet3.setId(3L);
        dataSet4 = new DataSet(pModel2, "PROJECT", "dataSet4");
=======
        dataSet3 = new DataSet(pModel2, getUrn(), "dataSet3", "licence");
        dataSet3.setId(3L);
        dataSet4 = new DataSet(pModel2, getUrn(), "dataSet4", "licence");
>>>>>>> 88b37e4e
        dataSet4.setId(4L);
        dataSet2URN = dataSet2.getIpId();
        Set<String> dataSet1Tags = dataSet1.getTags();
        dataSet1Tags.add(dataSet2URN.toString());
        Set<String> dataSet2Tags = dataSet2.getTags();
        dataSet2Tags.add(dataSet1.getIpId().toString());
        dataSet2.setTags(dataSet2Tags);

        // create a mock repository
        Mockito.when(dataSetRepositoryMocked.findOne(dataSet1.getId())).thenReturn(dataSet1);
        Mockito.when(dataSetRepositoryMocked.findOne(dataSet2.getId())).thenReturn(dataSet2);
        Mockito.when(dataSetRepositoryMocked.findOne(dataSet22.getId())).thenReturn(dataSet22);
        Mockito.when(dataSetRepositoryMocked.findOne(dataSet3.getId())).thenReturn(dataSet3);

        final List<AbstractEntity> findByTagsValueCol2IpId = new ArrayList<>();
        findByTagsValueCol2IpId.add(dataSet1);
        Mockito.when(entitiesRepositoryMocked.findByTags(dataSet2.getIpId().toString()))
                .thenReturn(findByTagsValueCol2IpId);
        Mockito.when(entitiesRepositoryMocked.findOne(dataSet1.getId())).thenReturn(dataSet1);
        Mockito.when(entitiesRepositoryMocked.findOne(dataSet2.getId())).thenReturn(dataSet2);
        Mockito.when(entitiesRepositoryMocked.findOne(dataSet22.getId())).thenReturn(dataSet22);
        Mockito.when(entitiesRepositoryMocked.findOne(dataSet3.getId())).thenReturn(dataSet3);

<<<<<<< HEAD
        IDeletedEntityRepository deletedEntityRepositoryMocked = Mockito.mock(IDeletedEntityRepository.class);
        dataSetServiceMocked = new DatasetService(dataSetRepositoryMocked, pAttributeModelService,
                pModelAttributeService, dataSourceServiceMocked, entitiesRepositoryMocked, pModelService,
                storageServiceMocked, deletedEntityRepositoryMocked, null, null);
=======
        Mockito.when(idServiceMocked.getRandomUrn(OAISIdentifier.AIP, EntityType.COLLECTION))
                .thenReturn(new UniformResourceName(OAISIdentifier.AIP, EntityType.COLLECTION, "TENANT",
                        UUID.randomUUID(), 1));

        dataSetServiceMocked = new DataSetService(dataSetRepositoryMocked, pAttributeModelService,
                pModelAttributeService, dataSourceServiceMocked, idServiceMocked, entitiesRepositoryMocked,
                pModelService);
>>>>>>> 88b37e4e

    }

    /**
     * @param pImportModel
     */
    private void setModelInPlace(List<ModelAttribute> pImportModel) {
        modelOfObjects = pImportModel.get(0).getModel();
        modelOfObjects.setId(3L);
        ModelAttribute attStringModelAtt = pImportModel.stream()
                .filter(ma -> ma.getAttribute().getFragment().getName().equals(Fragment.getDefaultName())
                        && ma.getAttribute().getName().equals("att_string"))
                .findAny().get();
        attString = attStringModelAtt.getAttribute();
        attString.setId(1L);
        Mockito.when(pAttributeModelService.findByNameAndFragmentName(attString.getName(), null)).thenReturn(attString);
        Mockito.when(pModelAttributeService.getModelAttribute(modelOfObjects.getId(), attString))
                .thenReturn(attStringModelAtt);
        ModelAttribute attBooleanModelAtt = pImportModel.stream()
                .filter(ma -> ma.getAttribute().getFragment().getName().equals(Fragment.getDefaultName())
                        && ma.getAttribute().getName().equals("att_boolean"))
                .findAny().get();
        attBoolean = attBooleanModelAtt.getAttribute();
        attBoolean.setId(2L);
        Mockito.when(pAttributeModelService.findByNameAndFragmentName(attBoolean.getName(), null))
                .thenReturn(attBoolean);
        Mockito.when(pModelAttributeService.getModelAttribute(modelOfObjects.getId(), attBoolean))
                .thenReturn(attBooleanModelAtt);
        ModelAttribute CRS_CRSModelAtt = pImportModel.stream()
                .filter(ma -> ma.getAttribute().getFragment().getName().equals("GEO")
                        && ma.getAttribute().getName().equals("CRS"))
                .findAny().get();
        GEO_CRS = CRS_CRSModelAtt.getAttribute();
        GEO_CRS.setId(3L);
        Mockito.when(pAttributeModelService
                .findByNameAndFragmentName(GEO_CRS.getName(), GEO_CRS.getFragment().getName())).thenReturn(GEO_CRS);
        Mockito.when(pModelAttributeService.getModelAttribute(modelOfObjects.getId(), GEO_CRS))
                .thenReturn(CRS_CRSModelAtt);
        ModelAttribute CRS_GEOMETRYModelAtt = pImportModel.stream()
                .filter(ma -> ma.getAttribute().getFragment().getName().equals("GEO")
                        && ma.getAttribute().getName().equals("GEOMETRY"))
                .findAny().get();
        GEO_GEOMETRY = CRS_GEOMETRYModelAtt.getAttribute();
        GEO_GEOMETRY.setId(4L);
        Mockito.when(pAttributeModelService.findByNameAndFragmentName(GEO_GEOMETRY.getName(),
                                                                      GEO_GEOMETRY.getFragment().getName()))
                .thenReturn(GEO_GEOMETRY);
        Mockito.when(pModelAttributeService.getModelAttribute(modelOfObjects.getId(), GEO_GEOMETRY))
                .thenReturn(CRS_GEOMETRYModelAtt);
        ModelAttribute Contact_PhoneModelAtt = pImportModel.stream()
                .filter(ma -> ma.getAttribute().getFragment().getName().equals("Contact")
                        && ma.getAttribute().getName().equals("Phone"))
                .findAny().get();
        Contact_Phone = Contact_PhoneModelAtt.getAttribute();
        Contact_Phone.setId(5L);
        Mockito.when(pAttributeModelService.findByNameAndFragmentName(Contact_Phone.getName(),
                                                                      Contact_Phone.getFragment().getName()))
                .thenReturn(Contact_Phone);
        Mockito.when(pModelAttributeService.getModelAttribute(modelOfObjects.getId(), Contact_Phone))
                .thenReturn(Contact_PhoneModelAtt);
    }

    /**
     * @return
     */
    private ICriterion getValidClause() {
        // textAtt contains "testContains"
        ICriterion containsCrit = ICriterion.contains("attributes." + attString.getName(), "testContains");
        // textAtt ends with "testEndsWith"
        ICriterion endsWithCrit = ICriterion
                .endsWith("attributes." + GEO_CRS.getFragment().getName() + "." + GEO_CRS.getName(), "testEndsWith");
        // textAtt strictly equals "testEquals"
        ICriterion equalsCrit = ICriterion
                .equals("attributes." + Contact_Phone.getFragment().getName() + "." + Contact_Phone.getName(),
                        "testEquals");

        ICriterion booleanCrit = new BooleanMatchCriterion("attributes." + attBoolean.getName(), true);

        // All theses criterions (AND)
        ICriterion rootCrit = ICriterion.and(containsCrit, endsWithCrit, equalsCrit, booleanCrit);
        return rootCrit;
    }

    private ICriterion getInvalidClause() throws ModuleException {
        // textAtt contains "testContains"
        ICriterion containsCrit = ICriterion.contains("attributes." + attString.getName(), "testContains");
        // textAtt ends with "testEndsWith"
        ICriterion endsWithCrit = ICriterion
                .endsWith("attributes." + GEO_CRS.getFragment().getName() + "." + GEO_CRS.getName(), "testEndsWith");
        // textAtt strictly equals "testEquals"
        ICriterion equalsCrit = ICriterion
                .equals("attributes." + Contact_Phone.getFragment().getName() + "." + Contact_Phone.getName(),
                        "testEquals");

        ICriterion booleanCrit = new BooleanMatchCriterion("attributes." + attBoolean.getName(), true);

        AttributeModel attModel = AttributeModelBuilder.build("invalid", AttributeType.BOOLEAN).get();
        attModel.setId(22L);
        Mockito.when(pAttributeModelService.findByNameAndFragmentName(attModel.getName(), null)).thenReturn(attModel);
        ModelAttribute modelAtt = new ModelAttribute(attModel, pModel2);
        modelAtt.setId(22L);
        // attribute exists but not of the right model
        Mockito.when(pModelAttributeService.getModelAttribute(modelOfObjects.getId(), attModel.getId()))
                .thenReturn(null);
        ICriterion invalidBoolCrit = new BooleanMatchCriterion("attributes." + attModel.getName(), false);
        // All theses criterions (AND)
        ICriterion rootCrit = ICriterion.and(containsCrit, endsWithCrit, equalsCrit, booleanCrit, invalidBoolCrit);
        return rootCrit;
    }

<<<<<<< HEAD
    // @Requirement("REGARDS_DSL_DAM_COL_010")
=======
    private UniformResourceName getUrn() {
        return new UniformResourceName(OAISIdentifier.AIP, EntityType.DATASET, "PROJECT", UUID.randomUUID(), 1);
    }

    @Test
    public void retrieveDataSetById() throws EntityNotFoundException {
        Mockito.when(dataSetRepositoryMocked.findOne(dataSet2.getId())).thenReturn(dataSet2);
        final DataSet dataSet = dataSetServiceMocked.retrieveDataSet(dataSet2.getId());

        Assert.assertEquals(dataSet.getId(), dataSet2.getId());
        Assert.assertEquals(dataSet.getModel().getId(), pModel2.getId());
    }

    @Purpose("Le système doit permettre de mettre à jour les valeurs d’une dataSet via son IP_ID et d’archiver ces modifications dans son AIP au niveau du composant « Archival storage » si ce composant est déployé.")
    @Test
    public void updateDataSet() throws ModuleException, PluginUtilsException {
        final DataSet updatedDataSet1 = dataSet1;

        Mockito.when(entitiesRepositoryMocked.findOne(dataSet1.getId())).thenReturn(dataSet1);
        Mockito.when(entitiesRepositoryMocked.save(updatedDataSet1)).thenReturn(updatedDataSet1);
        try {
            final DataSet result = dataSetServiceMocked.update(dataSet1.getId(), updatedDataSet1);
            Assert.assertEquals(updatedDataSet1, result);
        } catch (final EntityInconsistentIdentifierException e) {
            e.printStackTrace();
            Assert.fail();
        }
    }

    @Purpose("Le système doit permettre d’associer/dissocier des dataSets à la dataSet courante lors de la mise à jour.")
    @Test
    public void testFullUpdate() throws ModuleException, PluginUtilsException {
        final String col4Tag = dataSet4.getIpId().toString();
        final Set<String> newTags = new HashSet<>();
        newTags.add(col4Tag);
        dataSet1.setTags(newTags);
        dataSetServiceMocked.update(dataSet1.getId(), dataSet1);
        Assert.assertTrue(dataSet1.getTags().contains(col4Tag));
        Assert.assertFalse(dataSet1.getTags().contains(dataSet2.getIpId().toString()));
    }

    @Test(expected = EntityInconsistentIdentifierException.class)
    public void updateDataSetWithWrongURL() throws ModuleException, PluginUtilsException {
        Mockito.when(dataSetRepositoryMocked.findOne(dataSet2.getId())).thenReturn(dataSet2);
        dataSetServiceMocked.update(dataSet2.getId(), dataSet1);
    }

    @Purpose("Si la suppression d’une dataSet est demandée, le système doit au préalable supprimer le tag correspondant de tout autre AIP (dissociation complète).")
    @Test
    public void deleteDataSet() throws EntityNotFoundException, PluginUtilsException {
        dataSetServiceMocked.delete(dataSet2.getId());
        Assert.assertFalse(dataSet1.getTags().contains(dataSet2.getIpId().toString()));
        Assert.assertTrue(dataSet2.isDeleted());
    }

>>>>>>> 88b37e4e
    @Purpose("Le système doit permettre de créer une dataSet à partir d’un modèle préalablement défini et d’archiver cette dataSet sous forme d’AIP dans le composant « Archival storage ».")
    @Test
    public void createDataSet() throws ModuleException, IOException, PluginUtilsException {
        Mockito.when(entitiesRepositoryMocked.save(dataSet2)).thenReturn(dataSet2);
        final DataSet dataSet = dataSetServiceMocked.create(dataSet2, null);
        Assert.assertEquals(dataSet2, dataSet);
    }

<<<<<<< HEAD
=======
    @Test(expected = EntityInvalidException.class)
    public void createDataSetInvalid() throws ModuleException, IOException, PluginUtilsException {
        Mockito.when(entitiesRepositoryMocked.save(dataSet22)).thenReturn(dataSet22);
        final DataSet dataSet = dataSetServiceMocked.create(dataSet22, null);
        // exception expected
    }

>>>>>>> 88b37e4e
    private List<ModelAttribute> importModel(String pFilename) {
        InputStream input;
        try {
            input = Files.newInputStream(Paths.get("src", "test", "resources", pFilename));

            return XmlImportHelper.importModel(input);
        } catch (IOException | ImportException e) {
            LOG.debug("import of model failed", e);
            Assert.fail();
        }
        // never reached because test will fail first
        return null;
    }

}<|MERGE_RESOLUTION|>--- conflicted
+++ resolved
@@ -115,37 +115,21 @@
         pModel2 = new Model();
         pModel2.setId(2L);
 
-<<<<<<< HEAD
         dataSet1 = new DataSet(pModel1, "PROJECT", "dataSet1");
         dataSet1.setId(1L);
         dataSet2 = new DataSet(pModel2, "PROJECT", "dataSet2");
-=======
-        dataSet1 = new DataSet(pModel1, getUrn(), "dataSet1", "licence");
-        dataSet1.setId(1L);
-        dataSet2 = new DataSet(pModel2, getUrn(), "dataSet2", "licence");
->>>>>>> 88b37e4e
         setModelInPlace(importModel("sample-model-minimal.xml"));
         dataSet2.setModelOfData(modelOfObjects);
         dataSet2.setSubsettingClause(getValidClause());
         dataSet2.setId(2L);
-<<<<<<< HEAD
         dataSet22 = new DataSet(pModel2, "PROJECT", "dataSet22");
-=======
-        dataSet22 = new DataSet(pModel2, getUrn(), "dataSet22", "licence");
->>>>>>> 88b37e4e
         setModelInPlace(importModel("sample-model-minimal.xml"));
         dataSet22.setModelOfData(modelOfObjects);
         dataSet22.setSubsettingClause(getInvalidClause());
         dataSet22.setId(22L);
-<<<<<<< HEAD
         dataSet3 = new DataSet(pModel2, "PROJECT", "dataSet3");
         dataSet3.setId(3L);
         dataSet4 = new DataSet(pModel2, "PROJECT", "dataSet4");
-=======
-        dataSet3 = new DataSet(pModel2, getUrn(), "dataSet3", "licence");
-        dataSet3.setId(3L);
-        dataSet4 = new DataSet(pModel2, getUrn(), "dataSet4", "licence");
->>>>>>> 88b37e4e
         dataSet4.setId(4L);
         dataSet2URN = dataSet2.getIpId();
         Set<String> dataSet1Tags = dataSet1.getTags();
@@ -169,20 +153,10 @@
         Mockito.when(entitiesRepositoryMocked.findOne(dataSet22.getId())).thenReturn(dataSet22);
         Mockito.when(entitiesRepositoryMocked.findOne(dataSet3.getId())).thenReturn(dataSet3);
 
-<<<<<<< HEAD
         IDeletedEntityRepository deletedEntityRepositoryMocked = Mockito.mock(IDeletedEntityRepository.class);
         dataSetServiceMocked = new DatasetService(dataSetRepositoryMocked, pAttributeModelService,
                 pModelAttributeService, dataSourceServiceMocked, entitiesRepositoryMocked, pModelService,
                 storageServiceMocked, deletedEntityRepositoryMocked, null, null);
-=======
-        Mockito.when(idServiceMocked.getRandomUrn(OAISIdentifier.AIP, EntityType.COLLECTION))
-                .thenReturn(new UniformResourceName(OAISIdentifier.AIP, EntityType.COLLECTION, "TENANT",
-                        UUID.randomUUID(), 1));
-
-        dataSetServiceMocked = new DataSetService(dataSetRepositoryMocked, pAttributeModelService,
-                pModelAttributeService, dataSourceServiceMocked, idServiceMocked, entitiesRepositoryMocked,
-                pModelService);
->>>>>>> 88b37e4e
 
     }
 
@@ -293,65 +267,7 @@
         return rootCrit;
     }
 
-<<<<<<< HEAD
     // @Requirement("REGARDS_DSL_DAM_COL_010")
-=======
-    private UniformResourceName getUrn() {
-        return new UniformResourceName(OAISIdentifier.AIP, EntityType.DATASET, "PROJECT", UUID.randomUUID(), 1);
-    }
-
-    @Test
-    public void retrieveDataSetById() throws EntityNotFoundException {
-        Mockito.when(dataSetRepositoryMocked.findOne(dataSet2.getId())).thenReturn(dataSet2);
-        final DataSet dataSet = dataSetServiceMocked.retrieveDataSet(dataSet2.getId());
-
-        Assert.assertEquals(dataSet.getId(), dataSet2.getId());
-        Assert.assertEquals(dataSet.getModel().getId(), pModel2.getId());
-    }
-
-    @Purpose("Le système doit permettre de mettre à jour les valeurs d’une dataSet via son IP_ID et d’archiver ces modifications dans son AIP au niveau du composant « Archival storage » si ce composant est déployé.")
-    @Test
-    public void updateDataSet() throws ModuleException, PluginUtilsException {
-        final DataSet updatedDataSet1 = dataSet1;
-
-        Mockito.when(entitiesRepositoryMocked.findOne(dataSet1.getId())).thenReturn(dataSet1);
-        Mockito.when(entitiesRepositoryMocked.save(updatedDataSet1)).thenReturn(updatedDataSet1);
-        try {
-            final DataSet result = dataSetServiceMocked.update(dataSet1.getId(), updatedDataSet1);
-            Assert.assertEquals(updatedDataSet1, result);
-        } catch (final EntityInconsistentIdentifierException e) {
-            e.printStackTrace();
-            Assert.fail();
-        }
-    }
-
-    @Purpose("Le système doit permettre d’associer/dissocier des dataSets à la dataSet courante lors de la mise à jour.")
-    @Test
-    public void testFullUpdate() throws ModuleException, PluginUtilsException {
-        final String col4Tag = dataSet4.getIpId().toString();
-        final Set<String> newTags = new HashSet<>();
-        newTags.add(col4Tag);
-        dataSet1.setTags(newTags);
-        dataSetServiceMocked.update(dataSet1.getId(), dataSet1);
-        Assert.assertTrue(dataSet1.getTags().contains(col4Tag));
-        Assert.assertFalse(dataSet1.getTags().contains(dataSet2.getIpId().toString()));
-    }
-
-    @Test(expected = EntityInconsistentIdentifierException.class)
-    public void updateDataSetWithWrongURL() throws ModuleException, PluginUtilsException {
-        Mockito.when(dataSetRepositoryMocked.findOne(dataSet2.getId())).thenReturn(dataSet2);
-        dataSetServiceMocked.update(dataSet2.getId(), dataSet1);
-    }
-
-    @Purpose("Si la suppression d’une dataSet est demandée, le système doit au préalable supprimer le tag correspondant de tout autre AIP (dissociation complète).")
-    @Test
-    public void deleteDataSet() throws EntityNotFoundException, PluginUtilsException {
-        dataSetServiceMocked.delete(dataSet2.getId());
-        Assert.assertFalse(dataSet1.getTags().contains(dataSet2.getIpId().toString()));
-        Assert.assertTrue(dataSet2.isDeleted());
-    }
-
->>>>>>> 88b37e4e
     @Purpose("Le système doit permettre de créer une dataSet à partir d’un modèle préalablement défini et d’archiver cette dataSet sous forme d’AIP dans le composant « Archival storage ».")
     @Test
     public void createDataSet() throws ModuleException, IOException, PluginUtilsException {
@@ -360,16 +276,6 @@
         Assert.assertEquals(dataSet2, dataSet);
     }
 
-<<<<<<< HEAD
-=======
-    @Test(expected = EntityInvalidException.class)
-    public void createDataSetInvalid() throws ModuleException, IOException, PluginUtilsException {
-        Mockito.when(entitiesRepositoryMocked.save(dataSet22)).thenReturn(dataSet22);
-        final DataSet dataSet = dataSetServiceMocked.create(dataSet22, null);
-        // exception expected
-    }
-
->>>>>>> 88b37e4e
     private List<ModelAttribute> importModel(String pFilename) {
         InputStream input;
         try {
