/*
 * LICENSE_PLACEHOLDER
 */
package fr.cnes.regards.modules.entities;

import java.util.ArrayList;
import java.util.HashSet;
import java.util.List;
import java.util.Set;
import java.util.UUID;

import org.junit.Assert;
import org.junit.Before;
import org.junit.Ignore;
import org.junit.Test;
import org.mockito.Mockito;

import fr.cnes.regards.framework.module.rest.exception.EntityInconsistentIdentifierException;
import fr.cnes.regards.framework.module.rest.exception.EntityNotFoundException;
import fr.cnes.regards.framework.security.utils.jwt.JWTService;
import fr.cnes.regards.framework.test.report.annotation.Purpose;
import fr.cnes.regards.framework.test.report.annotation.Requirement;
import fr.cnes.regards.modules.entities.dao.IAbstractEntityRepository;
import fr.cnes.regards.modules.entities.dao.ICollectionRepository;
import fr.cnes.regards.modules.entities.domain.AbstractEntity;
import fr.cnes.regards.modules.entities.domain.Collection;
import fr.cnes.regards.modules.entities.domain.Tag;
import fr.cnes.regards.modules.entities.service.CollectionsRequestService;
import fr.cnes.regards.modules.entities.service.EntityService;
import fr.cnes.regards.modules.entities.service.ICollectionsRequestService;
<<<<<<< HEAD
import fr.cnes.regards.modules.entities.service.identification.IdentificationService;
import fr.cnes.regards.modules.entities.urn.OAISIdentifier;
=======
import fr.cnes.regards.modules.entities.service.IStorageService;
>>>>>>> e7c0b368
import fr.cnes.regards.modules.entities.urn.UniformResourceName;
import fr.cnes.regards.modules.models.domain.EntityType;
import fr.cnes.regards.modules.models.domain.Model;

/**
 * @author lmieulet
 * @author Sylvain Vissiere-Guerinet
 */
public class CollectionRequestServiceTest {

    private Model pModel1;

    private Model pModel2;

    private Collection collection1;

    private Collection collection2;

    private Collection collection3;

    private Collection collection4;

    private UniformResourceName collection2URN;

    private ICollectionRepository collectionRepositoryMocked;

    private ICollectionsRequestService collectionsRequestServiceMocked;

    private IStorageService storageServiceMocked;

    private IAbstractEntityRepository<AbstractEntity> entitiesRepositoryMocked;

<<<<<<< HEAD
    private IdentificationService idServiceMocked;
=======
    private EntityService entityServiceMocked;
>>>>>>> e7c0b368

    /**
     * initialize the repo before each test
     *
     */
    @SuppressWarnings("unchecked")
    @Before
    public void init() {
        JWTService jwtService = new JWTService();
        jwtService.injectMockToken("Tenant", "PUBLIC");
        // populate the repository
        pModel1 = new Model();
        pModel1.setId(1L);
        pModel2 = new Model();
        pModel2.setId(2L);

        collection1 = new Collection(pModel1, getUrn(), "collection1");
        collection1.setId(1L);
        collection2 = new Collection(pModel2, getUrn(), "collection2");
        collection2.setId(2L);
        collection3 = new Collection(pModel2, getUrn(), "collection3");
        collection3.setId(3L);
        collection4 = new Collection(pModel2, getUrn(), "collection4");
        collection4.setId(4L);
        collection2URN = collection2.getIpId();
        Set<Tag> collection1Tags = collection1.getTags();
        collection1Tags.add(new Tag(collection2URN.toString()));
        Set<Tag> collection2Tags = collection2.getTags();
        collection2Tags.add(new Tag(collection1.getIpId().toString()));
        collection2.setTags(collection2Tags);

        // create a mock repository
        collectionRepositoryMocked = Mockito.mock(ICollectionRepository.class);
        Mockito.when(collectionRepositoryMocked.findOne(collection1.getId())).thenReturn(collection1);
        Mockito.when(collectionRepositoryMocked.findOne(collection2.getId())).thenReturn(collection2);
        Mockito.when(collectionRepositoryMocked.findOne(collection3.getId())).thenReturn(collection3);

        storageServiceMocked = Mockito.mock(IStorageService.class);
        Mockito.when(storageServiceMocked.persist(collection1)).thenReturn(collection1);
        Mockito.when(storageServiceMocked.persist(collection2)).thenReturn(collection2);

        entitiesRepositoryMocked = Mockito.mock(IAbstractEntityRepository.class);
        final List<AbstractEntity> findByTagsValueCol2IpId = new ArrayList<>();
        findByTagsValueCol2IpId.add(collection1);
        Mockito.when(entitiesRepositoryMocked.findByTagsValue(collection2.getIpId().toString()))
                .thenReturn(findByTagsValueCol2IpId);

<<<<<<< HEAD
        idServiceMocked = Mockito.mock(IdentificationService.class);
        Mockito.when(idServiceMocked.getRandomUrn(OAISIdentifier.AIP, EntityType.COLLECTION))
                .thenReturn(new UniformResourceName(OAISIdentifier.AIP, EntityType.COLLECTION, "TENANT",
                        UUID.randomUUID(), 1));

        collectionsRequestServiceMocked = new CollectionsRequestService(collectionRepositoryMocked,
                entitiesRepositoryMocked, storageServiceMocked, idServiceMocked);

    }
=======
        entityServiceMocked = Mockito.mock(EntityService.class);

        collectionsRequestServiceMocked = new CollectionsRequestService(collectionRepositoryMocked,
                entitiesRepositoryMocked, storageServiceMocked, entityServiceMocked);
>>>>>>> e7c0b368

    private UniformResourceName getUrn() {
        return new UniformResourceName(OAISIdentifier.AIP, EntityType.COLLECTION, "PROJECT", UUID.randomUUID(), 1);
    }

    @Test
    @Requirement("REGARDS_DSL_DAM_COL_510")
    @Purpose("Shall retrieve all collections.")
    public void retrieveAllCollectionList() {
        final List<Collection> answer = new ArrayList<>(2);
        answer.add(collection1);
        answer.add(collection2);
        Mockito.when(collectionRepositoryMocked.findAll()).thenReturn(answer);
        final List<Collection> collections = collectionsRequestServiceMocked.retrieveCollectionList();
        Assert.assertEquals(2, collections.size());
    }

    @Requirement("REGARDS_DSL_DAM_COL_310")
    @Test
    public void retrieveCollectionById() {
        Mockito.when(collectionRepositoryMocked.findOne(collection2.getId())).thenReturn(collection2);
        final Collection collection = collectionsRequestServiceMocked.retrieveCollectionById(collection2.getId());

        Assert.assertEquals(collection.getId(), collection2.getId());
        Assert.assertEquals(collection.getModel().getId(), pModel2.getId());
    }

    @Requirement("REGARDS_DSL_DAM_COL_210")
    @Purpose("Le système doit permettre de mettre à jour les valeurs d’une collection via son IP_ID et d’archiver ces modifications dans son AIP au niveau du composant « Archival storage » si ce composant est déployé.")
    @Test
    public void updateCollection() throws EntityNotFoundException {
        final Collection updatedCollection1 = collection1;

        Mockito.when(collectionRepositoryMocked.findOne(collection1.getId())).thenReturn(collection1);
        Mockito.when(collectionRepositoryMocked.save(updatedCollection1)).thenReturn(updatedCollection1);
        try {
            final Collection result = collectionsRequestServiceMocked.updateCollection(updatedCollection1,
                                                                                       collection1.getId());
            Assert.assertEquals(updatedCollection1, result);
        } catch (final EntityInconsistentIdentifierException e) {
            e.printStackTrace();
            Assert.fail();
        }
    }

    @Requirement("REGARDS_DSL_DAM_COL_220")
    @Purpose("Le système doit permettre d’associer/dissocier des collections à la collection courante lors de la mise à jour.")
    @Test
    public void testFullUpdate() throws EntityInconsistentIdentifierException, EntityNotFoundException {
        final Tag col4Tag = new Tag(collection4.getIpId().toString());
        final Set<Tag> newTags = new HashSet();
        newTags.add(col4Tag);
        collection1.setTags(newTags);
        collectionsRequestServiceMocked.updateCollection(collection1, collection1.getId());
        Assert.assertTrue(collection1.getTags().contains(col4Tag));
        Assert.assertFalse(collection1.getTags().contains(new Tag(collection2.getIpId().toString())));
    }

    @Test(expected = EntityInconsistentIdentifierException.class)
    public void updateCollectionWithWrongURL() throws EntityInconsistentIdentifierException, EntityNotFoundException {
        Mockito.when(collectionRepositoryMocked.findOne(collection2.getId())).thenReturn(collection2);
        collectionsRequestServiceMocked.updateCollection(collection1, collection2.getId());
    }

    @Requirement("REGARDS_DSL_DAM_COL_120")
    @Purpose("Si la suppression d’une collection est demandée, le système doit au préalable supprimer le tag correspondant de tout autre AIP (dissociation complète).")
    @Test
    public void deleteCollection() {
        collectionsRequestServiceMocked.deleteCollection(collection2.getId());
        Assert.assertFalse(collection1.getTags().contains(new Tag(collection2.getIpId().toString())));
        Mockito.verify(collectionRepositoryMocked).delete(collection2.getId());
    }

    @Requirement("REGARDS_DSL_DAM_COL_010")
    @Purpose("Le système doit permettre de créer une collection à partir d’un modèle préalablement défini et d’archiver cette collection sous forme d’AIP dans le composant « Archival storage ».")
    @Test
    public void createCollection() {
        Mockito.when(collectionRepositoryMocked.save(collection2)).thenReturn(collection2);
        final Collection collection = collectionsRequestServiceMocked.createCollection(collection2);
        Assert.assertEquals(collection, collection2);
    }

    @Requirement("REGARDS_DSL_DAM_COL_420")
    @Purpose("TODO: Le système doit permettre de manière synchrone de rechercher des collections à partir de mots-clés (recherche full text).")
    @Ignore
    public void testRetrieveByKeyWord() {
        // TODO
    }

}<|MERGE_RESOLUTION|>--- conflicted
+++ resolved
@@ -26,14 +26,11 @@
 import fr.cnes.regards.modules.entities.domain.Collection;
 import fr.cnes.regards.modules.entities.domain.Tag;
 import fr.cnes.regards.modules.entities.service.CollectionsRequestService;
-import fr.cnes.regards.modules.entities.service.EntityService;
 import fr.cnes.regards.modules.entities.service.ICollectionsRequestService;
-<<<<<<< HEAD
+import fr.cnes.regards.modules.entities.service.IEntityService;
+import fr.cnes.regards.modules.entities.service.IStorageService;
 import fr.cnes.regards.modules.entities.service.identification.IdentificationService;
 import fr.cnes.regards.modules.entities.urn.OAISIdentifier;
-=======
-import fr.cnes.regards.modules.entities.service.IStorageService;
->>>>>>> e7c0b368
 import fr.cnes.regards.modules.entities.urn.UniformResourceName;
 import fr.cnes.regards.modules.models.domain.EntityType;
 import fr.cnes.regards.modules.models.domain.Model;
@@ -66,11 +63,9 @@
 
     private IAbstractEntityRepository<AbstractEntity> entitiesRepositoryMocked;
 
-<<<<<<< HEAD
     private IdentificationService idServiceMocked;
-=======
-    private EntityService entityServiceMocked;
->>>>>>> e7c0b368
+
+    private IEntityService entityServiceMocked;
 
     /**
      * initialize the repo before each test
@@ -118,22 +113,17 @@
         Mockito.when(entitiesRepositoryMocked.findByTagsValue(collection2.getIpId().toString()))
                 .thenReturn(findByTagsValueCol2IpId);
 
-<<<<<<< HEAD
         idServiceMocked = Mockito.mock(IdentificationService.class);
         Mockito.when(idServiceMocked.getRandomUrn(OAISIdentifier.AIP, EntityType.COLLECTION))
                 .thenReturn(new UniformResourceName(OAISIdentifier.AIP, EntityType.COLLECTION, "TENANT",
                         UUID.randomUUID(), 1));
 
+        entityServiceMocked = Mockito.mock(IEntityService.class);
+
         collectionsRequestServiceMocked = new CollectionsRequestService(collectionRepositoryMocked,
-                entitiesRepositoryMocked, storageServiceMocked, idServiceMocked);
-
-    }
-=======
-        entityServiceMocked = Mockito.mock(EntityService.class);
-
-        collectionsRequestServiceMocked = new CollectionsRequestService(collectionRepositoryMocked,
-                entitiesRepositoryMocked, storageServiceMocked, entityServiceMocked);
->>>>>>> e7c0b368
+                entitiesRepositoryMocked, storageServiceMocked, idServiceMocked, entityServiceMocked);
+
+    }
 
     private UniformResourceName getUrn() {
         return new UniformResourceName(OAISIdentifier.AIP, EntityType.COLLECTION, "PROJECT", UUID.randomUUID(), 1);
