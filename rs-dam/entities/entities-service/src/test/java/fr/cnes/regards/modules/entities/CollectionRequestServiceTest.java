/*
 * LICENSE_PLACEHOLDER
 */
package fr.cnes.regards.modules.entities;

import java.util.ArrayList;
import java.util.HashSet;
import java.util.List;
import java.util.Set;
import java.util.UUID;

import org.junit.Assert;
import org.junit.Before;
import org.junit.Ignore;
import org.junit.Test;
import org.mockito.Mockito;

import fr.cnes.regards.framework.module.rest.exception.EntityInconsistentIdentifierException;
import fr.cnes.regards.framework.module.rest.exception.EntityNotFoundException;
import fr.cnes.regards.framework.security.utils.jwt.JWTService;
import fr.cnes.regards.framework.test.report.annotation.Purpose;
import fr.cnes.regards.framework.test.report.annotation.Requirement;
import fr.cnes.regards.modules.entities.dao.IAbstractEntityRepository;
import fr.cnes.regards.modules.entities.dao.ICollectionRepository;
import fr.cnes.regards.modules.entities.domain.AbstractEntity;
import fr.cnes.regards.modules.entities.domain.Collection;
import fr.cnes.regards.modules.entities.domain.Tag;
import fr.cnes.regards.modules.entities.service.CollectionsRequestService;
import fr.cnes.regards.modules.entities.service.EntityService;
import fr.cnes.regards.modules.entities.service.ICollectionsRequestService;
<<<<<<< HEAD
import fr.cnes.regards.modules.entities.service.IStorageService;
=======
import fr.cnes.regards.modules.entities.service.identification.IdentificationService;
import fr.cnes.regards.modules.entities.urn.OAISIdentifier;
>>>>>>> 0024194a
import fr.cnes.regards.modules.entities.urn.UniformResourceName;
import fr.cnes.regards.modules.models.domain.EntityType;
import fr.cnes.regards.modules.models.domain.Model;

/**
 * @author lmieulet
 * @author Sylvain Vissiere-Guerinet
 */
public class CollectionRequestServiceTest {

    private Model pModel1;

    private Model pModel2;

    private Collection collection1;

    private Collection collection2;

    private Collection collection3;

    private Collection collection4;

    private UniformResourceName collection2URN;

    private ICollectionRepository collectionRepositoryMocked;

    private ICollectionsRequestService collectionsRequestServiceMocked;

    private IStorageService storageServiceMocked;

    private IAbstractEntityRepository<AbstractEntity> entitiesRepositoryMocked;

<<<<<<< HEAD
    private EntityService entityServiceMocked;
=======
    private IdentificationService idServiceMocked;
>>>>>>> 0024194a

    /**
     * initialize the repo before each test
     *
     */
    @SuppressWarnings("unchecked")
    @Before
    public void init() {
        JWTService jwtService = new JWTService();
        jwtService.injectMockToken("Tenant", "PUBLIC");
        // populate the repository
        pModel1 = new Model();
        pModel1.setId(1L);
        pModel2 = new Model();
        pModel2.setId(2L);

        collection1 = new Collection(pModel1, getUrn(), "collection1");
        collection1.setId(1L);
        collection2 = new Collection(pModel2, getUrn(), "collection2");
        collection2.setId(2L);
        collection3 = new Collection(pModel2, getUrn(), "collection3");
        collection3.setId(3L);
        collection4 = new Collection(pModel2, getUrn(), "collection4");
        collection4.setId(4L);
        collection2URN = collection2.getIpId();
        Set<Tag> collection1Tags = collection1.getTags();
        collection1Tags.add(new Tag(collection2URN.toString()));
        Set<Tag> collection2Tags = collection2.getTags();
        collection2Tags.add(new Tag(collection1.getIpId().toString()));
        collection2.setTags(collection2Tags);

        // create a mock repository
        collectionRepositoryMocked = Mockito.mock(ICollectionRepository.class);
        Mockito.when(collectionRepositoryMocked.findOne(collection1.getId())).thenReturn(collection1);
        Mockito.when(collectionRepositoryMocked.findOne(collection2.getId())).thenReturn(collection2);
        Mockito.when(collectionRepositoryMocked.findOne(collection3.getId())).thenReturn(collection3);

        storageServiceMocked = Mockito.mock(IStorageService.class);
        Mockito.when(storageServiceMocked.persist(collection1)).thenReturn(collection1);
        Mockito.when(storageServiceMocked.persist(collection2)).thenReturn(collection2);

        entitiesRepositoryMocked = Mockito.mock(IAbstractEntityRepository.class);
        final List<AbstractEntity> findByTagsValueCol2IpId = new ArrayList<>();
        findByTagsValueCol2IpId.add(collection1);
        Mockito.when(entitiesRepositoryMocked.findByTagsValue(collection2.getIpId().toString()))
                .thenReturn(findByTagsValueCol2IpId);

<<<<<<< HEAD
        entityServiceMocked = Mockito.mock(EntityService.class);

        collectionsRequestServiceMocked = new CollectionsRequestService(collectionRepositoryMocked,
                entitiesRepositoryMocked, storageServiceMocked, entityServiceMocked);
=======
        idServiceMocked = Mockito.mock(IdentificationService.class);
        Mockito.when(idServiceMocked.getRandomUrn(OAISIdentifier.AIP, EntityType.COLLECTION))
                .thenReturn(new UniformResourceName(OAISIdentifier.AIP, EntityType.COLLECTION, "TENANT",
                        UUID.randomUUID(), 1));

        collectionsRequestServiceMocked = new CollectionsRequestService(collectionRepositoryMocked,
                entitiesRepositoryMocked, storageServiceMocked, idServiceMocked);

    }
>>>>>>> 0024194a

    private UniformResourceName getUrn() {
        return new UniformResourceName(OAISIdentifier.AIP, EntityType.COLLECTION, "PROJECT", UUID.randomUUID(), 1);
    }

    @Test
    @Requirement("REGARDS_DSL_DAM_COL_510")
    @Purpose("Shall retrieve all collections.")
    public void retrieveAllCollectionList() {
        final List<Collection> answer = new ArrayList<>(2);
        answer.add(collection1);
        answer.add(collection2);
        Mockito.when(collectionRepositoryMocked.findAll()).thenReturn(answer);
        final List<Collection> collections = collectionsRequestServiceMocked.retrieveCollectionList();
        Assert.assertEquals(2, collections.size());
    }

    @Requirement("REGARDS_DSL_DAM_COL_310")
    @Test
    public void retrieveCollectionById() {
        Mockito.when(collectionRepositoryMocked.findOne(collection2.getId())).thenReturn(collection2);
        final Collection collection = collectionsRequestServiceMocked.retrieveCollectionById(collection2.getId());

        Assert.assertEquals(collection.getId(), collection2.getId());
        Assert.assertEquals(collection.getModel().getId(), pModel2.getId());
    }

    @Requirement("REGARDS_DSL_DAM_COL_210")
    @Purpose("Le système doit permettre de mettre à jour les valeurs d’une collection via son IP_ID et d’archiver ces modifications dans son AIP au niveau du composant « Archival storage » si ce composant est déployé.")
    @Test
    public void updateCollection() throws EntityNotFoundException {
        final Collection updatedCollection1 = collection1;

        Mockito.when(collectionRepositoryMocked.findOne(collection1.getId())).thenReturn(collection1);
        Mockito.when(collectionRepositoryMocked.save(updatedCollection1)).thenReturn(updatedCollection1);
        try {
            final Collection result = collectionsRequestServiceMocked.updateCollection(updatedCollection1,
                                                                                       collection1.getId());
            Assert.assertEquals(updatedCollection1, result);
        } catch (final EntityInconsistentIdentifierException e) {
            e.printStackTrace();
            Assert.fail();
        }
    }

    @Requirement("REGARDS_DSL_DAM_COL_220")
    @Purpose("Le système doit permettre d’associer/dissocier des collections à la collection courante lors de la mise à jour.")
    @Test
    public void testFullUpdate() throws EntityInconsistentIdentifierException, EntityNotFoundException {
        final Tag col4Tag = new Tag(collection4.getIpId().toString());
        final Set<Tag> newTags = new HashSet();
        newTags.add(col4Tag);
        collection1.setTags(newTags);
        collectionsRequestServiceMocked.updateCollection(collection1, collection1.getId());
        Assert.assertTrue(collection1.getTags().contains(col4Tag));
        Assert.assertFalse(collection1.getTags().contains(new Tag(collection2.getIpId().toString())));
    }

    @Test(expected = EntityInconsistentIdentifierException.class)
    public void updateCollectionWithWrongURL() throws EntityInconsistentIdentifierException, EntityNotFoundException {
        Mockito.when(collectionRepositoryMocked.findOne(collection2.getId())).thenReturn(collection2);
        collectionsRequestServiceMocked.updateCollection(collection1, collection2.getId());
    }

    @Requirement("REGARDS_DSL_DAM_COL_120")
    @Purpose("Si la suppression d’une collection est demandée, le système doit au préalable supprimer le tag correspondant de tout autre AIP (dissociation complète).")
    @Test
    public void deleteCollection() {
        collectionsRequestServiceMocked.deleteCollection(collection2.getId());
        Assert.assertFalse(collection1.getTags().contains(new Tag(collection2.getIpId().toString())));
        Mockito.verify(collectionRepositoryMocked).delete(collection2.getId());
    }

    @Requirement("REGARDS_DSL_DAM_COL_010")
    @Purpose("Le système doit permettre de créer une collection à partir d’un modèle préalablement défini et d’archiver cette collection sous forme d’AIP dans le composant « Archival storage ».")
    @Test
    public void createCollection() {
        Mockito.when(collectionRepositoryMocked.save(collection2)).thenReturn(collection2);
        final Collection collection = collectionsRequestServiceMocked.createCollection(collection2);
        Assert.assertEquals(collection, collection2);
    }

    @Requirement("REGARDS_DSL_DAM_COL_420")
    @Purpose("TODO: Le système doit permettre de manière synchrone de rechercher des collections à partir de mots-clés (recherche full text).")
    @Ignore
    public void testRetrieveByKeyWord() {
        // TODO
    }

}<|MERGE_RESOLUTION|>--- conflicted
+++ resolved
@@ -28,12 +28,9 @@
 import fr.cnes.regards.modules.entities.service.CollectionsRequestService;
 import fr.cnes.regards.modules.entities.service.EntityService;
 import fr.cnes.regards.modules.entities.service.ICollectionsRequestService;
-<<<<<<< HEAD
 import fr.cnes.regards.modules.entities.service.IStorageService;
-=======
 import fr.cnes.regards.modules.entities.service.identification.IdentificationService;
 import fr.cnes.regards.modules.entities.urn.OAISIdentifier;
->>>>>>> 0024194a
 import fr.cnes.regards.modules.entities.urn.UniformResourceName;
 import fr.cnes.regards.modules.models.domain.EntityType;
 import fr.cnes.regards.modules.models.domain.Model;
@@ -66,11 +63,9 @@
 
     private IAbstractEntityRepository<AbstractEntity> entitiesRepositoryMocked;
 
-<<<<<<< HEAD
     private EntityService entityServiceMocked;
-=======
+
     private IdentificationService idServiceMocked;
->>>>>>> 0024194a
 
     /**
      * initialize the repo before each test
@@ -118,22 +113,18 @@
         Mockito.when(entitiesRepositoryMocked.findByTagsValue(collection2.getIpId().toString()))
                 .thenReturn(findByTagsValueCol2IpId);
 
-<<<<<<< HEAD
         entityServiceMocked = Mockito.mock(EntityService.class);
 
-        collectionsRequestServiceMocked = new CollectionsRequestService(collectionRepositoryMocked,
-                entitiesRepositoryMocked, storageServiceMocked, entityServiceMocked);
-=======
         idServiceMocked = Mockito.mock(IdentificationService.class);
         Mockito.when(idServiceMocked.getRandomUrn(OAISIdentifier.AIP, EntityType.COLLECTION))
                 .thenReturn(new UniformResourceName(OAISIdentifier.AIP, EntityType.COLLECTION, "TENANT",
                         UUID.randomUUID(), 1));
 
         collectionsRequestServiceMocked = new CollectionsRequestService(collectionRepositoryMocked,
+                entitiesRepositoryMocked, storageServiceMocked, entityServiceMocked);
                 entitiesRepositoryMocked, storageServiceMocked, idServiceMocked);
 
     }
->>>>>>> 0024194a
 
     private UniformResourceName getUrn() {
         return new UniformResourceName(OAISIdentifier.AIP, EntityType.COLLECTION, "PROJECT", UUID.randomUUID(), 1);
