--- conflicted
+++ resolved
@@ -163,11 +163,8 @@
 
         dataSetServiceMocked = new DatasetService(dataSetRepositoryMocked, pAttributeModelService,
                 pModelAttributeService, dataSourceServiceMocked, entitiesRepositoryMocked, pModelService,
-<<<<<<< HEAD
                 deletedEntityRepositoryMocked, null, null, null, null);
-=======
                 deletedEntityRepositoryMocked, null, null, publisherMocked);
->>>>>>> a07d5c94
 
     }
 
