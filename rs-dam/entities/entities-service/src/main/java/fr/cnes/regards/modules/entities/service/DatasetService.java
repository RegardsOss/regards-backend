--- conflicted
+++ resolved
@@ -57,7 +57,6 @@
 
     private final DataSourceService dataSourceService;
 
-<<<<<<< HEAD
     private final IDescriptionFileRepository descriptionFileRepository;
 
     public DatasetService(IDatasetRepository pRepository, IAttributeModelService pAttributeService,
@@ -65,13 +64,6 @@
             IAbstractEntityRepository<AbstractEntity> pEntityRepository, IModelService pModelService,
             IDeletedEntityRepository deletedEntityRepository, ICollectionRepository pCollectionRepository,
             EntityManager pEm, IPublisher pPublisher, IRuntimeTenantResolver runtimeTenantResolver, IDescriptionFileRepository descriptionFileRepository) {
-=======
-    public DatasetService(final IDatasetRepository pRepository, final IAttributeModelService pAttributeService,
-            final IModelAttrAssocService pModelAttributeService, final DataSourceService pDataSourceService,
-            final IAbstractEntityRepository<AbstractEntity> pEntityRepository, final IModelService pModelService,
-            final IDeletedEntityRepository deletedEntityRepository, final ICollectionRepository pCollectionRepository,
-            final EntityManager pEm, final IPublisher pPublisher, final IRuntimeTenantResolver runtimeTenantResolver) {
->>>>>>> 9e0c637d
         super(pModelAttributeService, pEntityRepository, pModelService, deletedEntityRepository, pCollectionRepository,
               pRepository, pRepository, pEm, pPublisher, runtimeTenantResolver);
         attributeService = pAttributeService;
@@ -137,24 +129,6 @@
         }
     }
 
-<<<<<<< HEAD
-=======
-    /**
-     * Retrieve the descriptionFile of a DataSet.
-     *
-     * @param pDatasetId
-     * @return the DescriptionFile or null
-     * @throws EntityNotFoundException
-     */
-    public DescriptionFile retrieveDatasetDescription(final Long pDatasetId) throws EntityNotFoundException {
-        final Dataset ds = datasetRepository.findOneDescriptionFile(pDatasetId);
-        if (ds == null) {
-            throw new EntityNotFoundException(pDatasetId, Dataset.class);
-        }
-        return ds.getDescriptionFile();
-    }
-
->>>>>>> 9e0c637d
     @Override
     public Page<AttributeModel> getDataAttributeModels(final Set<UniformResourceName> urns, final Set<Long> modelIds,
             final Pageable pPageable) throws ModuleException {
