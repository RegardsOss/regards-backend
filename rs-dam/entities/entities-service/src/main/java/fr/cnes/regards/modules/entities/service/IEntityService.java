--- conflicted
+++ resolved
@@ -3,11 +3,6 @@
  */
 package fr.cnes.regards.modules.entities.service;
 
-<<<<<<< HEAD
-=======
-import java.io.IOException;
-import java.util.List;
->>>>>>> 88b37e4e
 import java.util.Set;
 
 import javax.transaction.Transactional;
@@ -46,7 +41,6 @@
      */
     AbstractEntity dissociate(Long pEntityId, Set<UniformResourceName> pToBeDissociated) throws EntityNotFoundException;
 
-<<<<<<< HEAD
     /**
      * Create entity
      * @param pEntity entity to create
@@ -54,9 +48,6 @@
      * @throws ModuleException
      */
     <T extends AbstractEntity> T create(T pEntity) throws ModuleException;
-=======
-    // <T extends AbstractEntity> T create(T pEntity) throws ModuleException;
->>>>>>> 88b37e4e
 
     /**
      * Update entity of id pEntityId according to pEntity
@@ -66,7 +57,6 @@
      * @throws ModuleException
      * @throws PluginUtilsException
      */
-<<<<<<< HEAD
     <T extends AbstractEntity> T update(Long pEntityId, T pEntity) throws ModuleException;
 
     /**
@@ -77,14 +67,6 @@
      * @throws ModuleException
      */
     <T extends AbstractEntity> T update(UniformResourceName pEntityUrn, T pEntity) throws ModuleException;
-=======
-    // FIXME: should i use a clone of the parameter instead of modifying it?
-    <T extends AbstractEntity> T update(Long pEntityId, T pEntity) throws ModuleException, PluginUtilsException;
-
-    AbstractEntity delete(Long pEntityId) throws EntityNotFoundException, PluginUtilsException;
-
-    AbstractEntity delete(String pEntityIpId) throws EntityNotFoundException, PluginUtilsException;
->>>>>>> 88b37e4e
 
     /**
      * Update given entity identified by its id property (ie. getId() method) OR identified by its ipId property
@@ -102,7 +84,6 @@
     }
 
     /**
-<<<<<<< HEAD
      * Delete entity identified by its id.
      * A deleted entity is "logged" into "deleted_entity" table
      * @param pEntityId id of entity to delete
@@ -110,16 +91,4 @@
      * @throws EntityNotFoundException
      */
     AbstractEntity delete(Long pEntityId) throws EntityNotFoundException;
-=======
-     * @param pEntity
-     * @param pFile
-     * @return
-     * @throws ModuleException
-     * @throws IOException
-     * @throws PluginUtilsException
-     */
-    <T extends AbstractEntity> T create(T pEntity, MultipartFile pFile)
-            throws ModuleException, IOException, PluginUtilsException;
-
->>>>>>> 88b37e4e
 }