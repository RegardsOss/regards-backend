--- conflicted
+++ resolved
@@ -35,13 +35,10 @@
 
 import javax.persistence.EntityManager;
 
-<<<<<<< HEAD
 import org.slf4j.Logger;
 import org.slf4j.LoggerFactory;
 import org.springframework.beans.factory.annotation.Autowired;
-=======
 import org.springframework.beans.factory.annotation.Value;
->>>>>>> 7b35345b
 import org.springframework.data.domain.Page;
 import org.springframework.data.domain.Pageable;
 import org.springframework.util.Assert;
@@ -49,10 +46,7 @@
 import org.springframework.web.multipart.MultipartFile;
 
 import com.google.common.collect.ImmutableSet;
-<<<<<<< HEAD
 import com.google.common.collect.Multimap;
-=======
->>>>>>> 7b35345b
 
 import fr.cnes.regards.framework.amqp.IPublisher;
 import fr.cnes.regards.framework.module.rest.exception.EntityInconsistentIdentifierException;
@@ -76,11 +70,7 @@
 import fr.cnes.regards.modules.entities.domain.AbstractEntity;
 import fr.cnes.regards.modules.entities.domain.Collection;
 import fr.cnes.regards.modules.entities.domain.Dataset;
-<<<<<<< HEAD
-=======
-import fr.cnes.regards.modules.entities.domain.DescriptionFile;
 import fr.cnes.regards.modules.entities.domain.EntityAipState;
->>>>>>> 7b35345b
 import fr.cnes.regards.modules.entities.domain.attribute.AbstractAttribute;
 import fr.cnes.regards.modules.entities.domain.attribute.ObjectAttribute;
 import fr.cnes.regards.modules.entities.domain.deleted.DeletedEntity;
@@ -153,8 +143,6 @@
      */
     private final IRuntimeTenantResolver runtimeTenantResolver;
 
-<<<<<<< HEAD
-=======
     /**
      * If true the AIP entities are send to Storage module to be stored
      */
@@ -162,17 +150,11 @@
     private Boolean postAipEntitiesToStorage;
 
     /**
-     * The plugin's class name of type {@link IStorageService} used to store AIP entities 
+     * The plugin's class name of type {@link IStorageService} used to store AIP entities
      */
     @Value("${regards.dam.post.aip.entities.to.storage.plugins:fr.cnes.regards.modules.entities.service.plugins.AipStoragePlugin}")
     private String postAipEntitiesToStoragePlugin;
 
-    /**
-     * {@link IDescriptionFileRepository} instance
-     */
-    protected final IDescriptionFileRepository descriptionFileRepository;
-
->>>>>>> 7b35345b
     public AbstractEntityService(IModelAttrAssocService modelAttrAssocService,
             IAbstractEntityRepository<AbstractEntity<?>> entityRepository, IModelService modelService,
             IDeletedEntityRepository deletedEntityRepository, ICollectionRepository collectionRepository,
@@ -201,6 +183,7 @@
 
     @Override
     public U load(Long id) throws ModuleException {
+        Assert.notNull(id, "Entity identifier is required");
         U entity = repository.findById(id);
         if (entity == null) {
             throw new EntityNotFoundException(id, this.getClass());
@@ -353,13 +336,6 @@
         if (entity.getIpId() == null) {
             entity.setIpId(new UniformResourceName(OAISIdentifier.AIP, EntityType.valueOf(entity.getType()),
                     runtimeTenantResolver.getTenant(), UUID.randomUUID(), 1));
-<<<<<<< HEAD
-=======
-        }
-        // Set description
-        if (entity instanceof AbstractDescEntity) {
-            this.setDescription((AbstractDescEntity) entity, file, null);
->>>>>>> 7b35345b
         }
 
         // IpIds of entities that will need an AMQP event publishing
@@ -442,103 +418,6 @@
         entityRepository.save(entity);
     }
 
-    /**
-<<<<<<< HEAD
-     * TODO make it possible to switch configuration dynamically between local and remote Dynamically get the storage
-     * service
-     * @return the storage service @
-     */
-    private IStorageService getStorageService() {
-        List<PluginParameter> parameters = PluginParametersFactory.build().getParameters();
-        return PluginUtils.getPlugin(parameters, LocalStoragePlugin.class,
-                                     Arrays.asList(LocalStoragePlugin.class.getPackage().getName()), new HashMap<>());
-
-=======
-     * @param <T> one of {@link AbstractDescEntity} : {@link Dataset} or {@link Collection}
-     * @param updatedEntity entity being created/updated
-     * @param pFile the description of the entity
-     * @param oldOne previous description file of updatedEntity
-     * @throws IOException     if description cannot be read
-     * @throws ModuleException if description not conform to REGARDS requirements
-     */
-    private <T extends AbstractDescEntity> void setDescription(T updatedEntity, MultipartFile pFile,
-            DescriptionFile oldOne) throws IOException, ModuleException {
-        // we are updating/creating a description
-        if ((updatedEntity.getDescriptionFile() != null) && !updatedEntity.getDescriptionFile().equals(oldOne)) {
-            // this is a description file
-            if ((pFile != null) && !pFile.isEmpty()) {
-                // collections and dataset only have a description which is a url or a file
-                if (!isContentTypeAcceptable(updatedEntity)) {
-                    throw new EntityDescriptionUnacceptableType(pFile.getContentType());
-                }
-                // 10MB
-                if (pFile.getSize() > MAX_DESC_FILE_SIZE) {
-                    EntityDescriptionTooLargeException e = new EntityDescriptionTooLargeException(
-                            pFile.getOriginalFilename());
-                    logger.error("DescriptionFile is too big", e);
-                    throw e;
-                }
-                String fileCharset = getCharset(pFile);
-                if ((fileCharset != null) && !fileCharset.equals(StandardCharsets.UTF_8.toString())) {
-                    throw new EntityDescriptionUnacceptableCharsetException(fileCharset);
-                }
-                // description file, change the old one because if we don't we accumulate tones of description
-                if (oldOne != null) {
-                    oldOne.setType(updatedEntity.getDescriptionFile().getType());
-                    oldOne.setContent(pFile.getBytes());
-                    oldOne.setUrl(null);
-                    updatedEntity.setDescriptionFile(oldOne);
-                } else {
-                    // if there is no descriptionFile existing then lets create one
-                    updatedEntity.setDescriptionFile(new DescriptionFile(pFile.getBytes(),
-                            updatedEntity.getDescriptionFile().getType()));
-                }
-            } else { // pFile is null
-                // this is an url
-                if (oldOne != null) {
-                    oldOne.setType(null);
-                    oldOne.setContent(null);
-                    oldOne.setUrl(updatedEntity.getDescriptionFile().getUrl());
-                    updatedEntity.setDescriptionFile(oldOne);
-                } else {
-                    // if there is no description existing then lets create one
-                    updatedEntity.setDescriptionFile(new DescriptionFile(updatedEntity.getDescriptionFile().getUrl()));
-                }
-            }
-        } else { // No description file provided on entity to update : keep the current one
-            updatedEntity.setDescriptionFile(oldOne);
-        }
-    }
-
-    /**
-     * Return true if file content type is acceptable (PDF or MARKDOWN). We are checking content type saved in the
-     * entity and not the multipart file content type because markdown is not yet a standardized MIMEType and
-     * our front cannot modify the content type of the corresponding part
-     * @return true or false
-     */
-    private <T extends AbstractDescEntity> boolean isContentTypeAcceptable(T pEntity) {
-        if (pEntity.getDescriptionFile() != null) {
-            String fileContentType = pEntity.getDescriptionFile().getType().toString();
-            int charsetIdx = fileContentType.indexOf(";charset");
-            String contentType = (charsetIdx == -1) ? fileContentType : fileContentType.substring(0, charsetIdx);
-            return contentType.equals(MediaType.APPLICATION_PDF_VALUE)
-                    || contentType.equals(MediaType.TEXT_MARKDOWN_VALUE);
-        }
-        return false;
-    }
-
-    /**
-     * Retrieve file charset
-     * @param pFile description file from the user
-     * @return file charset
-     */
-    private static String getCharset(MultipartFile pFile) {
-        String contentType = pFile.getContentType();
-        int charsetIdx = contentType.indexOf("charset=");
-        return (charsetIdx == -1) ? null : contentType.substring(charsetIdx + 8).toUpperCase();
->>>>>>> 7b35345b
-    }
-
     private U checkCreation(U pEntity) throws ModuleException {
         checkModelExists(pEntity);
         doCheck(pEntity, null);
@@ -609,8 +488,7 @@
 
         if (entityInDb.getStateAip() == null) {
             entity.setStateAip(EntityAipState.AIP_TO_CREATE);
-        }
-        else if (!entityInDb.getStateAip().equals(EntityAipState.AIP_TO_CREATE)) {
+        } else if (!entityInDb.getStateAip().equals(EntityAipState.AIP_TO_CREATE)) {
             entity.setStateAip(EntityAipState.AIP_TO_UPDATE);
         }
 
@@ -648,25 +526,14 @@
     }
 
     @Override
-<<<<<<< HEAD
-    public U delete(Long pEntityId) throws ModuleException {
-=======
     public U save(U entity) {
         return repository.save(entity);
     }
 
     @Override
-    public U delete(Long pEntityId) throws EntityNotFoundException {
->>>>>>> 7b35345b
+    public U delete(Long pEntityId) throws ModuleException {
         Assert.notNull(pEntityId, "Entity identifier is required");
-        final U toDelete = repository.findById(pEntityId);
-        if (toDelete == null) {
-            throw new EntityNotFoundException(pEntityId, this.getClass());
-        }
-<<<<<<< HEAD
-=======
-
->>>>>>> 7b35345b
+        U toDelete = load(pEntityId);
         return delete(toDelete);
     }
 
@@ -711,7 +578,7 @@
         updatedIpIds.add(toDelete.getIpId());
         // Manage all impacted datasets groups from scratch
         datasets.forEach(ds -> this.manageGroups(ds, updatedIpIds));
-        
+
         deleteAipStorage(toDelete);
 
         deletedEntityRepository.save(createDeletedEntity(toDelete));
@@ -758,7 +625,6 @@
         return delEntity;
     }
 
-<<<<<<< HEAD
     @Override
     public U attachFiles(UniformResourceName urn, DataType dataType, MultipartFile[] attachments, List<DataFile> refs,
             String fileUriTemplate) throws ModuleException {
@@ -844,7 +710,7 @@
         entity.getFiles().get(dataFile.getDataType()).remove(dataFile);
         return update(entity);
     }
-=======
+
     /**
      * @return a {@link Plugin} implementation of {@link IStorageService}
      */
@@ -867,7 +733,7 @@
     }
 
     private void deleteAipStorage(U entity) {
-        if (postAipEntitiesToStorage == null || !postAipEntitiesToStorage) {
+        if ((postAipEntitiesToStorage == null) || !postAipEntitiesToStorage) {
             return;
         }
 
@@ -879,6 +745,4 @@
 
         getStorageService().deleteAIP(entity);
     }
-
->>>>>>> 7b35345b
 }