/*
 * LICENSE_PLACEHOLDER
 */
package fr.cnes.regards.modules.entities.service;

import java.util.HashSet;
import java.util.List;
import java.util.Set;
import java.util.stream.Collectors;

import javax.naming.OperationNotSupportedException;

import org.slf4j.Logger;
import org.slf4j.LoggerFactory;
import org.springframework.stereotype.Service;

import fr.cnes.regards.framework.module.rest.exception.EntityInconsistentIdentifierException;
import fr.cnes.regards.framework.module.rest.exception.EntityNotFoundException;
import fr.cnes.regards.modules.entities.dao.IAbstractEntityRepository;
import fr.cnes.regards.modules.entities.dao.ICollectionRepository;
import fr.cnes.regards.modules.entities.domain.AbstractEntity;
import fr.cnes.regards.modules.entities.domain.Collection;
import fr.cnes.regards.modules.entities.domain.Tag;
import fr.cnes.regards.modules.entities.service.identification.IdentificationService;
import fr.cnes.regards.modules.entities.urn.OAISIdentifier;
import fr.cnes.regards.modules.entities.urn.UniformResourceName;
<<<<<<< HEAD
import fr.cnes.regards.modules.models.domain.EntityType;
import fr.cnes.regards.modules.storage.service.IStorageService;
=======
>>>>>>> e7c0b368

/**
 * @author lmieulet
 * @author Sylvain Vissiere-Guerinet
 */
@Service
public class CollectionsRequestService implements ICollectionsRequestService {

    // TODO: interactions with catalog
    /**
     * Logger
     */
    @SuppressWarnings("unused")
    private static final Logger LOGGER = LoggerFactory.getLogger(CollectionsRequestService.class);

    /**
     * bean toward the module responsible to contact, or not, the archival storage
     */
    private final IStorageService storageService;

    /**
     * Service handling operation similar to all entities, per example associations
     */
    private final IEntityService entityService;

    /**
     * DAO autowired by Spring
     */
    private final ICollectionRepository collectionRepository;

    /**
     * DAO for all entities, used to dissociate
     */
    private final IAbstractEntityRepository<AbstractEntity> entitiesRepository;

    /**
     * Service managing identifier
     */
    private final IdentificationService idService;

    public CollectionsRequestService(ICollectionRepository pCollectionRepository,
            IAbstractEntityRepository<AbstractEntity> pAbstractEntityRepository, IStorageService pPersistService,
<<<<<<< HEAD
            IdentificationService pIdentificationService) {
=======
            IEntityService pEntityService) {
>>>>>>> e7c0b368
        super();
        collectionRepository = pCollectionRepository;
        storageService = pPersistService;
        entitiesRepository = pAbstractEntityRepository;
<<<<<<< HEAD
        idService = pIdentificationService;
=======
        entityService = pEntityService;
>>>>>>> e7c0b368
    }

    @Override
    public Collection retrieveCollectionById(Long pCollectionId) {
        return collectionRepository.findOne(pCollectionId);
    }

    @Override
    public Collection updateCollection(Collection pCollection, Long pCollectionId)
            throws EntityInconsistentIdentifierException, EntityNotFoundException {
        // Check if exist
        final Collection collectionBeforeUpdate = collectionRepository.findOne(pCollectionId);
        if (collectionBeforeUpdate == null) {
            throw new EntityNotFoundException(pCollectionId, Collection.class);
        }
        if (!collectionBeforeUpdate.getId().equals(pCollection.getId())) {
            // "collectionId inside the route is different from the entity inside the request body"
            throw new EntityInconsistentIdentifierException(pCollectionId, pCollection.getId(), Collection.class);
        }
        Set<UniformResourceName> oldLinks = extractUrns(collectionBeforeUpdate.getTags());
        Set<UniformResourceName> newLinks = extractUrns(pCollection.getTags());
        if (!oldLinks.equals(newLinks)) {
            final Set<UniformResourceName> toDissociate = getDiff(oldLinks, newLinks);
            dissociate(collectionBeforeUpdate, toDissociate);
            final Set<UniformResourceName> toAssociate = getDiff(newLinks, oldLinks);
            associate(collectionBeforeUpdate, toAssociate);
        }
        Collection updatedCollection = collectionRepository.save(pCollection);
        storageService.persist(updatedCollection);
        return updatedCollection;
    }

    /**
     * @param pCollection
     *            a {@link Collection}
     * @param pToAssociate
     *            {@link Set} of {@link UniformResourceName}s representing {@link AbstractEntity} to associate to
     *            pCollection
     * @throws OperationNotSupportedException
     */
    public Collection associate(Collection pCollection, Set<UniformResourceName> pToAssociate) {
        return entityService.associate(pCollection, pToAssociate);
    }

    /**
     * @param pCollectionId
     *            a {@link Collection}
     * @param pToAssociate
     *            {@link Set} of {@link UniformResourceName}s representing {@link AbstractEntity} to associate to
     *            pCollection
     */
    @Override
    public Collection associateCollection(Long pCollectionId, Set<UniformResourceName> pToAssociate) {
        final Collection collection = collectionRepository.findOne(pCollectionId);
        return associate(collection, pToAssociate);
    }

    /**
     * @param pCollection
     *            a {@link Collection}
     * @param pToDissociate
     *            {@link Set} of {@link UniformResourceName}s representing {@link AbstractEntity} to dissociate from
     *            pCollection
     */
    private void dissociate(Collection pCollection, Set<UniformResourceName> pToDissociate) {
        final List<AbstractEntity> entityToDissociate = entitiesRepository.findByIpIdIn(pToDissociate);
        dissociate(pCollection, entityToDissociate);
    }

    /**
     * @param pSource
     *            {@link Set} of {@link UniformResourceName}
     * @param pOther
     *            {@link Set} of {@link UniformResourceName} to remove from pSource
     * @return a new {@link Set} of {@link UniformResourceName} containing only the elements present into pSource and
     *         not in pOther
     */
    private Set<UniformResourceName> getDiff(Set<UniformResourceName> pSource, Set<UniformResourceName> pOther) {
        final Set<UniformResourceName> result = new HashSet<>();
        result.addAll(pSource);
        result.removeAll(pOther);
        return result;
    }

    private Set<UniformResourceName> extractUrns(Set<Tag> pTags) {
        return pTags.parallelStream().filter(t -> UniformResourceName.isValidUrn(t.getValue()))
                .map(t -> UniformResourceName.fromString(t.getValue())).collect(Collectors.toSet());
    }

    @Override
    public void deleteCollection(Long pCollectionId) {
        final Collection toDelete = collectionRepository.findOne(pCollectionId);
        dissociate(toDelete);
        // FIXME: repo.delete and then persist.delete? ou c'est que storage qui gère le delete?
        collectionRepository.delete(pCollectionId);
        storageService.delete(toDelete);
    }

    private void dissociate(Collection pToDelete) {
        final List<AbstractEntity> linkedToToDelete = entitiesRepository
                .findByTagsValue(pToDelete.getIpId().toString());
        dissociate(pToDelete, linkedToToDelete);
    }

    private void dissociate(Collection pToDissociate, List<AbstractEntity> pToBeDissociated) {

        final Set<Tag> toDissociateAssociations = pToDissociate.getTags();
        for (AbstractEntity toBeDissociated : pToBeDissociated) {
            toDissociateAssociations.remove(new Tag(toBeDissociated.getIpId().toString()));
            dissociate(pToDissociate, toBeDissociated);
        }
        pToDissociate.setTags(toDissociateAssociations);
        collectionRepository.save(pToDissociate);
    }

    /**
     * dissociate actual from target
     *
     * @param pActual
     * @param pTarget
     */
    private void dissociate(Collection pActual, AbstractEntity pTarget) {

        pTarget.getTags().remove(new Tag(pActual.getIpId().toString()));
        entitiesRepository.save(pTarget);
    }

    @Override
    public Collection createCollection(Collection pCollection) {
        // Generate ip_id
        pCollection.setIpId(idService.getRandomUrn(OAISIdentifier.AIP, EntityType.COLLECTION));
        Collection newCollection = collectionRepository.save(pCollection);
        if (!newCollection.getTags().isEmpty()) {
            associate(newCollection);
        }
        newCollection = storageService.persist(newCollection);
        return newCollection;
    }

    /**
     * @param pNewCollection
     */
    private void associate(Collection pNewCollection) {
        final Set<Tag> tags = pNewCollection.getTags();
        final Set<UniformResourceName> toAssociateIpIds = extractUrns(tags);
        associate(pNewCollection, toAssociateIpIds);
    }

    @Override
    public List<Collection> retrieveCollectionList() {
        return collectionRepository.findAll();
    }

    @Override
    public Collection retrieveCollectionByIpId(String pCollectionIpId) {
        return collectionRepository.findOneByIpId(pCollectionIpId);
    }

    @Override
    public void deleteCollection(String pCollectionIpId) {
        final Collection toDelete = collectionRepository.findOneByIpId(pCollectionIpId);
        collectionRepository.deleteByIpId(pCollectionIpId);
        storageService.delete(toDelete);
    }

    @Override
    public Collection dissociateCollection(Long pCollectionId, Set<UniformResourceName> pToBeDissociated) {
        final Collection dissociatedCollection = collectionRepository.findOne(pCollectionId);

        return entityService.dissociate(dissociatedCollection, pToBeDissociated);
    }

}<|MERGE_RESOLUTION|>--- conflicted
+++ resolved
@@ -24,11 +24,7 @@
 import fr.cnes.regards.modules.entities.service.identification.IdentificationService;
 import fr.cnes.regards.modules.entities.urn.OAISIdentifier;
 import fr.cnes.regards.modules.entities.urn.UniformResourceName;
-<<<<<<< HEAD
 import fr.cnes.regards.modules.models.domain.EntityType;
-import fr.cnes.regards.modules.storage.service.IStorageService;
-=======
->>>>>>> e7c0b368
 
 /**
  * @author lmieulet
@@ -71,20 +67,13 @@
 
     public CollectionsRequestService(ICollectionRepository pCollectionRepository,
             IAbstractEntityRepository<AbstractEntity> pAbstractEntityRepository, IStorageService pPersistService,
-<<<<<<< HEAD
-            IdentificationService pIdentificationService) {
-=======
-            IEntityService pEntityService) {
->>>>>>> e7c0b368
+            IdentificationService pIdentificationService, IEntityService pEntityService) {
         super();
         collectionRepository = pCollectionRepository;
         storageService = pPersistService;
         entitiesRepository = pAbstractEntityRepository;
-<<<<<<< HEAD
         idService = pIdentificationService;
-=======
         entityService = pEntityService;
->>>>>>> e7c0b368
     }
 
     @Override
