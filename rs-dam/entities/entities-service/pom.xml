--- conflicted
+++ resolved
@@ -50,11 +50,7 @@
 	<parent>
 		<groupId>fr.cnes.regards.modules</groupId>
 		<artifactId>entities</artifactId>
-<<<<<<< HEAD
-		<version>1.1.0</version>
-=======
 		<version>2.0.0-RELEASE</version>
->>>>>>> a4b08731
 	</parent>
 
 	<dependencies>
@@ -123,28 +119,10 @@
 			<artifactId>plugins-regards-starter</artifactId>
 			<scope>test</scope>
 		</dependency>
-<<<<<<< HEAD
-	</dependencies>
-
-	<profiles>
-		<profile>
-			<id>oracle</id>
-			<dependencies>
-				<dependency>
-					<groupId>fr.cnes.regards.modules.datasources</groupId>
-					<artifactId>datasource-oracle-plugins</artifactId>
-					<scope>test</scope>
-				</dependency>
-			</dependencies>
-		</profile>
-	</profiles>
-	
-=======
 		<dependency>
 			<groupId>fr.cnes.regards.framework</groupId>
 			<artifactId>jpa-multitenant-regards-test</artifactId>
 			<scope>test</scope>
 		</dependency>
 	</dependencies>	
->>>>>>> a4b08731
 </project>