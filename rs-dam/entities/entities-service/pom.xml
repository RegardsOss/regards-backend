--- conflicted
+++ resolved
@@ -50,11 +50,7 @@
 	<parent>
 		<groupId>fr.cnes.regards.modules</groupId>
 		<artifactId>entities</artifactId>
-<<<<<<< HEAD
 		<version>2.0.0-SNAPSHOT</version>
-=======
-		<version>1.1.0-SNAPSHOT</version>
->>>>>>> 4167b44e
 	</parent>
 
 	<dependencies>
