<?xml version="1.0" encoding="UTF-8"?>
<!-- LICENSE_PLACEHOLDER -->
<project xmlns="http://maven.apache.org/POM/4.0.0" xmlns:xsi="http://www.w3.org/2001/XMLSchema-instance"
	xsi:schemaLocation="http://maven.apache.org/POM/4.0.0 http://maven.apache.org/xsd/maven-4.0.0.xsd">
	<modelVersion>4.0.0</modelVersion>

	<groupId>fr.cnes.regards.modules.entities</groupId>
	<artifactId>entities-service</artifactId>

	<parent>
		<groupId>fr.cnes.regards.modules</groupId>
		<artifactId>entities</artifactId>
		<version>1.1-SNAPSHOT</version>
	</parent>

	<dependencies>
		<dependency>
			<groupId>fr.cnes.regards.modules.entities</groupId>
			<artifactId>entities-dao</artifactId>
		</dependency>
		<dependency>
			<groupId>fr.cnes.regards.modules.entities</groupId>
			<artifactId>entities-domain</artifactId>
		</dependency>
		<dependency>
			<groupId>fr.cnes.regards.modules.models</groupId>
			<artifactId>models-service</artifactId>
		</dependency>
<<<<<<< HEAD
		<dependency>
			<groupId>fr.cnes.regards.modules.storage</groupId>
			<artifactId>storage-service</artifactId>
		</dependency>
		<dependency>
			<groupId>fr.cnes.regards.framework</groupId>
			<artifactId>amqp-regards</artifactId>
		</dependency>
=======
>>>>>>> e7c0b368
		<!-- Test -->
		<dependency>
			<groupId>fr.cnes.regards.framework.test</groupId>
			<artifactId>regards-test</artifactId>
			<scope>test</scope>
		</dependency>
	</dependencies>
</project><|MERGE_RESOLUTION|>--- conflicted
+++ resolved
@@ -26,17 +26,10 @@
 			<groupId>fr.cnes.regards.modules.models</groupId>
 			<artifactId>models-service</artifactId>
 		</dependency>
-<<<<<<< HEAD
-		<dependency>
-			<groupId>fr.cnes.regards.modules.storage</groupId>
-			<artifactId>storage-service</artifactId>
-		</dependency>
 		<dependency>
 			<groupId>fr.cnes.regards.framework</groupId>
 			<artifactId>amqp-regards</artifactId>
 		</dependency>
-=======
->>>>>>> e7c0b368
 		<!-- Test -->
 		<dependency>
 			<groupId>fr.cnes.regards.framework.test</groupId>
