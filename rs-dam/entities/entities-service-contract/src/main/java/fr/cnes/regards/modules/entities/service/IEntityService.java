--- conflicted
+++ resolved
@@ -115,22 +115,7 @@
      * @return updated entity from database
      * @throws ModuleException
      */
-<<<<<<< HEAD
     U create(U entity) throws ModuleException;
-=======
-    U create(U pEntity, MultipartFile pFile) throws ModuleException, IOException;
-
-    /**
-     * Create entity without description file
-     *
-     * @param pEntity entity to create
-     * @return updated entity from database
-     * @throws ModuleException
-     */
-    default U create(U pEntity) throws ModuleException, IOException {
-        return this.create(pEntity, null);
-    }
->>>>>>> 7b35345b
 
     /**
      * Update entity of id pEntityId according to pEntity
@@ -154,9 +139,9 @@
 
     /**
      * Save an entity.
-     * 
+     *
      * @param entity the entity t saved
-     * @return the saved entity 
+     * @return the saved entity
      */
     U save(U entity);
 
