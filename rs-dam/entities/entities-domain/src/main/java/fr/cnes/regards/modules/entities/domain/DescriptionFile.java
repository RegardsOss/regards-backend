/*
 * Copyright 2017 CNES - CENTRE NATIONAL d'ETUDES SPATIALES
 *
 * This file is part of REGARDS.
 *
 * REGARDS is free software: you can redistribute it and/or modify
 * it under the terms of the GNU General Public License as published by
 * the Free Software Foundation, either version 3 of the License, or
 * (at your option) any later version.
 *
 * REGARDS is distributed in the hope that it will be useful,
 * but WITHOUT ANY WARRANTY; without even the implied warranty of
 * MERCHANTABILITY or FITNESS FOR A PARTICULAR PURPOSE. See the
 * GNU General Public License for more details.
 *
 * You should have received a copy of the GNU General Public License
 * along with REGARDS. If not, see <http://www.gnu.org/licenses/>.
 */
package fr.cnes.regards.modules.entities.domain;

<<<<<<< HEAD
import javax.persistence.*;
import javax.validation.constraints.Pattern;

import fr.cnes.regards.framework.jpa.converter.MediaTypeConverter;
import org.hibernate.annotations.Type;
import org.springframework.http.MediaType;

=======
import fr.cnes.regards.modules.entities.domain.converter.MediaTypeConverter;
import org.hibernate.annotations.Type;
import org.springframework.http.MediaType;

import javax.persistence.*;
import javax.validation.constraints.Pattern;
import java.util.Arrays;
>>>>>>> 5db8c3d5

/**
 * @author Sylvain Vissiere-Guerinet
 *
 */
@Entity
@Table(name = "t_description_file")
public class DescriptionFile {

    /**
     * Description URL
     */
    private static final String URL_REGEXP = "^https?://.*$";

    @Id
    @SequenceGenerator(name = "DescriptionFileSequence", initialValue = 1, sequenceName = "seq_description_file")
    @GeneratedValue(strategy = GenerationType.SEQUENCE, generator = "DescriptionFileSequence")
    protected Long id;

    @Column
    @Type(type = "text")
    @Pattern(regexp = URL_REGEXP,
            message = "Description url must conform to regular expression \"" + URL_REGEXP + "\".")
    protected String url;

    @Column(name = "description_file_content")
    private byte[] content;

    @Column(name = "description_file_type")
    @Convert(converter = MediaTypeConverter.class)
    private MediaType type;

    public DescriptionFile() {
    }

    public DescriptionFile(String url) {
        super();
        this.url = url;
    }

    public DescriptionFile(byte[] pContent, MediaType pType) {
        super();
        content = pContent;
        type = pType;
    }

    public byte[] getContent() {
        return content;
    }

    public void setContent(byte[] pContent) {
        content = pContent;
    }

    public MediaType getType() {
        return type;
    }

    public void setType(MediaType pType) {
        type = pType;
    }

    public String getUrl() {
        return url;
    }

    public void setUrl(String pDescription) {
        url = pDescription;
    }

    public Long getId() {
        return id;
    }

    public void setId(Long id) {
        this.id = id;
    }

    @Override
    public boolean equals(Object o) {
        if (this == o) return true;
        if (o == null || getClass() != o.getClass().getSuperclass()) return false;

        DescriptionFile that = (DescriptionFile) o;

        if (getUrl() != null ? !getUrl().equals(that.getUrl()) : that.getUrl() != null) return false;
        if (!Arrays.equals(getContent(), that.getContent())) return false;
        return getType() != null ? getType().equals(that.getType()) : that.getType() == null;
    }

    @Override
    public int hashCode() {
        int result = getUrl() != null ? getUrl().hashCode() : 0;
        result = 31 * result + Arrays.hashCode(getContent());
        result = 31 * result + (getType() != null ? getType().hashCode() : 0);
        return result;
    }
}<|MERGE_RESOLUTION|>--- conflicted
+++ resolved
@@ -18,23 +18,22 @@
  */
 package fr.cnes.regards.modules.entities.domain;
 
-<<<<<<< HEAD
-import javax.persistence.*;
+import java.util.Arrays;
+
+import javax.persistence.Column;
+import javax.persistence.Convert;
+import javax.persistence.Entity;
+import javax.persistence.GeneratedValue;
+import javax.persistence.GenerationType;
+import javax.persistence.Id;
+import javax.persistence.SequenceGenerator;
+import javax.persistence.Table;
 import javax.validation.constraints.Pattern;
 
-import fr.cnes.regards.framework.jpa.converter.MediaTypeConverter;
 import org.hibernate.annotations.Type;
 import org.springframework.http.MediaType;
 
-=======
-import fr.cnes.regards.modules.entities.domain.converter.MediaTypeConverter;
-import org.hibernate.annotations.Type;
-import org.springframework.http.MediaType;
-
-import javax.persistence.*;
-import javax.validation.constraints.Pattern;
-import java.util.Arrays;
->>>>>>> 5db8c3d5
+import fr.cnes.regards.framework.jpa.converter.MediaTypeConverter;
 
 /**
  * @author Sylvain Vissiere-Guerinet
@@ -115,21 +114,29 @@
 
     @Override
     public boolean equals(Object o) {
-        if (this == o) return true;
-        if (o == null || getClass() != o.getClass().getSuperclass()) return false;
+        if (this == o) {
+            return true;
+        }
+        if ((o == null) || (getClass() != o.getClass().getSuperclass())) {
+            return false;
+        }
 
         DescriptionFile that = (DescriptionFile) o;
 
-        if (getUrl() != null ? !getUrl().equals(that.getUrl()) : that.getUrl() != null) return false;
-        if (!Arrays.equals(getContent(), that.getContent())) return false;
+        if (getUrl() != null ? !getUrl().equals(that.getUrl()) : that.getUrl() != null) {
+            return false;
+        }
+        if (!Arrays.equals(getContent(), that.getContent())) {
+            return false;
+        }
         return getType() != null ? getType().equals(that.getType()) : that.getType() == null;
     }
 
     @Override
     public int hashCode() {
         int result = getUrl() != null ? getUrl().hashCode() : 0;
-        result = 31 * result + Arrays.hashCode(getContent());
-        result = 31 * result + (getType() != null ? getType().hashCode() : 0);
+        result = (31 * result) + Arrays.hashCode(getContent());
+        result = (31 * result) + (getType() != null ? getType().hashCode() : 0);
         return result;
     }
 }