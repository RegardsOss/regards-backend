/*
 * LICENSE_PLACEHOLDER
 */
package fr.cnes.regards.modules.entities.domain;

import java.time.LocalDateTime;
import java.util.HashSet;
import java.util.List;
import java.util.Set;
import java.util.UUID;

import javax.persistence.CascadeType;
import javax.persistence.Column;
import javax.persistence.Convert;
import javax.persistence.Entity;
import javax.persistence.ForeignKey;
import javax.persistence.GeneratedValue;
import javax.persistence.GenerationType;
import javax.persistence.Id;
import javax.persistence.Inheritance;
import javax.persistence.InheritanceType;
import javax.persistence.JoinColumn;
import javax.persistence.ManyToMany;
import javax.persistence.ManyToOne;
import javax.persistence.SequenceGenerator;
import javax.persistence.Table;
import javax.persistence.Transient;
import javax.validation.Valid;
import javax.validation.constraints.NotNull;

import org.hibernate.annotations.Type;
import org.hibernate.annotations.TypeDef;
import org.hibernate.annotations.TypeDefs;

import fr.cnes.regards.framework.gson.annotation.Gsonable;
import fr.cnes.regards.framework.jpa.IIdentifiable;
import fr.cnes.regards.framework.jpa.json.JsonBinaryType;
import fr.cnes.regards.framework.jpa.validator.PastOrNow;
import fr.cnes.regards.framework.security.utils.jwt.JWTService;
<<<<<<< HEAD
=======
import fr.cnes.regards.modules.crawler.domain.AbstractIndexable;
>>>>>>> 581ff21f
import fr.cnes.regards.modules.entities.domain.attribute.AbstractAttribute;
import fr.cnes.regards.modules.entities.urn.OAISIdentifier;
import fr.cnes.regards.modules.entities.urn.UniformResourceName;
import fr.cnes.regards.modules.entities.urn.converters.UrnConverter;
import fr.cnes.regards.modules.models.domain.EntityType;
import fr.cnes.regards.modules.models.domain.Model;

/**
 * Base class for all entities(on a REGARDS point of view)
 *
 * @author Léo Mieulet
 * @author Sylvain Vissiere-Guerinet
 *
 */
@TypeDefs({ @TypeDef(name = "jsonb", typeClass = JsonBinaryType.class) })
@Entity
@Table(name = "T_ENTITY")
@Inheritance(strategy = InheritanceType.TABLE_PER_CLASS)
@Gsonable
public abstract class AbstractEntity extends AbstractIndexable implements IIdentifiable<Long> {

    /**
     * last time the entity was updated
     */
    @PastOrNow
    @Column(name = "last_update")
    protected LocalDateTime lastUpdate;

    /**
     * time at which the entity was created
     */
    @PastOrNow
    @Column
    protected LocalDateTime creationDate;

    /**
     * entity id for SGBD purpose mainly and REST request
     */
    @Id
    @SequenceGenerator(name = "EntitySequence", initialValue = 1, sequenceName = "SEQ_ENTITY")
    @GeneratedValue(strategy = GenerationType.SEQUENCE, generator = "EntitySequence")
    protected Long id;

    /**
     * Information Package ID for REST request
     */
    @Column(unique = true)
    @Convert(converter = UrnConverter.class)
    @NotNull
    protected UniformResourceName ipId;

    /**
     * Submission Information Package (SIP): which is the information sent from the producer to the archive used for
     * REST request
     *
     * If no SIP ID is there it means it's not an AIP?
     */
    @Column
    protected String sipId;

    /**
     *
     * entities list of tags affected to this entity
     */
    @ManyToMany(cascade = CascadeType.ALL)
    @JoinColumn(name = "entity_id", foreignKey = @ForeignKey(name = "FK_ENTITY_TAGS_ID"))
    protected Set<Tag> tags;

    /**
     * list of attribute associated to this entity
     */
    @Type(type = "jsonb")
    @Column(columnDefinition = "jsonb")
<<<<<<< HEAD
=======
    @Valid
>>>>>>> 581ff21f
    protected List<AbstractAttribute<?>> attributes;

    /**
     * model that this entity is respecting
     */
    @NotNull
    @ManyToOne
<<<<<<< HEAD
    @JoinColumn(name = "model_id", foreignKey = @ForeignKey(name = "FK_ENTITY_MODEL_ID"), nullable = false, updatable = false)
=======
    // CHECKSTYLE:OFF
    @JoinColumn(name = "model_id", foreignKey = @ForeignKey(name = "FK_ENTITY_MODEL_ID"), nullable = false,
            updatable = false)
    // CHECKSTYLE:ON
>>>>>>> 581ff21f
    protected Model model;

    @Transient
    private EntityType entityType;

    private AbstractEntity(EntityType pEntityType) { // NOSONAR
        this(null, pEntityType);
    }

    public AbstractEntity(Model pModel, EntityType pEntityType) { // NOSONAR
        super(pEntityType.toString());
        ipId = new UniformResourceName(OAISIdentifier.AIP, pEntityType, JWTService.getActualTenant(), UUID.randomUUID(),
                1);
        super.setDocId(ipId.toString());

        model = pModel;
        creationDate = LocalDateTime.now();
        lastUpdate = LocalDateTime.now();
        tags = new HashSet<>();
    }

    /**
     * @return the lastUpdate
     */
    public LocalDateTime getLastUpdate() {
        return lastUpdate;
    }

    /**
     * @param pLastUpdate
     *            the lastUpdate to set
     */
    public void setLastUpdate(LocalDateTime pLastUpdate) {
        lastUpdate = pLastUpdate;
    }

    /**
     * @return the creationDate
     */
    public LocalDateTime getCreationDate() {
        return creationDate;
    }

    /**
     * @param pCreationDate
     *            the creationDate to set
     */
    public void setCreationDate(LocalDateTime pCreationDate) {
        creationDate = pCreationDate;
    }

    @Override
    public Long getId() {
        return id;
    }

    public void setId(Long pId) {
        id = pId;
    }

    public UniformResourceName getIpId() {
        return ipId;
    }

    public void setIpId(UniformResourceName pIpId) {
        ipId = pIpId;
    }

    public Set<Tag> getTags() {
        return tags;
    }

    public void setTags(Set<Tag> pTags) {
        tags = pTags;
    }

<<<<<<< HEAD
    public List<AbstractAttribute<?>> getAttributes() {
=======
    public List<AbstractAttribute<?>> getAttributes() { // NOSONAR
>>>>>>> 581ff21f
        return attributes;
    }

    public void setAttributes(List<AbstractAttribute<?>> pAttributes) {
        attributes = pAttributes;
    }

    public Model getModel() {
        return model;
    }

    public void setModel(Model pModel) {
        model = pModel;
    }

    public String getSipId() {
        return sipId;
    }

    public void setSipId(String pSipId) {
        sipId = pSipId;
    }

    public EntityType getEntityType() {
        return entityType;
    }

    @Override
    public boolean equals(Object pObj) {
        return (pObj instanceof AbstractEntity) && ((AbstractEntity) pObj).getIpId().equals(getIpId());
    }

    @Override
    public int hashCode() {
        return ipId.hashCode();
    }

}<|MERGE_RESOLUTION|>--- conflicted
+++ resolved
@@ -37,10 +37,7 @@
 import fr.cnes.regards.framework.jpa.json.JsonBinaryType;
 import fr.cnes.regards.framework.jpa.validator.PastOrNow;
 import fr.cnes.regards.framework.security.utils.jwt.JWTService;
-<<<<<<< HEAD
-=======
 import fr.cnes.regards.modules.crawler.domain.AbstractIndexable;
->>>>>>> 581ff21f
 import fr.cnes.regards.modules.entities.domain.attribute.AbstractAttribute;
 import fr.cnes.regards.modules.entities.urn.OAISIdentifier;
 import fr.cnes.regards.modules.entities.urn.UniformResourceName;
@@ -114,10 +111,7 @@
      */
     @Type(type = "jsonb")
     @Column(columnDefinition = "jsonb")
-<<<<<<< HEAD
-=======
     @Valid
->>>>>>> 581ff21f
     protected List<AbstractAttribute<?>> attributes;
 
     /**
@@ -125,14 +119,10 @@
      */
     @NotNull
     @ManyToOne
-<<<<<<< HEAD
-    @JoinColumn(name = "model_id", foreignKey = @ForeignKey(name = "FK_ENTITY_MODEL_ID"), nullable = false, updatable = false)
-=======
     // CHECKSTYLE:OFF
     @JoinColumn(name = "model_id", foreignKey = @ForeignKey(name = "FK_ENTITY_MODEL_ID"), nullable = false,
             updatable = false)
     // CHECKSTYLE:ON
->>>>>>> 581ff21f
     protected Model model;
 
     @Transient
@@ -209,11 +199,7 @@
         tags = pTags;
     }
 
-<<<<<<< HEAD
-    public List<AbstractAttribute<?>> getAttributes() {
-=======
     public List<AbstractAttribute<?>> getAttributes() { // NOSONAR
->>>>>>> 581ff21f
         return attributes;
     }
 
