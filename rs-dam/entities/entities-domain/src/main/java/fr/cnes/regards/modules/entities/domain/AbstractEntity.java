/*
 * LICENSE_PLACEHOLDER
 */
package fr.cnes.regards.modules.entities.domain;

import java.time.LocalDateTime;
import java.util.HashSet;
import java.util.Set;

import javax.persistence.CollectionTable;
import javax.persistence.Column;
import javax.persistence.Convert;
import javax.persistence.DiscriminatorColumn;
import javax.persistence.ElementCollection;
import javax.persistence.Entity;
import javax.persistence.ForeignKey;
import javax.persistence.GeneratedValue;
import javax.persistence.GenerationType;
import javax.persistence.Id;
import javax.persistence.Index;
import javax.persistence.Inheritance;
import javax.persistence.InheritanceType;
import javax.persistence.JoinColumn;
import javax.persistence.ManyToOne;
import javax.persistence.SequenceGenerator;
import javax.persistence.Table;
import javax.validation.Valid;
import javax.validation.constraints.NotNull;

import org.hibernate.annotations.Type;
import org.hibernate.annotations.TypeDef;
import org.hibernate.annotations.TypeDefs;

import com.google.gson.annotations.JsonAdapter;

import fr.cnes.regards.framework.jpa.IIdentifiable;
import fr.cnes.regards.framework.jpa.json.JsonBinaryType;
import fr.cnes.regards.framework.jpa.validator.PastOrNow;
import fr.cnes.regards.modules.entities.domain.attribute.AbstractAttribute;
import fr.cnes.regards.modules.entities.domain.converter.GeometryAdapter;
import fr.cnes.regards.modules.entities.domain.geometry.Geometry;
import fr.cnes.regards.modules.entities.urn.UniformResourceName;
import fr.cnes.regards.modules.entities.urn.converters.UrnConverter;
import fr.cnes.regards.modules.indexer.domain.IIndexable;
import fr.cnes.regards.modules.models.domain.Model;
import fr.cnes.regards.modules.models.domain.adapters.gson.ModelAdapter;

/**
 * Base class for all entities(on a REGARDS point of view)
 *
 * @author Léo Mieulet
 * @author Sylvain Vissiere-Guerinet
 */
@TypeDefs({ @TypeDef(name = "jsonb", typeClass = JsonBinaryType.class) })
@Entity
@Table(name = "t_entity", indexes = { @Index(name = "idx_entity_ipId", columnList = "ipId") })
@DiscriminatorColumn(name = "dtype", length = 10)
@Inheritance(strategy = InheritanceType.SINGLE_TABLE)
public abstract class AbstractEntity implements IIdentifiable<Long>, IIndexable {

    private static final int MAX_IPID_SIZE = 128;

    /**
     * Information Package ID for REST request
     */
    @Column(unique = true, nullable = false)
    @Convert(converter = UrnConverter.class)
    @Valid
    protected UniformResourceName ipId;

    @NotNull
    @Column(length = 128, nullable = false)
    protected String label;

    /**
     * model that this entity is respecting
     */
    @NotNull
    @ManyToOne
    @JoinColumn(name = "model_id", foreignKey = @ForeignKey(name = "fk_entity_model_id"), nullable = false,
            updatable = false)
    protected Model model;

    /**
     * last time the entity was updated
     */
    @PastOrNow
    @Column(name = "update_date")
    protected LocalDateTime lastUpdate;

    /**
     * time at which the entity was created
     */
    @PastOrNow
    @NotNull
    @Column(name = "creation_date")
    protected LocalDateTime creationDate;

    /**
     * entity id for SGBD purpose mainly and REST request
     */
    @Id
    @SequenceGenerator(name = "EntitySequence", initialValue = 1, sequenceName = "seq_entity")
    @GeneratedValue(strategy = GenerationType.SEQUENCE, generator = "EntitySequence")
    protected Long id;

    /**
<<<<<<< HEAD
=======
     * Information Package ID for REST request
     */
    @Column(unique = true, nullable = false, length = MAX_IPID_SIZE)
    @Convert(converter = UrnConverter.class)
    @Valid
    protected UniformResourceName ipId;

    /**
>>>>>>> f9538e34
     * Submission Information Package (SIP): which is the information sent from the producer to the archive used for
     * REST request If no SIP ID is there it means it's not an AIP?
     */
    @Column
    protected String sipId;

<<<<<<< HEAD
=======
    /**
     * In some cases where label isn't specified, IpId is used as it so lengths of both properties must have a
     * coherent size
     */
    @NotNull
    @Column(length = MAX_IPID_SIZE, nullable = false)
    protected String label;

>>>>>>> f9538e34
    /**
     * Input tags: a tag is either an URN to a collection (ie a direct access collection) or a word without business
     * meaning<br/>
     */
    @ElementCollection
    @CollectionTable(name = "t_entity_tag", joinColumns = @JoinColumn(name = "entity_id"))
    @Column(name = "value", length = 200)
    protected Set<String> tags = new HashSet<>();

    /**
     * Computed indirect access groups.<br/>
     * This is a set of group names that the entity can reach (access groups are positionned on datasets and then added
     * to collections that tag the dataset and then added to collections that tag collections containing groups)
     */
    @ElementCollection
    @CollectionTable(name = "t_entity_group", joinColumns = @JoinColumn(name = "entity_id"))
    @Column(name = "name", length = 200)
    protected Set<String> groups = new HashSet<>();

    /**
     * list of attributes associated to this entity
     */
    @Type(type = "jsonb")
    @Column(columnDefinition = "jsonb")
    @Valid
<<<<<<< HEAD
    protected Set<AbstractAttribute<?>> properties = new HashSet<>();
=======
    protected List<AbstractAttribute<?>> properties;

    /**
     * Model associated to the entity
     */
    @NotNull
    @ManyToOne
    @JoinColumn(name = "model_id", foreignKey = @ForeignKey(name = "fk_entity_model_id"), nullable = false,
            updatable = false)
    @JsonAdapter(value = ModelAdapter.class) // only keep id and name on Elasticsearch
    protected Model model;
>>>>>>> f9538e34

    @Type(type = "jsonb")
    @Column(columnDefinition = "jsonb")
    @JsonAdapter(value = GeometryAdapter.class)
    protected Geometry<?> geometry;

    protected AbstractEntity(Model pModel, UniformResourceName pIpId, String pLabel) { // NOSONAR
        model = pModel;
        ipId = pIpId;
        label = pLabel;
    }

    protected AbstractEntity() { // NOSONAR
        this(null, null, null);
    }

    @Override
    public String getDocId() {
        return ipId.toString();
    }

    public LocalDateTime getLastUpdate() {
        return lastUpdate;
    }

    public void setLastUpdate(LocalDateTime pLastUpdate) {
        lastUpdate = pLastUpdate;
    }

    public LocalDateTime getCreationDate() {
        return creationDate;
    }

    public void setCreationDate(LocalDateTime pCreationDate) {
        creationDate = pCreationDate;
    }

    @Override
    public Long getId() {
        return id;
    }

    public void setId(Long pId) {
        id = pId;
    }

    public UniformResourceName getIpId() {
        return ipId;
    }

    public void setIpId(UniformResourceName pIpId) {
        ipId = pIpId;
    }

    public Set<String> getTags() {
        return tags;
    }

    public void setTags(Set<String> pTags) {
        tags = pTags;
    }

    public Set<AbstractAttribute<?>> getProperties() { // NOSONAR
        return properties;
    }

    public void setProperties(Set<AbstractAttribute<?>> pAttributes) {
        properties = pAttributes;
    }

    public Model getModel() {
        return model;
    }

    public void setModel(Model pModel) {
        model = pModel;
    }

    public String getSipId() {
        return sipId;
    }

    public void setSipId(String pSipId) {
        sipId = pSipId;
    }

    public String getLabel() {
        return label;
    }

    public void setLabel(String pLabel) {
        label = pLabel;
    }

    public Set<String> getGroups() {
        return groups;
    }

    public void setGroups(Set<String> pGroups) {
        groups = pGroups;
    }

    public Geometry<?> getGeometry() {
        return geometry;
    }

    public void setGeometry(Geometry<?> pGeometry) {
        geometry = pGeometry;
    }

    @Override
    public int hashCode() {
        final int prime = 31;
        int result = 1;
        // CHECKSTYLE:OFF
        result = (prime * result) + ((ipId == null) ? 0 : ipId.hashCode());
        // CHECKSTYLE:ON
        return result;
    }

    @Override
    public boolean equals(Object pObj) {
        if (this == pObj) {
            return true;
        }
        if (pObj == null) {
            return false;
        }
        if (getClass() != pObj.getClass()) {
            return false;
        }
        AbstractEntity other = (AbstractEntity) pObj;
        if (ipId == null) {
            if (other.getIpId() != null) {
                return false;
            }
        } else
            if (!ipId.equals(other.getIpId())) {
                return false;
            }
        return true;
    }

    @Override
    public String toString() {
        return "AbstractEntity [lastUpdate=" + lastUpdate + ", creationDate=" + creationDate + ", id=" + id + ", ipId="
                + ipId + ", sipId=" + sipId + ", label=" + label + ", attributes=" + properties + ", model=" + model
                + "]";
    }
}<|MERGE_RESOLUTION|>--- conflicted
+++ resolved
@@ -105,34 +105,12 @@
     protected Long id;
 
     /**
-<<<<<<< HEAD
-=======
-     * Information Package ID for REST request
-     */
-    @Column(unique = true, nullable = false, length = MAX_IPID_SIZE)
-    @Convert(converter = UrnConverter.class)
-    @Valid
-    protected UniformResourceName ipId;
-
-    /**
->>>>>>> f9538e34
      * Submission Information Package (SIP): which is the information sent from the producer to the archive used for
      * REST request If no SIP ID is there it means it's not an AIP?
      */
     @Column
     protected String sipId;
 
-<<<<<<< HEAD
-=======
-    /**
-     * In some cases where label isn't specified, IpId is used as it so lengths of both properties must have a
-     * coherent size
-     */
-    @NotNull
-    @Column(length = MAX_IPID_SIZE, nullable = false)
-    protected String label;
-
->>>>>>> f9538e34
     /**
      * Input tags: a tag is either an URN to a collection (ie a direct access collection) or a word without business
      * meaning<br/>
@@ -158,27 +136,12 @@
     @Type(type = "jsonb")
     @Column(columnDefinition = "jsonb")
     @Valid
-<<<<<<< HEAD
     protected Set<AbstractAttribute<?>> properties = new HashSet<>();
-=======
-    protected List<AbstractAttribute<?>> properties;
-
-    /**
-     * Model associated to the entity
-     */
-    @NotNull
-    @ManyToOne
-    @JoinColumn(name = "model_id", foreignKey = @ForeignKey(name = "fk_entity_model_id"), nullable = false,
-            updatable = false)
-    @JsonAdapter(value = ModelAdapter.class) // only keep id and name on Elasticsearch
-    protected Model model;
->>>>>>> f9538e34
 
     @Type(type = "jsonb")
     @Column(columnDefinition = "jsonb")
     @JsonAdapter(value = GeometryAdapter.class)
     protected Geometry<?> geometry;
-
     protected AbstractEntity(Model pModel, UniformResourceName pIpId, String pLabel) { // NOSONAR
         model = pModel;
         ipId = pIpId;
