--- conflicted
+++ resolved
@@ -34,11 +34,10 @@
 import fr.cnes.regards.framework.jpa.IIdentifiable;
 import fr.cnes.regards.framework.jpa.json.JsonBinaryType;
 import fr.cnes.regards.framework.jpa.validator.PastOrNow;
-import fr.cnes.regards.modules.crawler.domain.AbstractIndexable;
+import fr.cnes.regards.modules.crawler.domain.IIndexable;
 import fr.cnes.regards.modules.entities.domain.attribute.AbstractAttribute;
 import fr.cnes.regards.modules.entities.urn.UniformResourceName;
 import fr.cnes.regards.modules.entities.urn.converters.UrnConverter;
-import fr.cnes.regards.modules.models.domain.EntityType;
 import fr.cnes.regards.modules.models.domain.Model;
 
 /**
@@ -52,7 +51,7 @@
 @Entity(name = "t_entity")
 @Inheritance(strategy = InheritanceType.SINGLE_TABLE)
 @Gsonable
-public abstract class AbstractEntity extends AbstractIndexable implements IIdentifiable<Long> {
+public abstract class AbstractEntity implements IIdentifiable<Long>, IIndexable {
 
     /**
      * last time the entity was updated
@@ -107,8 +106,7 @@
      * entities list of tags affected to this entity
      */
     @ManyToMany(cascade = CascadeType.ALL)
-    @JoinTable(name = "ta_entity_tag", joinColumns = @JoinColumn(name = "entity_id"),
-            foreignKey = @ForeignKey(name = "fk_entity_tags_id"), inverseJoinColumns = @JoinColumn(name = "tag_id"))
+    @JoinTable(name = "ta_entity_tag", joinColumns = @JoinColumn(name = "entity_id"), foreignKey = @ForeignKey(name = "fk_entity_tags_id"), inverseJoinColumns = @JoinColumn(name = "tag_id"))
     protected Set<Tag> tags;
 
     /**
@@ -124,29 +122,25 @@
      */
     @NotNull
     @ManyToOne
-<<<<<<< HEAD
-    // CHECKSTYLE:OFF
-    @JoinColumn(name = "model_id", foreignKey = @ForeignKey(name = "FK_ENTITY_MODEL_ID"), nullable = false, updatable = false)
-    // CHECKSTYLE:ON
-=======
-    @JoinColumn(name = "model_id", foreignKey = @ForeignKey(name = "fk_entity_model_id"), nullable = false,
-            updatable = false)
->>>>>>> 65c64ac3
+    @JoinColumn(name = "model_id", foreignKey = @ForeignKey(name = "fk_entity_model_id"), nullable = false, updatable = false)
     protected Model model;
 
-    protected AbstractEntity(EntityType pEntityType) { // NOSONAR
-        this(null, null, pEntityType);
-    }
-
-    public AbstractEntity(Model model, UniformResourceName pIpId, EntityType pEntityType) { // NOSONAR
-        super(pEntityType.toString());
-        ipId = pIpId;
-        super.setDocId(ipId.toString());
-
-        this.model = model;
-        creationDate = LocalDateTime.now();
-        lastUpdate = LocalDateTime.now();
+    public AbstractEntity(Model pModel, UniformResourceName pIpId, String pLabel) { // NOSONAR
+        this.model = pModel;
+        this.ipId = pIpId;
+        this.label = pLabel;
+        this.creationDate = LocalDateTime.now();
+        this.lastUpdate = LocalDateTime.now();
         tags = new HashSet<>();
+    }
+
+    protected AbstractEntity() { // NOSONAR
+        this(null, null, null);
+    }
+
+    @Override
+    public String getDocId() {
+        return ipId.toString();
     }
 
     /**
@@ -194,7 +188,6 @@
 
     public void setIpId(UniformResourceName pIpId) {
         ipId = pIpId;
-        super.setDocId(ipId.toString());
     }
 
     public Set<Tag> getTags() {
@@ -246,13 +239,36 @@
     }
 
     @Override
+    public int hashCode() {
+        final int prime = 31;
+        int result = 1;
+        // CHECKSTYLE:OFF
+        result = (prime * result) + ((ipId == null) ? 0 : ipId.hashCode());
+        // CHECKSTYLE:ON
+        return result;
+    }
+
+    @Override
     public boolean equals(Object pObj) {
-        return (pObj instanceof AbstractEntity) && ((AbstractEntity) pObj).getIpId().equals(getIpId());
-    }
-
-    @Override
-    public int hashCode() {
-        return ipId.hashCode();
+        if (this == pObj) {
+            return true;
+        }
+        if (pObj == null) {
+            return false;
+        }
+        if (getClass() != pObj.getClass()) {
+            return false;
+        }
+        AbstractEntity other = (AbstractEntity) pObj;
+        if (ipId == null) {
+            if (other.getIpId() != null) {
+                return false;
+            }
+        } else
+            if (!ipId.equals(other.getIpId())) {
+                return false;
+            }
+        return true;
     }
 
 }