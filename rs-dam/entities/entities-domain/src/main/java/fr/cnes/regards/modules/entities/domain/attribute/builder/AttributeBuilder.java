/*
 * Copyright 2017-2018 CNES - CENTRE NATIONAL d'ETUDES SPATIALES
 *
 * This file is part of REGARDS.
 *
 * REGARDS is free software: you can redistribute it and/or modify
 * it under the terms of the GNU General Public License as published by
 * the Free Software Foundation, either version 3 of the License, or
 * (at your option) any later version.
 *
 * REGARDS is distributed in the hope that it will be useful,
 * but WITHOUT ANY WARRANTY; without even the implied warranty of
 * MERCHANTABILITY or FITNESS FOR A PARTICULAR PURPOSE. See the
 * GNU General Public License for more details.
 *
 * You should have received a copy of the GNU General Public License
 * along with REGARDS. If not, see <http://www.gnu.org/licenses/>.
 */
package fr.cnes.regards.modules.entities.domain.attribute.builder;

import java.net.URL;
import java.time.OffsetDateTime;
import java.util.ArrayList;
import java.util.Arrays;
import java.util.Collection;
import java.util.HashSet;
import java.util.Set;

import com.google.common.collect.Range;
import com.google.common.collect.Sets;

import fr.cnes.regards.framework.gson.adapters.OffsetDateTimeAdapter;
import fr.cnes.regards.modules.entities.domain.attribute.AbstractAttribute;
import fr.cnes.regards.modules.entities.domain.attribute.BooleanAttribute;
import fr.cnes.regards.modules.entities.domain.attribute.DateArrayAttribute;
import fr.cnes.regards.modules.entities.domain.attribute.DateAttribute;
import fr.cnes.regards.modules.entities.domain.attribute.DateIntervalAttribute;
import fr.cnes.regards.modules.entities.domain.attribute.DoubleArrayAttribute;
import fr.cnes.regards.modules.entities.domain.attribute.DoubleAttribute;
import fr.cnes.regards.modules.entities.domain.attribute.DoubleIntervalAttribute;
import fr.cnes.regards.modules.entities.domain.attribute.IntegerArrayAttribute;
import fr.cnes.regards.modules.entities.domain.attribute.IntegerAttribute;
import fr.cnes.regards.modules.entities.domain.attribute.IntegerIntervalAttribute;
import fr.cnes.regards.modules.entities.domain.attribute.LongArrayAttribute;
import fr.cnes.regards.modules.entities.domain.attribute.LongAttribute;
import fr.cnes.regards.modules.entities.domain.attribute.LongIntervalAttribute;
import fr.cnes.regards.modules.entities.domain.attribute.ObjectAttribute;
import fr.cnes.regards.modules.entities.domain.attribute.StringArrayAttribute;
import fr.cnes.regards.modules.entities.domain.attribute.StringAttribute;
import fr.cnes.regards.modules.entities.domain.attribute.UrlAttribute;
import fr.cnes.regards.modules.models.domain.attributes.AttributeType;

/**
 * Attribute builder
 * @author Marc Sordi
 * @author oroussel
 * @author Sylvain Vissiere-Guerinet
 */
public final class AttributeBuilder {

    private AttributeBuilder() {

    }

    /**
     * Method allowing to get an AbstractAttribute according to the AttributeType, for the given name and value. The
     * type of value is expected to be coherent with the AttributeType. In particular, for intervals we are expecting
     * {@link Range} and as dates we are expecting {@link OffsetDateTime}
     * @param <U> type of the value
     * @param <T> type of the attribute generated
     * @param attributeType Type of the attribute created
     * @param name name of the attribute to be created
     * @param value value of the attribute to be created
     * @return a newly created AbstractAttribute according the given AttributeType, name and value
     */
    @SuppressWarnings("unchecked")
    public static <U, T extends AbstractAttribute<U>> T forType(AttributeType attributeType, String name, U value) {
        if (name == null) {
            throw new IllegalArgumentException("An attribute cannot have a null name");
        }
        if (value == null) {
            return forTypeWithNullValue(attributeType, name);
        }

<<<<<<< HEAD
        switch (attributeType) {
            case INTEGER:
                return (T) ((value instanceof Number) ?
                        buildInteger(name, ((Number) value).intValue()) :
                        buildInteger(name, new Integer((String) value)));
            case BOOLEAN:
                return (T) ((value instanceof Boolean) ?
                        buildBoolean(name, (Boolean) value) :
                        buildBoolean(name, Boolean.valueOf((String) value)));
            case DATE_ARRAY:
                if (value instanceof Collection) {
                    return (T) buildStringCollection(name, (Collection) value);
                } else if (value instanceof String[]) {
                    return (T) buildDateArray(name,
                                              Arrays.stream((String[]) value).map(v -> OffsetDateTimeAdapter.parse(v))
                                                      .toArray(size -> new OffsetDateTime[size]));
                } else {
                    return (T) buildDateArray(name, (OffsetDateTime[]) value);
                }
            case DATE_INTERVAL:
                return (T) buildDateInterval(name, (Range<OffsetDateTime>) value);
            case DATE_ISO8601:
                if (value instanceof String) {
                    return (T) buildDate(name, OffsetDateTimeAdapter.parse((String) value));
                }
                return (T) buildDate(name, (OffsetDateTime) value);
            case DOUBLE:
                return (T) ((value instanceof Number) ?
                        buildDouble(name, ((Number) value).doubleValue()) :
                        buildDouble(name, new Double((String) value)));
            case DOUBLE_ARRAY:
                if (value instanceof Collection) {
                    return (T) buildDoubleCollection(name, (Collection) value);
                } else {
                    return (T) buildDoubleArray(name, Arrays.stream((Number[]) value).mapToDouble(n -> n.doubleValue())
                            .mapToObj(Double::new).toArray(size -> new Double[size]));
                }
            case DOUBLE_INTERVAL:
                return (T) buildDoubleInterval(name, (Range<Double>) value);
            case INTEGER_ARRAY:
                if (value instanceof Collection) {
                    return (T) buildIntegerCollection(name, (Collection) value);
                } else {
                    return (T) buildIntegerArray(name, Arrays.stream(((Number[]) value)).mapToInt(v -> v.intValue())
                            .mapToObj(Integer::new).toArray(size -> new Integer[size]));
                }
            case INTEGER_INTERVAL:
                return (T) buildIntegerInterval(name, (Range<Integer>) value);
            case LONG:
                return (T) ((value instanceof Number) ?
                        buildLong(name, ((Number) value).longValue()) :
                        buildLong(name, new Long((String) value)));
            case LONG_ARRAY:
                if (value instanceof Collection) {
                    return (T) buildLongCollection(name, (Collection) value);
                } else {
                    return (T) buildLongArray(name, Arrays.stream(((Number[]) value)).mapToLong(v -> v.longValue())
                            .mapToObj(Long::new).toArray(size -> new Long[size]));
                }
            case LONG_INTERVAL:
                return (T) buildLongInterval(name, (Range<Long>) value);
            case STRING:
                return (T) buildString(name, (String) value);
            case STRING_ARRAY:
                if (value instanceof Collection) {
                    return (T) buildStringCollection(name, (Collection) value);
                } else {
                    return (T) buildStringArray(name, (String[]) value);
                }
            case URL:
                return (T) buildUrl(name, (URL) value);
            default:
                throw new IllegalArgumentException(
                        attributeType + " is not a handled value of " + AttributeType.class.getName() + " in "
                                + AttributeBuilder.class.getName());
=======
        try {
            switch (attributeType) {
                case INTEGER:
                    return (T) ((value instanceof Number) ? buildInteger(name, ((Number) value).intValue())
                            : buildInteger(name, new Integer((String) value)));
                case BOOLEAN:
                    return (T) ((value instanceof Boolean) ? buildBoolean(name, (Boolean) value)
                            : buildBoolean(name, Boolean.valueOf((String) value)));
                case DATE_ARRAY:
                    if (value instanceof Collection) {
                        return (T) buildStringCollection(name, (Collection) value);
                    } else if (value instanceof String[]) {
                        return (T) buildDateArray(name, Arrays.stream((String[]) value)
                                .map(v -> OffsetDateTimeAdapter.parse(v)).toArray(size -> new OffsetDateTime[size]));
                    } else {
                        return (T) buildDateArray(name, (OffsetDateTime[]) value);
                    }
                case DATE_INTERVAL:
                    return (T) buildDateInterval(name, (Range<OffsetDateTime>) value);
                case DATE_ISO8601:
                    if (value instanceof String) {
                        return (T) buildDate(name, OffsetDateTimeAdapter.parse((String) value));
                    }
                    return (T) buildDate(name, (OffsetDateTime) value);
                case DOUBLE:
                    return (T) ((value instanceof Number) ? buildDouble(name, ((Number) value).doubleValue())
                            : buildDouble(name, new Double((String) value)));
                case DOUBLE_ARRAY:
                    if (value instanceof Collection) {
                        return (T) buildDoubleCollection(name, (Collection) value);
                    } else {
                        return (T) buildDoubleArray(name,
                                                    Arrays.stream((Number[]) value).mapToDouble(n -> n.doubleValue())
                                                            .mapToObj(Double::new).toArray(size -> new Double[size]));
                    }
                case DOUBLE_INTERVAL:
                    return (T) buildDoubleInterval(name, (Range<Double>) value);
                case INTEGER_ARRAY:
                    if (value instanceof Collection) {
                        return (T) buildIntegerCollection(name, (Collection) value);
                    } else {
                        return (T) buildIntegerArray(name, Arrays.stream(((Number[]) value)).mapToInt(v -> v.intValue())
                                .mapToObj(Integer::new).toArray(size -> new Integer[size]));
                    }
                case INTEGER_INTERVAL:
                    return (T) buildIntegerInterval(name, (Range<Integer>) value);
                case LONG:
                    return (T) ((value instanceof Number) ? buildLong(name, ((Number) value).longValue())
                            : buildLong(name, new Long((String) value)));
                case LONG_ARRAY:
                    if (value instanceof Collection) {
                        return (T) buildLongCollection(name, (Collection) value);
                    } else {
                        return (T) buildLongArray(name, Arrays.stream(((Number[]) value)).mapToLong(v -> v.longValue())
                                .mapToObj(Long::new).toArray(size -> new Long[size]));
                    }
                case LONG_INTERVAL:
                    return (T) buildLongInterval(name, (Range<Long>) value);
                case STRING:
                    return (T) buildString(name, value.toString());
                case STRING_ARRAY:
                    if (value instanceof Collection) {
                        return (T) buildStringCollection(name, (Collection) value);
                    } else {
                        return (T) buildStringArray(name, (String[]) value);
                    }
                case URL:
                    return (T) buildUrl(name, (URL) value);
                default:
                    throw new IllegalArgumentException(attributeType + " is not a handled value of "
                            + AttributeType.class.getName() + " in " + AttributeBuilder.class.getName());
            }
        } catch (ClassCastException e) {
            throw new IllegalArgumentException(
                    String.format("Error trying to build attribute %s of type %s with value %s. cause : %s", name,
                                  attributeType, value.toString(), e.getMessage()),
                    e);
>>>>>>> f626571b
        }
    }

    /**
     * Method allowing to get an AbstractAttribute for an <b>interval</b> AttributeType, for the given name and
     * values. The type of values is expected to be coherent with the AttributeType :
     * <ul>
     * <li>we are expecting an ISO 8601 string for dates</li>
     * <li>a number for double, integer and long</li>
     * </ul>
     * @param <U> type of the value
     * @param <T> type of the attribute generated
     * @param attributeType Type of the attribute created
     * @param name name of the attribute to be created
     * @param lowerBound value of the attribute to be created
     * @param upperBound value of the attribute to be created
     * @return a newly created AbstractAttribute according the given AttributeType, name and value
     */
    @SuppressWarnings("unchecked")
    public static <U, T extends AbstractAttribute<U>> T forType(AttributeType attributeType, String name, U lowerBound,
            U upperBound) {

        if (!attributeType.isInterval()) {
            throw new IllegalArgumentException(attributeType + " with name " + name + " is not an interval type");
        }

        if ((lowerBound == null) && (upperBound == null)) {
            return forTypeWithNullValue(attributeType, name);
        }

        switch (attributeType) {
            case DATE_INTERVAL:
                OffsetDateTime lowerDateTime =
                        lowerBound == null ? null : OffsetDateTimeAdapter.parse((String) lowerBound);
                OffsetDateTime upperDateTime =
                        upperBound == null ? null : OffsetDateTimeAdapter.parse((String) upperBound);
                return (T) buildDateInterval(name, buildRange(lowerDateTime, upperDateTime));
            case DOUBLE_INTERVAL:
                Double lowerDouble = lowerBound == null ? null : ((Number) lowerBound).doubleValue();
                Double upperDouble = upperBound == null ? null : ((Number) upperBound).doubleValue();
                return (T) buildDoubleInterval(name, buildRange(lowerDouble, upperDouble));
            case INTEGER_INTERVAL:
                Integer lowerInteger = lowerBound == null ? null : ((Number) lowerBound).intValue();
                Integer upperInteger = upperBound == null ? null : ((Number) upperBound).intValue();
                return (T) buildIntegerInterval(name, buildRange(lowerInteger, upperInteger));
            case LONG_INTERVAL:
                Long lowerLong = lowerBound == null ? null : ((Number) lowerBound).longValue();
                Long upperLong = upperBound == null ? null : ((Number) upperBound).longValue();
                return (T) buildLongInterval(name, buildRange(lowerLong, upperLong));
            default:
                throw new IllegalArgumentException(
                        attributeType + " is not a handled value of " + AttributeType.class.getName() + " in "
                                + AttributeBuilder.class.getName());
        }
    }

    /**
     * Build a range considering null value for one of the bound
     * @param lowerBound lower bound
     * @param upperBound upper bound
     * @return a range representation
     */
    private static <U extends Comparable<?>> Range<U> buildRange(U lowerBound, U upperBound) {
        if (lowerBound == null) {
            return Range.atMost(upperBound);
        } else if (upperBound == null) {
            return Range.atLeast(lowerBound);
        } else {
            return Range.closed(lowerBound, upperBound);
        }
    }

    @SuppressWarnings("unchecked")
    public static <U, T extends AbstractAttribute<U>> T forTypeWithNullValue(AttributeType attributeType, String name) {
        switch (attributeType) {
            case INTEGER:
                return (T) buildInteger(name, null);
            case BOOLEAN:
                return (T) buildBoolean(name, null);
            case DATE_ARRAY:
                return (T) buildDateArray(name, (OffsetDateTime[]) null);
            case DATE_INTERVAL:
                return (T) buildDateInterval(name, null);
            case DATE_ISO8601:
                return (T) buildDate(name, null);
            case DOUBLE:
                return (T) buildDouble(name, null);
            case DOUBLE_ARRAY:
                return (T) buildDoubleArray(name, (Double[]) null);
            case DOUBLE_INTERVAL:
                return (T) buildDoubleInterval(name, null);
            case INTEGER_ARRAY:
                return (T) buildIntegerArray(name, (Integer[]) null);
            case INTEGER_INTERVAL:
                return (T) buildIntegerInterval(name, null);
            case LONG:
                return (T) buildLong(name, null);
            case LONG_ARRAY:
                return (T) buildLongArray(name, (Long[]) null);
            case LONG_INTERVAL:
                return (T) buildLongInterval(name, null);
            case STRING:
                return (T) buildString(name, null);
            case STRING_ARRAY:
                return (T) buildStringArray(name, (String[]) null);
            case URL:
                return (T) buildUrl(name, null);
            default:
                throw new IllegalArgumentException(
                        attributeType + " is not a handled value of " + AttributeType.class.getName() + " in "
                                + AttributeBuilder.class.getName());
        }
    }

    private static LongIntervalAttribute buildLongInterval(String name, Range<Long> value) {
        LongIntervalAttribute att = new LongIntervalAttribute();
        att.setName(name);
        att.setValue(value);
        return att;
    }

    private static IntegerIntervalAttribute buildIntegerInterval(String name, Range<Integer> value) {
        IntegerIntervalAttribute att = new IntegerIntervalAttribute();
        att.setName(name);
        att.setValue(value);
        return att;
    }

    private static DoubleIntervalAttribute buildDoubleInterval(String name, Range<Double> value) {
        DoubleIntervalAttribute att = new DoubleIntervalAttribute();
        att.setName(name);
        att.setValue(value);
        return att;
    }

    private static DateIntervalAttribute buildDateInterval(String name, Range<OffsetDateTime> value) {
        DateIntervalAttribute att = new DateIntervalAttribute();
        att.setName(name);
        att.setValue(value);
        return att;
    }

    public static UrlAttribute buildUrl(String name, URL value) {
        UrlAttribute att = new UrlAttribute();
        att.setName(name);
        att.setValue(value);
        return att;
    }

    public static BooleanAttribute buildBoolean(String name, Boolean value) {
        BooleanAttribute att = new BooleanAttribute();
        att.setName(name);
        att.setValue(value);
        return att;
    }

    public static DateArrayAttribute buildDateArray(String name, OffsetDateTime... dateTimes) {
        DateArrayAttribute att = new DateArrayAttribute();
        att.setName(name);
        att.setValue(dateTimes);
        return att;
    }

    @SuppressWarnings({ "unchecked", "rawtypes" })
    public static DateArrayAttribute buildDateCollection(String name, Collection dateTimes) {
        DateArrayAttribute att = new DateArrayAttribute();
        att.setName(name);
        if (dateTimes instanceof HashSet<?>) {
            att.setValue(((Set<OffsetDateTime>) dateTimes).stream().toArray(OffsetDateTime[]::new));
        } else if (dateTimes instanceof ArrayList<?>) {
            att.setValue(((ArrayList<OffsetDateTime>) dateTimes).stream().toArray(OffsetDateTime[]::new));
        }
        return att;
    }

    public static DateAttribute buildDate(String name, OffsetDateTime dateTime) {
        DateAttribute att = new DateAttribute();
        att.setName(name);
        att.setValue(dateTime);
        return att;
    }

    public static DateIntervalAttribute buildDateInterval(String name, OffsetDateTime lowerBound,
            OffsetDateTime upperBound) {
        DateIntervalAttribute att = new DateIntervalAttribute();
        att.setName(name);
        att.setValue(Range.closed(lowerBound, upperBound));
        return att;
    }

    public static DoubleArrayAttribute buildDoubleArray(String name, Double... values) {
        DoubleArrayAttribute att = new DoubleArrayAttribute();
        att.setName(name);
        att.setValue(values);
        return att;
    }

    @SuppressWarnings({ "unchecked", "rawtypes" })
    public static DoubleArrayAttribute buildDoubleCollection(String name, Collection values) {
        DoubleArrayAttribute att = new DoubleArrayAttribute();
        att.setName(name);
        if (values instanceof HashSet<?>) {
            att.setValue(((Set<Double>) values).stream().toArray(Double[]::new));
        } else if (values instanceof ArrayList<?>) {
            att.setValue(((ArrayList<Double>) values).stream().toArray(Double[]::new));
        }
        return att;
    }

    public static DoubleAttribute buildDouble(String name, Double value) {
        DoubleAttribute att = new DoubleAttribute();
        att.setName(name);
        att.setValue(value);
        return att;
    }

    public static DoubleIntervalAttribute buildDoubleInterval(String name, Double lowerBound, Double upperBound) {
        DoubleIntervalAttribute att = new DoubleIntervalAttribute();
        att.setName(name);
        att.setValue(Range.closed(lowerBound, upperBound));
        return att;
    }

    public static IntegerArrayAttribute buildIntegerArray(String name, Integer... values) {
        IntegerArrayAttribute att = new IntegerArrayAttribute();
        att.setName(name);
        att.setValue(values);
        return att;
    }

    @SuppressWarnings({ "unchecked", "rawtypes" })
    public static IntegerArrayAttribute buildIntegerCollection(String name, Collection values) {
        IntegerArrayAttribute att = new IntegerArrayAttribute();
        att.setName(name);
        if (values instanceof HashSet<?>) {
            att.setValue(((Set<Integer>) values).stream().toArray(Integer[]::new));
        } else if (values instanceof ArrayList<?>) {
            att.setValue(((ArrayList<Integer>) values).stream().toArray(Integer[]::new));
        }
        return att;
    }

    public static AbstractAttribute<?> buildInteger(String name, Integer value) {
        IntegerAttribute att = new IntegerAttribute();
        att.setName(name);
        att.setValue(value);
        return att;
    }

    public static IntegerIntervalAttribute buildIntegerInterval(String name, Integer lowerBound, Integer upperBound) {
        IntegerIntervalAttribute att = new IntegerIntervalAttribute();
        att.setName(name);
        att.setValue(Range.closed(lowerBound, upperBound));
        return att;
    }

    public static LongArrayAttribute buildLongArray(String name, Long... values) {
        LongArrayAttribute att = new LongArrayAttribute();
        att.setName(name);
        att.setValue(values);
        return att;
    }

    @SuppressWarnings({ "unchecked", "rawtypes" })
    public static LongArrayAttribute buildLongCollection(String name, Collection values) {
        LongArrayAttribute att = new LongArrayAttribute();
        att.setName(name);
        if (values instanceof HashSet<?>) {
            att.setValue(((Set<Long>) values).stream().toArray(Long[]::new));
        } else if (values instanceof ArrayList<?>) {
            att.setValue(((ArrayList<Long>) values).stream().toArray(Long[]::new));
        }
        return att;
    }

    public static LongAttribute buildLong(String name, Long value) {
        LongAttribute att = new LongAttribute();
        att.setName(name);
        att.setValue(value);
        return att;
    }

    public static LongIntervalAttribute buildLongInterval(String name, Long lowerBound, Long upperBound) {
        LongIntervalAttribute att = new LongIntervalAttribute();
        att.setName(name);
        att.setValue(Range.closed(lowerBound, upperBound));
        return att;
    }

    public static ObjectAttribute buildObject(String name, AbstractAttribute<?>... attributes) {
        ObjectAttribute att = new ObjectAttribute();
        att.setName(name);
        att.setValue(Sets.newHashSet(attributes));
        return att;
    }

    public static StringArrayAttribute buildStringArray(String name, String... values) {
        StringArrayAttribute att = new StringArrayAttribute();
        att.setName(name);
        att.setValue(values);
        return att;
    }

    @SuppressWarnings({ "unchecked", "rawtypes" })
    public static StringArrayAttribute buildStringCollection(String name, Collection values) {
        StringArrayAttribute att = new StringArrayAttribute();
        att.setName(name);
        if (values instanceof HashSet<?>) {
            att.setValue(((Set<String>) values).stream().toArray(String[]::new));
        } else if (values instanceof ArrayList<?>) {
            att.setValue(((ArrayList<String>) values).stream().toArray(String[]::new));
        }
        return att;
    }

    public static StringAttribute buildString(String name, String value) {
        StringAttribute att = new StringAttribute();
        att.setName(name);
        att.setValue(value);
        return att;
    }
}<|MERGE_RESOLUTION|>--- conflicted
+++ resolved
@@ -82,83 +82,6 @@
             return forTypeWithNullValue(attributeType, name);
         }
 
-<<<<<<< HEAD
-        switch (attributeType) {
-            case INTEGER:
-                return (T) ((value instanceof Number) ?
-                        buildInteger(name, ((Number) value).intValue()) :
-                        buildInteger(name, new Integer((String) value)));
-            case BOOLEAN:
-                return (T) ((value instanceof Boolean) ?
-                        buildBoolean(name, (Boolean) value) :
-                        buildBoolean(name, Boolean.valueOf((String) value)));
-            case DATE_ARRAY:
-                if (value instanceof Collection) {
-                    return (T) buildStringCollection(name, (Collection) value);
-                } else if (value instanceof String[]) {
-                    return (T) buildDateArray(name,
-                                              Arrays.stream((String[]) value).map(v -> OffsetDateTimeAdapter.parse(v))
-                                                      .toArray(size -> new OffsetDateTime[size]));
-                } else {
-                    return (T) buildDateArray(name, (OffsetDateTime[]) value);
-                }
-            case DATE_INTERVAL:
-                return (T) buildDateInterval(name, (Range<OffsetDateTime>) value);
-            case DATE_ISO8601:
-                if (value instanceof String) {
-                    return (T) buildDate(name, OffsetDateTimeAdapter.parse((String) value));
-                }
-                return (T) buildDate(name, (OffsetDateTime) value);
-            case DOUBLE:
-                return (T) ((value instanceof Number) ?
-                        buildDouble(name, ((Number) value).doubleValue()) :
-                        buildDouble(name, new Double((String) value)));
-            case DOUBLE_ARRAY:
-                if (value instanceof Collection) {
-                    return (T) buildDoubleCollection(name, (Collection) value);
-                } else {
-                    return (T) buildDoubleArray(name, Arrays.stream((Number[]) value).mapToDouble(n -> n.doubleValue())
-                            .mapToObj(Double::new).toArray(size -> new Double[size]));
-                }
-            case DOUBLE_INTERVAL:
-                return (T) buildDoubleInterval(name, (Range<Double>) value);
-            case INTEGER_ARRAY:
-                if (value instanceof Collection) {
-                    return (T) buildIntegerCollection(name, (Collection) value);
-                } else {
-                    return (T) buildIntegerArray(name, Arrays.stream(((Number[]) value)).mapToInt(v -> v.intValue())
-                            .mapToObj(Integer::new).toArray(size -> new Integer[size]));
-                }
-            case INTEGER_INTERVAL:
-                return (T) buildIntegerInterval(name, (Range<Integer>) value);
-            case LONG:
-                return (T) ((value instanceof Number) ?
-                        buildLong(name, ((Number) value).longValue()) :
-                        buildLong(name, new Long((String) value)));
-            case LONG_ARRAY:
-                if (value instanceof Collection) {
-                    return (T) buildLongCollection(name, (Collection) value);
-                } else {
-                    return (T) buildLongArray(name, Arrays.stream(((Number[]) value)).mapToLong(v -> v.longValue())
-                            .mapToObj(Long::new).toArray(size -> new Long[size]));
-                }
-            case LONG_INTERVAL:
-                return (T) buildLongInterval(name, (Range<Long>) value);
-            case STRING:
-                return (T) buildString(name, (String) value);
-            case STRING_ARRAY:
-                if (value instanceof Collection) {
-                    return (T) buildStringCollection(name, (Collection) value);
-                } else {
-                    return (T) buildStringArray(name, (String[]) value);
-                }
-            case URL:
-                return (T) buildUrl(name, (URL) value);
-            default:
-                throw new IllegalArgumentException(
-                        attributeType + " is not a handled value of " + AttributeType.class.getName() + " in "
-                                + AttributeBuilder.class.getName());
-=======
         try {
             switch (attributeType) {
                 case INTEGER:
@@ -236,7 +159,6 @@
                     String.format("Error trying to build attribute %s of type %s with value %s. cause : %s", name,
                                   attributeType, value.toString(), e.getMessage()),
                     e);
->>>>>>> f626571b
         }
     }
 
