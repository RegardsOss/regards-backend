/*
 * LICENSE_PLACEHOLDER
 */
package fr.cnes.regards.modules.entities.domain;

import java.util.HashSet;
import java.util.List;
<<<<<<< HEAD
import java.util.UUID;
=======
import java.util.Set;
>>>>>>> 88b37e4e

import javax.persistence.CollectionTable;
import javax.persistence.Column;
import javax.persistence.ElementCollection;
import javax.persistence.Entity;
import javax.persistence.FetchType;
import javax.persistence.ForeignKey;
import javax.persistence.JoinColumn;
import javax.persistence.ManyToOne;
import javax.validation.constraints.Max;
import javax.validation.constraints.Min;
import javax.validation.constraints.NotNull;

import org.hibernate.annotations.Type;

import fr.cnes.regards.framework.modules.plugins.domain.PluginConfiguration;
import fr.cnes.regards.modules.crawler.domain.criterion.ICriterion;
<<<<<<< HEAD
import fr.cnes.regards.modules.datasources.domain.DataSource;
import fr.cnes.regards.modules.entities.urn.OAISIdentifier;
=======
>>>>>>> 88b37e4e
import fr.cnes.regards.modules.entities.urn.UniformResourceName;
import fr.cnes.regards.modules.models.domain.EntityType;
import fr.cnes.regards.modules.models.domain.Model;

/**
 *
 * @author Sylvain Vissiere-Guerinet
 * @author Marc Sordi
 * @author Christophe Mertz
 */
@Entity
public class DataSet extends AbstractLinkEntity {

    /**
     * Quality mark
     */
    @Column
    @Min(0)
    @Max(10)
    private int score;

    /**
     * this list contains plugin configurations for any plugin associated to this DataSet, for example: configurations
     * for Converters, Services, Filters
     */
    // TODO handler for deletion events
    @ElementCollection(fetch = FetchType.LAZY)
    @CollectionTable(name = "t_dataset_plugin_configuration", joinColumns = @JoinColumn(name = "dataset_id"))
    private List<Long> pluginConfigurationIds;

    /**
     * A PluginConfiguration for a plugin type IDataSourcePlugin.</br>
     * This PluginConfiguration defined the DataSource from which this DataSet presents data.
     */
    // FIXME: PluginConfiguration de dam ou peut-être autre chose
    @ManyToOne
    @JoinColumn(name = "plgconf_id", foreignKey = @ForeignKey(name = "fk_pluginconf_id"), nullable = true,
            updatable = true)
    private PluginConfiguration plgConfDataSource;

    @ManyToOne
    @JoinColumn(name = "model_data_id", foreignKey = @ForeignKey(name = "fk_model_id"), nullable = true, updatable = true)
    private Model modelOfData;

    /**
     * request clause to subset data from the DataSource, only used by the catalog(elasticsearch) as all data from
     * DataSource has been given to the catalog
     */
    @Type(type = "jsonb")
    @Column(name = "sub_setting_clause", columnDefinition = "jsonb")
    private ICriterion subsettingClause;

    /**
     * set of quotations associated to the {@link DataSet}
     */
    @ElementCollection // FIXME: LAZY?
    @CollectionTable(name = "t_dataset_quotation", joinColumns = @JoinColumn(name = "dataset_id"))
    private Set<String> quotations;

    /**
     * licence of the DataSet
     */
    @Type(type = "text")
    @Column
    @NotNull
    private String licence;

    public DataSet() {
        this(null, null, null, null);
    }

<<<<<<< HEAD
    public DataSet(Model pModel, String pTenant, String pLabel) {
        super(pModel, new UniformResourceName(OAISIdentifier.AIP, EntityType.DATASET, pTenant, UUID.randomUUID(), 1),
              pLabel);
=======
    public DataSet(Model pModel, UniformResourceName pIpId, String pLabel, String pLicence) {
        super(pModel, pIpId, pLabel);
        setLicence(pLicence);
        quotations = new HashSet<>();
>>>>>>> 88b37e4e
    }

    public int getScore() {
        return score;
    }

    public void setScore(int pScore) {
        score = pScore;
    }

    @Override
    public String getType() {
        return EntityType.DATASET.toString();
    }

    public List<Long> getPluginConfigurationIds() {
        return pluginConfigurationIds;
    }

    public void setPluginConfigurationIds(List<Long> pPluginConfigurationIds) {
        pluginConfigurationIds = pPluginConfigurationIds;
    }

    public ICriterion getSubsettingClause() {
        return subsettingClause;
    }

    public PluginConfiguration getDataSource() {
        return plgConfDataSource;
    }

    public void setDataSource(PluginConfiguration plgConfDataSource) {
        this.plgConfDataSource = plgConfDataSource;
    }

    public void setSubsettingClause(ICriterion pSubsettingClause) {
        subsettingClause = pSubsettingClause;
    }

    public Model getModelOfData() {
        return modelOfData;
    }

    public void setModelOfData(Model modelOfData) {
        this.modelOfData = modelOfData;
    }

    public Set<String> getQuotations() {
        return quotations;
    }

    public void setQuotations(Set<String> pQuotations) {
        quotations = pQuotations;
    }

    public void addQuotation(String pQuotations) {
        quotations.add(pQuotations);
    }

    public String getLicence() {
        return licence;
    }

    public void setLicence(String pLicence) {
        licence = pLicence;
    }

}<|MERGE_RESOLUTION|>--- conflicted
+++ resolved
@@ -5,11 +5,8 @@
 
 import java.util.HashSet;
 import java.util.List;
-<<<<<<< HEAD
 import java.util.UUID;
-=======
 import java.util.Set;
->>>>>>> 88b37e4e
 
 import javax.persistence.CollectionTable;
 import javax.persistence.Column;
@@ -27,11 +24,8 @@
 
 import fr.cnes.regards.framework.modules.plugins.domain.PluginConfiguration;
 import fr.cnes.regards.modules.crawler.domain.criterion.ICriterion;
-<<<<<<< HEAD
 import fr.cnes.regards.modules.datasources.domain.DataSource;
 import fr.cnes.regards.modules.entities.urn.OAISIdentifier;
-=======
->>>>>>> 88b37e4e
 import fr.cnes.regards.modules.entities.urn.UniformResourceName;
 import fr.cnes.regards.modules.models.domain.EntityType;
 import fr.cnes.regards.modules.models.domain.Model;
@@ -103,16 +97,10 @@
         this(null, null, null, null);
     }
 
-<<<<<<< HEAD
     public DataSet(Model pModel, String pTenant, String pLabel) {
         super(pModel, new UniformResourceName(OAISIdentifier.AIP, EntityType.DATASET, pTenant, UUID.randomUUID(), 1),
               pLabel);
-=======
-    public DataSet(Model pModel, UniformResourceName pIpId, String pLabel, String pLicence) {
-        super(pModel, pIpId, pLabel);
-        setLicence(pLicence);
         quotations = new HashSet<>();
->>>>>>> 88b37e4e
     }
 
     public int getScore() {
