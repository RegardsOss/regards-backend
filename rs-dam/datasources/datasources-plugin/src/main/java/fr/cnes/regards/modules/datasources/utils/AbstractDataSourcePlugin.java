--- conflicted
+++ resolved
@@ -80,13 +80,8 @@
      * @param pDate can be null
      * @return
      */
-<<<<<<< HEAD
-    @Override
-    public Page<DataObject> findAll(String pTenant, Pageable pPageable, OffsetDateTime pDate) {
-=======
     public Page<DataObject> findAll(String pTenant, Pageable pPageable, OffsetDateTime pDate) throws
             DataSourceException {
->>>>>>> 98003652
         final String selectRequest = getSelectRequest(pPageable, pDate);
         final String countRequest = getCountRequest(pDate);
 
