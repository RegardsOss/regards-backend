--- conflicted
+++ resolved
@@ -423,18 +423,12 @@
             String val = pAttr.getValue().toString();
             pData.setIpId(buildUrn(pTenant, val));
             pData.setSipId(val);
-<<<<<<< HEAD
         } else if (InternalAttributes.RAWDATA.equals(internalAt) || InternalAttributes.THUMBNAIL.equals(internalAt)) {
-=======
-        } else if (InternalAtributes.RAWDATA.equals(mappingInternalAttributes.get(pAttrMapping.getName()))
-                || InternalAtributes.THUMBNAIL.equals(mappingInternalAttributes.get(pAttrMapping.getName()))) {
->>>>>>> 7590f061
             StringAttribute str = (StringAttribute) pAttr.getValue();
             if (pData.getFiles() == null) {
                 pData.setFiles(new ArrayList<>());
             }
             try {
-<<<<<<< HEAD
                 DataType type = InternalAttributes.RAWDATA.equals(internalAt) ? DataType.RAWDATA : DataType.THUMBNAIL;
                 DataFile dataFile = new DataFile();
                 dataFile.setDataType(type);
@@ -450,22 +444,6 @@
             pData.setLabel(str.getValue());
         } else {
             LOG.trace("Unknown mapping for {}", pAttrMapping.getName());
-=======
-                DataType type = mappingInternalAttributes.get(pAttrMapping.getName()).equals(InternalAtributes.RAWDATA)
-                        ? DataType.RAWDATA : DataType.THUMBNAIL;
-                pData.getFiles().add(new Data(type, new URI(str.getValue())));
-            } catch (URISyntaxException e) {
-                LOG.error(e.getMessage(), e);
-            }
-        } else if (InternalAtributes.DATEUPDATE.equals(mappingInternalAttributes.get(pAttrMapping.getName()))) {
-            pData.setLastUpdate((LocalDateTime) pAttr.getValue());
-        } else if (InternalAtributes.LABEL.equals(mappingInternalAttributes.get(pAttrMapping.getName()))) {
-            StringAttribute str = (StringAttribute) pAttr.getValue();
-            pData.setLabel(str.getValue());
-        } else if (InternalAtributes.DESCRIPTION.equals(mappingInternalAttributes.get(pAttrMapping.getName()))) {
-            StringAttribute str = (StringAttribute) pAttr.getValue();
-            pData.setDescription(str.getValue());
->>>>>>> 7590f061
         }
     }
 
@@ -485,13 +463,8 @@
     }
 
     /**
-<<<<<<< HEAD
-     * Replace a the key word '%last_modification_date%' in the request to get the data from a date
-     *
-=======
      * Replace the key word '%last_modification_date%' in the request to get the data from a date
-     * 
->>>>>>> 7590f061
+     *
      * @param pRequest
      *            the SQL request
      * @param pDate
@@ -511,23 +484,14 @@
 
         // Search the attribute used to get the new data
         mappingInternalAttributes.forEach((name, intAttr) -> {
-<<<<<<< HEAD
             if (intAttr.equals(InternalAttributes.DATEUPDATE)) {
-                dateAttribute = name;
-=======
-            if (intAttr.equals(InternalAtributes.DATEUPDATE)) {
                 dateAttributeName = name;
->>>>>>> 7590f061
             }
             LOG.debug("find the attribute for date comparaison :" + name);
         });
 
         // Any attribute is defined in the mapping for compare the date, return
-<<<<<<< HEAD
-        if (dateAttribute.isEmpty()) {
-=======
         if (dateAttributeName.isEmpty()) {
->>>>>>> 7590f061
             return pRequest;
         }
 
@@ -591,7 +555,6 @@
         for (DataSourceAttributeMapping attrMapping : dataSourceMapping.getAttributesMapping()) {
 
             if (isLabel(attrMapping.getNameSpace())) {
-<<<<<<< HEAD
                 mappingInternalAttributes.put(attrMapping.getNameDS(), InternalAttributes.LABEL);
             } else if (isRawData(attrMapping.getNameSpace())) {
                 mappingInternalAttributes.put(attrMapping.getNameDS(), InternalAttributes.RAWDATA);
@@ -601,17 +564,6 @@
                 mappingInternalAttributes.put(attrMapping.getNameDS(), InternalAttributes.DATEUPDATE);
             } else if (isDescription(attrMapping.getNameSpace())) {
                 mappingInternalAttributes.put(attrMapping.getNameDS(), InternalAttributes.DESCRIPTION);
-=======
-                mappingInternalAttributes.put(attrMapping.getNameDS(), InternalAtributes.LABEL);
-            } else if (isRawData(attrMapping.getNameSpace())) {
-                mappingInternalAttributes.put(attrMapping.getNameDS(), InternalAtributes.RAWDATA);
-            } else if (isThumbnail(attrMapping.getNameSpace())) {
-                mappingInternalAttributes.put(attrMapping.getNameDS(), InternalAtributes.THUMBNAIL);
-            } else if (isLastDateUpdate(attrMapping.getNameSpace())) {
-                mappingInternalAttributes.put(attrMapping.getNameDS(), InternalAtributes.DATEUPDATE);
-            } else if (isDescription(attrMapping.getNameSpace())) {
-                mappingInternalAttributes.put(attrMapping.getNameDS(), InternalAtributes.DESCRIPTION);
->>>>>>> 7590f061
             }
         }
     }
