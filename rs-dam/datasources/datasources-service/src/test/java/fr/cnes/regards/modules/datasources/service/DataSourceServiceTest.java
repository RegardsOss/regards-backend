/*
 * Copyright 2017 CNES - CENTRE NATIONAL d'ETUDES SPATIALES
 *
 * This file is part of REGARDS.
 *
 * REGARDS is free software: you can redistribute it and/or modify
 * it under the terms of the GNU General Public License as published by
 * the Free Software Foundation, either version 3 of the License, or
 * (at your option) any later version.
 *
 * REGARDS is distributed in the hope that it will be useful,
 * but WITHOUT ANY WARRANTY; without even the implied warranty of
 * MERCHANTABILITY or FITNESS FOR A PARTICULAR PURPOSE. See the
 * GNU General Public License for more details.
 *
 * You should have received a copy of the GNU General Public License
 * along with REGARDS. If not, see <http://www.gnu.org/licenses/>.
 */

package fr.cnes.regards.modules.datasources.service;

import java.util.ArrayList;
import java.util.Arrays;
import java.util.List;

import org.junit.Before;
import org.mockito.Mockito;

import fr.cnes.regards.framework.modules.plugins.domain.PluginConfiguration;
import fr.cnes.regards.framework.modules.plugins.domain.PluginMetaData;
import fr.cnes.regards.framework.modules.plugins.domain.PluginParameter;
import fr.cnes.regards.framework.modules.plugins.domain.PluginParameterType;
import fr.cnes.regards.framework.modules.plugins.domain.PluginParameterType.ParamType;
import fr.cnes.regards.framework.modules.plugins.domain.PluginParametersFactory;
import fr.cnes.regards.framework.modules.plugins.service.IPluginService;
import fr.cnes.regards.modules.datasources.plugins.PostgreDataSourcePlugin;
import fr.cnes.regards.modules.datasources.plugins.interfaces.IDBDataSourcePlugin;
import fr.cnes.regards.modules.datasources.plugins.interfaces.IDataSourcePlugin;

/**
 *
 * Unit testing of {@link DataSourceService}.
 *
 * @author Christophe Mertz
 */
public class DataSourceServiceTest {

    private IPluginService pluginServiceMock;

    /**
     * A mock of {@link IDBConnectionService}
     */
    private IDataSourceService dataSourceServiceMock;

    private IDBConnectionService connectionServiceMock;

    /**
     * A {@link List} of {@link PluginConfiguration}
     */
    private final List<PluginConfiguration> plgConfs = new ArrayList<>();

    private PluginConfiguration internalConf;

    private PluginConfiguration externalConf;

    /**
     * This method is run before all tests
     */
    @Before
    public void init() {
        // create mock services
        pluginServiceMock = Mockito.mock(IPluginService.class);
        dataSourceServiceMock = new DataSourceService(pluginServiceMock, connectionServiceMock);

        // create PluginConfiguration
        internalConf = new PluginConfiguration(this.initializePluginMeta(), "internal configuration",
                initializePluginParameterIsInternalDataSource());
        externalConf = new PluginConfiguration(this.initializePluginMeta(), "external configuration",
                initializePluginParameterNotInternalDataSource());

        externalConf.setId(123456L);
        plgConfs.add(externalConf);
        plgConfs.add(new PluginConfiguration(this.initializePluginMeta(), "third configuration",
                initializePluginParameterNotInternalDataSource()));
        plgConfs.add(internalConf);
        plgConfs.add(new PluginConfiguration(this.initializePluginMeta(), "forth configuration",
                initializePluginParameterNotInternalDataSource()));
    }

<<<<<<< HEAD
=======
    @Test
    public void setInternalDataSource() throws ModuleException {
        Assert.assertEquals(IDataSourcePlugin.TRUE_INTERNAL_DATASOURCE,
                            internalConf.getParameterValue(IDataSourcePlugin.IS_INTERNAL_PARAM));
        Assert.assertEquals("false", externalConf.getParameterValue(IDataSourcePlugin.IS_INTERNAL_PARAM));

        Mockito.when(pluginServiceMock.getPluginConfiguration(externalConf.getId())).thenReturn(externalConf);
        Mockito.when(pluginServiceMock.getPluginConfigurationsByType(IDataSourcePlugin.class)).thenReturn(plgConfs);
        Mockito.when(pluginServiceMock.savePluginConfiguration(externalConf)).thenReturn(externalConf);
        PluginConfiguration newInternaleDS = dataSourceServiceMock.setInternalDataSource(externalConf);

        Assert.assertNotNull(newInternaleDS);
        Assert.assertEquals(newInternaleDS, externalConf);
        Assert.assertEquals(IDataSourcePlugin.TRUE_INTERNAL_DATASOURCE,
                            externalConf.getParameterValue(IDataSourcePlugin.IS_INTERNAL_PARAM));
        Assert.assertEquals("false", internalConf.getParameterValue(IDataSourcePlugin.IS_INTERNAL_PARAM));
    }

    @Test
    public void getInternalDataSource() {
        Mockito.when(pluginServiceMock.getPluginConfigurationsByType(IDataSourcePlugin.class)).thenReturn(plgConfs);
        PluginConfiguration internaleDS = dataSourceServiceMock.getInternalDataSource();

        Assert.assertNotNull(internaleDS);
        Assert.assertEquals(internaleDS, internalConf);
    }

>>>>>>> a4194e49
    private PluginMetaData initializePluginMeta() {
        final PluginMetaData pluginMetaData = new PluginMetaData();
        pluginMetaData.setPluginClassName(PostgreDataSourcePlugin.class.getCanonicalName());
        pluginMetaData.setPluginId("plugin-id");
        pluginMetaData.setAuthor("CS-SI");
        pluginMetaData.setVersion("1.0");
        pluginMetaData.setParameters(initializePluginParameterType());
        return pluginMetaData;
    }

    private List<PluginParameter> initializePluginParameterIsInternalDataSource() {
        return PluginParametersFactory.build().addParameter(IDBDataSourcePlugin.FROM_CLAUSE, "from t_table_name")
                .addParameter(IDataSourcePlugin.MODEL_PARAM, "model param").getParameters();
    }

    private List<PluginParameter> initializePluginParameterNotInternalDataSource() {
        return PluginParametersFactory.build().addParameter(IDBDataSourcePlugin.FROM_CLAUSE, "from table")
                .addParameter(IDataSourcePlugin.MODEL_PARAM, "model").getParameters();
    }

    private List<PluginParameterType> initializePluginParameterType() {
        return Arrays.asList(
<<<<<<< HEAD
                             new PluginParameterType(IDataSourcePlugin.MODEL_PARAM, String.class.getName(),
                                     ParamType.PRIMITIVE),
                             new PluginParameterType(IDBDataSourcePlugin.FROM_CLAUSE, String.class.getName(),
                                     ParamType.PRIMITIVE));
=======
                             PluginParameterType.create(IDataSourcePlugin.MODEL_PARAM, "MODEL_PARAM", null,
                                                        String.class, ParamType.PRIMITIVE, false),
                             PluginParameterType.create(IDataSourcePlugin.FROM_CLAUSE, "FROM_CLAUSE", null,
                                                        String.class, ParamType.PRIMITIVE, false),
                             PluginParameterType.create(IDataSourcePlugin.IS_INTERNAL_PARAM, "IS_INTERNAL_PARAM", null,
                                                        String.class, ParamType.PRIMITIVE, false));
>>>>>>> a4194e49
    }
}<|MERGE_RESOLUTION|>--- conflicted
+++ resolved
@@ -87,36 +87,6 @@
                 initializePluginParameterNotInternalDataSource()));
     }
 
-<<<<<<< HEAD
-=======
-    @Test
-    public void setInternalDataSource() throws ModuleException {
-        Assert.assertEquals(IDataSourcePlugin.TRUE_INTERNAL_DATASOURCE,
-                            internalConf.getParameterValue(IDataSourcePlugin.IS_INTERNAL_PARAM));
-        Assert.assertEquals("false", externalConf.getParameterValue(IDataSourcePlugin.IS_INTERNAL_PARAM));
-
-        Mockito.when(pluginServiceMock.getPluginConfiguration(externalConf.getId())).thenReturn(externalConf);
-        Mockito.when(pluginServiceMock.getPluginConfigurationsByType(IDataSourcePlugin.class)).thenReturn(plgConfs);
-        Mockito.when(pluginServiceMock.savePluginConfiguration(externalConf)).thenReturn(externalConf);
-        PluginConfiguration newInternaleDS = dataSourceServiceMock.setInternalDataSource(externalConf);
-
-        Assert.assertNotNull(newInternaleDS);
-        Assert.assertEquals(newInternaleDS, externalConf);
-        Assert.assertEquals(IDataSourcePlugin.TRUE_INTERNAL_DATASOURCE,
-                            externalConf.getParameterValue(IDataSourcePlugin.IS_INTERNAL_PARAM));
-        Assert.assertEquals("false", internalConf.getParameterValue(IDataSourcePlugin.IS_INTERNAL_PARAM));
-    }
-
-    @Test
-    public void getInternalDataSource() {
-        Mockito.when(pluginServiceMock.getPluginConfigurationsByType(IDataSourcePlugin.class)).thenReturn(plgConfs);
-        PluginConfiguration internaleDS = dataSourceServiceMock.getInternalDataSource();
-
-        Assert.assertNotNull(internaleDS);
-        Assert.assertEquals(internaleDS, internalConf);
-    }
-
->>>>>>> a4194e49
     private PluginMetaData initializePluginMeta() {
         final PluginMetaData pluginMetaData = new PluginMetaData();
         pluginMetaData.setPluginClassName(PostgreDataSourcePlugin.class.getCanonicalName());
@@ -139,18 +109,9 @@
 
     private List<PluginParameterType> initializePluginParameterType() {
         return Arrays.asList(
-<<<<<<< HEAD
-                             new PluginParameterType(IDataSourcePlugin.MODEL_PARAM, String.class.getName(),
-                                     ParamType.PRIMITIVE),
-                             new PluginParameterType(IDBDataSourcePlugin.FROM_CLAUSE, String.class.getName(),
-                                     ParamType.PRIMITIVE));
-=======
                              PluginParameterType.create(IDataSourcePlugin.MODEL_PARAM, "MODEL_PARAM", null,
                                                         String.class, ParamType.PRIMITIVE, false),
                              PluginParameterType.create(IDataSourcePlugin.FROM_CLAUSE, "FROM_CLAUSE", null,
                                                         String.class, ParamType.PRIMITIVE, false),
-                             PluginParameterType.create(IDataSourcePlugin.IS_INTERNAL_PARAM, "IS_INTERNAL_PARAM", null,
-                                                        String.class, ParamType.PRIMITIVE, false));
->>>>>>> a4194e49
     }
 }