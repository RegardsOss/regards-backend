/*
 * Copyright 2017 CNES - CENTRE NATIONAL d'ETUDES SPATIALES
 *
 * This file is part of REGARDS.
 *
 * REGARDS is free software: you can redistribute it and/or modify
 * it under the terms of the GNU General Public License as published by
 * the Free Software Foundation, either version 3 of the License, or
 * (at your option) any later version.
 *
 * REGARDS is distributed in the hope that it will be useful,
 * but WITHOUT ANY WARRANTY; without even the implied warranty of
 * MERCHANTABILITY or FITNESS FOR A PARTICULAR PURPOSE. See the
 * GNU General Public License for more details.
 *
 * You should have received a copy of the GNU General Public License
 * along with REGARDS. If not, see <http://www.gnu.org/licenses/>.
 */

package fr.cnes.regards.modules.datasources.service;

import java.util.ArrayList;
import java.util.Arrays;
import java.util.List;

import org.junit.Assert;
import org.junit.Before;
import org.junit.Test;
import org.mockito.Mockito;
import org.springframework.beans.factory.annotation.Value;

import fr.cnes.regards.framework.module.rest.exception.EntityInvalidException;
import fr.cnes.regards.framework.module.rest.exception.ModuleException;
import fr.cnes.regards.framework.modules.plugins.domain.PluginConfiguration;
import fr.cnes.regards.framework.modules.plugins.domain.PluginMetaData;
import fr.cnes.regards.framework.modules.plugins.domain.PluginParameter;
import fr.cnes.regards.framework.modules.plugins.domain.PluginParameterType;
import fr.cnes.regards.framework.modules.plugins.domain.PluginParameterType.ParamType;
import fr.cnes.regards.framework.modules.plugins.service.IPluginService;
import fr.cnes.regards.framework.test.report.annotation.Purpose;
import fr.cnes.regards.framework.test.report.annotation.Requirement;
import fr.cnes.regards.framework.utils.plugins.PluginParametersFactory;
import fr.cnes.regards.modules.datasources.domain.plugins.IDBConnectionPlugin;

/**
 * Unit testing of {@link DBConnectionService}.
 * @author Christophe Mertz
 */
public class DBConnectionServiceTest {

    /**
     * The JDBC PostgreSQL driver
     */
    private static final String POSTGRESQL_JDBC_DRIVER = "org.postgresql.Driver";

    @Value("${postgresql.datasource.host}")
    private String dbHost;

    @Value("${postgresql.datasource.port}")
    private String dbPort;

    @Value("${postgresql.datasource.name}")
    private String dbName;

    @Value("${postgresql.datasource.username}")
    private String dbUser;

    @Value("${postgresql.datasource.password}")
    private String dbPassword;

    /**
     *
     */
    private IPluginService pluginServiceMock;

    /**
     * A mock of {@link IDBConnectionService}
     */
    private IDBConnectionService dbConnectionServiceMock;

    /**
     * A {@link List} of {@link PluginConfiguration}
     */
    private final List<PluginConfiguration> plgConfs = new ArrayList<>();

    /**
     * This method is run before all tests
     */
    @Before
    public void init() {
        // create mock services
        pluginServiceMock = Mockito.mock(IPluginService.class);
        dbConnectionServiceMock = new DBConnectionService(pluginServiceMock);

        // create PluginConfiguration
        List<PluginParameter> parameters = initializePluginParameters();
        plgConfs.add(new PluginConfiguration(initializePluginMetaDataPostGre("plugin-id-2"), "first configuration",
                                             parameters));
        plgConfs.add(new PluginConfiguration(initializePluginMetaDataPostGre("plugin-id-2"), "second configuration",
                                             parameters, 5));
    }

    @Test
    @Requirement("REGARDS_DSL_DAM_SRC_060")
    @Purpose("The system allows to list all the connections")
    public void getAllDBConnection() {
        Mockito.when(pluginServiceMock.getPluginConfigurationsByType(IDBConnectionPlugin.class)).thenReturn(plgConfs);
        List<PluginConfiguration> connections = dbConnectionServiceMock.getAllDBConnections();
        Assert.assertNotNull(connections);
        Assert.assertEquals(plgConfs.size(), connections.size());
    }

    @Test
    @Requirement("REGARDS_DSL_DAM_SRC_080")
    @Purpose("Test the creation of a connection by setting the connection's parameters including the pool size")
    public void createConnection() throws ModuleException {
        PluginConfiguration dbConnection = new PluginConfiguration();
        String className = "fr.cnes.regards.modules.datasources.plugins.DefaultOracleConnectionPlugin";
        dbConnection.setPluginClassName(className);
        dbConnection.setParameters(initializePluginParameters());
        dbConnection.setLabel("the label of the new connection");
        Mockito.when(pluginServiceMock.checkPluginClassName(IDBConnectionPlugin.class, className))
                .thenReturn(initializePluginMetaDataPostGre("plugin-id-2"));
        dbConnectionServiceMock.createDBConnection(dbConnection);
        Assert.assertTrue(true);
    }

    @SuppressWarnings("unchecked")
    @Test(expected = EntityInvalidException.class)
    public void createConnectionUnknownPluginClassName() throws ModuleException {
        PluginConfiguration dbConnection = new PluginConfiguration();
        String className = "fr.cnes.regards.modules.datasources.plugins.DefaultOrcleConnectionPlugin";
        dbConnection.setPluginClassName(className);
        dbConnection.setParameters(initializePluginParameters());
        dbConnection.setLabel("the label of the new connection failed");
        Mockito.when(pluginServiceMock.checkPluginClassName(IDBConnectionPlugin.class, className))
                .thenThrow(EntityInvalidException.class);
        dbConnectionServiceMock.createDBConnection(dbConnection);
        Assert.fail();
    }

    private PluginMetaData initializePluginMetaDataPostGre(String pluginId) {
        final PluginMetaData pluginMetaData = new PluginMetaData();
        pluginMetaData.setPluginClassName("fr.cnes.regards.modules.datasources.plugins.DefaultPostgreConnectionPlugin");
        pluginMetaData.setPluginId(pluginId);
        pluginMetaData.setAuthor("CS-SI");
        pluginMetaData.setVersion("1.1");
        pluginMetaData.setParameters(initializePluginParameterType());
        return pluginMetaData;
    }

    private List<PluginParameter> initializePluginParameters() {
        return PluginParametersFactory.build().addParameter(IDBConnectionPlugin.USER_PARAM, dbUser)
                .addParameter(IDBConnectionPlugin.PASSWORD_PARAM, dbPassword)
                .addParameter(IDBConnectionPlugin.DB_HOST_PARAM, dbHost)
                .addParameter(IDBConnectionPlugin.DB_PORT_PARAM, dbPort)
                .addParameter(IDBConnectionPlugin.DB_NAME_PARAM, dbName)
                .addParameter(IDBConnectionPlugin.DRIVER_PARAM, POSTGRESQL_JDBC_DRIVER).getParameters();
    }

    private List<PluginParameterType> initializePluginParameterType() {

<<<<<<< HEAD
        return Arrays
                .asList(PluginParameterType.create("model", "model", null, String.class, ParamType.PRIMITIVE, false, false),
                        PluginParameterType
                                .create("connection", "connection", null, IDBConnectionPlugin.class, ParamType.PLUGIN,
                                        false, false));
=======
        return Arrays.asList(PluginParameterType
                                     .create("model", "model", null, String.class, ParamType.PRIMITIVE, false, false),
                             PluginParameterType.create("connection", "connection", null, IDBConnectionPlugin.class,
                                                        ParamType.PLUGIN, false, false));
>>>>>>> af0fa6a5
    }

}<|MERGE_RESOLUTION|>--- conflicted
+++ resolved
@@ -160,18 +160,10 @@
 
     private List<PluginParameterType> initializePluginParameterType() {
 
-<<<<<<< HEAD
-        return Arrays
-                .asList(PluginParameterType.create("model", "model", null, String.class, ParamType.PRIMITIVE, false, false),
-                        PluginParameterType
-                                .create("connection", "connection", null, IDBConnectionPlugin.class, ParamType.PLUGIN,
-                                        false, false));
-=======
         return Arrays.asList(PluginParameterType
                                      .create("model", "model", null, String.class, ParamType.PRIMITIVE, false, false),
                              PluginParameterType.create("connection", "connection", null, IDBConnectionPlugin.class,
                                                         ParamType.PLUGIN, false, false));
->>>>>>> af0fa6a5
     }
 
 }