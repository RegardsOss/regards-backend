/*
 * LICENSE_PLACEHOLDER
 */
package fr.cnes.regards.modules.datasources.service;

import java.util.List;
import java.util.function.UnaryOperator;

import org.springframework.stereotype.Service;

import fr.cnes.regards.framework.module.rest.exception.ModuleException;
import fr.cnes.regards.framework.modules.plugins.domain.PluginConfiguration;
import fr.cnes.regards.framework.modules.plugins.domain.PluginMetaData;
import fr.cnes.regards.framework.modules.plugins.domain.PluginParameter;
import fr.cnes.regards.framework.modules.plugins.domain.PluginParametersFactory;
import fr.cnes.regards.framework.modules.plugins.service.IPluginService;
import fr.cnes.regards.framework.modules.plugins.service.PluginService;
import fr.cnes.regards.modules.datasources.domain.DBConnection;
import fr.cnes.regards.modules.datasources.plugins.interfaces.IDBConnectionPlugin;

/**
 * @author Christophe Mertz
 *
 */
@Service
public class DBConnectionService implements IDBConnectionService {

    /**
     * Attribute plugin service
     */
    private final IPluginService service;

    /**
     * The constructor with an instance of the {@link PluginService}
     *
     * @param pPluginService
     *            The {@link PluginService} to used by this service
     */
    public DBConnectionService(IPluginService pPluginService) {
        super();
        this.service = pPluginService;
        this.service.addPluginPackage("fr.cnes.regards.modules.datasources.plugins");
    }

    @Override
    public List<PluginConfiguration> getAllDBConnections() {
        return service.getPluginConfigurationsByType(IDBConnectionPlugin.class);
    }

    @Override
    public PluginConfiguration createDBConnection(DBConnection pDbConnection) throws ModuleException {

        PluginMetaData metaData = service.checkPluginClassName(IDBConnectionPlugin.class,
                                                               pDbConnection.getPluginClassName());

        return service.savePluginConfiguration(new PluginConfiguration(metaData, pDbConnection.getLabel(),
                buildParameters(pDbConnection)));
    }

    @Override
    public PluginConfiguration getDBConnection(Long pId) throws ModuleException {
        return service.getPluginConfiguration(pId);
    }

    @Override
    public PluginConfiguration updateDBConnection(DBConnection pDbConnection) throws ModuleException {
        // Get the PluginConfiguration
        PluginConfiguration plgConf = service.getPluginConfiguration(pDbConnection.getPluginConfigurationId());

        // Update the PluginParamater of the PluginConfiguration
        UnaryOperator<PluginParameter> unaryOpt = pn -> mergeParameters(pn, pDbConnection);
        plgConf.getParameters().replaceAll(unaryOpt);

        return service.updatePluginConfiguration(plgConf);
    }

    @Override
    public void deleteDBConnection(Long pId) throws ModuleException {
        service.deletePluginConfiguration(pId);
    }

    @Override
    public Boolean testDBConnection(Long pId) throws ModuleException {
        IDBConnectionPlugin plg = service.getPlugin(pId);
        return plg.testConnection();
    }

    /**
     * Build a {@link List} of {@link PluginParameter} for the {@link IDBConnectionPlugin}.
     *
     * @param pDbConn
     *            A {@link DBConnection}
     * @return a {@link List} of {@link PluginParameter}
     */
    private List<PluginParameter> buildParameters(DBConnection pDbConn) {
        PluginParametersFactory factory = PluginParametersFactory.build();
        factory.addParameter(IDBConnectionPlugin.USER_PARAM, pDbConn.getUser())
                .addParameter(IDBConnectionPlugin.PASSWORD_PARAM, pDbConn.getPassword())
                .addParameter(IDBConnectionPlugin.URL_PARAM, pDbConn.getUrl())
                .addParameter(IDBConnectionPlugin.DRIVER_PARAM, pDbConn.getDriver())
                .addParameter(IDBConnectionPlugin.MAX_POOLSIZE_PARAM, pDbConn.getMaxPoolSize().toString())
                .addParameter(IDBConnectionPlugin.MIN_POOLSIZE_PARAM, pDbConn.getMinPoolSize().toString());

        return factory.getParameters();
    }

    /**
     * Update the {@link PluginParameter} with the appropriate {@link DBConnection} attribute
<<<<<<< HEAD
     * 
     * @param pPlgParam
     *            a {@link PluginParameter}
=======
     *
>>>>>>> 63b0ea04
     * @param pDbConn
     *            A {@link DBConnection}
     * @return a {{@link PluginParameter}
     */
    private PluginParameter mergeParameters(PluginParameter pPlgParam, DBConnection pDbConn) {
        switch (pPlgParam.getName()) {
            case IDBConnectionPlugin.USER_PARAM:
                pPlgParam.setValue(pDbConn.getUser());
                break;
            case IDBConnectionPlugin.PASSWORD_PARAM:
                pPlgParam.setValue(pDbConn.getPassword());
                break;
            case IDBConnectionPlugin.URL_PARAM:
                pPlgParam.setValue(pDbConn.getUrl());
                break;
            case IDBConnectionPlugin.DRIVER_PARAM:
                pPlgParam.setValue(pDbConn.getDriver());
                break;
            case IDBConnectionPlugin.MIN_POOLSIZE_PARAM:
                pPlgParam.setValue(pDbConn.getMinPoolSize().toString());
                break;
            case IDBConnectionPlugin.MAX_POOLSIZE_PARAM:
                pPlgParam.setValue(pDbConn.getMaxPoolSize().toString());
                break;
            default:
                break;
        }
        return pPlgParam;
    }
}<|MERGE_RESOLUTION|>--- conflicted
+++ resolved
@@ -106,13 +106,9 @@
 
     /**
      * Update the {@link PluginParameter} with the appropriate {@link DBConnection} attribute
-<<<<<<< HEAD
      * 
      * @param pPlgParam
      *            a {@link PluginParameter}
-=======
-     *
->>>>>>> 63b0ea04
      * @param pDbConn
      *            A {@link DBConnection}
      * @return a {{@link PluginParameter}
