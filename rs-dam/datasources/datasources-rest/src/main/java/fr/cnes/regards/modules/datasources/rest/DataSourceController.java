/*
 * Copyright 2017 CNES - CENTRE NATIONAL d'ETUDES SPATIALES
 *
 * This file is part of REGARDS.
 *
 * REGARDS is free software: you can redistribute it and/or modify
 * it under the terms of the GNU General Public License as published by
 * the Free Software Foundation, either version 3 of the License, or
 * (at your option) any later version.
 *
 * REGARDS is distributed in the hope that it will be useful,
 * but WITHOUT ANY WARRANTY; without even the implied warranty of
 * MERCHANTABILITY or FITNESS FOR A PARTICULAR PURPOSE. See the
 * GNU General Public License for more details.
 *
 * You should have received a copy of the GNU General Public License
 * along with REGARDS. If not, see <http://www.gnu.org/licenses/>.
 */
package fr.cnes.regards.modules.datasources.rest;

import javax.validation.Valid;
import java.util.List;

import org.springframework.beans.factory.annotation.Autowired;
import org.springframework.hateoas.Resource;
import org.springframework.http.ResponseEntity;
import org.springframework.web.bind.annotation.PathVariable;
import org.springframework.web.bind.annotation.RequestBody;
import org.springframework.web.bind.annotation.RequestMapping;
import org.springframework.web.bind.annotation.RequestMethod;
import org.springframework.web.bind.annotation.RestController;

import fr.cnes.regards.framework.hateoas.IResourceController;
import fr.cnes.regards.framework.hateoas.IResourceService;
import fr.cnes.regards.framework.hateoas.LinkRels;
import fr.cnes.regards.framework.hateoas.MethodParamFactory;
import fr.cnes.regards.framework.module.annotation.ModuleInfo;
import fr.cnes.regards.framework.module.rest.exception.EntityInconsistentIdentifierException;
import fr.cnes.regards.framework.module.rest.exception.ModuleException;
import fr.cnes.regards.framework.modules.plugins.domain.PluginConfiguration;
import fr.cnes.regards.framework.security.annotation.ResourceAccess;
<<<<<<< HEAD
import fr.cnes.regards.modules.datasources.domain.exception.AssociatedDatasetExistsException;
import fr.cnes.regards.modules.datasources.domain.plugins.IDBConnectionPlugin;
import fr.cnes.regards.modules.datasources.domain.plugins.IDataSourcePlugin;
=======
import fr.cnes.regards.modules.datasources.plugins.interfaces.IDBConnectionPlugin;
import fr.cnes.regards.modules.datasources.plugins.interfaces.IDataSourcePlugin;
import fr.cnes.regards.modules.datasources.rest.exception.AssociatedDatasetExistsException;
>>>>>>> 03d3e9c7
import fr.cnes.regards.modules.datasources.service.IDataSourceService;

/**
 * REST interface for Datasources plugin configuration ie only {@link IDataSourcePlugin} are concerned
 * @author Christophe Mertz
 * @author oroussel
 */
@RestController
@ModuleInfo(name = "datasource", version = "1.0-SNAPSHOT", author = "REGARDS", legalOwner = "CS SI",
        documentation = "http://test")
@RequestMapping(DataSourceController.TYPE_MAPPING)
public class DataSourceController implements IResourceController<PluginConfiguration> {

    /**
     * Type mapping
     */
    public static final String TYPE_MAPPING = "/datasources";

    /**
     * Datasource service
     */
    @Autowired
    private IDataSourceService dataSourceService;

    /**
     * Resource service
     */
    @Autowired
    private IResourceService resourceService;

    /**
     * Retrieve all {@link IDataSourcePlugin} {@link PluginConfiguration}s.
     * @return a list of {@link PluginConfiguration}
     */
    @ResourceAccess(description = "List all plugin configurations of type IDataSourcePlugin")
    @RequestMapping(method = RequestMethod.GET)
    public ResponseEntity<List<Resource<PluginConfiguration>>> getAllDataSources() {
        return ResponseEntity.ok(toResources(dataSourceService.getAllDataSources()));
    }

    /**
     * Create a data source.</br>
     * A {@link PluginConfiguration} for the plugin type {@link IDBConnectionPlugin} is created.
     * @param datasource the DataSource used to create the {@link PluginConfiguration}
     * @return the created data source
     * @throws ModuleException if problem occurs during plugin configuration creation
     */
    @ResourceAccess(description = "Create a DataSource")
    @RequestMapping(method = RequestMethod.POST)
    public ResponseEntity<Resource<PluginConfiguration>> createDataSource(
            @Valid @RequestBody PluginConfiguration datasource) throws ModuleException {
        return ResponseEntity.ok(toResource(dataSourceService.createDataSource(datasource)));
    }

    /**
     * Get a data source
     * @param pluginConfId {@link PluginConfiguration} identifier
     * @return a {@link PluginConfiguration}
     * @throws ModuleException if plugin configuration cannot be retrieved
     */
    @ResourceAccess(description = "Get a DataSource ie a PluginConfiguration of type IDataSourcePlugin")
    @RequestMapping(method = RequestMethod.GET, value = "/{pluginConfId}")
    public ResponseEntity<Resource<PluginConfiguration>> getDataSource(@PathVariable Long pluginConfId)
            throws ModuleException {
        return ResponseEntity.ok(toResource(dataSourceService.getDataSource(pluginConfId)));
    }

    /**
     * Allow to update {@link PluginConfiguration} for the plugin type {@link IDataSourcePlugin}
     * @param pluginConfId {@link PluginConfiguration} identifier
     * @param dataSource data source to update
     * @return updated {@link PluginConfiguration}
     * @throws ModuleException if plugin configuration cannot be updated
     */
    @ResourceAccess(description = "Update a plugin configuration of type IDataSourcePlugin")
    @RequestMapping(method = RequestMethod.PUT, value = "/{pluginConfId}")
    public ResponseEntity<Resource<PluginConfiguration>> updateDataSource(@PathVariable Long pluginConfId,
            @Valid @RequestBody PluginConfiguration dataSource) throws ModuleException {
        if (!pluginConfId.equals(dataSource.getId())) {
            throw new EntityInconsistentIdentifierException(pluginConfId, dataSource.getId(),
                                                            PluginConfiguration.class);
        }
        return ResponseEntity.ok(toResource(dataSourceService.updateDataSource(dataSource)));
    }

    /**
     * Delete a {@link PluginConfiguration} defined for the plugin type {@link IDataSourcePlugin}
     * @param pluginConfId {@link PluginConfiguration} identifier
     * @return nothing
     * @throws ModuleException if {@link PluginConfiguration} cannot be deleted
     */
    @ResourceAccess(description = "Delete a plugin configuration of type IDataSourcePlugin")
    @RequestMapping(method = RequestMethod.DELETE, value = "/{pluginConfId}")
    public ResponseEntity<Void> deleteDataSource(@PathVariable Long pluginConfId) throws
            AssociatedDatasetExistsException, ModuleException {
        try {
            dataSourceService.deleteDataSource(pluginConfId);
        } catch (RuntimeException e) {
            // Ugliest method to manage constraints on entites which are associated to this datasource but because
            // of the overuse of plugins everywhere a billion of dependencies exist with some cyclics if we try to
            // do things cleanly so let's be pigs and do shit without any problems....
            // And ugliest of the ugliest, this exception is thrown at transaction commit that's why it is done here and
            // not into service
            if (e.getMessage().contains("fk_ds_plugin_conf_id")) {
                throw new AssociatedDatasetExistsException();
            }
            throw e;
        }
        return ResponseEntity.noContent().build();
    }

    @Override
    public Resource<PluginConfiguration> toResource(PluginConfiguration conf, Object... pExtras) {
        Resource<PluginConfiguration> resource = resourceService.toResource(conf);
        resourceService.addLink(resource, this.getClass(), "getDataSource", LinkRels.SELF,
                                MethodParamFactory.build(Long.class, conf.getId()));
        resourceService.addLink(resource, this.getClass(), "deleteDataSource", LinkRels.DELETE,
                                MethodParamFactory.build(Long.class, conf.getId()));
        resourceService.addLink(resource, this.getClass(), "updateDataSource", LinkRels.UPDATE,
                                MethodParamFactory.build(Long.class, conf.getId()),
                                MethodParamFactory.build(PluginConfiguration.class));
        resourceService.addLink(resource, this.getClass(), "getAllDataSources", LinkRels.LIST);
        return resource;
    }

}<|MERGE_RESOLUTION|>--- conflicted
+++ resolved
@@ -18,8 +18,9 @@
  */
 package fr.cnes.regards.modules.datasources.rest;
 
+import java.util.List;
+
 import javax.validation.Valid;
-import java.util.List;
 
 import org.springframework.beans.factory.annotation.Autowired;
 import org.springframework.hateoas.Resource;
@@ -39,15 +40,9 @@
 import fr.cnes.regards.framework.module.rest.exception.ModuleException;
 import fr.cnes.regards.framework.modules.plugins.domain.PluginConfiguration;
 import fr.cnes.regards.framework.security.annotation.ResourceAccess;
-<<<<<<< HEAD
-import fr.cnes.regards.modules.datasources.domain.exception.AssociatedDatasetExistsException;
 import fr.cnes.regards.modules.datasources.domain.plugins.IDBConnectionPlugin;
 import fr.cnes.regards.modules.datasources.domain.plugins.IDataSourcePlugin;
-=======
-import fr.cnes.regards.modules.datasources.plugins.interfaces.IDBConnectionPlugin;
-import fr.cnes.regards.modules.datasources.plugins.interfaces.IDataSourcePlugin;
 import fr.cnes.regards.modules.datasources.rest.exception.AssociatedDatasetExistsException;
->>>>>>> 03d3e9c7
 import fr.cnes.regards.modules.datasources.service.IDataSourceService;
 
 /**
@@ -128,7 +123,7 @@
             @Valid @RequestBody PluginConfiguration dataSource) throws ModuleException {
         if (!pluginConfId.equals(dataSource.getId())) {
             throw new EntityInconsistentIdentifierException(pluginConfId, dataSource.getId(),
-                                                            PluginConfiguration.class);
+                    PluginConfiguration.class);
         }
         return ResponseEntity.ok(toResource(dataSourceService.updateDataSource(dataSource)));
     }
@@ -141,8 +136,8 @@
      */
     @ResourceAccess(description = "Delete a plugin configuration of type IDataSourcePlugin")
     @RequestMapping(method = RequestMethod.DELETE, value = "/{pluginConfId}")
-    public ResponseEntity<Void> deleteDataSource(@PathVariable Long pluginConfId) throws
-            AssociatedDatasetExistsException, ModuleException {
+    public ResponseEntity<Void> deleteDataSource(@PathVariable Long pluginConfId)
+            throws AssociatedDatasetExistsException, ModuleException {
         try {
             dataSourceService.deleteDataSource(pluginConfId);
         } catch (RuntimeException e) {
