<?xml version="1.0" encoding="UTF-8"?>
<!-- LICENSE_PLACEHOLDER -->
<project xmlns="http://maven.apache.org/POM/4.0.0" xmlns:xsi="http://www.w3.org/2001/XMLSchema-instance"
	xsi:schemaLocation="http://maven.apache.org/POM/4.0.0 http://maven.apache.org/xsd/maven-4.0.0.xsd">
	<modelVersion>4.0.0</modelVersion>

	<groupId>fr.cnes.regards.modules.opensearch</groupId>
	<artifactId>opensearch-service</artifactId>

	<parent>
		<groupId>fr.cnes.regards.modules</groupId>
		<artifactId>opensearch</artifactId>
		<version>1.0.0-SNAPSHOT</version>
	</parent>

	<dependencies>
<<<<<<< HEAD
		<dependency>
			<groupId>fr.cnes.regards.modules.opensearch</groupId>
			<artifactId>opensearch-domain</artifactId>
=======
		<!-- Module dependencies -->
		<dependency>
			<groupId>fr.cnes.regards.modules.models</groupId>
			<artifactId>models-service</artifactId>
>>>>>>> 1c780c89
		</dependency>
		<!-- COTS -->
		<dependency>
			<groupId>org.springframework.boot</groupId>
			<artifactId>spring-boot-starter-cache</artifactId>
		</dependency>
		<dependency>
			<groupId>com.vividsolutions</groupId>
			<artifactId>jts</artifactId>
		</dependency>
		<dependency>
			<groupId>fr.cnes.regards.modules.project</groupId>
			<artifactId>project-client</artifactId>
		</dependency>
		<!-- Test dependencies -->
		<dependency>
			<groupId>fr.cnes.regards.framework.test</groupId>
			<artifactId>regards-test</artifactId>
			<scope>test</scope>
		</dependency>
		<dependency>
			<groupId>fr.cnes.regards.modules.models</groupId>
			<artifactId>models-client</artifactId>
		</dependency>
		<dependency>
			<groupId>fr.cnes.regards.modules.entities</groupId>
			<artifactId>entities-domain</artifactId>
		</dependency>
		<dependency>
			<groupId>fr.cnes.regards.modules.indexer</groupId>
			<artifactId>indexer-domain</artifactId>
		</dependency>
		<dependency>
			<groupId>org.apache.lucene</groupId>
			<artifactId>lucene-queryparser</artifactId>
			<version>6.3.0</version>
		</dependency>
		<dependency>
			<groupId>fr.cnes.regards.framework</groupId>
			<artifactId>hateoas-regards-starter</artifactId>
		</dependency>
		<dependency>
			<groupId>fr.cnes.regards.framework</groupId>
			<artifactId>module-regards</artifactId>
		</dependency>
	</dependencies>

</project><|MERGE_RESOLUTION|>--- conflicted
+++ resolved
@@ -14,16 +14,14 @@
 	</parent>
 
 	<dependencies>
-<<<<<<< HEAD
 		<dependency>
 			<groupId>fr.cnes.regards.modules.opensearch</groupId>
 			<artifactId>opensearch-domain</artifactId>
-=======
+		</dependency>
 		<!-- Module dependencies -->
 		<dependency>
 			<groupId>fr.cnes.regards.modules.models</groupId>
 			<artifactId>models-service</artifactId>
->>>>>>> 1c780c89
 		</dependency>
 		<!-- COTS -->
 		<dependency>
