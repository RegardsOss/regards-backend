--- conflicted
+++ resolved
@@ -43,12 +43,6 @@
  */
 public class WildcardQueryNodeBuilder implements ICriterionQueryBuilder {
 
-<<<<<<< HEAD
-    @SuppressWarnings("unused")
-    private static final String WILDCARD_STRING = "*";
-
-=======
->>>>>>> c684435f
     /**
      * Service retrieving the up-to-date list of {@link AttributeModel}s. Autowired by Spring.
      */
