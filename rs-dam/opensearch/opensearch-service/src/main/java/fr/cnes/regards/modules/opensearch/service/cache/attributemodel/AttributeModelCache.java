/*
 * LICENSE_PLACEHOLDER
 */
package fr.cnes.regards.modules.opensearch.service.cache.attributemodel;

import java.util.ArrayList;
import java.util.HashMap;
import java.util.List;
import java.util.Map;

import org.slf4j.Logger;
import org.slf4j.LoggerFactory;
import org.springframework.boot.context.event.ApplicationReadyEvent;
import org.springframework.context.ApplicationListener;
import org.springframework.hateoas.Resource;
import org.springframework.http.ResponseEntity;
import org.springframework.stereotype.Service;
import org.springframework.transaction.annotation.Propagation;
import org.springframework.transaction.annotation.Transactional;

import fr.cnes.regards.framework.amqp.ISubscriber;
import fr.cnes.regards.framework.amqp.domain.IHandler;
import fr.cnes.regards.framework.amqp.domain.TenantWrapper;
import fr.cnes.regards.framework.feign.security.FeignSecurityManager;
import fr.cnes.regards.framework.hateoas.HateoasUtils;
import fr.cnes.regards.framework.jpa.multitenant.transactional.MultitenantTransactional;
import fr.cnes.regards.framework.multitenant.IRuntimeTenantResolver;
import fr.cnes.regards.modules.entities.domain.StaticProperties;
import fr.cnes.regards.modules.models.client.IAttributeModelClient;
import fr.cnes.regards.modules.models.domain.attributes.AttributeModel;
import fr.cnes.regards.modules.models.domain.attributes.AttributeModelBuilder;
import fr.cnes.regards.modules.models.domain.attributes.AttributeType;
import fr.cnes.regards.modules.models.domain.event.AttributeModelCreated;
import fr.cnes.regards.modules.models.domain.event.AttributeModelDeleted;
import fr.cnes.regards.modules.opensearch.service.exception.OpenSearchUnknownParameter;

/**
 * In this implementation, we choose to repopulate (and not only evict) the cache for a tenant in response to "create" and "delete" events.<br>
 * This way the cache "anticipates" by repopulating immediately instead of waiting for the next user call.
 *
 * @author Xavier-Alexandre Brochard
 */
@Service
@MultitenantTransactional
public class AttributeModelCache implements IAttributeModelCache, ApplicationListener<ApplicationReadyEvent> {

    /**
     * Logger
     */
    private static final Logger LOGGER = LoggerFactory.getLogger(AttributeModelCache.class);

    /**
     * Feign client for rs-dam {@link AttributeModel} controller. Autowired by Spring.
     */
    private final IAttributeModelClient attributeModelClient;

    /**
     * AMPQ messages subscriber. Autowired by Spring.
     */
    private final ISubscriber subscriber;

    /**
     * Retrieve the current tenant at runtime. Autowired by Spring.
     */
    private final IRuntimeTenantResolver runtimeTenantResolver;

    /**
     * Store static queryable properties by name
     */
    private final Map<String, AttributeModel> staticPropertyMap;

    /**
     * Store dynamic properties by tenant and name (including namespace (i.e.) fragment name)
     *
     * All dynamic properties is wrapped in <code>properties</code> namespace.
     *
     */
    private final Map<String, Map<String, AttributeModel>> dynamicPropertyMap;

    @Override
    //no transaction needed here, it is call out of context with no acces to DB and fails prevent the application from booting
    @Transactional(propagation = Propagation.NOT_SUPPORTED)
    public void onApplicationEvent(ApplicationReadyEvent event) {
        subscriber.subscribeTo(AttributeModelCreated.class, new CreatedHandler());
        subscriber.subscribeTo(AttributeModelDeleted.class, new DeletedHandler());
    }

    /**
     * Creates a new instance of the service with passed services/repos
     *
     * @param attributeModelClient Service returning the list of attribute models
     * @param pSubscriber the AMQP events subscriber
     * @param pRuntimeTenantResolver the runtime tenant resolver
     */
    public AttributeModelCache(IAttributeModelClient attributeModelClient, ISubscriber pSubscriber,
            IRuntimeTenantResolver pRuntimeTenantResolver) {
        super();
        this.attributeModelClient = attributeModelClient;
        subscriber = pSubscriber;
        runtimeTenantResolver = pRuntimeTenantResolver;
        // Init static attributes
        staticPropertyMap = new HashMap<>();
        dynamicPropertyMap = new HashMap<>();
        initStaticAttributes();
    }

    /**
     * Initialize queryable static attributes
     */
    public void initStaticAttributes() {

<<<<<<< HEAD
        staticPropertyMap.put(StaticProperties.LABEL,
                              AttributeModelBuilder.build(StaticProperties.LABEL, AttributeType.STRING, null).isStatic()
                                      .get());
        staticPropertyMap.put(StaticProperties.MODEL_NAME,
                              AttributeModelBuilder.build(StaticProperties.MODEL_NAME, AttributeType.STRING, null)
                                      .isStatic().get());
=======
        staticPropertyMap
                .put(StaticProperties.IP_ID,
                     AttributeModelBuilder.build(StaticProperties.IP_ID, AttributeType.STRING, null).isStatic().get());
        staticPropertyMap.put(StaticProperties.GEOMETRY, AttributeModelBuilder
                .build(StaticProperties.GEOMETRY, AttributeType.STRING, null).isStatic().get());
        staticPropertyMap
                .put(StaticProperties.LABEL,
                     AttributeModelBuilder.build(StaticProperties.LABEL, AttributeType.STRING, null).isStatic().get());
        staticPropertyMap.put(StaticProperties.MODEL_NAME, AttributeModelBuilder
                .build(StaticProperties.MODEL_NAME, AttributeType.STRING, null).isStatic().get());
>>>>>>> 4b05f37f
        staticPropertyMap.put(StaticProperties.LAST_UPDATE, AttributeModelBuilder
                .build(StaticProperties.LAST_UPDATE, AttributeType.DATE_ISO8601, null).isStatic().get());
        staticPropertyMap.put(StaticProperties.CREATION_DATE, AttributeModelBuilder
                .build(StaticProperties.CREATION_DATE, AttributeType.DATE_ISO8601, null).isStatic().get());
        staticPropertyMap.put(StaticProperties.TAGS,
                              AttributeModelBuilder.build(StaticProperties.TAGS, AttributeType.STRING, null).isStatic()
                                      .get());
        staticPropertyMap.put(StaticProperties.ENTITY_TYPE,
                              AttributeModelBuilder.build(StaticProperties.ENTITY_TYPE, AttributeType.STRING, null)
                                      .isStatic().get());
        staticPropertyMap.put(StaticProperties.DATASET_MODEL_IDS, AttributeModelBuilder
                .build(StaticProperties.DATASET_MODEL_IDS, AttributeType.STRING, null).isStatic().get());
    }

    @Override
    public List<AttributeModel> getAttributeModels(String pTenant) {
        return doGetAttributeModels(pTenant);
    }

    @Override
    public List<AttributeModel> getAttributeModelsThenCache(String pTenant) {
        return doGetAttributeModels(pTenant);
    }

    /**
     * Use the feign client to retrieve all attribute models.<br>
     * The method is private because it is not expected to be used directly, but via its cached facade "getAttributeModels" method.
     * @return the list of user's access groups
     */
    private List<AttributeModel> doGetAttributeModels(String pTenant) {

        try {
            // Enable system call as follow (thread safe action)
            FeignSecurityManager.asSystem();
            // Force tenant
            // FIXME remove this unnecessary action / test will be impacted
            runtimeTenantResolver.forceTenant(pTenant);

            // Retrieve the list of attribute models
            ResponseEntity<List<Resource<AttributeModel>>> response = attributeModelClient.getAttributes(null, null);
            List<AttributeModel> attModels = new ArrayList<>();
            if (response != null) {
                attModels = HateoasUtils.unwrapCollection(response.getBody());
            }

            // Fill dynamic property mapping
            Map<String, AttributeModel> tenantMap = dynamicPropertyMap.get(pTenant);
            if (tenantMap == null) {
                tenantMap = new HashMap<>();
                dynamicPropertyMap.put(pTenant, tenantMap);
            }

            for (AttributeModel attModel : attModels) {
                // Tenant map will contain mapping between properties.[fragmentNameNotDefault.]<attributeName> and the attribute model
                tenantMap.put(attModel.buildJsonPath(StaticProperties.PROPERTIES), attModel);
            }

            return attModels;
        } finally {
            // Disable system call if necessary after client request(s)
            FeignSecurityManager.reset();
            runtimeTenantResolver.clearTenant();
        }

    }

    @Override
    public AttributeModel findByName(String pName) throws OpenSearchUnknownParameter {

        // Check queryable static properties
        AttributeModel attModel = staticPropertyMap.get(pName);
        if (attModel != null) {
            return attModel;
        }

        // Check dynamic properties
        String tenant = runtimeTenantResolver.getTenant();
        Map<String, AttributeModel> tenantMap = dynamicPropertyMap.get(tenant);

        if (tenantMap == null) {
            String errorMessage = String.format("No property found for tenant %s. Unknown parameter %s", tenant, pName);
            LOGGER.error(errorMessage);
            throw new OpenSearchUnknownParameter(errorMessage);
        }

        attModel = tenantMap.get(pName);

        if (attModel == null) {
            String errorMessage = String.format("Unknown parameter %s for tenant %s", pName, tenant);
            LOGGER.error(errorMessage);
            throw new OpenSearchUnknownParameter(errorMessage);
        }

        return attModel;
    }

    /**
     * Handle {@link AttributeModel} creation
     *
     * @author Xavier-Alexandre Brochard
     */
    private class CreatedHandler implements IHandler<AttributeModelCreated> {

        @Override
        public void handle(TenantWrapper<AttributeModelCreated> pWrapper) {
            LOGGER.info("New attribute model created, refreshing the cache", pWrapper.getContent().getAttributeName());
            getAttributeModelsThenCache(pWrapper.getTenant());
        }
    }

    /**
     * Handle {@link AttributeModel} deletion
     *
     * @author Xavier-Alexandre Brochard
     */
    private class DeletedHandler implements IHandler<AttributeModelDeleted> {

        @Override
        public void handle(TenantWrapper<AttributeModelDeleted> pWrapper) {
            LOGGER.info("New attribute model deleted, refreshing the cache", pWrapper.getContent().getAttributeName());
            getAttributeModelsThenCache(pWrapper.getTenant());
        }
    }

}<|MERGE_RESOLUTION|>--- conflicted
+++ resolved
@@ -109,14 +109,6 @@
      */
     public void initStaticAttributes() {
 
-<<<<<<< HEAD
-        staticPropertyMap.put(StaticProperties.LABEL,
-                              AttributeModelBuilder.build(StaticProperties.LABEL, AttributeType.STRING, null).isStatic()
-                                      .get());
-        staticPropertyMap.put(StaticProperties.MODEL_NAME,
-                              AttributeModelBuilder.build(StaticProperties.MODEL_NAME, AttributeType.STRING, null)
-                                      .isStatic().get());
-=======
         staticPropertyMap
                 .put(StaticProperties.IP_ID,
                      AttributeModelBuilder.build(StaticProperties.IP_ID, AttributeType.STRING, null).isStatic().get());
@@ -127,7 +119,6 @@
                      AttributeModelBuilder.build(StaticProperties.LABEL, AttributeType.STRING, null).isStatic().get());
         staticPropertyMap.put(StaticProperties.MODEL_NAME, AttributeModelBuilder
                 .build(StaticProperties.MODEL_NAME, AttributeType.STRING, null).isStatic().get());
->>>>>>> 4b05f37f
         staticPropertyMap.put(StaticProperties.LAST_UPDATE, AttributeModelBuilder
                 .build(StaticProperties.LAST_UPDATE, AttributeType.DATE_ISO8601, null).isStatic().get());
         staticPropertyMap.put(StaticProperties.CREATION_DATE, AttributeModelBuilder
