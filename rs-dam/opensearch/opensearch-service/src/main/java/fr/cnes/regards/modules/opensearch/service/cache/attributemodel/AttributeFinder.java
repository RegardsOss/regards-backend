/*
 * Copyright 2017-2019 CNES - CENTRE NATIONAL d'ETUDES SPATIALES
 *
 * This file is part of REGARDS.
 *
 * REGARDS is free software: you can redistribute it and/or modify
 * it under the terms of the GNU General Public License as published by
 * the Free Software Foundation, either version 3 of the License, or
 * (at your option) any later version.
 *
 * REGARDS is distributed in the hope that it will be useful,
 * but WITHOUT ANY WARRANTY; without even the implied warranty of
 * MERCHANTABILITY or FITNESS FOR A PARTICULAR PURPOSE. See the
 * GNU General Public License for more details.
 *
 * You should have received a copy of the GNU General Public License
 * along with REGARDS. If not, see <http://www.gnu.org/licenses/>.
 */
package fr.cnes.regards.modules.opensearch.service.cache.attributemodel;

import java.util.ArrayList;
import java.util.Collection;
import java.util.HashMap;
import java.util.HashSet;
import java.util.List;
import java.util.Map;
import java.util.Map.Entry;
import java.util.Set;

import org.slf4j.Logger;
import org.slf4j.LoggerFactory;
import org.springframework.boot.context.event.ApplicationReadyEvent;
import org.springframework.context.ApplicationListener;
import org.springframework.hateoas.Resource;
import org.springframework.http.ResponseEntity;
import org.springframework.stereotype.Service;

import com.google.common.collect.ArrayListMultimap;
import com.google.common.collect.Multimap;

import fr.cnes.regards.framework.amqp.ISubscriber;
import fr.cnes.regards.framework.amqp.domain.IHandler;
import fr.cnes.regards.framework.amqp.domain.TenantWrapper;
import fr.cnes.regards.framework.feign.security.FeignSecurityManager;
import fr.cnes.regards.framework.hateoas.HateoasUtils;
import fr.cnes.regards.framework.multitenant.IRuntimeTenantResolver;
import fr.cnes.regards.modules.dam.domain.entities.StaticProperties;
import fr.cnes.regards.modules.model.client.IAttributeModelClient;
import fr.cnes.regards.modules.model.domain.attributes.AttributeModel;
import fr.cnes.regards.modules.model.domain.attributes.AttributeModelBuilder;
import fr.cnes.regards.modules.model.domain.event.AttributeModelCreated;
import fr.cnes.regards.modules.model.domain.event.AttributeModelDeleted;
import fr.cnes.regards.modules.model.dto.properties.PropertyType;
import fr.cnes.regards.modules.opensearch.service.exception.OpenSearchUnknownParameter;

/**
 * Implement {@link IAttributeFinder}.
 * @author Marc Sordi
 *
 */
@Service
public class AttributeFinder implements IAttributeFinder, ApplicationListener<ApplicationReadyEvent> {

    private static final Logger LOGGER = LoggerFactory.getLogger(AttributeFinder.class);

    /**
     * Feign client for rs-dam {@link AttributeModel} controller. Autowired by Spring.
     */
    private final IAttributeModelClient attributeModelClient;

    private final ISubscriber subscriber;

    private final IRuntimeTenantResolver runtimeTenantResolver;

    /**
     * Store dynamic and static properties by tenant. <br/>
     * Allows intelligent guess of attribute from a partial or complete JSON path preventing potential conflicts!<br/>
     */
    private final Map<String, Map<String, AttributeModel>> propertyMap = new HashMap<>();

    /**
     * Store dynamic and static properties by tenant and type for full text search
     */
    private final Map<String, Multimap<PropertyType, AttributeModel>> typedPropertyMap = new HashMap<>();

    public AttributeFinder(IAttributeModelClient attributeModelClient, ISubscriber subscriber,
            IRuntimeTenantResolver runtimeTenantResolver) {
        this.attributeModelClient = attributeModelClient;
        this.subscriber = subscriber;
        this.runtimeTenantResolver = runtimeTenantResolver;
    }

    @Override
    public AttributeModel findByName(String name) throws OpenSearchUnknownParameter {

        AttributeModel attModel = getTenantMap().get(name);

        if (attModel == null) {
            String errorMessage = String.format("Unknown parameter %s for tenant %s", name,
                                                runtimeTenantResolver.getTenant());
            LOGGER.error(errorMessage);
            throw new OpenSearchUnknownParameter(errorMessage);
        }

        return attModel;
    }

    @Override
    public Set<AttributeModel> findByType(PropertyType type) throws OpenSearchUnknownParameter {

        Collection<AttributeModel> ppties = getTenantTypedMap().get(type);
        if (ppties == null) {
            String errorMessage = String.format("No parameter found with type %s for tenant %s", type,
                                                runtimeTenantResolver.getTenant());
            LOGGER.error(errorMessage);
            throw new OpenSearchUnknownParameter(errorMessage);
        }
        return new HashSet<>(ppties);
    }

    @Override
    public String findName(AttributeModel attribute) {
        // Check dynamic properties
        String name = attribute.getFullJsonPath();

        // Only dynamic attributes can have a reduce name path
        if (!attribute.isDynamic() && (attribute.getId() != null)) {
            return name;
        }

        for (Entry<String, AttributeModel> entry : getTenantMap().entrySet()) {
            AttributeModel att = entry.getValue();
            if (att.isDynamic() && (att.getId() != null) && att.getId().equals(attribute.getId())) {
                if (entry.getKey().length() < name.length()) {
                    name = entry.getKey();
                }
            }
        }
        return name;
    }

    @Override
    public void refresh(String tenant) {
        computePropertyMap(tenant);
    }

    private Map<String, AttributeModel> getTenantMap() {
        String tenant = runtimeTenantResolver.getTenant();
        if (!propertyMap.containsKey(tenant)) {
            computePropertyMap(tenant);
        }
        return propertyMap.get(tenant);
    }

    private Multimap<PropertyType, AttributeModel> getTenantTypedMap() {
        String tenant = runtimeTenantResolver.getTenant();
        if (!typedPropertyMap.containsKey(tenant)) {
            computePropertyMap(tenant);
        }
        return typedPropertyMap.get(tenant);
    }

    /**
     * Initialize queryable static properties
     */
    private void initStaticProperties(Map<String, AttributeModel> tenantMap,
            Multimap<PropertyType, AttributeModel> tenantTypeMap) {

        // Unique identifier
        tenantMap.put(StaticProperties.FEATURE_ID, AttributeModelBuilder
                .build(StaticProperties.FEATURE_ID, PropertyType.STRING, null).isStatic().get());

        // SIP identifier alias provider identifier
        tenantMap.put(StaticProperties.FEATURE_PROVIDER_ID, AttributeModelBuilder
                .build(StaticProperties.FEATURE_PROVIDER_ID, PropertyType.STRING, null).isStatic().get());

        // Required label for minimal display purpose
        tenantMap.put(StaticProperties.FEATURE_LABEL, AttributeModelBuilder
                .build(StaticProperties.FEATURE_LABEL, PropertyType.STRING, null).isStatic().get());

        // Related model name
        tenantMap.put(StaticProperties.FEATURE_MODEL, AttributeModelBuilder
                .build(StaticProperties.FEATURE_MODEL, PropertyType.STRING, null).isStatic().get());

        // // Geometry
        // tenantMap.put(StaticProperties.FEATURE_GEOMETRY, AttributeModelBuilder
        // .build(StaticProperties.FEATURE_GEOMETRY, PropertyType.STRING, null).isStatic().get());

        // Tags
        tenantMap.put(StaticProperties.FEATURE_TAGS, AttributeModelBuilder
                .build(StaticProperties.FEATURE_TAGS, PropertyType.STRING, null).isStatic().get());

        // Allows to filter on dataset model id when searching for dataobjects
<<<<<<< HEAD
        tenantMap.put(StaticProperties.DATASET_MODEL_IDS, AttributeModelBuilder
                .build(StaticProperties.DATASET_MODEL_IDS, PropertyType.LONG, null).isInternal().get());
=======
        tenantMap.put(StaticProperties.DATASET_MODEL_NAMES, AttributeModelBuilder
                .build(StaticProperties.DATASET_MODEL_NAMES, AttributeType.STRING, null).isInternal().get());
>>>>>>> 50828db8

        // Register static properties by types
        tenantMap.values().forEach(attModel -> tenantTypeMap.put(attModel.getType(), attModel));
    }

    /**
     * Use the feign client to retrieve all attribute models.<br>
     * The method is private because it is not expected to be used directly, but via its cached facade
     * "getAttributeModels" method.
     */
    protected void computePropertyMap(String tenant) {

        // Enable system call as follow (thread safe action)
        FeignSecurityManager.asSystem();

        // Retrieve the list of attribute models
        ResponseEntity<List<Resource<AttributeModel>>> response = attributeModelClient.getAttributes(null, null);
        List<AttributeModel> attModels = new ArrayList<>();
        if (response != null) {
            attModels = HateoasUtils.unwrapCollection(response.getBody());
        }

        // Build or rebuild the maps
        Map<String, AttributeModel> tenantMap = new HashMap<>();
        Multimap<PropertyType, AttributeModel> tenantTypeMap = ArrayListMultimap.create();

        // Add static properties
        initStaticProperties(tenantMap, tenantTypeMap);

        // Reference tenant maps (override maybe)
        propertyMap.put(tenant, tenantMap);
        typedPropertyMap.put(tenant, tenantTypeMap);

        // Conflictual dynamic keys to be removed
        List<String> conflictualKeys = new ArrayList<>();

        // Build intelligent map preventing conflicts
        for (AttributeModel attModel : attModels) {

            // Register properties by types
            tenantTypeMap.put(attModel.getType(), attModel);

            // - Add mapping between short property name and attribute if no conflict detected
            String key = attModel.getName();
            if (!tenantMap.containsKey(key) && !conflictualKeys.contains(key)) {
                // Bind short property name to attribute
                tenantMap.put(key, attModel);
            } else {
                // Conflictual dynamic property detected
                if (!conflictualKeys.contains(key)) {
                    // It not yet detected
                    if (tenantMap.get(key).isDynamic()) {
                        conflictualKeys.add(key);
                        tenantMap.remove(key);
                    }
                }
            }

            // - Add mapping between fragment qualified property and attribute
            if (attModel.hasFragment()) {
                String fragment = attModel.getFragment().getName();
                // Prevent conflicts with static properties
                if (!StaticProperties.FEATURES_STATICS.contains(fragment)) {
                    // Bind fragment qualified property name to attribute
                    tenantMap.put(attModel.getJsonPathForNamespace(""), attModel);
                }
            }

            // - Add mapping between public json path and attribute model
            tenantMap.put(attModel.getJsonPathForNamespace(StaticProperties.FEATURE_PROPERTIES), attModel);

            // - Add mapping between fully qualified property and attribute
            tenantMap.put(attModel.getFullJsonPath(), attModel);
        }
    }

    @Override
    public void onApplicationEvent(ApplicationReadyEvent event) {
        subscriber.subscribeTo(AttributeModelCreated.class, new CreatedHandler());
        subscriber.subscribeTo(AttributeModelDeleted.class, new DeletedHandler());
    }

    /**
     * Handle {@link AttributeModel} creation
     * @author Xavier-Alexandre Brochard
     */
    private class CreatedHandler implements IHandler<AttributeModelCreated> {

        @Override
        public void handle(TenantWrapper<AttributeModelCreated> pWrapper) {
            try {
                runtimeTenantResolver.forceTenant(pWrapper.getTenant());
                LOGGER.info("New attribute model created, refreshing the cache",
                            pWrapper.getContent().getAttributeName());
                computePropertyMap(pWrapper.getTenant());
            } finally {
                runtimeTenantResolver.clearTenant();
            }
        }
    }

    /**
     * Handle {@link AttributeModel} deletion
     * @author Xavier-Alexandre Brochard
     */
    private class DeletedHandler implements IHandler<AttributeModelDeleted> {

        @Override
        public void handle(TenantWrapper<AttributeModelDeleted> pWrapper) {
            try {
                runtimeTenantResolver.forceTenant(pWrapper.getTenant());
                LOGGER.info("New attribute model deleted, refreshing the cache",
                            pWrapper.getContent().getAttributeName());
                computePropertyMap(pWrapper.getTenant());
            } finally {
                runtimeTenantResolver.clearTenant();
            }
        }
    }

    protected Map<String, Map<String, AttributeModel>> getPropertyMap() {
        return propertyMap;
    }

}<|MERGE_RESOLUTION|>--- conflicted
+++ resolved
@@ -191,13 +191,8 @@
                 .build(StaticProperties.FEATURE_TAGS, PropertyType.STRING, null).isStatic().get());
 
         // Allows to filter on dataset model id when searching for dataobjects
-<<<<<<< HEAD
-        tenantMap.put(StaticProperties.DATASET_MODEL_IDS, AttributeModelBuilder
-                .build(StaticProperties.DATASET_MODEL_IDS, PropertyType.LONG, null).isInternal().get());
-=======
         tenantMap.put(StaticProperties.DATASET_MODEL_NAMES, AttributeModelBuilder
                 .build(StaticProperties.DATASET_MODEL_NAMES, AttributeType.STRING, null).isInternal().get());
->>>>>>> 50828db8
 
         // Register static properties by types
         tenantMap.values().forEach(attModel -> tenantTypeMap.put(attModel.getType(), attModel));
