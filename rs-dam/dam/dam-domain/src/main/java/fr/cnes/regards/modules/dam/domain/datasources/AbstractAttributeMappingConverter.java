/*
 * Copyright 2017-2020 CNES - CENTRE NATIONAL d'ETUDES SPATIALES
 *
 * This file is part of REGARDS.
 *
 * REGARDS is free software: you can redistribute it and/or modify
 * it under the terms of the GNU General Public License as published by
 * the Free Software Foundation, either version 3 of the License, or
 * (at your option) any later version.
 *
 * REGARDS is distributed in the hope that it will be useful,
 * but WITHOUT ANY WARRANTY; without even the implied warranty of
 * MERCHANTABILITY or FITNESS FOR A PARTICULAR PURPOSE. See the
 * GNU General Public License for more details.
 *
 * You should have received a copy of the GNU General Public License
 * along with REGARDS. If not, see <http://www.gnu.org/licenses/>.
 */
package fr.cnes.regards.modules.dam.domain.datasources;

import java.io.IOException;
import java.util.Map;

import com.google.common.collect.Maps;
import com.google.gson.TypeAdapter;
import com.google.gson.stream.JsonReader;
import com.google.gson.stream.JsonWriter;

import fr.cnes.regards.framework.gson.annotation.GsonTypeAdapter;
import fr.cnes.regards.modules.model.dto.properties.PropertyType;

/**
 * Converter to create an AbstractAttributeMapping from a Gson object.
 * This is used by plugins when a plugin parameter is a Collection<AbstractAttributeMapping>.
 * During collection deserialization we need to be able to transform an AbstractAttributeMapping to the good implementation
 * by reading the attribute type.
 *
 * @author sbinda
 */
@GsonTypeAdapter(adapted = AbstractAttributeMapping.class)
public class AbstractAttributeMappingConverter extends TypeAdapter<AbstractAttributeMapping> {

    @Override
    public void write(JsonWriter out, AbstractAttributeMapping value) throws IOException {
        throw new RuntimeException("Unable to write an abstract class to json format");
    }

    @Override
    public AbstractAttributeMapping read(JsonReader in) throws IOException {
        AttributeMappingEnum type = null;
        Map<String, String> elements = Maps.newHashMap();
        in.beginObject();

        while (in.hasNext()) {
            String name = in.nextName();
            if (name.equals(AbstractAttributeMapping.ATTRIBUTE_TYPE)) {
                type = AttributeMappingEnum.valueOf(in.nextString());
            } else {
                elements.put(name, in.nextString());
            }
        }

        if (type == null) {
            throw new RuntimeException("Invalid unknown attribute mapping type");
        } else {
            switch (type) {
                case DYNAMIC:
                    return new DynamicAttributeMapping(elements.get("name"), elements.get("namespace"),
<<<<<<< HEAD
                            AttributeType.valueOf(elements.get("type")), elements.get("nameDS"));
                case STATIC:
                    return new StaticAttributeMapping(elements.get("name"), AttributeType.valueOf(elements.get("type")),
=======
                            PropertyType.valueOf(elements.get("type")), elements.get("nameDS"));
                case STATIC:
                    return new StaticAttributeMapping(elements.get("name"), PropertyType.valueOf(elements.get("type")),
>>>>>>> 0501ef22
                            elements.get("nameDS"));
                default:
                    throw new RuntimeException(String.format("Invalid attribute mapping type %s", type.toString()));
            }
        }
    }

}<|MERGE_RESOLUTION|>--- conflicted
+++ resolved
@@ -66,15 +66,9 @@
             switch (type) {
                 case DYNAMIC:
                     return new DynamicAttributeMapping(elements.get("name"), elements.get("namespace"),
-<<<<<<< HEAD
-                            AttributeType.valueOf(elements.get("type")), elements.get("nameDS"));
-                case STATIC:
-                    return new StaticAttributeMapping(elements.get("name"), AttributeType.valueOf(elements.get("type")),
-=======
                             PropertyType.valueOf(elements.get("type")), elements.get("nameDS"));
                 case STATIC:
                     return new StaticAttributeMapping(elements.get("name"), PropertyType.valueOf(elements.get("type")),
->>>>>>> 0501ef22
                             elements.get("nameDS"));
                 default:
                     throw new RuntimeException(String.format("Invalid attribute mapping type %s", type.toString()));
