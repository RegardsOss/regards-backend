/*
 * Copyright 2017-2019 CNES - CENTRE NATIONAL d'ETUDES SPATIALES
 *
 * This file is part of REGARDS.
 *
 * REGARDS is free software: you can redistribute it and/or modify
 * it under the terms of the GNU General Public License as published by
 * the Free Software Foundation, either version 3 of the License, or
 * (at your option) any later version.
 *
 * REGARDS is distributed in the hope that it will be useful,
 * but WITHOUT ANY WARRANTY; without even the implied warranty of
 * MERCHANTABILITY or FITNESS FOR A PARTICULAR PURPOSE. See the
 * GNU General Public License for more details.
 *
 * You should have received a copy of the GNU General Public License
 * along with REGARDS. If not, see <http://www.gnu.org/licenses/>.
 */
package fr.cnes.regards.modules.dam.service.entities;

import java.io.IOException;
import java.io.OutputStream;
import java.nio.charset.Charset;
import java.nio.charset.StandardCharsets;
import java.security.NoSuchAlgorithmException;
import java.time.OffsetDateTime;
import java.time.ZoneOffset;
import java.util.Arrays;
import java.util.HashMap;
import java.util.HashSet;
import java.util.List;
import java.util.Map;
import java.util.Optional;
import java.util.Set;
import java.util.UUID;
import java.util.function.Function;
import java.util.stream.Collectors;

import javax.persistence.EntityManager;

import org.slf4j.Logger;
import org.slf4j.LoggerFactory;
import org.springframework.beans.factory.annotation.Autowired;
import org.springframework.beans.factory.annotation.Value;
import org.springframework.data.domain.Page;
import org.springframework.data.domain.Pageable;
import org.springframework.util.Assert;
import org.springframework.validation.Validator;
import org.springframework.web.multipart.MultipartFile;
import org.springframework.web.util.UriUtils;

import com.google.common.collect.ImmutableSet;
import com.google.common.collect.Multimap;

import fr.cnes.regards.framework.amqp.IPublisher;
import fr.cnes.regards.framework.feign.security.FeignSecurityManager;
import fr.cnes.regards.framework.module.rest.exception.EntityInconsistentIdentifierException;
import fr.cnes.regards.framework.module.rest.exception.EntityNotFoundException;
import fr.cnes.regards.framework.module.rest.exception.ModuleException;
import fr.cnes.regards.framework.modules.plugins.annotations.Plugin;
import fr.cnes.regards.framework.modules.plugins.domain.PluginConfiguration;
import fr.cnes.regards.framework.modules.plugins.domain.parameter.IPluginParam;
import fr.cnes.regards.framework.multitenant.IRuntimeTenantResolver;
import fr.cnes.regards.framework.oais.urn.DataType;
import fr.cnes.regards.framework.oais.urn.EntityType;
import fr.cnes.regards.framework.oais.urn.OAISIdentifier;
import fr.cnes.regards.framework.oais.urn.UniformResourceName;
import fr.cnes.regards.framework.utils.file.ChecksumUtils;
import fr.cnes.regards.framework.utils.plugins.PluginUtils;
import fr.cnes.regards.framework.utils.plugins.exception.NotAvailablePluginConfigurationException;
import fr.cnes.regards.modules.dam.dao.entities.EntitySpecifications;
import fr.cnes.regards.modules.dam.dao.entities.IAbstractEntityRepository;
import fr.cnes.regards.modules.dam.dao.entities.IAbstractEntityRequestRepository;
import fr.cnes.regards.modules.dam.dao.entities.ICollectionRepository;
import fr.cnes.regards.modules.dam.dao.entities.IDatasetRepository;
import fr.cnes.regards.modules.dam.dao.entities.IDeletedEntityRepository;
import fr.cnes.regards.modules.dam.domain.entities.AbstractEntity;
import fr.cnes.regards.modules.dam.domain.entities.AbstractEntityRequest;
import fr.cnes.regards.modules.dam.domain.entities.Collection;
import fr.cnes.regards.modules.dam.domain.entities.Dataset;
import fr.cnes.regards.modules.dam.domain.entities.DeletedEntity;
<<<<<<< HEAD
import fr.cnes.regards.modules.dam.domain.entities.EntityAipState;
=======
import fr.cnes.regards.modules.dam.domain.entities.attribute.AbstractAttribute;
import fr.cnes.regards.modules.dam.domain.entities.attribute.ObjectAttribute;
>>>>>>> e1f0e258
import fr.cnes.regards.modules.dam.domain.entities.event.BroadcastEntityEvent;
import fr.cnes.regards.modules.dam.domain.entities.event.DatasetEvent;
import fr.cnes.regards.modules.dam.domain.entities.event.EventType;
import fr.cnes.regards.modules.dam.domain.entities.event.NotDatasetEntityEvent;
import fr.cnes.regards.modules.dam.domain.entities.feature.EntityFeature;
<<<<<<< HEAD
=======
import fr.cnes.regards.modules.dam.domain.models.Model;
import fr.cnes.regards.modules.dam.domain.models.ModelAttrAssoc;
import fr.cnes.regards.modules.dam.domain.models.attributes.AttributeModel;
import fr.cnes.regards.modules.dam.domain.models.attributes.Fragment;
>>>>>>> e1f0e258
import fr.cnes.regards.modules.dam.service.entities.exception.InvalidFileLocation;
import fr.cnes.regards.modules.dam.service.entities.validation.AbstractEntityValidationService;
import fr.cnes.regards.modules.indexer.domain.DataFile;
<<<<<<< HEAD
import fr.cnes.regards.modules.model.domain.Model;
import fr.cnes.regards.modules.model.domain.ModelAttrAssoc;
import fr.cnes.regards.modules.model.domain.attributes.AttributeModel;
import fr.cnes.regards.modules.model.domain.attributes.Fragment;
import fr.cnes.regards.modules.model.dto.properties.AbstractProperty;
import fr.cnes.regards.modules.model.dto.properties.IProperty;
import fr.cnes.regards.modules.model.dto.properties.ObjectProperty;
import fr.cnes.regards.modules.model.service.IModelService;
import fr.cnes.regards.modules.model.service.validation.IModelFinder;
import fr.cnes.regards.modules.model.service.validation.ValidationMode;
import fr.cnes.regards.modules.model.service.validation.validator.NotAlterableAttributeValidator;
=======
import fr.cnes.regards.modules.project.client.rest.IProjectsClient;
import fr.cnes.regards.modules.project.domain.Project;
import fr.cnes.regards.modules.storage.client.RequestInfo;
import fr.cnes.regards.modules.storage.domain.dto.request.RequestResultInfoDTO;
>>>>>>> e1f0e258

/**
 * Abstract parameterized entity service
 * @param <U> Entity type
 * @author oroussel
 */
public abstract class AbstractEntityService<F extends EntityFeature, U extends AbstractEntity<F>>
        extends AbstractEntityValidationService<F, U> implements IEntityService<U> {

    private static final Logger LOGGER = LoggerFactory.getLogger(AbstractEntityService.class);

    private static final String CATALOG_DOWNLOAD_PATH = "/downloads/{aip_id}/files/{checksum}";

    /**
     * Map of {@link Project}s by tenant
     */
    private final Map<String, Project> projects = new HashMap<>();

    /**
     * {@link IModelService} instance
     */
    protected final IModelService modelService;

    @Autowired
    private ILocalStorageService localStorageService;

    @Autowired
    private IProjectsClient projectClient;

    /**
     * Parameterized entity repository
     */
    protected final IAbstractEntityRepository<U> repository;

    /**
     * Unparameterized entity repository
     */
    protected final IAbstractEntityRepository<AbstractEntity<?>> entityRepository;

    /**
     * Collection repository
     */
    protected final ICollectionRepository collectionRepository;

    /**
     * Dataset repository
     */
    protected final IDatasetRepository datasetRepository;

    private final IDeletedEntityRepository deletedEntityRepository;

    private final EntityManager em;

    /**
     * {@link IPublisher} instance
     */
    private final IPublisher publisher;

    /**
     * {@link IRuntimeTenantResolver} instance
     */
    private final IRuntimeTenantResolver runtimeTenantResolver;

    /**
     * If true the AIP entities are send to Storage module to be stored
     */
    @Value("${regards.dam.post.aip.entities.to.storage:true}")
    private Boolean postAipEntitiesToStorage;

    /**
     * The plugin's class name of type {@link IStorageService} used to store AIP entities
     */
    @Value("${regards.dam.post.aip.entities.to.storage.plugins:fr.cnes.regards.modules.dam.service.entities.plugins.StoragePlugin}")
    private String postAipEntitiesToStoragePlugin;

<<<<<<< HEAD
    public AbstractEntityService(IModelFinder modelFinder,
            IAbstractEntityRepository<AbstractEntity<?>> entityRepository, IModelService modelService,
            IDeletedEntityRepository deletedEntityRepository, ICollectionRepository collectionRepository,
            IDatasetRepository datasetRepository, IAbstractEntityRepository<U> repository, EntityManager em,
            IPublisher publisher, IRuntimeTenantResolver runtimeTenantResolver) {
        super(modelFinder);
=======
    @Value("${zuul.prefix}")
    private String urlPrefix;

    private final IAbstractEntityRequestRepository abstractEntityRequestRepo;

    public AbstractEntityService(IModelAttrAssocService modelAttrAssocService,
            IAbstractEntityRepository<AbstractEntity<?>> entityRepository, IModelService modelService,
            IDeletedEntityRepository deletedEntityRepository, ICollectionRepository collectionRepository,
            IDatasetRepository datasetRepository, IAbstractEntityRepository<U> repository, EntityManager em,
            IPublisher publisher, IRuntimeTenantResolver runtimeTenantResolver,
            IAbstractEntityRequestRepository abstractEntityRequestRepo) {
        super(modelAttrAssocService);
>>>>>>> e1f0e258
        this.entityRepository = entityRepository;
        this.modelService = modelService;
        this.deletedEntityRepository = deletedEntityRepository;
        this.collectionRepository = collectionRepository;
        this.datasetRepository = datasetRepository;
        this.repository = repository;
        this.em = em;
        this.publisher = publisher;
        this.runtimeTenantResolver = runtimeTenantResolver;
        this.abstractEntityRequestRepo = abstractEntityRequestRepo;
    }

    @Override
    public U load(UniformResourceName ipId) throws ModuleException {
        U entity = repository.findOneByIpId(ipId);
        if (entity == null) {
            throw new EntityNotFoundException(ipId.toString(), this.getClass());
        }
        return entity;
    }

    @Override
    public U load(Long id) throws ModuleException {
        Assert.notNull(id, "Entity identifier is required");
        Optional<U> entityOpt = repository.findById(id);
        if (!entityOpt.isPresent()) {
            throw new EntityNotFoundException(id, this.getClass());
        }
        return entityOpt.get();
    }

    @Override
    public U loadWithRelations(UniformResourceName ipId) throws ModuleException {
        U entity = repository.findByIpId(ipId);
        if (entity == null) {
            throw new EntityNotFoundException(ipId.toString(), this.getClass());
        }
        return entity;
    }

    @Override
    public List<U> loadAllWithRelations(UniformResourceName... ipIds) {
        return repository.findByIpIdIn(ImmutableSet.copyOf(ipIds));
    }

    @Override
    public Page<U> findAll(Pageable pageRequest) {
        return repository.findAll(pageRequest);
    }

    @Override
    public Set<U> findAllByProviderId(String providerId) {
        return repository.findAllByProviderId(providerId);
    }

    @Override
    public Page<U> search(String label, Pageable pageRequest) {
        EntitySpecifications<U> spec = new EntitySpecifications<>();
        return repository.findAll(spec.search(label), pageRequest);
    }

    @Override
    public List<U> findAll() {
        return repository.findAll();
    }

    /**
     * Check if model is loaded else load it then set it on entity.
     * @param entity concerned entity
     */
    @Override
    public void checkAndOrSetModel(U entity) throws ModuleException {
        Model model = entity.getModel();
        // Load model by name if id not specified
        if (model.getId() == null && model.getName() != null) {
            model = modelService.getModelByName(model.getName());
            entity.setModel(model);
        }
    }

    /**
     * Compute available validators
     * @param modelAttribute {@link ModelAttrAssoc}
     * @param attributeKey attribute key
     * @param mode manage update or not
     * @return {@link Validator} list
     */
    @Override
    protected List<Validator> getValidators(ModelAttrAssoc modelAttribute, String attributeKey, ValidationMode mode,
            F feature) {

        List<Validator> validators = super.getValidators(modelAttribute, attributeKey, mode, feature);

        AttributeModel attModel = modelAttribute.getAttribute();

        // Check alterable attribute
        // Update mode only :
        if (ValidationMode.UPDATE.equals(mode) && !attModel.isAlterable()) {
            // lets retrieve the value of the property from db and check if its the same value.
            AbstractEntity<?> fromDb = entityRepository.findByIpId(feature.getId());
            IProperty<?> valueFromDb = extractProperty(fromDb.getFeature(), attModel);
            IProperty<?> valueFromEntity = extractProperty(feature, attModel);
            // retrieve entity from db, and then update the new one, but i do not have the entity here....
            validators.add(new NotAlterableAttributeValidator(attributeKey, attModel, valueFromDb, valueFromEntity));
        }
        return validators;
    }

    protected IProperty<?> extractProperty(EntityFeature feature, AttributeModel attribute) {
        Fragment fragment = attribute.getFragment();
        String attName = attribute.getName();
        String attPath = fragment.isDefaultFragment() ? attName : fragment.getName() + "." + attName;
        return feature.getProperty(attPath);
    }

    /**
     * Build real attribute map extracting namespace from {@link ObjectProperty} (i.e. fragment name)
     * @param attMap Map to build
     * @param namespace namespace context
     * @param attributes {@link AbstractProperty} list to analyze
     */
    protected void buildAttributeMap(Map<String, IProperty<?>> attMap, String namespace, Set<IProperty<?>> attributes) {
        if (attributes != null) {
            for (IProperty<?> att : attributes) {
                // Compute value
                if (ObjectProperty.class.equals(att.getClass())) {
                    ObjectProperty o = (ObjectProperty) att;
                    buildAttributeMap(attMap, att.getName(), o.getValue());
                } else {
                    // Compute key
                    String key = att.getName();
                    if (!namespace.equals(Fragment.getDefaultName())) {
                        key = namespace.concat(".").concat(key);
                    }
                    LOGGER.debug(String.format("Key \"%s\" -> \"%s\".", key, att.toString()));
                    attMap.put(key, att);
                }
            }
        }
    }

    /**
     * Associate a list of {@link String} tags to the given existing entity.
     * @param entityId an AbstractEntity identifier
     * @param tagList UniformResourceName Set representing AbstractEntity to be associated to pCollection
     */
    @Override
    public void associate(Long entityId, Set<String> tagList) throws EntityNotFoundException {
        Optional<U> entityOpt = repository.findById(entityId);
        if (!entityOpt.isPresent()) {
            throw new EntityNotFoundException(entityId, this.getClass());
        }
        // Adding new tags to detached entity
        U entity = entityOpt.get();
        em.detach(entity);
        tagList.forEach(ipId -> entity.addTags(ipId.toString()));
        U entityInDb = repository.findById(entityId).get();
        // And detach it because it is the other one that will be persisted
        em.detach(entityInDb);
        this.updateWithoutCheck(entity, entityInDb);
    }

    @Override
    public U create(U inEntity) throws ModuleException {
        U entity = checkCreation(inEntity);

        // Set IpId
        if (entity.getIpId() == null) {
            entity.setIpId(new UniformResourceName(OAISIdentifier.AIP, EntityType.valueOf(entity.getType()),
                    runtimeTenantResolver.getTenant(), UUID.randomUUID(), 1));
        }

        // IpIds of entities that will need an AMQP event publishing
        Set<UniformResourceName> updatedIpIds = new HashSet<>();
        entity.setCreationDate(OffsetDateTime.now().withOffsetSameInstant(ZoneOffset.UTC));
        this.manageGroups(entity, updatedIpIds);

        entity = repository.save(entity);
        updatedIpIds.add(entity.getIpId());

        // call storage
        try {
            IStorageService storageService = getStorageService();

            if (storageService != null) {
                storageService.store(entity);
            } else {
                LOGGER.warn("Enabled to access storage plugin");
            }
        } catch (NotAvailablePluginConfigurationException e) {
            LOGGER.warn("nabled to access storage plugin", e);
        }

        // AMQP event publishing
        publishEvents(EventType.CREATE, updatedIpIds);
        return entity;
    }

    @Override
    public void dissociate(Long entityId, Set<String> ipIds) throws EntityNotFoundException {
        Optional<U> entityOpt = repository.findById(entityId);
        if (!entityOpt.isPresent()) {
            throw new EntityNotFoundException(entityId, this.getClass());
        }
        U entity = entityOpt.get();
        // Removing tags to detached entity
        em.detach(entity);
        entity.removeTags(ipIds);
        U entityInDb = repository.findById(entityId).get();
        // And detach it too because it is the other one that will be persisted
        em.detach(entityInDb);
        this.updateWithoutCheck(entity, entityInDb);
    }

    @Override
    public void publishEvents(EventType eventType, Set<UniformResourceName> ipIds) {
        UniformResourceName[] datasetsIpIds = ipIds.stream().filter(ipId -> ipId.getEntityType() == EntityType.DATASET)
                .toArray(UniformResourceName[]::new);
        if (datasetsIpIds.length > 0) {
            publisher.publish(new DatasetEvent(datasetsIpIds));
        }
        UniformResourceName[] notDatasetsIpIds = ipIds.stream()
                .filter(ipId -> ipId.getEntityType() != EntityType.DATASET).toArray(UniformResourceName[]::new);
        if (notDatasetsIpIds.length > 0) {
            publisher.publish(new NotDatasetEntityEvent(notDatasetsIpIds));
        }
        publisher.publish(new BroadcastEntityEvent(eventType, ipIds.toArray(new UniformResourceName[0])));
    }

    /**
     * If entity is a collection or a dataset, recursively follow tags to add entity groups, then, if entity is a
     * collection, retrieve and add all groups from collections and datasets tagging this entity
     * @param entity entity to manage the add of groups
     */
    private <T extends AbstractEntity<?>> void manageGroups(T entity, Set<UniformResourceName> updatedIpIds) {
        // Search Datasets and collections which tag this entity (if entity is a collection)
        if (entity instanceof Collection) {
            List<AbstractEntity<?>> taggingEntities = entityRepository.findByTags(entity.getIpId().toString());
            for (AbstractEntity<?> e : taggingEntities) {
                if (e instanceof Dataset || e instanceof Collection) {
                    entity.getGroups().addAll(e.getGroups());
                }
            }
        }

        // If entity is a collection or a dataset => propagate its groups to tagged collections (recursively)
        if ((entity instanceof Collection || entity instanceof Dataset) && !entity.getTags().isEmpty()) {
            List<AbstractEntity<?>> taggedColls = entityRepository
                    .findByIpIdIn(extractUrnsOfType(entity.getTags(), EntityType.COLLECTION));
            for (AbstractEntity<?> coll : taggedColls) {
                if (coll.getGroups().addAll(entity.getGroups())) {
                    // If collection has already been updated, stop recursion !!! (else StackOverflow)
                    updatedIpIds.add(coll.getIpId());
                    this.manageGroups(coll, updatedIpIds);
                }
            }
        }
        entityRepository.save(entity);
    }

    private U checkCreation(U pEntity) throws ModuleException {
        checkModelExists(pEntity);
        doCheck(pEntity, null);
        return pEntity;
    }

    /**
     * Specific check depending on entity type
     */
    protected void doCheck(U pEntity, U entityInDB) throws ModuleException {
        // nothing by default
    }

    /**
     * checks if the entity requested exists and that it is modified according to one of it's former version( pEntity's
     * id is pEntityId)
     * @return current entity
     * @throws ModuleException thrown if the entity cannot be found or if entities' id do not match
     */
    private U checkUpdate(Long entityId, U entity) throws ModuleException {
        // Detach new entity if already attached to properly load database one
        if (em.contains(entity)) {
            em.detach(entity);
        }
        Optional<U> entityInDbOpt = repository.findById(entityId);
        if (!entityInDbOpt.isPresent()) {
            throw new EntityNotFoundException(entityId, this.getClass());
        }
        U entityInDb = entityInDbOpt.get();
        em.detach(entityInDb);
        if (!entityId.equals(entity.getId())) {
            throw new EntityInconsistentIdentifierException(entityId, entity.getId(), entity.getClass());
        }
        doCheck(entity, entityInDb);
        return entityInDb;
    }

    @Override
    public U update(Long pEntityId, U pEntity) throws ModuleException {
        // checks
        U entityInDb = checkUpdate(pEntityId, pEntity);
        return updateWithoutCheck(pEntity, entityInDb);
    }

    @Override
    public U update(UniformResourceName entityUrn, U entity) throws ModuleException {
        U entityInDb = repository.findOneByIpId(entityUrn);
        if (entityInDb == null) {
            throw new EntityNotFoundException(entity.getIpId().toString());
        }
        entity.setId(entityInDb.getId());
        // checks
        entityInDb = checkUpdate(entityInDb.getId(), entity);
        return updateWithoutCheck(entity, entityInDb);
    }

    /**
     * Really do the update of entities
     * @param entity updated entity to be saved
     * @param entityInDb only there for comparison for group management
     * @return updated entity with group set correclty
     */
    private U updateWithoutCheck(U entity, U entityInDb) {
        Set<UniformResourceName> oldLinks = extractUrns(entityInDb.getTags());
        Set<UniformResourceName> newLinks = extractUrns(entity.getTags());
        Set<String> oldGroups = entityInDb.getGroups();
        Set<String> newGroups = entity.getGroups();
        // IpId URNs of updated entities (those which need an AMQP event publish)
        Set<UniformResourceName> updatedIpIds = new HashSet<>();
        // Update entity, checks already assures us that everything which is updated can be updated so we can just put
        // pEntity into the DB.
        entity.setLastUpdate(OffsetDateTime.now().withOffsetSameInstant(ZoneOffset.UTC));

        U updated = repository.save(entity);

        updatedIpIds.add(updated.getIpId());
        // Compute tags to remove and tags to add
        if (!oldLinks.equals(newLinks) || !oldGroups.equals(newGroups)) {
            Set<UniformResourceName> tagsToRemove = getDiff(oldLinks, newLinks);
            // For all previously tagged entities, retrieve all groups...
            Set<String> groupsToRemove = new HashSet<>();
            List<AbstractEntity<?>> taggedEntitiesWithGroupsToRemove = entityRepository.findByIpIdIn(tagsToRemove);
            taggedEntitiesWithGroupsToRemove.forEach(e -> groupsToRemove.addAll(e.getGroups()));
            // ... delete all these groups on all collections...
            for (String group : groupsToRemove) {
                List<Collection> collectionsWithGroup = collectionRepository.findByGroups(group);
                collectionsWithGroup.forEach(c -> c.getGroups().remove(group));
                collectionsWithGroup.forEach(collectionRepository::save);
                // Add collections to IpIds to be published on AMQP
                collectionsWithGroup.forEach(c -> updatedIpIds.add(c.getIpId()));
                // ... then manage concerned groups on all datasets containing them
                List<Dataset> datasetsWithGroup = datasetRepository.findByGroups(group);
                datasetsWithGroup.forEach(ds -> this.manageGroups(ds, updatedIpIds));
                datasetsWithGroup.forEach(datasetRepository::save);
                // Add datasets to IpIds to be published on AMQP
                datasetsWithGroup.forEach(ds -> updatedIpIds.add(ds.getIpId()));
            }
            // Don't forget to manage groups for current entity too
            this.manageGroups(updated, updatedIpIds);
        }

        // call storage
        try {
            IStorageService storageService = getStorageService();
            if (storageService != null) {
                storageService.update(updated, entityInDb);
            } else {
                LOGGER.warn("Enabled to access storage plugin");
            }
        } catch (NotAvailablePluginConfigurationException e) {
            LOGGER.warn("Enabled to access storage plugin", e);
        }

        // AMQP event publishing
        publishEvents(EventType.UPDATE, updatedIpIds);
        return updated;
    }

    @Override
    public U save(U entity) {
        return repository.save(entity);
    }

    @Override
    public U delete(Long pEntityId) throws ModuleException {
        Assert.notNull(pEntityId, "Entity identifier is required");
        U toDelete = load(pEntityId);
        return delete(toDelete);
    }

    protected U delete(U toDelete) throws ModuleException {
        UniformResourceName urn = toDelete.getIpId();
        // IpId URNs that will need an AMQP event publishing
        Set<UniformResourceName> updatedIpIds = new HashSet<>();
        // Manage tags (must be done before group managing to avoid bad propagation)
        // Retrieve all entities tagging the one to delete
        List<AbstractEntity<?>> taggingEntities = entityRepository.findByTags(urn.toString());
        // Manage tags
        for (AbstractEntity<?> taggingEntity : taggingEntities) {
            // remove tag to ipId
            taggingEntity.removeTags(Arrays.asList(urn.toString()));
        }
        // Save all these tagging entities
        entityRepository.saveAll(taggingEntities);
        taggingEntities.forEach(e -> updatedIpIds.add(e.getIpId()));

        // datasets that contain one of the entity groups
        Set<Dataset> datasets = new HashSet<>();
        // If entity contains groups => update all entities tagging this entity (recursively)
        // Need to manage groups one by one
        for (String group : ((AbstractEntity<?>) toDelete).getGroups()) {
            // Find all collections containing group.
            List<Collection> collectionsWithGroup = collectionRepository.findByGroups(group);
            // Remove group from collections groups
            collectionsWithGroup.stream().filter(c -> !c.equals(toDelete)).forEach(c -> c.getGroups().remove(group));
            // Find all datasets containing this group (to rebuild groups propagation later)
            datasets.addAll(datasetRepository.findByGroups(group));
        }
        // Remove dataset to delete from datasets (no need to manage its groups)
        datasets.remove(toDelete);
        // Remove relate files
        for (Map.Entry<DataType, DataFile> entry : toDelete.getFiles().entries()) {
            if (localStorageService.isFileLocallyStored(toDelete, entry.getValue())) {
                localStorageService.removeFile(toDelete, entry.getValue());
            }
        }
        // Delete the entity
        entityRepository.delete(toDelete);
        updatedIpIds.add(toDelete.getIpId());
        // Manage all impacted datasets groups from scratch
        datasets.forEach(ds -> this.manageGroups(ds, updatedIpIds));

        try {
            deleteAipStorage(toDelete);
        } catch (NotAvailablePluginConfigurationException e1) {
            LOGGER.warn("Enabled to delete AIP storage cause storage plugin is not active", e1);
        }

        deletedEntityRepository.save(createDeletedEntity(toDelete));

        // Publish events to AMQP
        publishEvents(EventType.DELETE, updatedIpIds);

        return toDelete;
    }

    /**
     * @param pSource Set of UniformResourceName
     * @param pOther Set of UniformResourceName to remove from pSource
     * @return a new Set of UniformResourceName containing only the elements present into pSource and not in pOther
     */
    private Set<UniformResourceName> getDiff(Set<UniformResourceName> pSource, Set<UniformResourceName> pOther) {
        Set<UniformResourceName> result = new HashSet<>();
        result.addAll(pSource);
        result.removeAll(pOther);
        return result;
    }

    public void checkModelExists(AbstractEntity<?> entity) throws ModuleException {
        // model must exist : EntityNotFoundException thrown if not
        modelService.getModel(entity.getModel().getId());
    }

    private static Set<UniformResourceName> extractUrns(Set<String> tags) {
        return tags.stream().filter(UniformResourceName::isValidUrn).map(UniformResourceName::fromString)
                .collect(Collectors.toSet());
    }

    private static Set<UniformResourceName> extractUrnsOfType(Set<String> tags, EntityType entityType) {
        return tags.stream().filter(UniformResourceName::isValidUrn).map(UniformResourceName::fromString)
                .filter(urn -> urn.getEntityType() == entityType).collect(Collectors.toSet());
    }

    private static DeletedEntity createDeletedEntity(AbstractEntity<?> entity) {
        DeletedEntity delEntity = new DeletedEntity();
        delEntity.setCreationDate(entity.getCreationDate());
        delEntity.setDeletionDate(OffsetDateTime.now().withOffsetSameInstant(ZoneOffset.UTC));
        delEntity.setIpId(entity.getIpId());
        delEntity.setLastUpdate(entity.getLastUpdate());
        return delEntity;
    }

    @Override
    public U attachFiles(UniformResourceName urn, DataType dataType, MultipartFile[] attachments, List<DataFile> refs,
            String fileUriTemplate) throws ModuleException {

        U entity = loadWithRelations(urn);
        // Store files locally
        java.util.Collection<DataFile> files = localStorageService.attachFiles(entity, dataType, attachments,
                                                                               fileUriTemplate);
        // Merge previous files with new ones
        if (entity.getFiles().get(dataType) != null) {
            entity.getFiles().get(dataType).addAll(files);
        } else {
            entity.getFiles().putAll(dataType, files);
        }

        // Merge references
        if (refs != null) {
            for (DataFile ref : refs) {
                // Same logic as for normal file is applied to check format support
                ContentTypeValidator.supportsForReference(dataType, ref.getFilename(), ref.getMimeType().toString());
                // Compute checksum on URI for removal
                try {
                    ref.setChecksum(ChecksumUtils.computeHexChecksum(ref.getUri(),
                                                                     LocalStorageService.DIGEST_ALGORITHM));
                    ref.setDigestAlgorithm(LocalStorageService.DIGEST_ALGORITHM);
                } catch (NoSuchAlgorithmException | IOException e) {
                    String message = String.format("Error while computing checksum");
                    LOGGER.error(message, e);
                    throw new ModuleException(message, e);
                }
                if (entity.getFiles().get(dataType) != null) {
                    entity.getFiles().get(dataType).add(ref);
                } else {
                    entity.getFiles().put(dataType, ref);
                }
            }
        }

        return update(entity);
    }

    @Override
    public DataFile getFile(UniformResourceName urn, String checksum) throws ModuleException {

        U entity = load(urn);
        // Search data file
        Multimap<DataType, DataFile> files = entity.getFiles();
        for (Map.Entry<DataType, DataFile> entry : files.entries()) {
            if (checksum.equals(entry.getValue().getChecksum())) {
                return entry.getValue();
            }
        }

        String message = String.format("Data file with checksum \"%s\" in entity \"\" not found", checksum,
                                       urn.toString());
        LOGGER.error(message);
        throw new EntityNotFoundException(message);
    }

    @Override
    public void downloadFile(UniformResourceName urn, String checksum, OutputStream output) throws ModuleException {

        U entity = load(urn);
        // Retrieve data file
        DataFile dataFile = getFile(urn, checksum);
        if (localStorageService.isFileLocallyStored(entity, dataFile)) {
            localStorageService.getFileContent(checksum, output);
        } else {
            throw new InvalidFileLocation(dataFile.getFilename());
        }
    }

    @Override
    public U removeFile(UniformResourceName urn, String checksum) throws ModuleException {

        U entity = load(urn);
        // Retrieve data file
        DataFile dataFile = getFile(urn, checksum);
        // Try to remove the file if locally stored, otherwise the file is not stored on this microservice
        if (localStorageService.isFileLocallyStored(entity, dataFile)) {
            localStorageService.removeFile(entity, dataFile);
        }
        entity.getFiles().get(dataFile.getDataType()).remove(dataFile);
        return update(entity);
    }

    /**
     * @return a {@link Plugin} implementation of {@link IStorageService}
     * @throws NotAvailablePluginConfigurationException
     */
    private IStorageService getStorageService() throws NotAvailablePluginConfigurationException {
        if (postAipEntitiesToStorage == null) {
            return null;
        }

        Class<?> ttt;
        try {
            ttt = Class.forName(postAipEntitiesToStoragePlugin);
            return (IStorageService) PluginUtils.getPlugin(PluginConfiguration.build(ttt, null, IPluginParam.set()),
                                                           new HashMap<>());
        } catch (ClassNotFoundException e) {
            LOGGER.error(e.getMessage());
        }

        return null;
    }

    private void deleteAipStorage(U entity) throws NotAvailablePluginConfigurationException {
        if (postAipEntitiesToStorage == null || !postAipEntitiesToStorage) {
            return;
        }
        IStorageService storageService = getStorageService();
        if (storageService != null) {
            storageService.delete(entity);
        }
    }

    @Override
    public void storeSucces(Set<RequestInfo> requests) {
        Set<AbstractEntityRequest> succesRequests = this.abstractEntityRequestRepo
                .findByGroupIdIn(requests.stream().map(RequestInfo::getGroupId).collect(Collectors.toSet()));
        Map<UniformResourceName, AbstractEntity<? extends EntityFeature>> entityByUrn = this.entityRepository
                .findByIpIdIn(succesRequests.stream().map(AbstractEntityRequest::getUrn).collect(Collectors.toSet()))
                .stream().collect(Collectors.toMap(AbstractEntity::getIpId, Function.identity()));
        boolean updated = false;
        Set<AbstractEntityRequest> treatedRequests = new HashSet<>();
        // for all request succedded
        for (RequestInfo info : requests) {
            // get the AbstractEntityRequest with a matching groupId
            AbstractEntityRequest current = succesRequests.stream()
                    .filter(matchingRequest -> matchingRequest.getGroupId().equals(info.getGroupId())).findAny().get();
            for (RequestResultInfoDTO request : info.getSuccessRequests()) {
                // if we found a AbstractEntity matching with the urn stored in the  AbstractEntityRequest
                if (entityByUrn.get(current.getUrn()) != null) {
                    // seek the file inside the AbstractEntity with the checksum matching with it inside the RequestResultInfoDTO
                    for (DataFile file : entityByUrn.get(current.getUrn()).getFiles().values()) {
                        // if the file is found we update it uri
                        if (file.getChecksum().equals(request.getResultFile().getMetaInfo().getChecksum())) {
                            updated = true;
                            file.setUri(getDownloadUrl(current.getUrn(), file.getChecksum(),
                                                       runtimeTenantResolver.getTenant()));
                            treatedRequests.add(current);
                        }
                    }
                } else {
                    logger.error("No feature found with urn {}", current.getUrn());
                }
            }
            if (!updated) {
                logger.error("Request with group id {} has not been updated", current.getGroupId());
            }
        }

        // delete treated requests
        this.abstractEntityRequestRepo.deleteAll(treatedRequests);
        this.entityRepository.saveAll(entityByUrn.values());
        this.publishEvents(EventType.UPDATE,
                           treatedRequests.stream().map(AbstractEntityRequest::getUrn).collect(Collectors.toSet()));
    }

    /**
     * Generate URL to access file from REGARDS system thanks to is checksum
     *
     * @param checksum
     * @return
     */
    private String getDownloadUrl(UniformResourceName uniformResourceName, String checksum, String tenant) {
        Project project = projects.get(tenant);
        if (project == null) {
            FeignSecurityManager.asSystem();
            project = projectClient.retrieveProject(tenant).getBody().getContent();
            projects.put(tenant, project);
            FeignSecurityManager.reset();
        }
        return project.getHost() + urlPrefix + "/" + encode4Uri("rs-catalog") + CATALOG_DOWNLOAD_PATH
                .replace("{aip_id}", uniformResourceName.toString()).replace("{checksum}", checksum);
    }

    private static String encode4Uri(String str) {
        return new String(UriUtils.encode(str, Charset.defaultCharset().name()).getBytes(), StandardCharsets.US_ASCII);
    }
}<|MERGE_RESOLUTION|>--- conflicted
+++ resolved
@@ -79,28 +79,14 @@
 import fr.cnes.regards.modules.dam.domain.entities.Collection;
 import fr.cnes.regards.modules.dam.domain.entities.Dataset;
 import fr.cnes.regards.modules.dam.domain.entities.DeletedEntity;
-<<<<<<< HEAD
-import fr.cnes.regards.modules.dam.domain.entities.EntityAipState;
-=======
-import fr.cnes.regards.modules.dam.domain.entities.attribute.AbstractAttribute;
-import fr.cnes.regards.modules.dam.domain.entities.attribute.ObjectAttribute;
->>>>>>> e1f0e258
 import fr.cnes.regards.modules.dam.domain.entities.event.BroadcastEntityEvent;
 import fr.cnes.regards.modules.dam.domain.entities.event.DatasetEvent;
 import fr.cnes.regards.modules.dam.domain.entities.event.EventType;
 import fr.cnes.regards.modules.dam.domain.entities.event.NotDatasetEntityEvent;
 import fr.cnes.regards.modules.dam.domain.entities.feature.EntityFeature;
-<<<<<<< HEAD
-=======
-import fr.cnes.regards.modules.dam.domain.models.Model;
-import fr.cnes.regards.modules.dam.domain.models.ModelAttrAssoc;
-import fr.cnes.regards.modules.dam.domain.models.attributes.AttributeModel;
-import fr.cnes.regards.modules.dam.domain.models.attributes.Fragment;
->>>>>>> e1f0e258
 import fr.cnes.regards.modules.dam.service.entities.exception.InvalidFileLocation;
 import fr.cnes.regards.modules.dam.service.entities.validation.AbstractEntityValidationService;
 import fr.cnes.regards.modules.indexer.domain.DataFile;
-<<<<<<< HEAD
 import fr.cnes.regards.modules.model.domain.Model;
 import fr.cnes.regards.modules.model.domain.ModelAttrAssoc;
 import fr.cnes.regards.modules.model.domain.attributes.AttributeModel;
@@ -112,12 +98,10 @@
 import fr.cnes.regards.modules.model.service.validation.IModelFinder;
 import fr.cnes.regards.modules.model.service.validation.ValidationMode;
 import fr.cnes.regards.modules.model.service.validation.validator.NotAlterableAttributeValidator;
-=======
 import fr.cnes.regards.modules.project.client.rest.IProjectsClient;
 import fr.cnes.regards.modules.project.domain.Project;
 import fr.cnes.regards.modules.storage.client.RequestInfo;
 import fr.cnes.regards.modules.storage.domain.dto.request.RequestResultInfoDTO;
->>>>>>> e1f0e258
 
 /**
  * Abstract parameterized entity service
@@ -193,27 +177,18 @@
     @Value("${regards.dam.post.aip.entities.to.storage.plugins:fr.cnes.regards.modules.dam.service.entities.plugins.StoragePlugin}")
     private String postAipEntitiesToStoragePlugin;
 
-<<<<<<< HEAD
-    public AbstractEntityService(IModelFinder modelFinder,
-            IAbstractEntityRepository<AbstractEntity<?>> entityRepository, IModelService modelService,
-            IDeletedEntityRepository deletedEntityRepository, ICollectionRepository collectionRepository,
-            IDatasetRepository datasetRepository, IAbstractEntityRepository<U> repository, EntityManager em,
-            IPublisher publisher, IRuntimeTenantResolver runtimeTenantResolver) {
-        super(modelFinder);
-=======
     @Value("${zuul.prefix}")
     private String urlPrefix;
 
     private final IAbstractEntityRequestRepository abstractEntityRequestRepo;
 
-    public AbstractEntityService(IModelAttrAssocService modelAttrAssocService,
+    public AbstractEntityService(IModelFinder modelFinder,
             IAbstractEntityRepository<AbstractEntity<?>> entityRepository, IModelService modelService,
             IDeletedEntityRepository deletedEntityRepository, ICollectionRepository collectionRepository,
             IDatasetRepository datasetRepository, IAbstractEntityRepository<U> repository, EntityManager em,
             IPublisher publisher, IRuntimeTenantResolver runtimeTenantResolver,
             IAbstractEntityRequestRepository abstractEntityRequestRepo) {
-        super(modelAttrAssocService);
->>>>>>> e1f0e258
+        super(modelFinder);
         this.entityRepository = entityRepository;
         this.modelService = modelService;
         this.deletedEntityRepository = deletedEntityRepository;
@@ -288,7 +263,7 @@
     public void checkAndOrSetModel(U entity) throws ModuleException {
         Model model = entity.getModel();
         // Load model by name if id not specified
-        if (model.getId() == null && model.getName() != null) {
+        if ((model.getId() == null) && (model.getName() != null)) {
             model = modelService.getModelByName(model.getName());
             entity.setModel(model);
         }
@@ -453,14 +428,14 @@
         if (entity instanceof Collection) {
             List<AbstractEntity<?>> taggingEntities = entityRepository.findByTags(entity.getIpId().toString());
             for (AbstractEntity<?> e : taggingEntities) {
-                if (e instanceof Dataset || e instanceof Collection) {
+                if ((e instanceof Dataset) || (e instanceof Collection)) {
                     entity.getGroups().addAll(e.getGroups());
                 }
             }
         }
 
         // If entity is a collection or a dataset => propagate its groups to tagged collections (recursively)
-        if ((entity instanceof Collection || entity instanceof Dataset) && !entity.getTags().isEmpty()) {
+        if (((entity instanceof Collection) || (entity instanceof Dataset)) && !entity.getTags().isEmpty()) {
             List<AbstractEntity<?>> taggedColls = entityRepository
                     .findByIpIdIn(extractUrnsOfType(entity.getTags(), EntityType.COLLECTION));
             for (AbstractEntity<?> coll : taggedColls) {
@@ -804,7 +779,7 @@
     }
 
     private void deleteAipStorage(U entity) throws NotAvailablePluginConfigurationException {
-        if (postAipEntitiesToStorage == null || !postAipEntitiesToStorage) {
+        if ((postAipEntitiesToStorage == null) || !postAipEntitiesToStorage) {
             return;
         }
         IStorageService storageService = getStorageService();
@@ -841,11 +816,11 @@
                         }
                     }
                 } else {
-                    logger.error("No feature found with urn {}", current.getUrn());
+                    LOGGER.error("No feature found with urn {}", current.getUrn());
                 }
             }
             if (!updated) {
-                logger.error("Request with group id {} has not been updated", current.getGroupId());
+                LOGGER.error("Request with group id {} has not been updated", current.getGroupId());
             }
         }
 
