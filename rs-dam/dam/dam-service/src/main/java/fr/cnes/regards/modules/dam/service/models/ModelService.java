/*
 * Copyright 2017-2018 CNES - CENTRE NATIONAL d'ETUDES SPATIALES
 *
 * This file is part of REGARDS.
 *
 * REGARDS is free software: you can redistribute it and/or modify
 * it under the terms of the GNU General Public License as published by
 * the Free Software Foundation, either version 3 of the License, or
 * (at your option) any later version.
 *
 * REGARDS is distributed in the hope that it will be useful,
 * but WITHOUT ANY WARRANTY; without even the implied warranty of
 * MERCHANTABILITY or FITNESS FOR A PARTICULAR PURPOSE. See the
 * GNU General Public License for more details.
 *
 * You should have received a copy of the GNU General Public License
 * along with REGARDS. If not, see <http://www.gnu.org/licenses/>.
 */
package fr.cnes.regards.modules.dam.service.models;

import java.io.InputStream;
import java.io.OutputStream;
import java.util.ArrayList;
import java.util.Collection;
import java.util.Collections;
import java.util.HashMap;
import java.util.List;
import java.util.Map;
import java.util.Objects;
import java.util.Optional;
import java.util.Set;
import java.util.stream.Collectors;

import org.slf4j.Logger;
import org.slf4j.LoggerFactory;
import org.springframework.context.ApplicationEventPublisher;
import org.springframework.data.domain.Page;
import org.springframework.data.domain.PageImpl;
import org.springframework.data.domain.Pageable;
import org.springframework.stereotype.Service;

import com.google.common.collect.Collections2;
import com.google.common.collect.HashMultimap;
import com.google.common.collect.ImmutableList;
import com.google.common.collect.Lists;
import com.google.common.collect.SetMultimap;
import com.google.common.collect.Sets;
import fr.cnes.regards.framework.jpa.multitenant.transactional.MultitenantTransactional;
import fr.cnes.regards.framework.module.rest.exception.EntityAlreadyExistsException;
import fr.cnes.regards.framework.module.rest.exception.EntityInconsistentIdentifierException;
import fr.cnes.regards.framework.module.rest.exception.EntityInvalidException;
import fr.cnes.regards.framework.module.rest.exception.EntityNotFoundException;
import fr.cnes.regards.framework.module.rest.exception.ModuleException;
import fr.cnes.regards.framework.modules.plugins.domain.PluginConfiguration;
import fr.cnes.regards.framework.modules.plugins.domain.PluginMetaData;
import fr.cnes.regards.framework.modules.plugins.domain.PluginParameter;
import fr.cnes.regards.framework.modules.plugins.service.IPluginService;
import fr.cnes.regards.framework.oais.urn.EntityType;
import fr.cnes.regards.modules.dam.dao.models.IModelAttrAssocRepository;
import fr.cnes.regards.modules.dam.dao.models.IModelRepository;
import fr.cnes.regards.modules.dam.domain.models.ComputationMode;
import fr.cnes.regards.modules.dam.domain.models.ComputationPlugin;
import fr.cnes.regards.modules.dam.domain.models.IComputedAttribute;
import fr.cnes.regards.modules.dam.domain.models.Model;
import fr.cnes.regards.modules.dam.domain.models.ModelAttrAssoc;
import fr.cnes.regards.modules.dam.domain.models.TypeMetadataConfMapping;
import fr.cnes.regards.modules.dam.domain.models.attributes.AttributeModel;
import fr.cnes.regards.modules.dam.domain.models.attributes.AttributeType;
import fr.cnes.regards.modules.dam.domain.models.attributes.Fragment;
import fr.cnes.regards.modules.dam.service.models.event.ComputedAttributeModelEvent;
import fr.cnes.regards.modules.dam.service.models.event.NewFragmentAttributeEvent;
import fr.cnes.regards.modules.dam.service.models.exception.FragmentAttributeException;
import fr.cnes.regards.modules.dam.service.models.exception.ImportException;
import fr.cnes.regards.modules.dam.service.models.exception.UnexpectedModelAttributeException;
import fr.cnes.regards.modules.dam.service.models.xml.XmlExportHelper;
import fr.cnes.regards.modules.dam.service.models.xml.XmlImportHelper;

/**
 * Manage model lifecycle
 * @author Marc Sordi
 */
@Service
@MultitenantTransactional
public class ModelService implements IModelService, IModelAttrAssocService {

    /**
     * Class logger
     */
    private static final Logger LOGGER = LoggerFactory.getLogger(ModelService.class);

    /**
     * Model repository
     */
    private final IModelRepository modelRepository;

    /**
     * Model attribute repository
     */
    private final IModelAttrAssocRepository modelAttributeRepository;

    /**
     * Attribute model service
     */
    private final IAttributeModelService attributeModelService;

    /**
     * {@link IPluginService} instance
     */
    private final IPluginService pluginService;

    /**
     * Application Event publisher to publish event inside the microservice
     */
    private final ApplicationEventPublisher publisher;

    public ModelService(IModelRepository modelRepository, IModelAttrAssocRepository modelAttrAssocRepository,
            IAttributeModelService attributeModelService, IPluginService pluginService,
            ApplicationEventPublisher publisher) {
        this.modelRepository = modelRepository;
        modelAttributeRepository = modelAttrAssocRepository;
        this.attributeModelService = attributeModelService;
        this.pluginService = pluginService;
        this.publisher = publisher;
    }

    @Override
    public List<Model> getModels(EntityType type) {
        Iterable<Model> models;
        if (type == null) {
            models = modelRepository.findAll();
        } else {
            models = modelRepository.findByType(type);
        }
        return (models != null) ? ImmutableList.copyOf(models) : Collections.emptyList();
    }

    @Override
    public Model createModel(Model model) throws ModuleException {
        if (model.isIdentifiable()) {
            throw new EntityInvalidException(
                    String.format("Model with name \"%s\" cannot have an identifier!", model.getName()));
        }
        Model modelFromDb = modelRepository.findByName(model.getName());
        if (modelFromDb != null) {
            throw new EntityAlreadyExistsException(
                    String.format("Model with name \"%s\" already exists!", model.getName()));
        }
        return modelRepository.save(model);
    }

    @Override
    public Model getModel(Long id) throws ModuleException {
        Optional<Model> modelOpt = modelRepository.findById(id);
        if (!modelOpt.isPresent()) {
            throw new EntityNotFoundException(id, Model.class);
        }
        return modelOpt.get();
    }

    @Override
    public Model getModelByName(String modelName) throws ModuleException {
        Model model = modelRepository.findByName(modelName);
        if (model == null) {
            throw new EntityNotFoundException(modelName, Model.class);
        }
        return model;
    }

    @Override
    public Model updateModel(String modelName, Model model) throws ModuleException {
        if (!model.isIdentifiable()) {
            throw new EntityNotFoundException(String.format("Unknown identifier for model \"%s\"", model.getName()));
        }
        if (!modelName.equals(model.getName())) {
            throw new EntityInconsistentIdentifierException(model.getId(), model.getId(), model.getClass());
        }
        if (!modelRepository.existsById(model.getId())) {
            throw new EntityNotFoundException(model.getId(), Model.class);
        }
        return modelRepository.save(model);
    }

    @Override
    public void deleteModel(String modelName) throws ModuleException {

        Model model = getModelByName(modelName);

        // Delete attribute associations
        List<ModelAttrAssoc> modelAttrAssocs = modelAttributeRepository.findByModelId(model.getId());
        modelAttributeRepository.deleteAll(modelAttrAssocs);
        modelRepository.deleteById(model.getId());
    }

    @Override
    public Model duplicateModel(String modelName, Model model) throws ModuleException {
        return duplicateModelAttrAssocs(modelName, createModel(model));
    }

    @Override
    public List<ModelAttrAssoc> getModelAttrAssocs(String modelName) {
        Iterable<ModelAttrAssoc> modelAttributes = modelAttributeRepository.findByModelName(modelName);
        if (modelAttributes != null) {
            return ImmutableList.copyOf(modelAttributes);
        } else {
            return Collections.emptyList();
        }
    }

    @Override
    public Page<AttributeModel> getAttributeModels(Set<Long> modelIds, Pageable pageable) {
        Page<ModelAttrAssoc> assocs = modelAttributeRepository.findAllByModelIdIn(modelIds, pageable);
        List<AttributeModel> atts = assocs.getContent().stream().map(assoc -> assoc.getAttribute())
                .collect(Collectors.toList());
        return new PageImpl<AttributeModel>(atts, pageable, assocs.getTotalElements());
    }

    @Override
    public Page<AttributeModel> getAttributeModelsByName(List<String> modelNames, Pageable pageable) {
        if (modelNames.isEmpty()) {
            return new PageImpl<>(Collections.emptyList(), pageable, 0);
        }
        List<Long> modelIds = modelNames.stream().map(modelName -> {
            Model m = modelRepository.findByName(modelName);
            if (m != null) {
                return m.getId();
            }
            LOGGER.error(
                    "The model name {} does not exist anymore but is probably referenced in another entity with a weak DB constraint.",
                    modelName);
            return null;
        }).filter(Objects::nonNull).collect(Collectors.toList());
        Page<ModelAttrAssoc> assocs = modelAttributeRepository.findAllByModelIdIn(modelIds, pageable);
        List<AttributeModel> atts = assocs.getContent().stream().map(assoc -> assoc.getAttribute())
                .collect(Collectors.toList());
        return new PageImpl<AttributeModel>(atts, pageable, assocs.getTotalElements());
    }

    @Override
    public ModelAttrAssoc bindAttributeToModel(String modelName, ModelAttrAssoc modelAttrAssoc) throws ModuleException {
        Model model = getModelByName(modelName);
        if (modelAttrAssoc.isIdentifiable()) {
            throw new EntityNotFoundException(modelAttrAssoc.getId(), ModelAttrAssoc.class);
        }
        // Do not bind attribute that is part of a fragment
        if (attributeModelService.isFragmentAttribute(modelAttrAssoc.getAttribute().getId())) {
            throw new FragmentAttributeException(modelAttrAssoc.getAttribute().getId());
        }
        // Do not rebind an attribute
        Iterable<ModelAttrAssoc> existingModelAtts = modelAttributeRepository.findByModelName(modelName);
        if (existingModelAtts != null) {
            for (ModelAttrAssoc modAtt : existingModelAtts) {
                if (modAtt.equals(modelAttrAssoc)) {
                    throw new EntityAlreadyExistsException(
                            String.format("Attribute %s already exists in model %s!", modAtt.getAttribute().getName(),
                                          model.getName()));
                }
            }
        }

        if (modelAttrAssoc.getComputationConf() != null) {
            eventualyCreateComputationConfiguration(modelAttrAssoc.getComputationConf());
        }

        modelAttrAssoc.setModel(model);
        return modelAttributeRepository.save(modelAttrAssoc);
    }

    @Override
    public ModelAttrAssoc getModelAttrAssoc(String modelName, Long modelAttributeId) throws ModuleException {
        Optional<ModelAttrAssoc> modelAttOpt = modelAttributeRepository.findById(modelAttributeId);
        if (!modelAttOpt.isPresent()) {
            throw new EntityNotFoundException(modelAttributeId, ModelAttrAssoc.class);
        }
        if (!modelName.equals(modelAttOpt.get().getModel().getName())) {
            throw new UnexpectedModelAttributeException(modelAttOpt.get().getModel().getId(), modelAttributeId);
        }
        return modelAttOpt.get();
    }

    @Override
    public ModelAttrAssoc getModelAttrAssoc(Long modelId, AttributeModel attribute) {
        return modelAttributeRepository.findByModelIdAndAttribute(modelId, attribute);
    }

    @Override
    public ModelAttrAssoc updateModelAttribute(String modelName, Long attributeId, ModelAttrAssoc modelAttrAssoc)
            throws ModuleException {
        if (!modelAttrAssoc.isIdentifiable()) {
            throw new EntityNotFoundException(
                    String.format("Unknown identifier for model attribute \"%s\"", modelAttrAssoc.getId()));
        }
        if (!modelAttrAssoc.getId().equals(attributeId)) {
            throw new EntityInconsistentIdentifierException(attributeId, modelAttrAssoc.getId(), ModelAttrAssoc.class);
        }
        if (!modelAttributeRepository.existsById(attributeId)) {
            throw new EntityNotFoundException(attributeId, ModelAttrAssoc.class);
        }
<<<<<<< HEAD
        modelAttrAssoc.getAttribute().getFragment().getName();
        modelAttrAssoc.getAttribute().getName();
        modelAttrAssoc = modelAttributeRepository.save(modelAttrAssoc);
=======
        modelAttributeRepository.save(modelAttrAssoc);
>>>>>>> 80edfc0e
        // If associated attribute is a computed one, send and event (to compute all datasets values)
        if (modelAttrAssoc.getComputationConf() != null) {
            publisher.publishEvent(new ComputedAttributeModelEvent(modelAttrAssoc));
        }
        return modelAttrAssoc;
    }

    @Override
    public void unbindAttributeFromModel(String modelName, Long attributeId) throws ModuleException {
        ModelAttrAssoc modelAtt = getModelAttrAssoc(modelName, attributeId);
        // Do not bind attribute that is part of a fragment
        if (attributeModelService.isFragmentAttribute(modelAtt.getAttribute().getId())) {
            throw new FragmentAttributeException(modelAtt.getAttribute().getId());
        }
        modelAttributeRepository.deleteById(attributeId);
    }

    @Override
    public List<ModelAttrAssoc> bindNSAttributeToModel(String modelName, Fragment fragment) throws ModuleException {
        List<ModelAttrAssoc> modAtts = new ArrayList<>();
        Model model = getModelByName(modelName);
        Iterable<ModelAttrAssoc> existingModelAtts = modelAttributeRepository.findByModelName(modelName);
        Long pFragmentId = fragment.getId();

        // Check if fragment not already bound
        if (!isBoundFragment(existingModelAtts, pFragmentId)) {

            // Retrieve fragment attributes
            List<AttributeModel> attModels = attributeModelService.findByFragmentId(pFragmentId);

            if (attModels != null) {
                for (AttributeModel attModel : attModels) {
                    // Create model attributes to link base attributes
                    ModelAttrAssoc modelAtt = new ModelAttrAssoc();
                    modelAtt.setAttribute(attModel);
                    modelAtt.setModel(model);
                    modelAttributeRepository.save(modelAtt);
                    modAtts.add(modelAtt);
                }
            }
        } else {
            LOGGER.warn("Fragment {} already bound to model {}", pFragmentId, modelName);
        }
        return modAtts;
    }

    /**
     * Check if fragment is bounded to the model
     * @param modelAtts model attributes
     * @param fragmentId fragment identifier
     * @return true if fragment is bound
     */
    private boolean isBoundFragment(Iterable<ModelAttrAssoc> modelAtts, Long fragmentId) {
        if (modelAtts != null) {
            for (ModelAttrAssoc modelAtt : modelAtts) {
                if (fragmentId.equals(modelAtt.getAttribute().getFragment().getId())) {
                    return true;
                }
            }
        }
        return false;
    }

    @Override
    public void unbindNSAttributeToModel(String modelName, Long fragmentId) {
        Iterable<ModelAttrAssoc> modelAtts = modelAttributeRepository.findByModelName(modelName);
        if (modelAtts != null) {
            for (ModelAttrAssoc modelAtt : modelAtts) {
                if (fragmentId.equals(modelAtt.getAttribute().getFragment().getId())) {
                    modelAttributeRepository.delete(modelAtt);
                }
            }
        }
    }

    @Override
    public void updateNSBind(AttributeModel added) {
        List<AttributeModel> attributes = attributeModelService.findByFragmentName(added.getFragment().getName());
        Set<Model> modelsToBeUpdated = Sets.newHashSet();
        for (AttributeModel attr : attributes) {
            retrieveModelAttrAssocsByAttributeId(attr)
                    .forEach(modelAttrAssoc -> modelsToBeUpdated.add(modelAttrAssoc.getModel()));
        }
        for (Model model : modelsToBeUpdated) {
            ModelAttrAssoc modelAtt = new ModelAttrAssoc();
            modelAtt.setAttribute(added);
            modelAtt.setModel(model);
            modelAttributeRepository.save(modelAtt);
        }
    }

    @Override
    public Collection<ModelAttrAssoc> retrieveModelAttrAssocsByAttributeId(AttributeModel attr) {
        return modelAttributeRepository.findAllByAttributeId(attr.getId());
    }

    @Override
    public Model duplicateModelAttrAssocs(String sourceModelName, Model targetModel) throws ModuleException {
        // Retrieve all reference model attributes
        List<ModelAttrAssoc> modelAtts = getModelAttrAssocs(sourceModelName);
        if (modelAtts != null) {
            for (ModelAttrAssoc modelAtt : modelAtts) {
                // Computed model associations are not duplicated
                if (modelAtt.getMode() == ComputationMode.GIVEN) {
                    // Create model attributes to link base attributes
                    ModelAttrAssoc duplicatedModelAtt = new ModelAttrAssoc();
                    duplicatedModelAtt.setAttribute(modelAtt.getAttribute());
                    duplicatedModelAtt.setModel(targetModel);
                    modelAttributeRepository.save(duplicatedModelAtt);
                }
            }
        }
        return targetModel;
    }

    @Override
    public void exportModel(String modelName, OutputStream os) throws ModuleException {
        // Get model
        Model model = getModelByName(modelName);
        // Get all related attributes
        List<ModelAttrAssoc> modelAtts = getModelAttrAssocs(modelName);
        // Export fragment to output stream
        XmlExportHelper.exportModel(os, model, modelAtts);
    }

    @Override
    public Model importModel(InputStream is) throws ModuleException {
        List<PluginConfiguration> plgConfigurations = new ArrayList<>();
        // Import model from input stream
        List<ModelAttrAssoc> modelAtts = XmlImportHelper.importModel(is, plgConfigurations);
        // Create/update PluginConfigurations if there are some
        //        if (!plgConfigurations.isEmpty()) {
        //            this.eventualyCreateComputationConfigurations(plgConfigurations);
        //        }

        // Create model once
        Model newModel = createModel(modelAtts.get(0).getModel()); // List of model attributes cannot be empty here
        // Create or control model attributes
        addAllModelAttributes(modelAtts);
        // Return created model
        LOGGER.info("New model \"{}\" with version \"{}\" created", newModel.getName(), newModel.getVersion());
        return newModel;
    }

    //    private void eventualyCreateComputationConfigurations(List<PluginConfiguration> plgConfigurations)
    //            throws ModuleException {
    //        for (PluginConfiguration plgConf : plgConfigurations) {
    //            eventualyCreateComputationConfiguration(plgConf);
    //        }
    //    }

    private PluginConfiguration eventualyCreateComputationConfiguration(PluginConfiguration plgConf)
            throws ModuleException {
        // If plugin configuration already exists
        if (pluginService.existsByLabel(plgConf.getLabel())) {
            // New one must be consistent with existing one
            PluginConfiguration currentPlgConf = pluginService.getPluginConfigurationByLabel(plgConf.getLabel());
            // Lets check that we are talking about same plugin implementation
            if (!Objects.equals(plgConf, currentPlgConf)) {
                String msg = String.format(
                                           "Compute plugin with label %s is inconsistent with existing one: "
                                                   + "existing plugin configuration points to %s plugin implementation "
                                                   + "while importing one points to %s plugin implementation.",
                                           plgConf.getLabel(), currentPlgConf.getPluginId(), plgConf.getPluginId());
                LOGGER.error(msg);
                throw new ImportException(msg);
            }
            // Now lets check that parameters are consistent
            for (PluginParameter param : plgConf.getParameters()) {
                String curValue = currentPlgConf.getStripParameterValue(param.getName());
                // Plugin parameter found
                if (curValue != null) {
                    if (!Objects.equals(param.getStripParameterValue(), curValue)) {
<<<<<<< HEAD
                        String msg = String.format("Compute plugin with label %s is inconsistent with existing one : "
                                                           + "plugin parameter %s with value %s differs from existing value (%s)",
=======
                        String msg = String.format("Compute plugin with label %s is inconsistent with existing one: "
                                + "plugin parameter %s with value %s differs from existing value (%s)",
>>>>>>> 80edfc0e
                                                   plgConf.getLabel(), param.getName(), curValue,
                                                   param.getStripParameterValue());
                        LOGGER.error(msg);
                        throw new ImportException(msg);
                    }
                } else { // Plugin parameter not found
<<<<<<< HEAD
                    String msg = String.format("Compute plugin with label %s is inconsistent with existing one : "
                                                       + "no plugin parameter %s found", plgConf.getLabel(),
                                               param.getName());
=======
                    String msg = String.format(
                                               "Compute plugin with label %s is inconsistent with existing one: "
                                                       + "no plugin parameter %s found",
                                               plgConf.getLabel(), param.getName());
>>>>>>> 80edfc0e
                    LOGGER.error(msg);
                    throw new ImportException(msg);
                }
            }
            // No need to save new one
            return currentPlgConf;
        } else {
            // Plugin is ok (new or consistent with previous one
            return pluginService.savePluginConfiguration(plgConf);
        }
    }

    /**
     * Add all {@link ModelAttrAssoc} related to a model
     * @param modelAtts list of {@link ModelAttrAssoc}
     * @throws ModuleException if error occurs!
     */
    @Override
    public void addAllModelAttributes(List<ModelAttrAssoc> modelAtts) throws ModuleException {

        // Keep fragment content to check fragment consistence
        Map<String, List<AttributeModel>> fragmentAttMap = new HashMap<>();

        for (ModelAttrAssoc modelAtt : modelAtts) {

            AttributeModel imported = modelAtt.getAttribute();

            AttributeModel existing = attributeModelService.findByNameAndFragmentName(imported.getName(),
                                                                                      imported.getFragment().getName());
            // Check if attribute already exists

            if (existing != null) {
                // Check compatibility if attribute already exists
                if (checkCompatibility(imported, existing)) {
                    LOGGER.info("Attribute model \"{}\" already exists and is compatible with imported one.",
                                imported.getName());
                    // Replace with existing
                    modelAtt.setAttribute(existing);
                } else {
                    String format = "Attribute model \"%s\" already exists but is not compatible with imported one.";
                    String errorMessage = String.format(format, imported.getName());
                    LOGGER.error(errorMessage);
                    throw new ImportException(errorMessage);
                }
            } else {
                // Create attribute
                attributeModelService.addAttribute(modelAtt.getAttribute(), true);
            }
            // Bind attribute to model
            // but before lets check correctness because of PluginConfiguration
            switch (modelAtt.getMode()) {
                case GIVEN:
                    modelAtt.setComputationConf(null);
                    break;
                case COMPUTED:
<<<<<<< HEAD
                    modelAtt.setComputationConf(
                            pluginService.getPluginConfigurationByLabel(modelAtt.getComputationConf().getLabel()));
=======
                    modelAtt.setComputationConf(eventualyCreateComputationConfiguration(modelAtt.getComputationConf()));
>>>>>>> 80edfc0e
                    break;
                default:
                    throw new IllegalArgumentException(
                            modelAtt.getMode() + " is not a handled value of " + ComputationMode.class.getName()
                                    + " in " + getClass().getName());
            }
            // we have to check if it already exists because of logic to add modelAttrAssocs when we are adding a new
            // attribute to a fragment
            modelAttributeRepository.save(modelAtt);

            addToFragment(fragmentAttMap, modelAtt.getAttribute());
        }

        for (Map.Entry<String, List<AttributeModel>> entry : fragmentAttMap.entrySet()) {
            if (!containsExactly(entry.getKey(), entry.getValue())) {
                String errorMessage = String
                        .format("Imported fragment \"%s\" not compatible with existing one.", entry.getKey());
                LOGGER.error(errorMessage);
                throw new ImportException(errorMessage);
            }
        }
    }

    /**
     * At the moment, compatibility check only compares {@link AttributeType}
     * @param imported imported {@link AttributeModel}
     * @param existing existing {@link AttributeModel}
     * @return true is {@link AttributeModel}s are compatible.
     */
    private boolean checkCompatibility(AttributeModel imported, AttributeModel existing) {
        return imported.getType().equals(existing.getType());
    }

    /**
     * Build fragment map
     * @param fragmentAttMap {@link Fragment} map
     * @param attributeModel {@link AttributeModel} to dispatch
     */
    private void addToFragment(Map<String, List<AttributeModel>> fragmentAttMap, AttributeModel attributeModel) {
        // Nothing to do for default fragment
        if (attributeModel.getFragment().isDefaultFragment()) {
            return;
        }

        String fragmentName = attributeModel.getFragment().getName();
        List<AttributeModel> fragmentAtts = fragmentAttMap.get(fragmentName);
        if (fragmentAtts != null) {
            fragmentAtts.add(attributeModel);
        } else {
            fragmentAtts = new ArrayList<>();
            fragmentAtts.add(attributeModel);
            fragmentAttMap.put(fragmentName, fragmentAtts);
        }
    }

    /**
     * Check if imported fragment contains the same attributes as existing one
     * @param fragmentName {@link Fragment} name
     * @param attModels list of imported fragment {@link AttributeModel}
     * @return true if existing fragment {@link AttributeModel} match with this ones.
     * @throws ModuleException if error occurs!
     */
    private boolean containsExactly(String fragmentName, List<AttributeModel> attModels) {
        // Get existing fragment attributes
        List<AttributeModel> existingAttModels = attributeModelService.findByFragmentName(fragmentName);

        // Check size
        if (attModels.size() != existingAttModels.size()) {
            LOGGER.error(String.format("Existing fragment \"%s\" contains exactly %s unique attributes (not %s).",
                                       fragmentName, existingAttModels.size(), attModels.size()));
            return false;
        }

        // Check attributes
        for (AttributeModel attMod : attModels) {
            if (!fragmentName.equals(attMod.getFragment().getName())) {
                LOGGER.error(
                        String.format("Attribute \"%s\" not part of fragment \"%s\" but \"%s\".)", attMod.getName(),
                                      fragmentName, attMod.getFragment().getName()));
                return false;
            }

            if (!existingAttModels.contains(attMod)) {
                LOGGER.error(
                        String.format("Unknown attribute \"%s\" in fragment \"%s\".", attMod.getName(), fragmentName));
                return false;
            }
        }

        return true;
    }

    @Override
    public Set<ModelAttrAssoc> getComputedAttributes(Long id) {
        List<ModelAttrAssoc> attributes = modelAttributeRepository.findByModelId(id);
        return attributes.stream().filter(attr -> ComputationMode.COMPUTED.equals(attr.getMode()))
                .collect(Collectors.toSet());
    }

    @Override
    public Collection<ModelAttrAssoc> getModelAttrAssocsFor(EntityType type) {
        if (type == null) {
            return modelAttributeRepository.findAll();
        } else {
            Collection<Model> models = getModels(type);
            Collection<Long> modelsIds = Collections2.transform(models, (model -> model.getId()));
            return modelAttributeRepository.findAllByModelIdIn(modelsIds);
        }
    }

    @Override
    public void onApplicationEvent(NewFragmentAttributeEvent event) {
        updateNSBind((AttributeModel) event.getSource());
    }

    @Override
    public List<TypeMetadataConfMapping> retrievePossibleMappingsForComputed() {
        // For each attribute type lets determine which conf is usable, then lets handle metadata
        SetMultimap<AttributeType, PluginConfiguration> typeConfMappings = HashMultimap.create();
        // We want to return possible mappings for all types even if there is none
        AttributeType[] attributeTypes = AttributeType.values();
        for (AttributeType type : attributeTypes) {
            typeConfMappings.putAll(type, Sets.newHashSet());
        }
        // Lets get all confs for IComputedAttribute and split them according to there supported type
        List<PluginConfiguration> computationConfs = pluginService
                .getPluginConfigurationsByType(IComputedAttribute.class);
        for (PluginConfiguration conf : computationConfs) {
            // remove inactive configuration
            if (conf.isActive()) {
                try {
                    Class<?> computationPlugin = Class.forName(conf.getPluginClassName());
                    ComputationPlugin computationPluginAnnotation = computationPlugin
                            .getAnnotation(ComputationPlugin.class);
                    typeConfMappings.put(computationPluginAnnotation.supportedType(), conf);
                } catch (ClassNotFoundException e) {
                    // This is only possible in case a plugin is still configured but the implementation is no longer
                    // available
                    LOGGER.warn(
                            "Plugin class with name {} couldn't be found. Please check your available plugins or delete the configuration using it.",
                            conf.getPluginClassName());
                    LOGGER.debug(e.getMessage(), e);
                }
            }
        }

        SetMultimap<AttributeType, PluginMetaData> typeMetadataMappings = HashMultimap.create();
        List<PluginMetaData> pluginMetadata = pluginService.getPluginsByType(IComputedAttribute.class);
        // Now lets worry about metadata
        // We want to return possible mappings for all types even if there is none
        for (AttributeType type : attributeTypes) {
            typeMetadataMappings.putAll(type, Sets.newHashSet());
        }
        // For each metadata, lets retrieve the right type by instantiating the plugin by hand
        for (PluginMetaData metaData : pluginMetadata) {
            try {
                Class<?> computationPlugin = Class.forName(metaData.getPluginClassName());
                ComputationPlugin computationPluginAnnotation = computationPlugin
                        .getAnnotation(ComputationPlugin.class);
                typeMetadataMappings.put(computationPluginAnnotation.supportedType(), metaData);
            } catch (ClassNotFoundException e) {
                // ClassNotFound is already covered by the getPluginsByType method
            }
        }

        // now lets merge those two Multimap into one ugly list containing the type
        return createMappingAsList(typeConfMappings, typeMetadataMappings);
    }

    private List<TypeMetadataConfMapping> createMappingAsList(
            SetMultimap<AttributeType, PluginConfiguration> typeConfMappings,
            SetMultimap<AttributeType, PluginMetaData> typeMetadataMappings) {
        List<TypeMetadataConfMapping> mapping = Lists.newArrayList();
        for (AttributeType type : AttributeType.values()) {
            mapping.add(new TypeMetadataConfMapping(type, typeConfMappings.get(type), typeMetadataMappings.get(type)));
        }
        return mapping;
    }

}<|MERGE_RESOLUTION|>--- conflicted
+++ resolved
@@ -295,13 +295,7 @@
         if (!modelAttributeRepository.existsById(attributeId)) {
             throw new EntityNotFoundException(attributeId, ModelAttrAssoc.class);
         }
-<<<<<<< HEAD
-        modelAttrAssoc.getAttribute().getFragment().getName();
-        modelAttrAssoc.getAttribute().getName();
-        modelAttrAssoc = modelAttributeRepository.save(modelAttrAssoc);
-=======
         modelAttributeRepository.save(modelAttrAssoc);
->>>>>>> 80edfc0e
         // If associated attribute is a computed one, send and event (to compute all datasets values)
         if (modelAttrAssoc.getComputationConf() != null) {
             publisher.publishEvent(new ComputedAttributeModelEvent(modelAttrAssoc));
@@ -475,29 +469,18 @@
                 // Plugin parameter found
                 if (curValue != null) {
                     if (!Objects.equals(param.getStripParameterValue(), curValue)) {
-<<<<<<< HEAD
-                        String msg = String.format("Compute plugin with label %s is inconsistent with existing one : "
-                                                           + "plugin parameter %s with value %s differs from existing value (%s)",
-=======
                         String msg = String.format("Compute plugin with label %s is inconsistent with existing one: "
                                 + "plugin parameter %s with value %s differs from existing value (%s)",
->>>>>>> 80edfc0e
                                                    plgConf.getLabel(), param.getName(), curValue,
                                                    param.getStripParameterValue());
                         LOGGER.error(msg);
                         throw new ImportException(msg);
                     }
                 } else { // Plugin parameter not found
-<<<<<<< HEAD
-                    String msg = String.format("Compute plugin with label %s is inconsistent with existing one : "
-                                                       + "no plugin parameter %s found", plgConf.getLabel(),
-                                               param.getName());
-=======
                     String msg = String.format(
                                                "Compute plugin with label %s is inconsistent with existing one: "
                                                        + "no plugin parameter %s found",
                                                plgConf.getLabel(), param.getName());
->>>>>>> 80edfc0e
                     LOGGER.error(msg);
                     throw new ImportException(msg);
                 }
@@ -553,12 +536,7 @@
                     modelAtt.setComputationConf(null);
                     break;
                 case COMPUTED:
-<<<<<<< HEAD
-                    modelAtt.setComputationConf(
-                            pluginService.getPluginConfigurationByLabel(modelAtt.getComputationConf().getLabel()));
-=======
                     modelAtt.setComputationConf(eventualyCreateComputationConfiguration(modelAtt.getComputationConf()));
->>>>>>> 80edfc0e
                     break;
                 default:
                     throw new IllegalArgumentException(
