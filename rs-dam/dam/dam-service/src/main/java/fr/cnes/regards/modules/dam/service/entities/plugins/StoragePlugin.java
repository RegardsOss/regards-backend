/*
 * Copyright 2017-2021 CNES - CENTRE NATIONAL d'ETUDES SPATIALES
 *
 * This file is part of REGARDS.
 *
 * REGARDS is free software: you can redistribute it and/or modify
 * it under the terms of the GNU General Public License as published by
 * the Free Software Foundation, either version 3 of the License, or
 * (at your option) any later version.
 *
 * REGARDS is distributed in the hope that it will be useful,
 * but WITHOUT ANY WARRANTY; without even the implied warranty of
 * MERCHANTABILITY or FITNESS FOR A PARTICULAR PURPOSE. See the
 * GNU General Public License for more details.
 *
 * You should have received a copy of the GNU General Public License
 * along with REGARDS. If not, see <http://www.gnu.org/licenses/>.
 */
package fr.cnes.regards.modules.dam.service.entities.plugins;

<<<<<<< HEAD
=======
import java.util.Collection;
import java.util.Optional;
import java.util.Set;
import java.util.stream.Collectors;

import org.slf4j.Logger;
import org.slf4j.LoggerFactory;
import org.springframework.beans.factory.annotation.Autowired;
import org.springframework.beans.factory.annotation.Value;

>>>>>>> d22678cb
import fr.cnes.regards.framework.authentication.IAuthenticationResolver;
import fr.cnes.regards.framework.modules.plugins.annotations.Plugin;
import fr.cnes.regards.framework.multitenant.IRuntimeTenantResolver;
import fr.cnes.regards.framework.notification.NotificationLevel;
import fr.cnes.regards.framework.notification.client.INotificationClient;
import fr.cnes.regards.framework.urn.UniformResourceName;
import fr.cnes.regards.modules.dam.dao.entities.IAbstractEntityRequestRepository;
import fr.cnes.regards.modules.dam.domain.entities.AbstractEntity;
import fr.cnes.regards.modules.dam.domain.entities.AbstractEntityRequest;
import fr.cnes.regards.modules.dam.service.entities.IStorageService;
import fr.cnes.regards.modules.dam.service.settings.IDamSettingsService;
import fr.cnes.regards.modules.indexer.domain.DataFile;
import fr.cnes.regards.modules.storage.client.IStorageClient;
import fr.cnes.regards.modules.storage.domain.dto.request.FileDeletionRequestDTO;
import fr.cnes.regards.modules.storage.domain.dto.request.FileStorageRequestDTO;
import org.springframework.beans.factory.annotation.Autowired;
import org.springframework.util.StringUtils;

import java.util.Collection;
import java.util.Optional;
import java.util.Set;
import java.util.stream.Collectors;

/**
 * @author Sylvain Vissiere-Guerinet
 * @author Christophe Mertz
 */
@Plugin(description = "This plugin allows to POST AIP entities to storage unit", id = "StoragePlugin",
        version = "1.0.0", author = "REGARDS Team", contact = "regards@c-s.fr", license = "GPLv3", owner = "CSSI",
        url = "https://github.com/RegardsOss")
public class StoragePlugin implements IStorageService {

    private static final Logger LOGGER = LoggerFactory.getLogger(StoragePlugin.class);

    private final static String URI_TEMPLATE = "%s?scope=%s";

    @Autowired
    private IDamSettingsService damSettingsService;

    @Autowired
    private IStorageClient storageClient;

    @Autowired
    private IRuntimeTenantResolver tenantResolver;

    @Autowired
    private IAuthenticationResolver authResolver;

    @Autowired
    private IAbstractEntityRequestRepository entityRequestRepo;

    @Autowired
    private INotificationClient notificationClient;

    @Override
    public <T extends AbstractEntity<?>> T store(T toPersist) {

        Collection<FileStorageRequestDTO> files = toPersist.getFiles().values().stream()
                .map(entry -> initStorageRequest(entry, toPersist.getIpId())).collect(Collectors.toSet());

        if (!StringUtils.isEmpty(damSettingsService.getStorageLocation()) && (!files.isEmpty())) {
            Set<AbstractEntityRequest> infos = this.storageClient.store(files).stream()
                    .map(request -> new AbstractEntityRequest(request.getGroupId(), toPersist.getIpId()))
                    .collect(Collectors.toSet());
            this.entityRequestRepo.saveAll(infos);
        } else if (!files.isEmpty()) {
            LOGGER.info("[FILES CREATE] Service not configured to store files with storage microservice.");
            String message = "Data files are stored localy on datamanagement service as no storage location has been defined in microservice configuration.";
            String title = "Files stored locally";
            String[] users = new String[]{authResolver.getUser()};
            notificationClient.notify(message, title, NotificationLevel.INFO, users);
        }
        return toPersist;
    }

    @Override
    public <T extends AbstractEntity<?>> T update(T toUpdate, T oldEntity) {
<<<<<<< HEAD

        if (!StringUtils.isEmpty(damSettingsService.getStorageLocation())) {

=======
        if ((storage != null) && !storage.isEmpty()) {
>>>>>>> d22678cb
            // manage added files in toUpdate and not in oldEntity
            Collection<FileStorageRequestDTO> filesToAdd = toUpdate.getFiles().values().stream()
                    .filter(file -> !oldEntity.getFiles().values().stream()
                            .anyMatch(f -> f.getChecksum().equals(file.getChecksum())))
                    .map(entry -> initStorageRequest(entry, toUpdate.getIpId())).collect(Collectors.toSet());
            if (!filesToAdd.isEmpty()) {
                Set<AbstractEntityRequest> infos = this.storageClient.store(filesToAdd).stream()
                        .map(request -> new AbstractEntityRequest(request.getGroupId(), toUpdate.getIpId()))
                        .collect(Collectors.toSet());
                this.entityRequestRepo.saveAll(infos);
            }
            // manage deleted file in toUpdate and present in oldEntity
            Collection<FileDeletionRequestDTO> filesToDelete = oldEntity.getFiles().values().stream()
                    .filter(file -> !toUpdate.getFiles().values().stream()
                            .anyMatch(f -> f.getChecksum().equals(file.getChecksum())))
                    .map(entry -> initDeletionRequest(entry, toUpdate.getIpId().toString()))
                    .collect(Collectors.toSet());
            if (!filesToDelete.isEmpty()) {
                this.storageClient.delete(filesToDelete);
            }
        } else {
            LOGGER.info("[FILES UPDATE] Service not configured to store files with storage microservice.");
        }
        return toUpdate;
    }

    @Override
    public void delete(AbstractEntity<?> toDelete) {
<<<<<<< HEAD
        if (!StringUtils.isEmpty(damSettingsService.getStorageLocation())) {

=======
        if ((storage != null) && !storage.isEmpty()) {
>>>>>>> d22678cb
            Collection<FileDeletionRequestDTO> files = toDelete.getFiles().values().stream()
                    .map(entry -> initDeletionRequest(entry, toDelete.getIpId().toString()))
                    .collect(Collectors.toList());
            if (!files.isEmpty()) {
                this.storageClient.delete(files);
            }
        } else {
            LOGGER.info("[FILES DELETION] Service not configured to store files with storage microservice.");
        }
    }

    private FileStorageRequestDTO initStorageRequest(DataFile file, UniformResourceName urn) {
        return FileStorageRequestDTO.build(
                file.getFilename(),
                file.getChecksum(),
                file.getDigestAlgorithm(),
                file.getMimeType().toString(),
                urn.toString(),
                String.format(URI_TEMPLATE, file.getUri(), this.tenantResolver.getTenant()),
                damSettingsService.getStorageLocation(),
                Optional.ofNullable(damSettingsService.getStorageSubDirectory())
        );
    }

    private FileDeletionRequestDTO initDeletionRequest(DataFile file, String urn) {
        return FileDeletionRequestDTO.build(
                file.getChecksum(),
                damSettingsService.getStorageLocation(),
                urn,
                false
        );
    }
}<|MERGE_RESOLUTION|>--- conflicted
+++ resolved
@@ -18,8 +18,6 @@
  */
 package fr.cnes.regards.modules.dam.service.entities.plugins;
 
-<<<<<<< HEAD
-=======
 import java.util.Collection;
 import java.util.Optional;
 import java.util.Set;
@@ -30,7 +28,6 @@
 import org.springframework.beans.factory.annotation.Autowired;
 import org.springframework.beans.factory.annotation.Value;
 
->>>>>>> d22678cb
 import fr.cnes.regards.framework.authentication.IAuthenticationResolver;
 import fr.cnes.regards.framework.modules.plugins.annotations.Plugin;
 import fr.cnes.regards.framework.multitenant.IRuntimeTenantResolver;
@@ -96,8 +93,7 @@
                     .map(request -> new AbstractEntityRequest(request.getGroupId(), toPersist.getIpId()))
                     .collect(Collectors.toSet());
             this.entityRequestRepo.saveAll(infos);
-        } else if (!files.isEmpty()) {
-            LOGGER.info("[FILES CREATE] Service not configured to store files with storage microservice.");
+        } else {
             String message = "Data files are stored localy on datamanagement service as no storage location has been defined in microservice configuration.";
             String title = "Files stored locally";
             String[] users = new String[]{authResolver.getUser()};
@@ -108,13 +104,9 @@
 
     @Override
     public <T extends AbstractEntity<?>> T update(T toUpdate, T oldEntity) {
-<<<<<<< HEAD
 
         if (!StringUtils.isEmpty(damSettingsService.getStorageLocation())) {
 
-=======
-        if ((storage != null) && !storage.isEmpty()) {
->>>>>>> d22678cb
             // manage added files in toUpdate and not in oldEntity
             Collection<FileStorageRequestDTO> filesToAdd = toUpdate.getFiles().values().stream()
                     .filter(file -> !oldEntity.getFiles().values().stream()
@@ -138,17 +130,14 @@
         } else {
             LOGGER.info("[FILES UPDATE] Service not configured to store files with storage microservice.");
         }
+
         return toUpdate;
     }
 
     @Override
     public void delete(AbstractEntity<?> toDelete) {
-<<<<<<< HEAD
         if (!StringUtils.isEmpty(damSettingsService.getStorageLocation())) {
 
-=======
-        if ((storage != null) && !storage.isEmpty()) {
->>>>>>> d22678cb
             Collection<FileDeletionRequestDTO> files = toDelete.getFiles().values().stream()
                     .map(entry -> initDeletionRequest(entry, toDelete.getIpId().toString()))
                     .collect(Collectors.toList());
