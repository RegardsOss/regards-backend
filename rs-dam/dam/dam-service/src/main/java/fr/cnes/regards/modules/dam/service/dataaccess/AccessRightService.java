--- conflicted
+++ resolved
@@ -147,11 +147,6 @@
                         metadataPluginId = accessRight.getDataAccessPlugin().getId();
                     }
 
-<<<<<<< HEAD
-                    boolean datasetAccess = accessRight.getAccessLevel() != AccessLevel.NO_ACCESS;
-                    boolean dataAccess = datasetAccess
-                            && (accessRight.getDataAccessLevel() != DataAccessLevel.NO_ACCESS);
-=======
                     boolean datasetAccess = false;
                     boolean dataAccess = false;
 
@@ -170,7 +165,6 @@
 
                     }
 
->>>>>>> bb5e0a5e
                     metadata.addDataObjectGroup(accessRight.getAccessGroup().getName(), datasetAccess, dataAccess,
                                                 metadataPluginId, pluginId);
                 });
