/*
 * Copyright 2017-2019 CNES - CENTRE NATIONAL d'ETUDES SPATIALES
 *
 * This file is part of REGARDS.
 *
 * REGARDS is free software: you can redistribute it and/or modify
 * it under the terms of the GNU General Public License as published by
 * the Free Software Foundation, either version 3 of the License, or
 * (at your option) any later version.
 *
 * REGARDS is distributed in the hope that it will be useful,
 * but WITHOUT ANY WARRANTY; without even the implied warranty of
 * MERCHANTABILITY or FITNESS FOR A PARTICULAR PURPOSE. See the
 * GNU General Public License for more details.
 *
 * You should have received a copy of the GNU General Public License
 * along with REGARDS. If not, see <http://www.gnu.org/licenses/>.
 */
package fr.cnes.regards.modules.dam.service.dataaccess;

import java.util.Optional;
import java.util.Set;

import org.slf4j.Logger;
import org.slf4j.LoggerFactory;
import org.springframework.beans.factory.annotation.Autowired;
import org.springframework.data.domain.Page;
import org.springframework.data.domain.PageRequest;
import org.springframework.data.domain.Pageable;
import org.springframework.stereotype.Service;
import org.springframework.util.Assert;
import org.springframework.web.client.HttpClientErrorException;
import org.springframework.web.client.HttpServerErrorException;

import com.google.common.base.Preconditions;
import com.google.common.collect.Sets;
import fr.cnes.regards.framework.amqp.IPublisher;
import fr.cnes.regards.framework.feign.security.FeignSecurityManager;
import fr.cnes.regards.framework.jpa.multitenant.transactional.MultitenantTransactional;
import fr.cnes.regards.framework.module.rest.exception.EntityInconsistentIdentifierException;
import fr.cnes.regards.framework.module.rest.exception.EntityInvalidException;
import fr.cnes.regards.framework.module.rest.exception.EntityNotFoundException;
import fr.cnes.regards.framework.module.rest.exception.ModuleException;
import fr.cnes.regards.framework.modules.plugins.domain.PluginConfiguration;
import fr.cnes.regards.framework.modules.plugins.service.IPluginService;
import fr.cnes.regards.framework.notification.NotificationLevel;
import fr.cnes.regards.framework.notification.client.INotificationClient;
import fr.cnes.regards.framework.oais.urn.UniformResourceName;
import fr.cnes.regards.framework.security.role.DefaultRole;
import fr.cnes.regards.framework.utils.plugins.exception.NotAvailablePluginConfigurationException;
import fr.cnes.regards.framwork.logbackappender.LogConstants;
import fr.cnes.regards.modules.dam.dao.dataaccess.IAccessRightRepository;
import fr.cnes.regards.modules.dam.domain.dataaccess.accessgroup.AccessGroup;
import fr.cnes.regards.modules.dam.domain.dataaccess.accessgroup.User;
import fr.cnes.regards.modules.dam.domain.dataaccess.accessright.AccessLevel;
import fr.cnes.regards.modules.dam.domain.dataaccess.accessright.AccessRight;
import fr.cnes.regards.modules.dam.domain.dataaccess.accessright.DataAccessLevel;
import fr.cnes.regards.modules.dam.domain.dataaccess.accessright.event.AccessRightEvent;
import fr.cnes.regards.modules.dam.domain.dataaccess.accessright.event.AccessRightEventType;
import fr.cnes.regards.modules.dam.domain.dataaccess.accessright.plugins.IDataObjectAccessFilterPlugin;
import fr.cnes.regards.modules.dam.domain.entities.Dataset;
import fr.cnes.regards.modules.dam.domain.entities.metadata.DatasetMetadata;
import fr.cnes.regards.modules.dam.service.entities.IDatasetService;

/**
 * Access right service implementation
 *
 * @author Sylvain Vissiere-Guerinet
 */
@Service
@MultitenantTransactional
public class AccessRightService implements IAccessRightService {

    private static final Logger LOGGER = LoggerFactory.getLogger(AccessRightService.class);

    @Autowired
    private IAccessRightRepository repository;

    @Autowired
    private IAccessGroupService accessGroupService;

    @Autowired
    private IDatasetService datasetService;

    @Autowired
    private IPublisher eventPublisher;

    @Autowired
    private IPluginService pluginService;

    @Autowired
    private INotificationClient notificationClient;

    @Override
    public Page<AccessRight> retrieveAccessRights(String accessGroupName, UniformResourceName datasetIpId,
            Pageable pageable) throws ModuleException {
        if (accessGroupName != null) {
            return retrieveAccessRightsByAccessGroup(datasetIpId, accessGroupName, pageable);
        }
        return retrieveAccessRightsByDataset(datasetIpId, pageable);
    }

    private Page<AccessRight> retrieveAccessRightsByDataset(UniformResourceName datasetIpId, Pageable pageable)
            throws ModuleException {
        if (datasetIpId != null) {
            Dataset ds = datasetService.load(datasetIpId);
            if (ds == null) {
                throw new EntityNotFoundException(datasetIpId.toString(), Dataset.class);
            }

            return repository.findAllByDataset(ds, pageable);
        }
        return repository.findAll(pageable);
    }

    @Override
    public Optional<AccessRight> retrieveAccessRight(String accessGroupName, UniformResourceName datasetIpId)
            throws ModuleException {
        Preconditions.checkNotNull(accessGroupName);
        Preconditions.checkNotNull(datasetIpId);
        AccessGroup ag = accessGroupService.retrieveAccessGroup(accessGroupName);
        Dataset dataset = datasetService.load(datasetIpId);

        return repository.findAccessRightByAccessGroupAndDataset(ag, dataset);
    }

    @Override
    public boolean hasAccessRights(AccessGroup accessGroup) {
        Assert.notNull(accessGroup, "Access group is required");
        Page<AccessRight> accessRights = repository.findAllByAccessGroup(accessGroup, PageRequest.of(0, 1));
        return accessRights.getTotalElements() > 0;
    }

    @Override
    public DatasetMetadata retrieveDatasetMetadata(UniformResourceName datasetIpId) throws ModuleException {

        if (datasetIpId == null) {
            throw new IllegalArgumentException("datasetIpId must not be null");
        }
        DatasetMetadata metadata = new DatasetMetadata();

        retrieveAccessRightsByDataset(datasetIpId, PageRequest.of(0, Integer.MAX_VALUE)).getContent().stream()
                .forEach(accessRight -> {
                    Long metadataPluginId = null;
                    Long pluginId = null;
                    if (accessRight.getDataAccessPlugin() != null) {
                        metadataPluginId = accessRight.getDataAccessPlugin().getId();
                    }

                    boolean datasetAccess = accessRight.getAccessLevel() != AccessLevel.NO_ACCESS;
<<<<<<< HEAD
                    boolean dataAccess = datasetAccess
                            && accessRight.getDataAccessRight().getDataAccessLevel() != DataAccessLevel.NO_ACCESS;
                    metadata.addDataObjectGroup(accessRight.getAccessGroup().getName(), datasetAccess, dataAccess,
                                                metadataPluginId, pluginId);
=======
                    boolean dataAccess =
                            datasetAccess && (accessRight.getDataAccessLevel() != DataAccessLevel.NO_ACCESS);
                    metadata.addDataObjectGroup(accessRight.getAccessGroup().getName(),
                                                datasetAccess,
                                                dataAccess,
                                                metadataPluginId,
                                                pluginId);
>>>>>>> 8a2a7ebe
                });
        return metadata;

    }

    private Page<AccessRight> retrieveAccessRightsByAccessGroup(UniformResourceName pDatasetIpId,
            String pAccessGroupName, Pageable pPageable) throws ModuleException {
        AccessGroup ag = accessGroupService.retrieveAccessGroup(pAccessGroupName);
        if (ag == null) {
            throw new EntityNotFoundException(pAccessGroupName, AccessGroup.class);
        }
        if (pDatasetIpId != null) {
            Dataset ds = datasetService.load(pDatasetIpId);
            if (ds == null) {
                throw new EntityNotFoundException(pDatasetIpId.toString(), Dataset.class);
            }

            return repository.findAllByAccessGroupAndDataset(ag, ds, pPageable);
        } else {
            return repository.findAllByAccessGroup(ag, pPageable);
        }
    }

    @Override
    public AccessRight createAccessRight(AccessRight accessRight) throws ModuleException {
        Dataset dataset = datasetService.load(accessRight.getDataset().getId());
        if (dataset == null) {
            throw new EntityNotFoundException(accessRight.getDataset().getId(), Dataset.class);
        }

        AccessGroup accessGroup = accessRight.getAccessGroup();
        if (!accessGroupService.existGroup(accessGroup.getId())) {
            throw new EntityNotFoundException(accessGroup.getId(), AccessGroup.class);
        }
        // Adding group to Dataset
        dataset.getGroups().add(accessGroup.getName());
        // Save dataset through DatasetService (no cascade on AbstractAccessRight.dataset)
        datasetService.update(dataset);
        // re-set updated dataset on accessRight to make its state correct on accessRight object
        accessRight.setDataset(dataset);

        // If a new plugin conf is provided, create it
        if (accessRight.getDataAccessPlugin() != null) {
            createPluginConfiguration(accessRight.getDataAccessPlugin());
        }

        AccessRight created = repository.save(accessRight);
        logForSecurity(created);
        eventPublisher.publish(new AccessRightEvent(dataset.getIpId(), AccessRightEventType.CREATE));
        return created;
    }

    /**
     * Handle security log
     */
    private void logForSecurity(AccessRight accessRight) {
        // Access rights have diferent method of being configured, each one should has its own log format to be understandable.
        switch (accessRight.getAccessLevel()) {
            case FULL_ACCESS:
                LOGGER.info("{}Dataset {} access right has been modified."
                                    + " Users from group {} has access to this dataset metadata and its data metadata."
                                    + " Access to physical data is: {}",
                            LogConstants.SECURITY_MARKER,
                            accessRight.getConstrained().getLabel(),
                            accessRight.getAccessGroup().getName(),
                            accessRight.getAccessLevel(),
                            accessRight.getDataAccessLevel());
                break;
            case RESTRICTED_ACCESS:
                LOGGER.info("{}Dataset {} access right has been modified."
                                    + " Users from group {} has access to this dataset."
                                    + " This means they can only see its metadata and no information about its data.",
                            LogConstants.SECURITY_MARKER,
                            accessRight.getConstrained().getLabel(),
                            accessRight.getAccessGroup().getName(),
                            accessRight.getAccessLevel());
                break;
            case CUSTOM_ACCESS:
                LOGGER.info("{}Dataset {} access right has been modified."
                                    + " Users from group {} has access to this dataset metadata"
                                    + " and its data access is decided by the plugin {}.",
                            LogConstants.SECURITY_MARKER,
                            accessRight.getConstrained().getLabel(),
                            accessRight.getAccessGroup().getName(),
                            accessRight.getAccessLevel(),
                            accessRight.getDataAccessPlugin().getLabel());
                break;
            case NO_ACCESS:
                LOGGER.info("{}Dataset {} access right has been modified."
                                    + " Users from group {} has no access to this dataset metadata and its data.",
                            LogConstants.SECURITY_MARKER,
                            accessRight.getConstrained().getLabel(),
                            accessRight.getAccessGroup().getName());
                break;
            default:
                LOGGER.error("{}Dataset {} access right has been modified with an undocumented access level {}.",
                             LogConstants.SECURITY_MARKER,
                             accessRight.getConstrained().getLabel(),
                             accessRight.getAccessLevel());
                break;
        }
    }

    @Override
    public AccessRight retrieveAccessRight(Long id) throws EntityNotFoundException {
        Optional<AccessRight> resultOpt = repository.findById(id);
        if (!resultOpt.isPresent()) {
            throw new EntityNotFoundException(id, AccessRight.class);
        }
        return resultOpt.get();
    }

    /**
     * Update access right is only used to change access levels.
     */
    @Override
    public AccessRight updateAccessRight(Long id, AccessRight accessRight) throws ModuleException {
        Optional<AccessRight> accessRightFromDbOpt = repository.findById(id);
        if (!accessRightFromDbOpt.isPresent()) {
            throw new EntityNotFoundException(id, AccessRight.class);
        }
        if (!accessRight.getId().equals(id)) {
            throw new EntityInconsistentIdentifierException(id, accessRight.getId(), AccessRight.class);
        }
        AccessRight accessRightFromDb = accessRightFromDbOpt.get();
        Optional<PluginConfiguration> toRemove = updatePluginConfiguration(Optional.ofNullable(accessRight
                                                                                                       .getDataAccessPlugin()),
                                                                           Optional.ofNullable(accessRightFromDb
                                                                                                       .getDataAccessPlugin()));

        repository.save(accessRight);
        // Load access right with dependencies
        accessRight = repository.findById(accessRight.getId()).get();
        logForSecurity(accessRight);
        // Remove unused plugin conf id any
        if (toRemove.isPresent()) {
            pluginService.deletePluginConfiguration(toRemove.get().getBusinessId());
        }

        eventPublisher.publish(new AccessRightEvent(accessRight.getDataset().getIpId(), AccessRightEventType.UPDATE));
        return accessRight;
    }

    @Override
    public void deleteAccessRight(Long id) throws ModuleException {
        Optional<AccessRight> accessRightOpt = repository.findById(id);
        if (!accessRightOpt.isPresent()) {
            throw new EntityNotFoundException(id, AccessRight.class);
        }
        AccessRight accessRight = accessRightOpt.get();
        // Remove current group from dataset if accessRight is a GroupAccessRight
        Dataset dataset = datasetService.load(accessRight.getDataset().getId());
        if (dataset != null) {
            dataset.getGroups().remove(accessRight.getAccessGroup().getName());
            datasetService.update(dataset);
        }

        PluginConfiguration confToDelete = accessRight.getDataAccessPlugin();
        repository.deleteById(id);
<<<<<<< HEAD

        if (confToDelete != null && confToDelete.getId() != null) {
=======
        LOGGER.info("{}Dataset {} has no more configured access for users from group {}",
                    LogConstants.SECURITY_MARKER,
                    accessRight.getConstrained().getLabel(),
                    accessRight.getAccessGroup().getName());
        if ((confToDelete != null) && (confToDelete.getId() != null)) {
>>>>>>> 8a2a7ebe
            pluginService.deletePluginConfiguration(confToDelete.getBusinessId());
        }

        if (dataset != null) {
            eventPublisher.publish(new AccessRightEvent(dataset.getIpId(), AccessRightEventType.DELETE));
        }
    }

    @Override
    public boolean isUserAutorisedToAccessDataset(UniformResourceName datasetIpId, String userEMail)
            throws ModuleException {
        User user = new User(userEMail);

        Dataset ds = datasetService.load(datasetIpId);
        if (ds == null) {
            throw new EntityNotFoundException(datasetIpId.toString(), Dataset.class);
        }
        Set<AccessGroup> accessGroups = accessGroupService.retrieveAllUserAccessGroupsOrPublicAccessGroups(userEMail);
        boolean isAutorised = false;
        for (AccessGroup accessGroup : accessGroups) {
            // Check if the user is concerned by the accessGroup
            if (accessGroup.isPublic() || accessGroup.getUsers().contains(user)) {
                Optional<AccessRight> accessRightOptional = repository
                        .findAccessRightByAccessGroupAndDataset(accessGroup, ds);
                // Check if the accessRight allows to access to that dataset
                if (accessRightOptional.isPresent() && !AccessLevel.NO_ACCESS
                        .equals(accessRightOptional.get().getAccessLevel())) {
                    isAutorised = true;
                    // Stop loop iteration
                    break;
                }
            }
        }
        return isAutorised;
    }

    /**
     * Allow to send an update event for all {@link AccessRight}s with a dynamic plugin filter
     */

    @Override
    public void updateDynamicAccessRights() {
        Set<UniformResourceName> datasetsToUpdate = Sets.newHashSet();
        repository.findByDataAccessPluginNotNull().forEach(ar -> {
            try {
                if (!datasetsToUpdate.contains(ar.getDataset().getIpId())) {
                    IDataObjectAccessFilterPlugin plugin = pluginService
                            .getPlugin(ar.getDataAccessPlugin().getBusinessId());
                    if (plugin.isDynamic()) {
                        LOGGER.info("Updating dynamic accessRights for dataset {} - {}",
                                    ar.getDataset().getLabel(),
                                    ar.getDataset().getIpId());
                        datasetsToUpdate.add(ar.getDataset().getIpId());
                    }
                }
            } catch (ModuleException | NotAvailablePluginConfigurationException e) {
                LOGGER.error(String.format("updateDynamicAccessRights - Error getting plugin %d for accessRight %d of "
                                                   + "dataset %s and group %s. Does plugin exist anymore ?",
                                           ar.getDataAccessPlugin().getId(),
                                           ar.getId(),
                                           ar.getDataset().getLabel(),
                                           ar.getAccessGroup().getName()), e);
            }
        });

        if (!datasetsToUpdate.isEmpty()) {
            String message = String.format("Update of accessRights scheduled for %d datasets", datasetsToUpdate.size());
            try {
                FeignSecurityManager.asSystem();
                notificationClient.notify(message,
                                          "Dynamic access right update",
                                          NotificationLevel.INFO,
                                          DefaultRole.PROJECT_ADMIN,
                                          DefaultRole.ADMIN);
                FeignSecurityManager.reset();
            } catch (HttpClientErrorException | HttpServerErrorException e) {
                LOGGER.error(String.format("Error sending notification : %s", message), e);
            }

            datasetsToUpdate
                    .forEach(ds -> eventPublisher.publish(new AccessRightEvent(ds, AccessRightEventType.UPDATE)));
        }
    }

    private PluginConfiguration createPluginConfiguration(PluginConfiguration pluginConfiguration)
            throws ModuleException {
        // Check no identifier. For each new chain, we force plugin configuration creation. A configuration cannot be
        // reused.
        if (pluginConfiguration.getId() != null) {
            throw new EntityInvalidException(String.format(
                    "Plugin configuration %s must not already have an identifier.",
                    pluginConfiguration.getLabel()));
        }
        return pluginService.savePluginConfiguration(pluginConfiguration);
    }

    /**
     * Create or update a plugin configuration cleaning old one if necessary
     *
     * @param pluginConfiguration new plugin configuration or update
     * @param existing            existing plugin configuration
     * @return configuration to remove because it is no longer used
     * @throws ModuleException if error occurs!
     */
    private Optional<PluginConfiguration> updatePluginConfiguration(Optional<PluginConfiguration> pluginConfiguration,
            Optional<PluginConfiguration> existing) throws ModuleException {

        Optional<PluginConfiguration> confToRemove = Optional.empty();

        if (pluginConfiguration.isPresent()) {
            PluginConfiguration conf = pluginConfiguration.get();
            if (conf.getId() == null) {
                // Delete previous configuration if exists
                confToRemove = existing;
                // Save new configuration
                pluginService.savePluginConfiguration(conf);
            } else {
                // Update configuration
                pluginService.updatePluginConfiguration(conf);
            }
        } else {
            // Delete previous configuration if exists
            confToRemove = existing;
        }

        return confToRemove;
    }

}<|MERGE_RESOLUTION|>--- conflicted
+++ resolved
@@ -148,12 +148,6 @@
                     }
 
                     boolean datasetAccess = accessRight.getAccessLevel() != AccessLevel.NO_ACCESS;
-<<<<<<< HEAD
-                    boolean dataAccess = datasetAccess
-                            && accessRight.getDataAccessRight().getDataAccessLevel() != DataAccessLevel.NO_ACCESS;
-                    metadata.addDataObjectGroup(accessRight.getAccessGroup().getName(), datasetAccess, dataAccess,
-                                                metadataPluginId, pluginId);
-=======
                     boolean dataAccess =
                             datasetAccess && (accessRight.getDataAccessLevel() != DataAccessLevel.NO_ACCESS);
                     metadata.addDataObjectGroup(accessRight.getAccessGroup().getName(),
@@ -161,7 +155,6 @@
                                                 dataAccess,
                                                 metadataPluginId,
                                                 pluginId);
->>>>>>> 8a2a7ebe
                 });
         return metadata;
 
@@ -321,16 +314,11 @@
 
         PluginConfiguration confToDelete = accessRight.getDataAccessPlugin();
         repository.deleteById(id);
-<<<<<<< HEAD
-
-        if (confToDelete != null && confToDelete.getId() != null) {
-=======
         LOGGER.info("{}Dataset {} has no more configured access for users from group {}",
                     LogConstants.SECURITY_MARKER,
                     accessRight.getConstrained().getLabel(),
                     accessRight.getAccessGroup().getName());
         if ((confToDelete != null) && (confToDelete.getId() != null)) {
->>>>>>> 8a2a7ebe
             pluginService.deletePluginConfiguration(confToDelete.getBusinessId());
         }
 
