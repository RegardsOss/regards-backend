/*
 * Copyright 2017-2018 CNES - CENTRE NATIONAL d'ETUDES SPATIALES
 *
 * This file is part of REGARDS.
 *
 * REGARDS is free software: you can redistribute it and/or modify
 * it under the terms of the GNU General Public License as published by
 * the Free Software Foundation, either version 3 of the License, or
 * (at your option) any later version.
 *
 * REGARDS is distributed in the hope that it will be useful,
 * but WITHOUT ANY WARRANTY; without even the implied warranty of
 * MERCHANTABILITY or FITNESS FOR A PARTICULAR PURPOSE. See the
 * GNU General Public License for more details.
 *
 * You should have received a copy of the GNU General Public License
 * along with REGARDS. If not, see <http://www.gnu.org/licenses/>.
 */
package fr.cnes.regards.modules.dam.service.dataaccess;

import java.util.LinkedHashSet;
import java.util.stream.Collectors;

import org.springframework.beans.factory.annotation.Autowired;
import org.springframework.data.domain.Page;
import org.springframework.data.domain.PageImpl;
import org.springframework.data.domain.PageRequest;
import org.springframework.data.domain.Pageable;
import org.springframework.data.domain.Sort;
import org.springframework.data.domain.Sort.Direction;
import org.springframework.stereotype.Service;

import com.google.common.collect.Sets;

import fr.cnes.regards.framework.jpa.multitenant.transactional.MultitenantTransactional;
import fr.cnes.regards.framework.module.rest.exception.EntityNotFoundException;
import fr.cnes.regards.framework.module.rest.exception.ModuleException;
import fr.cnes.regards.modules.dam.domain.dataaccess.accessright.AccessRight;
import fr.cnes.regards.modules.dam.domain.dataaccess.accessright.dto.DatasetWithAccessRight;
import fr.cnes.regards.modules.dam.domain.entities.Dataset;
import fr.cnes.regards.modules.dam.service.entities.IDatasetService;

/**
 * Service to search for {@link Dataset}s associated with their {@link AccessRight}
 * @author Sébastien Binda
 */
@Service
@MultitenantTransactional
public class DatasetWithAccessRightService implements IDatasetWithAccessRightService {

    @Autowired
    private IDatasetService datasetService;

    @Autowired
    private IAccessRightService accessRightService;

    @Override
    public Page<DatasetWithAccessRight> search(String datasetLabelFilter, String accessGroupName, Pageable pageRequest)
            throws ModuleException {

        // Initialize set to keep datasets order by label
        LinkedHashSet<DatasetWithAccessRight> datasetsWithAR = Sets.newLinkedHashSet();

        // 1. Search for datasets
        // NOTE : New pageRequest to avoid Sort. Sort is forced in the JPA specification to sort by label
        Page<Dataset> datasets = datasetService
<<<<<<< HEAD
                .search(datasetLabelFilter, new PageRequest(pageRequest.getPageNumber(), pageRequest.getPageSize()));
=======
                .search(datasetLabelFilter, PageRequest.of(pageRequest.getPageNumber(), pageRequest.getPageSize()));
>>>>>>> 80edfc0e

        // 2. For each dataset of the result page, retrieve the associated AccessRight
        for (Dataset ds : datasets.getContent()) {
            DatasetWithAccessRight datasetWithAR = new DatasetWithAccessRight(ds, null);
            try {
<<<<<<< HEAD
                Page<AccessRight> accessRights = accessRightService
                        .retrieveAccessRights(accessGroupName, ds.getIpId(), new PageRequest(
                                pageRequest.getPageNumber(), pageRequest.getPageSize(), new Sort(Direction.ASC, "id")));
=======
                // There is only one possible AccessRight for a given dataset and a given accessGroup.
                // We set the pagination to 1 element max
                Page<AccessRight> accessRights = accessRightService
                        .retrieveAccessRights(accessGroupName, ds.getIpId(),
                                              PageRequest.of(0, 1, Sort.by(Direction.ASC, "id")));
>>>>>>> 80edfc0e
                if (accessRights.hasContent()) {
                    datasetWithAR.setAccessRight(accessRights.getContent().get(0));
                }
            } catch (EntityNotFoundException e) {
                // Nothing to do.
            }
            datasetsWithAR.add(datasetWithAR);
        }

        return new PageImpl<>(datasetsWithAR.stream().collect(Collectors.toList()), pageRequest,
                datasets.getTotalElements());
    }

}<|MERGE_RESOLUTION|>--- conflicted
+++ resolved
@@ -64,27 +64,17 @@
         // 1. Search for datasets
         // NOTE : New pageRequest to avoid Sort. Sort is forced in the JPA specification to sort by label
         Page<Dataset> datasets = datasetService
-<<<<<<< HEAD
-                .search(datasetLabelFilter, new PageRequest(pageRequest.getPageNumber(), pageRequest.getPageSize()));
-=======
                 .search(datasetLabelFilter, PageRequest.of(pageRequest.getPageNumber(), pageRequest.getPageSize()));
->>>>>>> 80edfc0e
 
         // 2. For each dataset of the result page, retrieve the associated AccessRight
         for (Dataset ds : datasets.getContent()) {
             DatasetWithAccessRight datasetWithAR = new DatasetWithAccessRight(ds, null);
             try {
-<<<<<<< HEAD
-                Page<AccessRight> accessRights = accessRightService
-                        .retrieveAccessRights(accessGroupName, ds.getIpId(), new PageRequest(
-                                pageRequest.getPageNumber(), pageRequest.getPageSize(), new Sort(Direction.ASC, "id")));
-=======
                 // There is only one possible AccessRight for a given dataset and a given accessGroup.
                 // We set the pagination to 1 element max
                 Page<AccessRight> accessRights = accessRightService
                         .retrieveAccessRights(accessGroupName, ds.getIpId(),
                                               PageRequest.of(0, 1, Sort.by(Direction.ASC, "id")));
->>>>>>> 80edfc0e
                 if (accessRights.hasContent()) {
                     datasetWithAR.setAccessRight(accessRights.getContent().get(0));
                 }
