--- conflicted
+++ resolved
@@ -77,8 +77,6 @@
      */
     ICriterionVisitor<Boolean> getSubsettingCoherenceVisitor(String dataModelName) throws ModuleException;
 
-<<<<<<< HEAD
-=======
     /**
      * Get the number of datasets associated to a given datasource plugin configuration.
      * @param dataSourcePluginConfId identifier of the {@link PluginConfiguration} of the datasource
@@ -86,6 +84,5 @@
      */
     Long countByDataSource(Long dataSourcePluginConfId);
 
->>>>>>> 80edfc0e
     Set<Dataset> findAllByModel(Long modelId);
 }