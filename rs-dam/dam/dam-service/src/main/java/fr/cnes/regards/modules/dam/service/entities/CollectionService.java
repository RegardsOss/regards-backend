/*
 * Copyright 2017-2019 CNES - CENTRE NATIONAL d'ETUDES SPATIALES
 *
 * This file is part of REGARDS.
 *
 * REGARDS is free software: you can redistribute it and/or modify
 * it under the terms of the GNU General Public License as published by
 * the Free Software Foundation, either version 3 of the License, or
 * (at your option) any later version.
 *
 * REGARDS is distributed in the hope that it will be useful,
 * but WITHOUT ANY WARRANTY; without even the implied warranty of
 * MERCHANTABILITY or FITNESS FOR A PARTICULAR PURPOSE. See the
 * GNU General Public License for more details.
 *
 * You should have received a copy of the GNU General Public License
 * along with REGARDS. If not, see <http://www.gnu.org/licenses/>.
 */
package fr.cnes.regards.modules.dam.service.entities;

import javax.persistence.EntityManager;

import org.springframework.stereotype.Service;

import fr.cnes.regards.framework.amqp.IPublisher;
import fr.cnes.regards.framework.jpa.multitenant.transactional.MultitenantTransactional;
import fr.cnes.regards.framework.multitenant.IRuntimeTenantResolver;
import fr.cnes.regards.modules.dam.dao.entities.IAbstractEntityRepository;
import fr.cnes.regards.modules.dam.dao.entities.IAbstractEntityRequestRepository;
import fr.cnes.regards.modules.dam.dao.entities.ICollectionRepository;
import fr.cnes.regards.modules.dam.dao.entities.IDatasetRepository;
import fr.cnes.regards.modules.dam.dao.entities.IDeletedEntityRepository;
import fr.cnes.regards.modules.dam.domain.entities.AbstractEntity;
import fr.cnes.regards.modules.dam.domain.entities.Collection;
import fr.cnes.regards.modules.dam.domain.entities.feature.CollectionFeature;
import fr.cnes.regards.modules.model.service.IModelService;
import fr.cnes.regards.modules.model.service.validation.IModelFinder;

/**
 * Specific EntityService for collections
 * @author Sylvain Vissiere-Guerinet
 * @author oroussel
 */
@Service
@MultitenantTransactional
public class CollectionService extends AbstractEntityService<CollectionFeature, Collection>
        implements ICollectionService {

<<<<<<< HEAD
    public CollectionService(IModelFinder modelFinder, IAbstractEntityRepository<AbstractEntity<?>> pEntityRepository,
            IModelService pModelService, IDeletedEntityRepository pDeletedEntityRepository,
            ICollectionRepository pCollectionRepository, IDatasetRepository pDatasetRepository, EntityManager pEm,
            IPublisher pPublisher, IRuntimeTenantResolver runtimeTenantResolver) {
        super(modelFinder, pEntityRepository, pModelService, pDeletedEntityRepository, pCollectionRepository,
              pDatasetRepository, pCollectionRepository, pEm, pPublisher, runtimeTenantResolver);
=======
    public CollectionService(IModelAttrAssocService pModelAttributeService,
            IAbstractEntityRepository<AbstractEntity<?>> pEntityRepository, IModelService pModelService,
            IDeletedEntityRepository pDeletedEntityRepository, ICollectionRepository pCollectionRepository,
            IDatasetRepository pDatasetRepository, EntityManager pEm, IPublisher pPublisher,
            IRuntimeTenantResolver runtimeTenantResolver, IAbstractEntityRequestRepository abstractEntityRequestRepo) {
        super(pModelAttributeService, pEntityRepository, pModelService, pDeletedEntityRepository, pCollectionRepository,
              pDatasetRepository, pCollectionRepository, pEm, pPublisher, runtimeTenantResolver,
              abstractEntityRequestRepo);
>>>>>>> e1f0e258
    }

}<|MERGE_RESOLUTION|>--- conflicted
+++ resolved
@@ -46,23 +46,14 @@
 public class CollectionService extends AbstractEntityService<CollectionFeature, Collection>
         implements ICollectionService {
 
-<<<<<<< HEAD
     public CollectionService(IModelFinder modelFinder, IAbstractEntityRepository<AbstractEntity<?>> pEntityRepository,
             IModelService pModelService, IDeletedEntityRepository pDeletedEntityRepository,
             ICollectionRepository pCollectionRepository, IDatasetRepository pDatasetRepository, EntityManager pEm,
-            IPublisher pPublisher, IRuntimeTenantResolver runtimeTenantResolver) {
+            IPublisher pPublisher, IRuntimeTenantResolver runtimeTenantResolver,
+            IAbstractEntityRequestRepository abstractEntityRequestRepo) {
         super(modelFinder, pEntityRepository, pModelService, pDeletedEntityRepository, pCollectionRepository,
-              pDatasetRepository, pCollectionRepository, pEm, pPublisher, runtimeTenantResolver);
-=======
-    public CollectionService(IModelAttrAssocService pModelAttributeService,
-            IAbstractEntityRepository<AbstractEntity<?>> pEntityRepository, IModelService pModelService,
-            IDeletedEntityRepository pDeletedEntityRepository, ICollectionRepository pCollectionRepository,
-            IDatasetRepository pDatasetRepository, EntityManager pEm, IPublisher pPublisher,
-            IRuntimeTenantResolver runtimeTenantResolver, IAbstractEntityRequestRepository abstractEntityRequestRepo) {
-        super(pModelAttributeService, pEntityRepository, pModelService, pDeletedEntityRepository, pCollectionRepository,
               pDatasetRepository, pCollectionRepository, pEm, pPublisher, runtimeTenantResolver,
               abstractEntityRequestRepo);
->>>>>>> e1f0e258
     }
 
 }