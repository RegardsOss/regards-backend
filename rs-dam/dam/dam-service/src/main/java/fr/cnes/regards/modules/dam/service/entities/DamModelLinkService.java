/*
 * Copyright 2017-2018 CNES - CENTRE NATIONAL d'ETUDES SPATIALES
 *
 * This file is part of REGARDS.
 *
 * REGARDS is free software: you can redistribute it and/or modify
 * it under the terms of the GNU General Public License as published by
 * the Free Software Foundation, either version 3 of the License, or
 * (at your option) any later version.
 *
 * REGARDS is distributed in the hope that it will be useful,
 * but WITHOUT ANY WARRANTY; without even the implied warranty of
 * MERCHANTABILITY or FITNESS FOR A PARTICULAR PURPOSE. See the
 * GNU General Public License for more details.
 *
 * You should have received a copy of the GNU General Public License
 * along with REGARDS. If not, see <http://www.gnu.org/licenses/>.
 */
package fr.cnes.regards.modules.dam.service.entities;

import java.util.HashSet;
import java.util.Set;

import org.slf4j.Logger;
import org.slf4j.LoggerFactory;
import org.springframework.beans.factory.annotation.Autowired;
import org.springframework.stereotype.Service;

import fr.cnes.regards.modules.dam.dao.entities.ICollectionRepository;
import fr.cnes.regards.modules.dam.dao.entities.IDatasetRepository;
import fr.cnes.regards.modules.dam.service.models.IModelLinkService;
import fr.cnes.regards.modules.model.dao.IModelRepository;
import fr.cnes.regards.modules.model.domain.Model;

/**
 * @author Marc SORDI
 *
 */
@Service
public class DamModelLinkService implements IModelLinkService {

    @SuppressWarnings("unused")
    private static final Logger LOGGER = LoggerFactory.getLogger(DamModelLinkService.class);

    @Autowired
    private IDatasetRepository datasetRepository;

    @Autowired
    private ICollectionRepository collectionRepository;

    @Autowired
<<<<<<< HEAD
    private IModelService modelService;
=======
    private IDocumentRepository documentRepository;

    @Autowired
    private IModelRepository modelRepository;
>>>>>>> 3b79fc43

    @Override
    public boolean isAttributeDeletable(Set<String> modelNames) {

        Set<Long> modelIds = new HashSet<>();
        if (modelNames != null) {
            for (String name : modelNames) {
                Model model = modelRepository.findByName(name);
                if (model != null) {
                    modelIds.add(model.getId());
                }
            }
        }

        if (datasetRepository.isLinkedToEntities(modelIds) || collectionRepository.isLinkedToEntities(modelIds)
                || datasetRepository.isLinkedToDatasetsAsDataModel(modelNames)) {
            return false;
        }
        return true;
    }

}<|MERGE_RESOLUTION|>--- conflicted
+++ resolved
@@ -49,14 +49,7 @@
     private ICollectionRepository collectionRepository;
 
     @Autowired
-<<<<<<< HEAD
-    private IModelService modelService;
-=======
-    private IDocumentRepository documentRepository;
-
-    @Autowired
     private IModelRepository modelRepository;
->>>>>>> 3b79fc43
 
     @Override
     public boolean isAttributeDeletable(Set<String> modelNames) {
