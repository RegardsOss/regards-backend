--- conflicted
+++ resolved
@@ -111,12 +111,8 @@
         mockAttModelS = Mockito.mock(IAttributeModelService.class);
         mockPluginService = Mockito.mock(IPluginService.class);
         mockPublisher = Mockito.mock(ApplicationEventPublisher.class);
-<<<<<<< HEAD
-        modelService = new ModelService(mockModelR, mockModelAttR, mockAttModelS, mockPluginService, mockPublisher, null);
-=======
         modelService = new ModelService(mockModelR, mockModelAttR, mockAttModelS, mockPluginService, mockPublisher,
                 null);
->>>>>>> 3b79fc43
     }
 
     @Test(expected = EntityInvalidException.class)
