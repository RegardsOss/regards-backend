--- conflicted
+++ resolved
@@ -117,15 +117,9 @@
         IRuntimeTenantResolver runtimeTenantResolver = Mockito.mock(IRuntimeTenantResolver.class);
         Mockito.when(runtimeTenantResolver.getTenant()).thenReturn("Tenant");
 
-<<<<<<< HEAD
         collectionServiceMocked = new CollectionService(Mockito.mock(IModelFinder.class), entitiesRepositoryMocked,
                 pModelService, deletedEntityRepositoryMocked, collectionRepositoryMocked, null, null, publisherMocked,
-                runtimeTenantResolver);
-=======
-        collectionServiceMocked = new CollectionService(pModelAttributeService, entitiesRepositoryMocked, pModelService,
-                deletedEntityRepositoryMocked, collectionRepositoryMocked, null, null, publisherMocked,
                 runtimeTenantResolver, Mockito.mock(IAbstractEntityRequestRepository.class));
->>>>>>> e1f0e258
     }
 
     @Test
