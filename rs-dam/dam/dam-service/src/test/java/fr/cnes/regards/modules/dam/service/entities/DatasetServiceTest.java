--- conflicted
+++ resolved
@@ -157,17 +157,12 @@
         IDeletedEntityRepository deletedEntityRepositoryMocked = Mockito.mock(IDeletedEntityRepository.class);
 
         publisherMocked = Mockito.mock(IPublisher.class);
-<<<<<<< HEAD
         dataSetServiceMocked = new DatasetService(Mockito.mock(IModelFinder.class), dataSetRepositoryMocked,
                 pAttributeModelService, pModelAttributeService, entitiesRepositoryMocked, modelService,
                 deletedEntityRepositoryMocked, null, emMocked, publisherMocked, runtimeTenantResolver,
-                Mockito.mock(IOpenSearchService.class), Mockito.mock(IPluginService.class));
-=======
-        dataSetServiceMocked = new DatasetService(dataSetRepositoryMocked, pAttributeModelService,
-                pModelAttributeService, entitiesRepositoryMocked, modelService, deletedEntityRepositoryMocked, null,
-                emMocked, publisherMocked, runtimeTenantResolver, Mockito.mock(IOpenSearchService.class),
-                Mockito.mock(IPluginService.class), Mockito.mock(IAbstractEntityRequestRepository.class));
->>>>>>> e1f0e258
+                Mockito.mock(IOpenSearchService.class), Mockito.mock(IPluginService.class),
+                Mockito.mock(IAbstractEntityRequestRepository.class));
+
     }
 
     /**
