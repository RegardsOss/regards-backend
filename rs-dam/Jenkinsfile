--- conflicted
+++ resolved
@@ -14,63 +14,6 @@
  * @author Marc SORDI
  * @see https://jenkins.io/doc/book/pipeline/jenkinsfile/
  */
-<<<<<<< HEAD
-pipeline {
-    agent any
-
-    stages {
-        stage('Deploy & Analyze') {
-            when {
-                anyOf {
-                    branch 'master'; branch 'develop'; branch 'develop_V1.1.0'
-                }
-            }
-            steps {
-                // use --exit-code-from SERVICE SERVICE to bind docker-compose return code to the one of SERVICE
-                // and only launch SERVICE and its dependencies if needed
-                // ${OLDPWD##*/} is the name of docker-compose.yml parent dir, -p allows us to specify container name prefix
-                sh 'cd test && docker-compose -p ${OLDPWD##*/} up --exit-code-from rs_build_deploy rs_build_deploy'
-            }
-        }
-        stage('Verify') {
-            when {
-                not {
-                    anyOf {
-                        branch 'master'; branch 'develop'; branch 'develop_V1.1.0'
-                    }
-                }
-            }
-            steps {
-                sh 'cd test && docker-compose -p ${OLDPWD##*/} up --exit-code-from rs_build_verify rs_build_verify'
-            }
-
-            post {
-                failure {
-                    echo 'The build FAILED, we print all COTS logs'
-                    echo '########################################'
-                    echo '#### ELASTICSEARCH'
-                    echo '########################################'
-                    sh 'cd test && docker-compose -p ${OLDPWD##*/} logs rs_elasticsearch '
-                    echo '########################################'
-                    echo '#### POSTGRES'
-                    echo '########################################'
-                    sh 'cd test && docker-compose -p ${OLDPWD##*/} logs rs_postgres '
-                    echo '########################################'
-                    echo '#### RABBITMQ'
-                    echo '########################################'
-                    sh 'cd test && docker-compose -p ${OLDPWD##*/} logs rs_rabbitmq '
-                }
-            }
-        }
-    }
-    post {
-        always {
-            echo 'lets clean up the mess!'
-            sh 'cd test && docker-compose -p ${OLDPWD##*/} down'
-        }
-    }
-=======
 @Library('regards/standardPipeline') _
 standardPipeline {
->>>>>>> c1b346d8
 }