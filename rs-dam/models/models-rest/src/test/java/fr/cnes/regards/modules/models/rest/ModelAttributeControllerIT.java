--- conflicted
+++ resolved
@@ -363,13 +363,8 @@
         expectations.add(MockMvcResultMatchers.jsonPath("$.[1]content.model.name").value(mod.getName()));
         expectations.add(MockMvcResultMatchers.jsonPath("$.[1]content.model.type").value(mod.getType().toString()));
 
-<<<<<<< HEAD
         performDefaultPost(ModelAttrAssocController.BASE_MAPPING + ModelAttrAssocController.TYPE_MAPPING + fragmentApi,
                            null, expectations, "Should bind fragment", mod.getId(), frag.getId());
-=======
-        performDefaultPost(ModelAttrAssocController.TYPE_MAPPING + ModelAttrAssocController.FRAGMENT_BIND_MAPPING, frag,
-                           expectations, "Should bind fragment", mod.getId());
->>>>>>> 1c780c89
     }
 
     /**
@@ -398,13 +393,8 @@
         List<ResultMatcher> expectations = new ArrayList<>();
         expectations.add(MockMvcResultMatchers.status().isNoContent());
 
-<<<<<<< HEAD
         performDefaultDelete(ModelAttrAssocController.BASE_MAPPING + ModelAttrAssocController.TYPE_MAPPING
                 + fragmentApi, expectations, "Fragment's attributes should be deleted", mod.getId(), frag.getId());
-=======
-        performDefaultDelete(ModelAttrAssocController.TYPE_MAPPING + ModelAttrAssocController.FRAGMENT_UNBIND_MAPPING,
-                             expectations, "Fragment's attributes should be deleted", mod.getId(), frag.getId());
->>>>>>> 1c780c89
 
         expectations = new ArrayList<>();
         expectations.add(MockMvcResultMatchers.status().isNotFound());
