--- conflicted
+++ resolved
@@ -403,13 +403,9 @@
         requestBuilderCustomizer.addExpectation(MockMvcResultMatchers.content().json(gson(shouldBeCollections), false));
 
         performDefaultGet(ModelAttrAssocController.BASE_MAPPING + ModelAttrAssocController.ASSOCS_MAPPING + "?type="
-<<<<<<< HEAD
-                + EntityType.COLLECTION, expectations, "Should return model attribute association");
-=======
                                   + EntityType.COLLECTION,
                           requestBuilderCustomizer,
                           "Should return model attribute association");
->>>>>>> 59ebd8f0
 
         requestBuilderCustomizer = getNewRequestBuilderCustomizer();
         requestBuilderCustomizer.addExpectation(MockMvcResultMatchers.status().isOk());
@@ -419,19 +415,9 @@
         requestBuilderCustomizer.addExpectation(MockMvcResultMatchers.content().json(gson(shouldBeData), false));
 
         performDefaultGet(ModelAttrAssocController.BASE_MAPPING + ModelAttrAssocController.ASSOCS_MAPPING + "?type="
-<<<<<<< HEAD
-                + EntityType.DATA, expectations, "Should return model attribute association");
-
-        expectations.clear();
-        expectations.add(MockMvcResultMatchers.status().isOk());
-        expectations.add(MockMvcResultMatchers.jsonPath("$").isArray());
-        expectations.add(MockMvcResultMatchers.jsonPath("$", Matchers.hasSize(shouldBe.size())));
-        expectations.add(MockMvcResultMatchers.content().json(gson(shouldBe), false));
-=======
                                   + EntityType.DATA,
                           requestBuilderCustomizer,
                           "Should return model attribute association");
->>>>>>> 59ebd8f0
 
         requestBuilderCustomizer = getNewRequestBuilderCustomizer();
         requestBuilderCustomizer.addExpectation(MockMvcResultMatchers.status().isOk());
@@ -567,17 +553,12 @@
                                                                                                                      .key(RequestBuilderCustomizer.PARAM_TYPE)
                                                                                                                      .value(JSON_NUMBER_TYPE))));
 
-<<<<<<< HEAD
-        performDefaultDelete(ModelAttrAssocController.BASE_MAPPING + ModelAttrAssocController.TYPE_MAPPING
-                + apiAttribute, expectations, "Model should be deleted", mod.getName(), modAtt.getId());
-=======
         performDefaultDelete(
                 ModelAttrAssocController.BASE_MAPPING + ModelAttrAssocController.TYPE_MAPPING + apiAttribute,
                 requestBuilderCustomizer,
                 "Model should be deleted",
                 mod.getName(),
                 modAtt.getId());
->>>>>>> 59ebd8f0
     }
 
     /**
@@ -643,14 +624,10 @@
                                                                                                                      .value(JSON_STRING_TYPE))));
 
         performDefaultPost(ModelAttrAssocController.BASE_MAPPING + ModelAttrAssocController.TYPE_MAPPING
-<<<<<<< HEAD
-                + ModelAttrAssocController.FRAGMENT_BIND_MAPPING, frag, expectations, "Should bind fragment",
-=======
                                    + ModelAttrAssocController.FRAGMENT_BIND_MAPPING,
                            frag,
                            requestBuilderCustomizer,
                            "Should bind fragment",
->>>>>>> 59ebd8f0
                            mod.getName());
     }
 
@@ -700,25 +677,11 @@
                                                                                                                      .value(JSON_NUMBER_TYPE))));
 
         performDefaultDelete(ModelAttrAssocController.BASE_MAPPING + ModelAttrAssocController.TYPE_MAPPING
-<<<<<<< HEAD
-                + ModelAttrAssocController.FRAGMENT_UNBIND_MAPPING, expectations,
-                             "Fragment's attributes should be deleted", mod.getName(), frag.getId());
-
-        expectations = new ArrayList<>();
-        expectations.add(MockMvcResultMatchers.status().isNotFound());
-
-        for (ModelAttrAssoc modAtt : modelAttributes) {
-            performDefaultGet(ModelAttrAssocController.TYPE_MAPPING + ModelAttrAssocController.TYPE_MAPPING
-                    + apiAttribute, expectations, "ModelAttribute shouldn't exist anymore", mod.getId(),
-                              modAtt.getId());
-        }
-=======
                                      + ModelAttrAssocController.FRAGMENT_UNBIND_MAPPING,
                              requestBuilderCustomizer,
                              "Fragment's attributes should be deleted",
                              mod.getName(),
                              frag.getId());
->>>>>>> 59ebd8f0
     }
 
 }