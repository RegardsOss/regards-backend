/*
 * LICENSE_PLACEHOLDER
 */
package fr.cnes.regards.modules.models.rest;

import java.util.Collection;
import java.util.List;

import javax.validation.Valid;

import org.springframework.hateoas.Resource;
import org.springframework.http.ResponseEntity;
import org.springframework.web.bind.annotation.PathVariable;
import org.springframework.web.bind.annotation.RequestBody;
import org.springframework.web.bind.annotation.RequestMapping;
import org.springframework.web.bind.annotation.RequestMethod;
import org.springframework.web.bind.annotation.RequestParam;
import org.springframework.web.bind.annotation.RestController;

import fr.cnes.regards.framework.hateoas.IResourceController;
import fr.cnes.regards.framework.hateoas.IResourceService;
import fr.cnes.regards.framework.hateoas.LinkRels;
import fr.cnes.regards.framework.hateoas.MethodParamFactory;
import fr.cnes.regards.framework.module.rest.exception.ModuleException;
import fr.cnes.regards.framework.security.annotation.ResourceAccess;
import fr.cnes.regards.modules.models.domain.EntityType;
import fr.cnes.regards.modules.models.domain.Model;
import fr.cnes.regards.modules.models.domain.ModelAttrAssoc;
import fr.cnes.regards.modules.models.domain.attributes.AttributeModel;
import fr.cnes.regards.modules.models.domain.attributes.Fragment;
import fr.cnes.regards.modules.models.service.IModelAttrAssocService;

/**
 * REST controller for managing {@link ModelAttrAssoc}
 *
 * @author Marc Sordi
 */
@RestController
@RequestMapping(ModelAttrAssocController.BASE_MAPPING)
public class ModelAttrAssocController implements IResourceController<ModelAttrAssoc> {

    /**
     * Base mapping
     */
    public static final String BASE_MAPPING = "/models";

    /**
     * Type mapping
     */
    public static final String TYPE_MAPPING = "/{pModelId}/attributes";

    public static final String ASSOCS_MAPPING = "/assocs";

    public static final String FRAGMENT_BIND_MAPPING = "/fragments";

    public static final String FRAGMENT_UNBIND_MAPPING = "/fragments/{pFragmentId}";

    /**
     * Model attribute association service
     */
    private final IModelAttrAssocService modelAttrAssocService;

    /**
     * Resource service
     */
    private final IResourceService resourceService;

    public ModelAttrAssocController(IModelAttrAssocService pModelAttrAssocService, IResourceService pResourceService) {
        modelAttrAssocService = pModelAttrAssocService;
        resourceService = pResourceService;
    }

    @ResourceAccess(
            description = "endpoint allowing to retrieve all links between models and attribute for a given type of entity")
    @RequestMapping(path = ASSOCS_MAPPING, method = RequestMethod.GET)
    public ResponseEntity<Collection<ModelAttrAssoc>> getModelAttrAssocsFor(
            @RequestParam(name = "type", required = false) EntityType type) {
        Collection<ModelAttrAssoc> assocs = modelAttrAssocService.getModelAttrAssocsFor(type);
        return ResponseEntity.ok(assocs);
    }

    /**
     * Get all {@link ModelAttrAssoc}
     *
     * @param pModelId {@link Model} identifier
     * @return list of linked {@link ModelAttrAssoc}
     * @throws ModuleException if model unknown
     */
    @ResourceAccess(description = "List all model attributes")
    @RequestMapping(path = TYPE_MAPPING, method = RequestMethod.GET)
    public ResponseEntity<List<Resource<ModelAttrAssoc>>> getModelAttrAssocs(@PathVariable Long pModelId)
            throws ModuleException {
        return ResponseEntity.ok(toResources(modelAttrAssocService.getModelAttrAssocs(pModelId), pModelId));
    }

    /**
     * Link an {@link AttributeModel} to a {@link Model} with a {@link ModelAttrAssoc}.<br/>
     * This method is only available for {@link AttributeModel} in <b>default</b> {@link Fragment} (i.e. without name
     * space).
     *
     * @param pModelId {@link Model} identifier
     * @param pModelAttribute {@link ModelAttrAssoc} to link
     * @return the {@link ModelAttrAssoc} representing the link between the {@link Model} and the {@link AttributeModel}
     * @throws ModuleException if assignation cannot be done
     */
    @ResourceAccess(description = "Bind an attribute to a model")
    @RequestMapping(path = TYPE_MAPPING, method = RequestMethod.POST)
    public ResponseEntity<Resource<ModelAttrAssoc>> bindAttributeToModel(@PathVariable Long pModelId,
            @Valid @RequestBody ModelAttrAssoc pModelAttribute) throws ModuleException {
        return ResponseEntity
                .ok(toResource(modelAttrAssocService.bindAttributeToModel(pModelId, pModelAttribute), pModelId));
    }

    /**
     * Retrieve a {@link ModelAttrAssoc} linked to a {@link Model} id
     *
     * @param pModelId model identifier
     * @param pAttributeId attribute id
     * @return linked model attribute
     * @throws ModuleException if attribute cannot be retrieved
     */
    @ResourceAccess(description = "Get a model attribute")
    @RequestMapping(method = RequestMethod.GET, value = TYPE_MAPPING + "/{pAttributeId}")
    public ResponseEntity<Resource<ModelAttrAssoc>> getModelAttrAssoc(@PathVariable Long pModelId,
            @PathVariable Long pAttributeId) throws ModuleException {
        return ResponseEntity.ok(toResource(modelAttrAssocService.getModelAttrAssoc(pModelId, pAttributeId), pModelId));
    }

    /**
     * Allow to update calculation properties
     *
     * @param pModelId model identifier
     * @param pAttributeId attribute id
     * @param pModelAttribute attribute
     * @return update model attribute
     * @throws ModuleException if attribute cannot be updated
     */
    @ResourceAccess(description = "Update a model attribute")
    @RequestMapping(method = RequestMethod.PUT, value = TYPE_MAPPING + "/{pAttributeId}")
    public ResponseEntity<Resource<ModelAttrAssoc>> updateModelAttrAssoc(@PathVariable Long pModelId,
            @PathVariable Long pAttributeId, @Valid @RequestBody ModelAttrAssoc pModelAttribute)
            throws ModuleException {
        return ResponseEntity
                .ok(toResource(modelAttrAssocService.updateModelAttribute(pModelId, pAttributeId, pModelAttribute),
                               pModelId));
    }

    /**
     * Unlink a {@link ModelAttrAssoc} from a {@link Model}.<br/>
     * This method is only available for {@link AttributeModel} in <b>default</b> {@link Fragment} (i.e. without
     * namespace).
     *
     * @param pModelId model identifier
     * @param pAttributeId attribute id
     * @return nothing
     * @throws ModuleException if attribute cannot be removed
     */
    @ResourceAccess(description = "Unbind an attribute from a model")
    @RequestMapping(method = RequestMethod.DELETE, value = TYPE_MAPPING + "/{pAttributeId}")
    public ResponseEntity<Void> unbindAttributeFromModel(@PathVariable Long pModelId, @PathVariable Long pAttributeId)
            throws ModuleException {
        modelAttrAssocService.unbindAttributeFromModel(pModelId, pAttributeId);
        return ResponseEntity.noContent().build();
    }

    /**
     * Link all {@link AttributeModel} of a particular {@link Fragment} to a model creating {@link ModelAttrAssoc}.<br/>
     * This method is only available for {@link AttributeModel} in a <b>particular</b> {@link Fragment} (i.e. with name
     * space, not default one).
     *
     * @param pModelId model identifier
     * @param pFragmentId fragment identifier
     * @return linked model attributes
     * @throws ModuleException if binding cannot be done
     */
    @ResourceAccess(description = "Bind fragment attributes to a model")
<<<<<<< HEAD
    @RequestMapping(method = RequestMethod.POST, value = TYPE_MAPPING + "/fragments/{pFragmentId}")
=======
    @RequestMapping(method = RequestMethod.POST, value = FRAGMENT_BIND_MAPPING)
>>>>>>> 1c780c89
    public ResponseEntity<List<Resource<ModelAttrAssoc>>> bindNSAttributeToModel(@PathVariable Long pModelId,
            @Valid @RequestBody Fragment pFrament) throws ModuleException {
        return ResponseEntity
                .ok(toResources(modelAttrAssocService.bindNSAttributeToModel(pModelId, pFrament), pModelId));
    }

    /**
     * Unlink all {@link AttributeModel} of a particular {@link Fragment} from a model deleting all associated
     * {@link ModelAttrAssoc}.<br/>
     * This method is only available for {@link AttributeModel} in a <b>particular</b> {@link Fragment} (i.e. with name
     * space, not default one).
     *
     * @param pModelId model identifier
     * @param pFragmentId fragment identifier
     * @return linked model attributes
     * @throws ModuleException if binding cannot be done
     */
    @ResourceAccess(description = "Unbind fragment attributes from a model")
<<<<<<< HEAD
    @RequestMapping(method = RequestMethod.DELETE, value = TYPE_MAPPING + "/fragments/{pFragmentId}")
=======
    @RequestMapping(method = RequestMethod.DELETE, value = FRAGMENT_UNBIND_MAPPING)
>>>>>>> 1c780c89
    public ResponseEntity<Void> unbindNSAttributeFromModel(@PathVariable Long pModelId, @PathVariable Long pFragmentId)
            throws ModuleException {
        modelAttrAssocService.unbindNSAttributeToModel(pModelId, pFragmentId);
        return ResponseEntity.noContent().build();
    }

    @Override
    public Resource<ModelAttrAssoc> toResource(ModelAttrAssoc pElement, Object... pExtras) {
        final Resource<ModelAttrAssoc> resource = resourceService.toResource(pElement);

        final Long modelId = (Long) pExtras[0];

        resourceService.addLink(resource, this.getClass(), "getModelAttrAssoc", LinkRels.SELF,
                                MethodParamFactory.build(Long.class, modelId),
                                MethodParamFactory.build(Long.class, pElement.getId()));
        resourceService.addLink(resource, this.getClass(), "updateModelAttrAssoc", LinkRels.UPDATE,
                                MethodParamFactory.build(Long.class, modelId),
                                MethodParamFactory.build(Long.class, pElement.getId()),
                                MethodParamFactory.build(ModelAttrAssoc.class));
        resourceService.addLink(resource, this.getClass(), "unbindAttributeFromModel", LinkRels.DELETE,
                                MethodParamFactory.build(Long.class, modelId),
                                MethodParamFactory.build(Long.class, pElement.getId()));
        resourceService.addLink(resource, this.getClass(), "getModelAttrAssocs", LinkRels.LIST,
                                MethodParamFactory.build(Long.class, modelId));
        return resource;
    }
}<|MERGE_RESOLUTION|>--- conflicted
+++ resolved
@@ -49,11 +49,11 @@
      */
     public static final String TYPE_MAPPING = "/{pModelId}/attributes";
 
+    public static final String FRAGMENT_BIND_MAPPING = "/fragments";
+
+    public static final String FRAGMENT_UNBIND_MAPPING = "/fragments/{pFragmentId}";
+
     public static final String ASSOCS_MAPPING = "/assocs";
-
-    public static final String FRAGMENT_BIND_MAPPING = "/fragments";
-
-    public static final String FRAGMENT_UNBIND_MAPPING = "/fragments/{pFragmentId}";
 
     /**
      * Model attribute association service
@@ -174,11 +174,8 @@
      * @throws ModuleException if binding cannot be done
      */
     @ResourceAccess(description = "Bind fragment attributes to a model")
-<<<<<<< HEAD
     @RequestMapping(method = RequestMethod.POST, value = TYPE_MAPPING + "/fragments/{pFragmentId}")
-=======
     @RequestMapping(method = RequestMethod.POST, value = FRAGMENT_BIND_MAPPING)
->>>>>>> 1c780c89
     public ResponseEntity<List<Resource<ModelAttrAssoc>>> bindNSAttributeToModel(@PathVariable Long pModelId,
             @Valid @RequestBody Fragment pFrament) throws ModuleException {
         return ResponseEntity
@@ -197,11 +194,8 @@
      * @throws ModuleException if binding cannot be done
      */
     @ResourceAccess(description = "Unbind fragment attributes from a model")
-<<<<<<< HEAD
     @RequestMapping(method = RequestMethod.DELETE, value = TYPE_MAPPING + "/fragments/{pFragmentId}")
-=======
     @RequestMapping(method = RequestMethod.DELETE, value = FRAGMENT_UNBIND_MAPPING)
->>>>>>> 1c780c89
     public ResponseEntity<Void> unbindNSAttributeFromModel(@PathVariable Long pModelId, @PathVariable Long pFragmentId)
             throws ModuleException {
         modelAttrAssocService.unbindNSAttributeToModel(pModelId, pFragmentId);
