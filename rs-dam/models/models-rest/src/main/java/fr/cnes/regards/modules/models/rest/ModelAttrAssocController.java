--- conflicted
+++ resolved
@@ -173,15 +173,8 @@
      * This method is only available for {@link AttributeModel} in a <b>particular</b> {@link Fragment} (i.e. with name
      * space, not default one).
      *
-<<<<<<< HEAD
      * @param pModelId model identifier
      * @param pFragmentId fragment identifier
-=======
-     * @param pModelId
-     *            model identifier
-     * @param pFragment
-     *            fragment
->>>>>>> 52fecb2a
      * @return linked model attributes
      * @throws ModuleException if binding cannot be done
      */
