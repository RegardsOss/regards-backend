/*
 * LICENSE_PLACEHOLDER
 */
package fr.cnes.regards.modules.models.service;

import java.io.InputStream;
import java.io.OutputStream;
import java.util.ArrayList;
<<<<<<< HEAD
import java.util.HashMap;
=======
import java.util.Collections;
>>>>>>> 98352ec1
import java.util.List;
import java.util.Map;

import org.slf4j.Logger;
import org.slf4j.LoggerFactory;
import org.springframework.stereotype.Service;

import com.google.common.collect.ImmutableList;

import fr.cnes.regards.framework.jpa.multitenant.transactional.MultitenantTransactional;
import fr.cnes.regards.framework.module.rest.exception.EntityAlreadyExistsException;
import fr.cnes.regards.framework.module.rest.exception.EntityInconsistentIdentifierException;
import fr.cnes.regards.framework.module.rest.exception.EntityNotFoundException;
import fr.cnes.regards.framework.module.rest.exception.EntityNotIdentifiableException;
import fr.cnes.regards.framework.module.rest.exception.EntityUnexpectedIdentifierException;
import fr.cnes.regards.framework.module.rest.exception.ModuleException;
import fr.cnes.regards.modules.models.dao.IModelAttributeRepository;
import fr.cnes.regards.modules.models.dao.IModelRepository;
import fr.cnes.regards.modules.models.domain.EntityType;
import fr.cnes.regards.modules.models.domain.Model;
import fr.cnes.regards.modules.models.domain.ModelAttribute;
import fr.cnes.regards.modules.models.domain.attributes.AttributeModel;
import fr.cnes.regards.modules.models.domain.attributes.AttributeType;
import fr.cnes.regards.modules.models.domain.attributes.Fragment;
import fr.cnes.regards.modules.models.service.exception.FragmentAttributeException;
import fr.cnes.regards.modules.models.service.exception.ImportException;
import fr.cnes.regards.modules.models.service.exception.UnexpectedModelAttributeException;
import fr.cnes.regards.modules.models.service.xml.XmlExportHelper;
import fr.cnes.regards.modules.models.service.xml.XmlImportHelper;

/**
 * Manage model lifecycle
 *
 * @author Marc Sordi
 *
 */
@Service
public class ModelService implements IModelService, IModelAttributeService {

    /**
     * Class logger
     */
    private static final Logger LOGGER = LoggerFactory.getLogger(ModelService.class);

    /**
     * Model repository
     */
    private final IModelRepository modelRepository;

    /**
     * Model attribute repository
     */
    private final IModelAttributeRepository modelAttributeRepository;

    /**
     * Attribute model service
     */
    private final IAttributeModelService attributeModelService;

    // CHECKSTYLE:OFF
    public ModelService(IModelRepository pModelRepository, IModelAttributeRepository pModelAttributeRepository,
            IAttributeModelService pAttributeModelService) {
        this.modelRepository = pModelRepository;
        this.modelAttributeRepository = pModelAttributeRepository;
        this.attributeModelService = pAttributeModelService;
    }
    // CHECKSTYLE:ON

    @Override
    public List<Model> getModels(EntityType pType) {
        Iterable<Model> models = null;
        if (pType == null) {
            models = modelRepository.findAll();
        } else {
            models = modelRepository.findByType(pType);
        }
        return (models != null) ? ImmutableList.copyOf(models) : Collections.emptyList();
    }

    @Override
    public Model createModel(Model pModel) throws ModuleException {
        if (pModel.isIdentifiable()) {
            throw new EntityUnexpectedIdentifierException(pModel.getId(), Model.class);
        }
        final Model model = modelRepository.findByName(pModel.getName());
        if (model != null) {
            throw new EntityAlreadyExistsException(
                    String.format("Model with name \"%s\" already exists!", pModel.getName()));
        }
        return modelRepository.save(pModel);
    }

    @Override
    public Model getModel(Long pModelId) throws ModuleException {
        final Model model = modelRepository.findOne(pModelId);
        if (model == null) {
            throw new EntityNotFoundException(pModelId, Model.class);
        }
        return model;
    }

    @Override
    public Model getModelByName(String pModelName) throws ModuleException {
        return modelRepository.findByName(pModelName);
    }

    @Override
    public Model updateModel(Long pModelId, Model pModel) throws ModuleException {
        if (!pModel.isIdentifiable()) {
            throw new EntityNotIdentifiableException(
                    String.format("Unknown identifier for model \"%s\"", pModel.getName()));
        }
        if (!pModelId.equals(pModel.getId())) {
            throw new EntityInconsistentIdentifierException(pModelId, pModel.getId(), pModel.getClass());
        }
        if (!modelRepository.exists(pModelId)) {
            throw new EntityNotFoundException(pModel.getId(), Model.class);
        }
        return modelRepository.save(pModel);
    }

    @Override
    public void deleteModel(Long pModelId) throws ModuleException {
        if (modelRepository.exists(pModelId)) {
            modelRepository.delete(pModelId);
        }
    }

    @Override
    @MultitenantTransactional
    public Model duplicateModel(Long pModelId, Model pModel) throws ModuleException {
        if (!modelRepository.exists(pModelId)) {
            throw new EntityNotFoundException(pModel.getId(), Model.class);
        }
        return duplicateModelAttributes(pModelId, createModel(pModel));
    }

    @Override
    public List<ModelAttribute> getModelAttributes(Long pModelId) throws ModuleException {
        getModel(pModelId);
        Iterable<ModelAttribute> modelAttributes = modelAttributeRepository.findByModelId(pModelId);
        return (modelAttributes != null) ? ImmutableList.copyOf(modelAttributes) : Collections.emptyList();
    }

    @Override
    public ModelAttribute bindAttributeToModel(Long pModelId, ModelAttribute pModelAttribute) throws ModuleException {
        final Model model = getModel(pModelId);
        if (pModelAttribute.isIdentifiable()) {
            throw new EntityUnexpectedIdentifierException(pModelAttribute.getId(), ModelAttribute.class);
        }
        // Do not bind attribute that is part of a fragment
        if (attributeModelService.isFragmentAttribute(pModelAttribute.getAttribute().getId())) {
            throw new FragmentAttributeException(pModelAttribute.getAttribute().getId());
        }
        // Do not rebind an attribute
        final Iterable<ModelAttribute> existingModelAtts = modelAttributeRepository.findByModelId(pModelId);
        if (existingModelAtts != null) {
            for (ModelAttribute modAtt : existingModelAtts) {
                if (modAtt.equals(pModelAttribute)) {
                    throw new EntityAlreadyExistsException(
                            String.format("Attribute %s already exists in model %s!", modAtt.getAttribute().getName(),
                                          model.getName()));
                }
            }
        }

        pModelAttribute.setModel(model);
        return modelAttributeRepository.save(pModelAttribute);
    }

    @Override
    public ModelAttribute getModelAttribute(Long pModelId, Long pAttributeId) throws ModuleException {
        final ModelAttribute modelAtt = modelAttributeRepository.findOne(pAttributeId);
        if (modelAtt == null) {
            throw new EntityNotFoundException(pAttributeId, ModelAttribute.class);
        }
        if (!pModelId.equals(modelAtt.getModel().getId())) {
            throw new UnexpectedModelAttributeException(pModelId, pAttributeId);
        }
        return modelAtt;
    }

    @Override
    public ModelAttribute updateModelAttribute(Long pModelId, Long pAttributeId, ModelAttribute pModelAttribute)
            throws ModuleException {
        if (!pModelAttribute.isIdentifiable()) {
            throw new EntityNotIdentifiableException(
                    String.format("Unknown identifier for model attribute \"%s\"", pModelAttribute.getId()));
        }
        if (!pModelAttribute.getId().equals(pAttributeId)) {
            throw new EntityInconsistentIdentifierException(pAttributeId, pModelAttribute.getId(),
                    ModelAttribute.class);
        }
        if (!modelAttributeRepository.exists(pAttributeId)) {
            throw new EntityNotFoundException(pAttributeId, ModelAttribute.class);
        }
        return modelAttributeRepository.save(pModelAttribute);
    }

    @Override
    public void unbindAttributeFromModel(Long pModelId, Long pAttributeId) throws ModuleException {
        final ModelAttribute modelAtt = getModelAttribute(pModelId, pAttributeId);
        // Do not bind attribute that is part of a fragment
        if (attributeModelService.isFragmentAttribute(modelAtt.getAttribute().getId())) {
            throw new FragmentAttributeException(modelAtt.getAttribute().getId());
        }
        modelAttributeRepository.delete(pAttributeId);
    }

    @Override
    @MultitenantTransactional
    public List<ModelAttribute> bindNSAttributeToModel(Long pModelId, Long pFragmentId) throws ModuleException {
        final List<ModelAttribute> modAtts = new ArrayList<>();
        final Model model = getModel(pModelId);
        final Iterable<ModelAttribute> existingModelAtts = modelAttributeRepository.findByModelId(pModelId);

        // Check if fragment not already bound
        if (!isBoundFragment(existingModelAtts, pFragmentId)) {

            // Retrieve fragment attributes
            final List<AttributeModel> attModels = attributeModelService.findByFragmentId(pFragmentId);

            if (attModels != null) {
                for (AttributeModel attModel : attModels) {
                    // Create model attributes to link base attributes
                    final ModelAttribute modelAtt = new ModelAttribute();
                    modelAtt.setAttribute(attModel);
                    modelAtt.setModel(model);
                    modelAttributeRepository.save(modelAtt);
                    modAtts.add(modelAtt);
                }
            }
        } else {
            LOGGER.warn("Fragment {} already bound to model {}", pFragmentId, pModelId);
        }
        return modAtts;
    }

    /**
     * Check if fragment is bounded to the model
     *
     * @param pModelAtts
     *            model attributes
     * @param pFragmentId
     *            fragment identifier
     * @return true if fragment is bound
     */
    private boolean isBoundFragment(final Iterable<ModelAttribute> pModelAtts, Long pFragmentId) {
        if (pModelAtts != null) {
            for (ModelAttribute modelAtt : pModelAtts) {
                if (pFragmentId.equals(modelAtt.getAttribute().getFragment().getId())) {
                    return true;
                }
            }
        }
        return false;
    }

    @Override
    @MultitenantTransactional
    public void unbindNSAttributeToModel(Long pModelId, Long pFragmentId) throws ModuleException {
        final Iterable<ModelAttribute> modelAtts = modelAttributeRepository.findByModelId(pModelId);
        if (modelAtts != null) {
            for (ModelAttribute modelAtt : modelAtts) {
                if (pFragmentId.equals(modelAtt.getAttribute().getFragment().getId())) {
                    modelAttributeRepository.delete(modelAtt);
                }
            }
        }
    }

    @Override
    public void updateNSBind(Long pFragmentId) throws ModuleException {
        // FIXME update all model bound to this fragment if fragment attribute list is updated
    }

    @Override
    public Model duplicateModelAttributes(Long pSourceModelId, Model pTargetModel) throws ModuleException {
        // Retrieve all reference model attributes
        final List<ModelAttribute> modelAtts = getModelAttributes(pSourceModelId);
        if (modelAtts != null) {
            for (ModelAttribute modelAtt : modelAtts) {
                // Create model attributes to link base attributes
                final ModelAttribute duplicatedModelAtt = new ModelAttribute();
                duplicatedModelAtt.setMode(modelAtt.getMode());
                duplicatedModelAtt.setAttribute(modelAtt.getAttribute());
                duplicatedModelAtt.setModel(pTargetModel);
                modelAttributeRepository.save(duplicatedModelAtt);
            }
        }
        return pTargetModel;
    }

    @Override
    public void exportModel(Long pModelId, OutputStream pOutputStream) throws ModuleException {
        // Get model
        final Model model = getModel(pModelId);
        // Get all related attributes
        final List<ModelAttribute> modelAtts = getModelAttributes(pModelId);
        // Export fragment to output stream
        XmlExportHelper.exportModel(pOutputStream, model, modelAtts);
    }

    @MultitenantTransactional
    @Override
    public Model importModel(InputStream pInputStream) throws ModuleException {
        // Import model from input stream
        final List<ModelAttribute> modelAtts = XmlImportHelper.importModel(pInputStream);
        // Create model once
        Model newModel = createModel(modelAtts.get(0).getModel()); // List of model attributes cannot be empty here
        // Create or control model attributes
        addAllModelAttributes(modelAtts);
        // Return created model
        LOGGER.info("New model \"{}\" with version \"{}\" created", newModel.getName(), newModel.getVersion());
        return newModel;
    }

    /**
     * Add all {@link ModelAttribute} related to a model
     *
     * @param pModelAtts
     *            list of {@link ModelAttribute}
     * @throws ModuleException
     *             if error occurs!
     */
    private void addAllModelAttributes(List<ModelAttribute> pModelAtts) throws ModuleException {

        // Keep fragment content to check fragment consistence
        Map<String, List<AttributeModel>> fragmentAttMap = new HashMap<>();

        for (ModelAttribute modelAtt : pModelAtts) {

            AttributeModel imported = modelAtt.getAttribute();

            // Check if attribute already exists
            final AttributeModel existing = attributeModelService
                    .findByNameAndFragmentName(imported.getName(), imported.getFragment().getName());

            if (existing != null) {
                // Check compatibility if attribute already exists
                if (checkCompatibility(imported, existing)) {
                    LOGGER.info("Attribute model \"{}\" already exists and is compatible with imported one.",
                                imported.getName());
                    // Replace with existing
                    modelAtt.setAttribute(existing);
                } else {
                    String format = "Attribute model \"{}\" already exists but is not compatible with imported one.";
                    String errorMessage = String.format(format, imported.getName());
                    LOGGER.error(errorMessage);
                    throw new ImportException(errorMessage);
                }
            } else {
                // Create attribute
                attributeModelService.createAttribute(modelAtt.getAttribute());
            }
            // Bind attribute to model
            modelAttributeRepository.save(modelAtt);

            addToFragment(fragmentAttMap, modelAtt.getAttribute());
        }

        for (Map.Entry<String, List<AttributeModel>> entry : fragmentAttMap.entrySet()) {
            if (!containsExactly(entry.getKey(), entry.getValue())) {
                String errorMessage = String.format("Imported fragment \"%s\" not compatible with existing one.",
                                                    entry.getKey());
                LOGGER.error(errorMessage);
                throw new ImportException(errorMessage);
            }
        }
    }

    /**
     * At the moment, compatibility check only compares {@link AttributeType}
     *
     * @param pImported
     *            imported {@link AttributeModel}
     * @param pExisting
     *            existing {@link AttributeModel}
     * @return true is {@link AttributeModel}s are compatible.
     */
    private boolean checkCompatibility(AttributeModel pImported, AttributeModel pExisting) {
        return pImported.getType().equals(pExisting.getType());
    }

    /**
     * Build fragment map
     *
     * @param pFragmentAttMap
     *            {@link Fragment} map
     * @param pAttributeModel
     *            {@link AttributeModel} to dispatch
     */
    private void addToFragment(Map<String, List<AttributeModel>> pFragmentAttMap, AttributeModel pAttributeModel) {
        // Nothing to do for default fragment
        if (pAttributeModel.getFragment().isDefaultFragment()) {
            return;
        }

        String fragmentName = pAttributeModel.getFragment().getName();
        List<AttributeModel> fragmentAtts = pFragmentAttMap.get(fragmentName);
        if (fragmentAtts != null) {
            fragmentAtts.add(pAttributeModel);
        } else {
            fragmentAtts = new ArrayList<>();
            fragmentAtts.add(pAttributeModel);
            pFragmentAttMap.put(fragmentName, fragmentAtts);
        }
    }

    /**
     * Check if imported fragment contains the same attributes as existing one
     *
     * @param pFragmentName
     *            {@link Fragment} name
     * @param pAttModels
     *            list of imported fragment {@link AttributeModel}
     * @return true if existing fragment {@link AttributeModel} match with this ones.
     * @throws ModuleException
     *             if error occurs!
     */
    private boolean containsExactly(String pFragmentName, List<AttributeModel> pAttModels) throws ModuleException {
        // Get existing fragment attributes
        List<AttributeModel> existingAttModels = attributeModelService.findByFragmentName(pFragmentName);

        // Check size
        if (pAttModels.size() != existingAttModels.size()) {
            LOGGER.error(String.format("Existing fragment \"%s\" contains exactly %s unique attributes (not %s).",
                                       pFragmentName, existingAttModels.size(), pAttModels.size()));
            return false;
        }

        // Check attributes
        for (AttributeModel attMod : pAttModels) {
            if (!pFragmentName.equals(attMod.getFragment().getName())) {
                LOGGER.error(String.format("Attribute \"%s\" not part of fragment \"%s\" but \"%s\".)",
                                           attMod.getName(), pFragmentName, attMod.getFragment().getName()));
                return false;
            }

            if (!existingAttModels.contains(attMod)) {
                LOGGER.error(String.format("Unknown attribute \"%s\" in fragment \"%s\".", attMod.getName(),
                                           pFragmentName));
                return false;
            }
        }

        return true;
    }
}<|MERGE_RESOLUTION|>--- conflicted
+++ resolved
@@ -6,11 +6,8 @@
 import java.io.InputStream;
 import java.io.OutputStream;
 import java.util.ArrayList;
-<<<<<<< HEAD
+import java.util.Collections;
 import java.util.HashMap;
-=======
-import java.util.Collections;
->>>>>>> 98352ec1
 import java.util.List;
 import java.util.Map;
 
@@ -81,7 +78,7 @@
 
     @Override
     public List<Model> getModels(EntityType pType) {
-        Iterable<Model> models = null;
+        Iterable<Model> models;
         if (pType == null) {
             models = modelRepository.findAll();
         } else {
