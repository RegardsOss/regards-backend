--- conflicted
+++ resolved
@@ -59,13 +59,9 @@
      * It is mandatory to have no cascade at all on Dataset (a Dataset CRUD must be done through DatasetService)
      */
     @NotNull
-<<<<<<< HEAD
-    @JoinColumn(name = "dataset_id", foreignKey = @javax.persistence.ForeignKey(name = "fk_access_right_dataset_id"))
-=======
     @ManyToOne(fetch = FetchType.LAZY)
     @JoinColumn(name = "dataset_id", foreignKey = @ForeignKey(name = "fk_access_right_access_dataset_id"),
             updatable = false)
->>>>>>> 0fcbe7fc
     private Dataset dataset;
 
     @NotNull
