--- conflicted
+++ resolved
@@ -63,11 +63,8 @@
         // Replace stubs by mocks
         ReflectionTestUtils.setField(agService, "projectUserClient", projectUserClientMock, IProjectUsersClient.class);
         Mockito.when(projectUserClientMock.retrieveProjectUserByEmail(Matchers.any()))
-<<<<<<< HEAD
-=======
                 .thenReturn(new ResponseEntity<>(new Resource<>(new ProjectUser()), HttpStatus.OK));
         Mockito.when(projectUserClientMock.retrieveProjectUserByEmail(Matchers.any()))
->>>>>>> 736048b7
                 .thenReturn(new ResponseEntity<>(new Resource<>(new ProjectUser()), HttpStatus.OK));
         ag1 = new AccessGroup(AG1_NAME);
         ag1 = dao.save(ag1);
