--- conflicted
+++ resolved
@@ -125,17 +125,10 @@
 
         Model model = Model.build("model1", "desc", EntityType.DATASET);
         model = modelRepo.save(model);
-<<<<<<< HEAD
         ds1 = new DataSet(model, "PROJECT", ds1Name);
         ds1.setDescription(dsDesc);
         ds1 = dsRepo.save(ds1);
         ds2 = new DataSet(model, "PROJECT", ds2Name);
-=======
-        ds1 = new DataSet(model, getUrn(), ds1Name, "licence");
-        ds1.setDescription(dsDesc);
-        ds1 = dsRepo.save(ds1);
-        ds2 = new DataSet(model, getUrn(), ds2Name, "licence");
->>>>>>> 88b37e4e
         ds2 = dsRepo.save(ds2);
 
         user1 = new User(user1Email);
