--- conflicted
+++ resolved
@@ -94,17 +94,11 @@
         qf = new QualityFilter(10, 0, QualityLevel.ACCEPTED);
         Model model = Model.build("model1", "desc", EntityType.DATASET);
         model = modelRepo.save(model);
-<<<<<<< HEAD
-        ds1 = new DataSet(model, getUrn());
-        ds1 = dsRepo.save(ds1);
-        ds2 = new DataSet(model, getUrn());
-=======
-        ds1 = new DataSet(model);
+        ds1 = new DataSet(model, getUrn(), "ds1");
         ds1.setLabel("label");
         ds1 = dsRepo.save(ds1);
-        ds2 = new DataSet(model);
+        ds2 = new DataSet(model, getUrn(), "ds2");
         ds2.setLabel("label");
->>>>>>> 65c64ac3
         ds2 = dsRepo.save(ds2);
 
         user1 = new User(user1Email);
