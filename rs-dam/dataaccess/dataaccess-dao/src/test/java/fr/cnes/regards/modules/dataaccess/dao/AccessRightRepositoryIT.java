/*
 * LICENSE_PLACEHOLDER
 */
package fr.cnes.regards.modules.dataaccess.dao;

import org.junit.Assert;
import org.junit.Before;
import org.junit.Test;
import org.springframework.beans.factory.annotation.Autowired;
import org.springframework.data.domain.Page;
import org.springframework.data.domain.PageRequest;
import org.springframework.test.context.TestPropertySource;

import fr.cnes.regards.framework.jpa.multitenant.test.AbstractDaoTransactionalTest;
import fr.cnes.regards.modules.dataaccess.domain.accessgroup.AccessGroup;
import fr.cnes.regards.modules.dataaccess.domain.accessgroup.User;
import fr.cnes.regards.modules.dataaccess.domain.accessright.AbstractAccessRight;
import fr.cnes.regards.modules.dataaccess.domain.accessright.AccessLevel;
import fr.cnes.regards.modules.dataaccess.domain.accessright.GroupAccessRight;
import fr.cnes.regards.modules.dataaccess.domain.accessright.QualityFilter;
import fr.cnes.regards.modules.dataaccess.domain.accessright.QualityLevel;
import fr.cnes.regards.modules.dataaccess.domain.accessright.UserAccessRight;
import fr.cnes.regards.modules.entities.dao.IDataSetRepository;
import fr.cnes.regards.modules.entities.domain.DataSet;
import fr.cnes.regards.modules.models.dao.IModelRepository;
import fr.cnes.regards.modules.models.domain.EntityType;
import fr.cnes.regards.modules.models.domain.Model;

/**
 *
 * @author Sylvain Vissiere-Guerinet
 */
@TestPropertySource("classpath:test.properties")
public class AccessRightRepositoryIT extends AbstractDaoTransactionalTest {

    @Autowired
    private IAccessRightRepository<AbstractAccessRight> repo;

    @Autowired
    private IGroupAccessRightRepository groupRepo;

    @Autowired
    private IUserAccessRightRepository userRepo;

    @Autowired
    private IModelRepository modelRepo;

    @Autowired
    private IDataSetRepository dsRepo;

    @Autowired
    private IAccessGroupRepository agRepo;

    private User user1;

    private final String user1Email = "user1@user1.user1";

    private AccessGroup ag1;

    private AccessGroup ag2;

    private final String ag1Name = "AG1";

    private final String ag2Name = "AG2";

    private QualityFilter qf;

    private final AccessLevel al = AccessLevel.FULL_ACCESS;

    private DataSet ds1;

    private DataSet ds2;

<<<<<<< HEAD
    //    private final String ds1Name = "DS1";
    //
    //    private final String ds2Name = "DS2";
    //
    //    private final String dsDesc = "DESC";
=======
    // private final String ds1Name = "DS1";
    //
    // private final String ds2Name = "DS2";
    //
    // private final String dsDesc = "DESC";
>>>>>>> 88b37e4e

    private UserAccessRight uar1;

    private UserAccessRight uar2;

    private GroupAccessRight gar1;

    private GroupAccessRight gar2;

    @Before
    public void init() {
        qf = new QualityFilter(10, 0, QualityLevel.ACCEPTED);
        Model model = Model.build("model1", "desc", EntityType.DATASET);
        model = modelRepo.save(model);
<<<<<<< HEAD
        ds1 = new DataSet(model, "PROJECT", "ds1");
        ds1.setLabel("label");
        ds1 = dsRepo.save(ds1);
        ds2 = new DataSet(model, "PROJECT", "ds2");
=======
        ds1 = new DataSet(model, getUrn(), "ds1", "licence");
        ds1.setLabel("label");
        ds1 = dsRepo.save(ds1);
        ds2 = new DataSet(model, getUrn(), "ds2", "licence");
>>>>>>> 88b37e4e
        ds2.setLabel("label");
        ds2 = dsRepo.save(ds2);

        user1 = new User(user1Email);
        uar1 = new UserAccessRight(qf, al, ds1, user1);
        uar1 = userRepo.save(uar1);
        uar2 = new UserAccessRight(qf, al, ds2, user1);
        uar2 = userRepo.save(uar2);

        ag1 = new AccessGroup(ag1Name);
        ag1 = agRepo.save(ag1);
        gar1 = new GroupAccessRight(qf, al, ds1, ag1);
        gar1 = groupRepo.save(gar1);
        ag2 = new AccessGroup(ag2Name);
        ag2 = agRepo.save(ag2);
        gar2 = new GroupAccessRight(qf, al, ds2, ag2);
        gar2 = groupRepo.save(gar2);
    }

    @Test
    public void testfindAllByAccessGroupName() {
        Page<GroupAccessRight> response = groupRepo.findAllByAccessGroup(ag1, new PageRequest(0, 10));
        Assert.assertTrue(response.getContent().contains(gar1));
        Assert.assertFalse(response.getContent().contains(gar2));
        Assert.assertFalse(response.getContent().contains(uar1));
        Assert.assertFalse(response.getContent().contains(uar2));
    }

    @Test
    public void testfindAllByDataSet() {
        Page<AbstractAccessRight> response = repo.findAllByDataSet(ds1, new PageRequest(0, 10));
        Assert.assertTrue(response.getContent().contains(gar1));
        Assert.assertTrue(response.getContent().contains(uar1));
        Assert.assertFalse(response.getContent().contains(gar2));
        Assert.assertFalse(response.getContent().contains(uar2));
    }

    @Test
    public void testfindAllByAccessGroupNameByDataSet() {
        Page<GroupAccessRight> response = groupRepo.findAllByAccessGroupAndDataSet(ag1, ds1, new PageRequest(0, 10));
        Assert.assertTrue(response.getContent().contains(gar1));
        Assert.assertFalse(response.getContent().contains(gar2));
        Assert.assertFalse(response.getContent().contains(uar1));
        Assert.assertFalse(response.getContent().contains(uar2));

        response = groupRepo.findAllByAccessGroupAndDataSet(ag1, ds2, new PageRequest(0, 10));
        Assert.assertFalse(response.hasContent());
    }

}<|MERGE_RESOLUTION|>--- conflicted
+++ resolved
@@ -71,19 +71,11 @@
 
     private DataSet ds2;
 
-<<<<<<< HEAD
     //    private final String ds1Name = "DS1";
     //
     //    private final String ds2Name = "DS2";
     //
     //    private final String dsDesc = "DESC";
-=======
-    // private final String ds1Name = "DS1";
-    //
-    // private final String ds2Name = "DS2";
-    //
-    // private final String dsDesc = "DESC";
->>>>>>> 88b37e4e
 
     private UserAccessRight uar1;
 
@@ -98,17 +90,10 @@
         qf = new QualityFilter(10, 0, QualityLevel.ACCEPTED);
         Model model = Model.build("model1", "desc", EntityType.DATASET);
         model = modelRepo.save(model);
-<<<<<<< HEAD
         ds1 = new DataSet(model, "PROJECT", "ds1");
         ds1.setLabel("label");
         ds1 = dsRepo.save(ds1);
         ds2 = new DataSet(model, "PROJECT", "ds2");
-=======
-        ds1 = new DataSet(model, getUrn(), "ds1", "licence");
-        ds1.setLabel("label");
-        ds1 = dsRepo.save(ds1);
-        ds2 = new DataSet(model, getUrn(), "ds2", "licence");
->>>>>>> 88b37e4e
         ds2.setLabel("label");
         ds2 = dsRepo.save(ds2);
 
