--- conflicted
+++ resolved
@@ -100,13 +100,8 @@
         final Model model = Model.build("MODEL", DESC, EntityType.DATASET);
         AG1 = new AccessGroup("AG1");
         AG2 = new AccessGroup("AG2");
-<<<<<<< HEAD
         DS1 = new DataSet(model, "PROJECT", "DS1");
         DS2 = new DataSet(model, "PROJECT", "DS2");
-=======
-        DS1 = new DataSet(model, getUrn(), "DS1", "licence");
-        DS2 = new DataSet(model, getUrn(), "DS2", "licence");
->>>>>>> 88b37e4e
         USER1 = new User("user1@user1.user1");
         USER2 = new User("user2@user2.user2");
         final QualityFilter qf = new QualityFilter(10, 0, QualityLevel.ACCEPTED);
