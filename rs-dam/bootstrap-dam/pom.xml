--- conflicted
+++ resolved
@@ -43,26 +43,12 @@
 			<groupId>fr.cnes.regards.modules.collections</groupId>
 			<artifactId>collections-rest</artifactId>
 		</dependency>
-<<<<<<< HEAD
-=======
-		<!-- Test dependencies -->
-		<dependency>
-			<groupId>fr.cnes.regards.framework.test</groupId>
-			<artifactId>regards-test</artifactId>
-			<scope>test</scope>
-		</dependency>
-		<dependency>
-			<groupId>fr.cnes.regards.framework.test</groupId>
-			<artifactId>regards-integration-test</artifactId>
-			<scope>test</scope>
-		</dependency>
 		<dependency>
 			<groupId>
 				fr.cnes.regards.microservices.administration
 			</groupId>
 			<artifactId>remote-tenant-resolver</artifactId>
 		</dependency>
->>>>>>> cb6b4f4d
 	</dependencies>
 
 </project>