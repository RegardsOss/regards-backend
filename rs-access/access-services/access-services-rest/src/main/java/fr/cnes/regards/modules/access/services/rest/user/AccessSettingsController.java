/*
 * Copyright 2017-2021 CNES - CENTRE NATIONAL d'ETUDES SPATIALES
 *
 * This file is part of REGARDS.
 *
 * REGARDS is free software: you can redistribute it and/or modify
 * it under the terms of the GNU General Public License as published by
 * the Free Software Foundation, either version 3 of the License, or
 * (at your option) any later version.
 *
 * REGARDS is distributed in the hope that it will be useful,
 * but WITHOUT ANY WARRANTY; without even the implied warranty of
 * MERCHANTABILITY or FITNESS FOR A PARTICULAR PURPOSE. See the
 * GNU General Public License for more details.
 *
 * You should have received a copy of the GNU General Public License
 * along with REGARDS. If not, see <http://www.gnu.org/licenses/>.
 */
package fr.cnes.regards.modules.access.services.rest.user;

import javax.validation.Valid;

import org.slf4j.Logger;
import org.slf4j.LoggerFactory;
import org.springframework.beans.factory.annotation.Autowired;
import org.springframework.beans.factory.annotation.Value;
import org.springframework.hateoas.EntityModel;
import org.springframework.http.HttpStatus;
import org.springframework.http.ResponseEntity;
import org.springframework.web.bind.annotation.RequestBody;
import org.springframework.web.bind.annotation.RequestMapping;
import org.springframework.web.bind.annotation.RequestMethod;
import org.springframework.web.bind.annotation.ResponseBody;
import org.springframework.web.bind.annotation.RestController;

import fr.cnes.regards.framework.authentication.IAuthenticationResolver;
import fr.cnes.regards.framework.feign.security.FeignSecurityManager;
import fr.cnes.regards.framework.hateoas.IResourceController;
import fr.cnes.regards.framework.hateoas.IResourceService;
import fr.cnes.regards.framework.hateoas.LinkRels;
import fr.cnes.regards.framework.hateoas.MethodParamFactory;
import fr.cnes.regards.framework.module.rest.exception.ModuleException;
import fr.cnes.regards.framework.security.annotation.ResourceAccess;
import fr.cnes.regards.framework.security.role.DefaultRole;
import fr.cnes.regards.framework.security.utils.endpoint.RoleAuthority;
import fr.cnes.regards.modules.access.services.domain.user.AccessSettingsDto;
import fr.cnes.regards.modules.access.services.rest.user.utils.ComposableClientException;
<<<<<<< HEAD
import fr.cnes.regards.modules.accessrights.client.IAccessRightSettingClient;
=======
import static fr.cnes.regards.modules.access.services.rest.user.utils.Try.handleClientFailure;
import fr.cnes.regards.modules.accessrights.client.IAccessSettingsClient;
>>>>>>> d22678cb
import fr.cnes.regards.modules.accessrights.domain.projects.AccessSettings;
import fr.cnes.regards.modules.storage.client.IStorageRestClient;
import fr.cnes.regards.modules.storage.domain.database.DefaultDownloadQuotaLimits;
import io.vavr.control.Try;
import io.vavr.control.Validation;

/**
 * Class AccountSettingsController
 *
 * REST Controller to manage access global settings. Accesses are the state of project users during the activation
 * process
 * @author Sébastien Binda
 */
@RestController
@RequestMapping(path = AccessSettingsController.REQUEST_MAPPING_ROOT)
public class AccessSettingsController implements IResourceController<AccessSettingsDto> {

    private static final Logger LOGGER = LoggerFactory.getLogger(AccessSettingsController.class);

    /**
     * Root mapping for requests of this rest controller
     */
    public static final String REQUEST_MAPPING_ROOT = "/accesses/settings";

    /**
     * Client handling CRUD operation on {@link AccessSettings}. Autowired by Spring. Must no be <code>null</code>.
     */
    @Autowired
    private IAccessRightSettingClient accessSettingsClient;

    /**
     * Client handling storage quotas
     */
    @Autowired
    private IStorageRestClient storageClient;

    /**
     * Resource service to manage visibles hateoas links
     */
    @Autowired
    private IResourceService resourceService;

<<<<<<< HEAD
    //FIXME: to be decided with front dev
//    /**
//     * Retrieve the {@link AccessSettingsDto}.
//     * @return The {@link AccessSettingsDto}
//     */
//    @ResponseBody
//    @RequestMapping(method = RequestMethod.GET)
//    @ResourceAccess(description = "Retrieves the settings managing the access requests", role = DefaultRole.PROJECT_ADMIN)
//    public ResponseEntity<EntityModel<AccessSettingsDto>> retrieveAccessSettings() throws ModuleException {
//        return toResponse(
//            Validation
//                .combine(
//                    Try.of(() -> accessSettingsClient.retrieveAccessSettings())
//                        .transform(handleClientFailure("accessrights-client"))
//                        .map(EntityModel::getContent),
//                    Try.of(() -> storageClient.getDefaultDownloadQuotaLimits())
//                        .map(ResponseEntity::getBody)
//                        // special value for frontend if any error on storage or storage not deploy
//                        .onFailure(t -> LOGGER.debug("Failed to query rs-storage for quotas.", t))
//                        .orElse(() -> Try.success(new DefaultDownloadQuotaLimits(null, null)))
//                        .toValidation(ComposableClientException::make)
//                )
//                .ap((accessSettings, defaultLimits) -> new AccessSettingsDto(
//                    accessSettings.getId(),
//                    accessSettings.getMode(),
//                    accessSettings.getDefaultRole(),
//                    accessSettings.getDefaultGroups(),
//                    defaultLimits.getMaxQuota(),
//                    defaultLimits.getRateLimit()
//                ))
//                .mapError(s -> new ModuleException(s.reduce(ComposableClientException::compose)))
//                .map(this::toResource)
//                .map(dto -> new ResponseEntity<>(dto, HttpStatus.OK))
//        );
//    }
//
//    /**
//     * Update the {@link AccessSettings}.
//     * @param accessSettingsDto The {@link AccessSettingsDto}
//     * @return The updated access settings
//     */
//    @ResponseBody
//    @RequestMapping(method = RequestMethod.PUT)
//    @ResourceAccess(description = "Updates the setting managing the access requests", role = DefaultRole.PROJECT_ADMIN)
//    public ResponseEntity<EntityModel<AccessSettingsDto>> updateAccessSettings(@Valid @RequestBody AccessSettingsDto accessSettingsDto) throws ModuleException {
//        return toResponse(
//            Validation
//                .combine(
//                    Try.of(() -> {
//                        AccessSettings accessSettings = new AccessSettings();
//                        accessSettings.setId(accessSettingsDto.getId());
//                        accessSettings.setMode(accessSettingsDto.getMode());
//                        accessSettings.setDefaultRole(accessSettingsDto.getRole());
//                        accessSettings.setDefaultGroups(accessSettingsDto.getGroups());
//                        return accessSettings;
//                    })
//                        .map(accessSettingsClient::updateAccessSettings)
//                        .transform(handleClientFailure("accessrights-client"))
//                        .map(EntityModel::getContent),
//                    Try.of(() -> new DefaultDownloadQuotaLimits(accessSettingsDto.getMaxQuota(), accessSettingsDto.getRateLimit()))
//                        .map(storageClient::changeDefaultDownloadQuotaLimits)
//                        .map(ResponseEntity::getBody)
//                        // special value for frontend if any error on storage or storage not deploy
//                        .onFailure(t -> LOGGER.debug("Failed to query rs-storage for quotas.", t))
//                        .orElse(() -> Try.success(new DefaultDownloadQuotaLimits(null, null)))
//                        .toValidation(ComposableClientException::make)
//                )
//                .ap((accessSettings, defaultLimits) -> new AccessSettingsDto(
//                    accessSettings.getId(),
//                    accessSettings.getMode(),
//                    accessSettings.getDefaultRole(),
//                    accessSettings.getDefaultGroups(),
//                    defaultLimits.getMaxQuota(),
//                    defaultLimits.getRateLimit()
//                ))
//                .mapError(s -> new ModuleException(s.reduce(ComposableClientException::compose)))
//                .map(this::toResource)
//                .map(dto -> new ResponseEntity<>(dto, HttpStatus.OK))
//        );
//    }
=======
    @Autowired
    private IAuthenticationResolver authentivationResolver;

    @Value("${spring.application.name}")
    private String appName;

    /**
     * Retrieve the {@link AccessSettingsDto}.
     * @return The {@link AccessSettingsDto}
     */
    @ResponseBody
    @RequestMapping(method = RequestMethod.GET)
    @ResourceAccess(description = "Retrieves the settings managing the access requests", role = DefaultRole.PROJECT_ADMIN)
    public ResponseEntity<EntityModel<AccessSettingsDto>> retrieveAccessSettings() throws ModuleException {
        return toResponse(
            Validation
                .combine(
                    Try.run(() -> FeignSecurityManager.asUser(authentivationResolver.getUser(), RoleAuthority.getSysRole(appName)))
                       .map(unused -> accessSettingsClient.retrieveAccessSettings())
                       .andFinally(FeignSecurityManager::reset)
                       .transform(handleClientFailure("accessrights-client"))
                       .map(EntityModel::getContent),
                    Try.run(() -> FeignSecurityManager.asUser(authentivationResolver.getUser(), RoleAuthority.getSysRole(appName)))
                       .map(unused -> storageClient.getDefaultDownloadQuotaLimits())
                       .andFinally(FeignSecurityManager::reset)
                       .map(ResponseEntity::getBody)
                       // special value for frontend if any error on storage or storage not deploy
                       .onFailure(t -> LOGGER.debug("Failed to query rs-storage for quotas.", t))
                       .orElse(() -> Try.success(new DefaultDownloadQuotaLimits(null, null)))
                       .toValidation(ComposableClientException::make)
                )
                .ap((accessSettings, defaultLimits) -> new AccessSettingsDto(
                    accessSettings.getId(),
                    accessSettings.getMode(),
                    accessSettings.getDefaultRole(),
                    accessSettings.getDefaultGroups(),
                    defaultLimits.getMaxQuota(),
                    defaultLimits.getRateLimit()
                ))
                .mapError(s -> new ModuleException(s.reduce(ComposableClientException::compose)))
                .map(this::toResource)
                .map(dto -> new ResponseEntity<>(dto, HttpStatus.OK))
        );
    }

    /**
     * Update the {@link AccessSettings}.
     * @param accessSettingsDto The {@link AccessSettingsDto}
     * @return The updated access settings
     */
    @ResponseBody
    @RequestMapping(method = RequestMethod.PUT)
    @ResourceAccess(description = "Updates the setting managing the access requests", role = DefaultRole.PROJECT_ADMIN)
    public ResponseEntity<EntityModel<AccessSettingsDto>> updateAccessSettings(@Valid @RequestBody AccessSettingsDto accessSettingsDto) throws ModuleException {
        return toResponse(
            Validation
                .combine(
                    Try.of(() -> {
                        AccessSettings accessSettings = new AccessSettings();
                        accessSettings.setId(accessSettingsDto.getId());
                        accessSettings.setMode(accessSettingsDto.getMode());
                        accessSettings.setDefaultRole(accessSettingsDto.getRole());
                        accessSettings.setDefaultGroups(accessSettingsDto.getGroups());
                        return accessSettings;
                    })
                        .map(setting->{
                                    FeignSecurityManager.asUser(authentivationResolver.getUser(), RoleAuthority.getSysRole(appName));
                                    return accessSettingsClient.updateAccessSettings(setting);
                            })
                        .andFinally(FeignSecurityManager::reset)
                        .transform(handleClientFailure("accessrights-client"))
                        .map(EntityModel::getContent),
                    Try.of(() -> new DefaultDownloadQuotaLimits(accessSettingsDto.getMaxQuota(), accessSettingsDto.getRateLimit()))
                        .map(defaultQuota->{
                                    FeignSecurityManager.asUser(authentivationResolver.getUser(), RoleAuthority.getSysRole(appName));
                                    return storageClient.changeDefaultDownloadQuotaLimits(defaultQuota);
                            })
                        .andFinally(FeignSecurityManager::reset)
                        .map(ResponseEntity::getBody)
                        // special value for frontend if any error on storage or storage not deploy
                        .onFailure(t -> LOGGER.debug("Failed to query rs-storage for quotas.", t))
                        .orElse(() -> Try.success(new DefaultDownloadQuotaLimits(null, null)))
                        .toValidation(ComposableClientException::make)
                )
                .ap((accessSettings, defaultLimits) -> new AccessSettingsDto(
                    accessSettings.getId(),
                    accessSettings.getMode(),
                    accessSettings.getDefaultRole(),
                    accessSettings.getDefaultGroups(),
                    defaultLimits.getMaxQuota(),
                    defaultLimits.getRateLimit()
                ))
                .mapError(s -> new ModuleException(s.reduce(ComposableClientException::compose)))
                .map(this::toResource)
                .map(dto -> new ResponseEntity<>(dto, HttpStatus.OK))
        );
    }
>>>>>>> d22678cb

    private <V> V toResponse(
        Validation<ModuleException, V> v
    ) throws ModuleException {
        if (v.isValid()) {
            return v.get();
        } else {
            throw v.getError();
        }
    }

    @Override
    public EntityModel<AccessSettingsDto> toResource(final AccessSettingsDto element, final Object... extras) {
        EntityModel<AccessSettingsDto> resource = resourceService.toResource(element);
        resourceService.addLink(resource, this.getClass(), "retrieveAccessSettings", LinkRels.SELF);
        resourceService.addLink(resource, this.getClass(), "updateAccessSettings", LinkRels.UPDATE,
                                MethodParamFactory.build(AccessSettingsDto.class));

        return resource;
    }

}<|MERGE_RESOLUTION|>--- conflicted
+++ resolved
@@ -18,23 +18,7 @@
  */
 package fr.cnes.regards.modules.access.services.rest.user;
 
-import javax.validation.Valid;
-
-import org.slf4j.Logger;
-import org.slf4j.LoggerFactory;
-import org.springframework.beans.factory.annotation.Autowired;
-import org.springframework.beans.factory.annotation.Value;
-import org.springframework.hateoas.EntityModel;
-import org.springframework.http.HttpStatus;
-import org.springframework.http.ResponseEntity;
-import org.springframework.web.bind.annotation.RequestBody;
-import org.springframework.web.bind.annotation.RequestMapping;
-import org.springframework.web.bind.annotation.RequestMethod;
-import org.springframework.web.bind.annotation.ResponseBody;
-import org.springframework.web.bind.annotation.RestController;
-
 import fr.cnes.regards.framework.authentication.IAuthenticationResolver;
-import fr.cnes.regards.framework.feign.security.FeignSecurityManager;
 import fr.cnes.regards.framework.hateoas.IResourceController;
 import fr.cnes.regards.framework.hateoas.IResourceService;
 import fr.cnes.regards.framework.hateoas.LinkRels;
@@ -42,20 +26,24 @@
 import fr.cnes.regards.framework.module.rest.exception.ModuleException;
 import fr.cnes.regards.framework.security.annotation.ResourceAccess;
 import fr.cnes.regards.framework.security.role.DefaultRole;
-import fr.cnes.regards.framework.security.utils.endpoint.RoleAuthority;
 import fr.cnes.regards.modules.access.services.domain.user.AccessSettingsDto;
 import fr.cnes.regards.modules.access.services.rest.user.utils.ComposableClientException;
-<<<<<<< HEAD
 import fr.cnes.regards.modules.accessrights.client.IAccessRightSettingClient;
-=======
-import static fr.cnes.regards.modules.access.services.rest.user.utils.Try.handleClientFailure;
-import fr.cnes.regards.modules.accessrights.client.IAccessSettingsClient;
->>>>>>> d22678cb
 import fr.cnes.regards.modules.accessrights.domain.projects.AccessSettings;
 import fr.cnes.regards.modules.storage.client.IStorageRestClient;
 import fr.cnes.regards.modules.storage.domain.database.DefaultDownloadQuotaLimits;
 import io.vavr.control.Try;
 import io.vavr.control.Validation;
+import org.slf4j.Logger;
+import org.slf4j.LoggerFactory;
+import org.springframework.beans.factory.annotation.Autowired;
+import org.springframework.beans.factory.annotation.Value;
+import org.springframework.web.bind.annotation.*;
+
+import java.util.StringJoiner;
+import org.springframework.hateoas.EntityModel;
+
+import static fr.cnes.regards.modules.access.services.rest.user.utils.Try.handleClientFailure;
 
 /**
  * Class AccountSettingsController
@@ -70,6 +58,8 @@
 
     private static final Logger LOGGER = LoggerFactory.getLogger(AccessSettingsController.class);
 
+    private static final StringJoiner JOINER = new StringJoiner("\n");
+
     /**
      * Root mapping for requests of this rest controller
      */
@@ -93,8 +83,12 @@
     @Autowired
     private IResourceService resourceService;
 
-<<<<<<< HEAD
-    //FIXME: to be decided with front dev
+    @Autowired
+    private IAuthenticationResolver authentivationResolver;
+
+    @Value("${spring.application.name}")
+    private String appName;
+
 //    /**
 //     * Retrieve the {@link AccessSettingsDto}.
 //     * @return The {@link AccessSettingsDto}
@@ -106,15 +100,19 @@
 //        return toResponse(
 //            Validation
 //                .combine(
-//                    Try.of(() -> accessSettingsClient.retrieveAccessSettings())
-//                        .transform(handleClientFailure("accessrights-client"))
-//                        .map(EntityModel::getContent),
-//                    Try.of(() -> storageClient.getDefaultDownloadQuotaLimits())
-//                        .map(ResponseEntity::getBody)
-//                        // special value for frontend if any error on storage or storage not deploy
-//                        .onFailure(t -> LOGGER.debug("Failed to query rs-storage for quotas.", t))
-//                        .orElse(() -> Try.success(new DefaultDownloadQuotaLimits(null, null)))
-//                        .toValidation(ComposableClientException::make)
+//                    Try.run(() -> FeignSecurityManager.asUser(authentivationResolver.getUser(), RoleAuthority.getSysRole(appName)))
+//                       .map(unused -> accessSettingsClient.retrieveAccessSettings())
+//                       .andFinally(FeignSecurityManager::reset)
+//                       .transform(handleClientFailure("accessrights-client"))
+//                       .map(EntityModel::getContent),
+//                    Try.run(() -> FeignSecurityManager.asUser(authentivationResolver.getUser(), RoleAuthority.getSysRole(appName)))
+//                       .map(unused -> storageClient.getDefaultDownloadQuotaLimits())
+//                       .andFinally(FeignSecurityManager::reset)
+//                       .map(ResponseEntity::getBody)
+//                       // special value for frontend if any error on storage or storage not deploy
+//                       .onFailure(t -> LOGGER.debug("Failed to query rs-storage for quotas.", t))
+//                       .orElse(() -> Try.success(new DefaultDownloadQuotaLimits(null, null)))
+//                       .toValidation(ComposableClientException::make)
 //                )
 //                .ap((accessSettings, defaultLimits) -> new AccessSettingsDto(
 //                    accessSettings.getId(),
@@ -150,11 +148,19 @@
 //                        accessSettings.setDefaultGroups(accessSettingsDto.getGroups());
 //                        return accessSettings;
 //                    })
-//                        .map(accessSettingsClient::updateAccessSettings)
+//                        .map(setting->{
+//                                    FeignSecurityManager.asUser(authentivationResolver.getUser(), RoleAuthority.getSysRole(appName));
+//                                    return accessSettingsClient.updateAccessSettings(setting);
+//                            })
+//                        .andFinally(FeignSecurityManager::reset)
 //                        .transform(handleClientFailure("accessrights-client"))
 //                        .map(EntityModel::getContent),
 //                    Try.of(() -> new DefaultDownloadQuotaLimits(accessSettingsDto.getMaxQuota(), accessSettingsDto.getRateLimit()))
-//                        .map(storageClient::changeDefaultDownloadQuotaLimits)
+//                        .map(defaultQuota->{
+//                                    FeignSecurityManager.asUser(authentivationResolver.getUser(), RoleAuthority.getSysRole(appName));
+//                                    return storageClient.changeDefaultDownloadQuotaLimits(defaultQuota);
+//                            })
+//                        .andFinally(FeignSecurityManager::reset)
 //                        .map(ResponseEntity::getBody)
 //                        // special value for frontend if any error on storage or storage not deploy
 //                        .onFailure(t -> LOGGER.debug("Failed to query rs-storage for quotas.", t))
@@ -174,105 +180,6 @@
 //                .map(dto -> new ResponseEntity<>(dto, HttpStatus.OK))
 //        );
 //    }
-=======
-    @Autowired
-    private IAuthenticationResolver authentivationResolver;
-
-    @Value("${spring.application.name}")
-    private String appName;
-
-    /**
-     * Retrieve the {@link AccessSettingsDto}.
-     * @return The {@link AccessSettingsDto}
-     */
-    @ResponseBody
-    @RequestMapping(method = RequestMethod.GET)
-    @ResourceAccess(description = "Retrieves the settings managing the access requests", role = DefaultRole.PROJECT_ADMIN)
-    public ResponseEntity<EntityModel<AccessSettingsDto>> retrieveAccessSettings() throws ModuleException {
-        return toResponse(
-            Validation
-                .combine(
-                    Try.run(() -> FeignSecurityManager.asUser(authentivationResolver.getUser(), RoleAuthority.getSysRole(appName)))
-                       .map(unused -> accessSettingsClient.retrieveAccessSettings())
-                       .andFinally(FeignSecurityManager::reset)
-                       .transform(handleClientFailure("accessrights-client"))
-                       .map(EntityModel::getContent),
-                    Try.run(() -> FeignSecurityManager.asUser(authentivationResolver.getUser(), RoleAuthority.getSysRole(appName)))
-                       .map(unused -> storageClient.getDefaultDownloadQuotaLimits())
-                       .andFinally(FeignSecurityManager::reset)
-                       .map(ResponseEntity::getBody)
-                       // special value for frontend if any error on storage or storage not deploy
-                       .onFailure(t -> LOGGER.debug("Failed to query rs-storage for quotas.", t))
-                       .orElse(() -> Try.success(new DefaultDownloadQuotaLimits(null, null)))
-                       .toValidation(ComposableClientException::make)
-                )
-                .ap((accessSettings, defaultLimits) -> new AccessSettingsDto(
-                    accessSettings.getId(),
-                    accessSettings.getMode(),
-                    accessSettings.getDefaultRole(),
-                    accessSettings.getDefaultGroups(),
-                    defaultLimits.getMaxQuota(),
-                    defaultLimits.getRateLimit()
-                ))
-                .mapError(s -> new ModuleException(s.reduce(ComposableClientException::compose)))
-                .map(this::toResource)
-                .map(dto -> new ResponseEntity<>(dto, HttpStatus.OK))
-        );
-    }
-
-    /**
-     * Update the {@link AccessSettings}.
-     * @param accessSettingsDto The {@link AccessSettingsDto}
-     * @return The updated access settings
-     */
-    @ResponseBody
-    @RequestMapping(method = RequestMethod.PUT)
-    @ResourceAccess(description = "Updates the setting managing the access requests", role = DefaultRole.PROJECT_ADMIN)
-    public ResponseEntity<EntityModel<AccessSettingsDto>> updateAccessSettings(@Valid @RequestBody AccessSettingsDto accessSettingsDto) throws ModuleException {
-        return toResponse(
-            Validation
-                .combine(
-                    Try.of(() -> {
-                        AccessSettings accessSettings = new AccessSettings();
-                        accessSettings.setId(accessSettingsDto.getId());
-                        accessSettings.setMode(accessSettingsDto.getMode());
-                        accessSettings.setDefaultRole(accessSettingsDto.getRole());
-                        accessSettings.setDefaultGroups(accessSettingsDto.getGroups());
-                        return accessSettings;
-                    })
-                        .map(setting->{
-                                    FeignSecurityManager.asUser(authentivationResolver.getUser(), RoleAuthority.getSysRole(appName));
-                                    return accessSettingsClient.updateAccessSettings(setting);
-                            })
-                        .andFinally(FeignSecurityManager::reset)
-                        .transform(handleClientFailure("accessrights-client"))
-                        .map(EntityModel::getContent),
-                    Try.of(() -> new DefaultDownloadQuotaLimits(accessSettingsDto.getMaxQuota(), accessSettingsDto.getRateLimit()))
-                        .map(defaultQuota->{
-                                    FeignSecurityManager.asUser(authentivationResolver.getUser(), RoleAuthority.getSysRole(appName));
-                                    return storageClient.changeDefaultDownloadQuotaLimits(defaultQuota);
-                            })
-                        .andFinally(FeignSecurityManager::reset)
-                        .map(ResponseEntity::getBody)
-                        // special value for frontend if any error on storage or storage not deploy
-                        .onFailure(t -> LOGGER.debug("Failed to query rs-storage for quotas.", t))
-                        .orElse(() -> Try.success(new DefaultDownloadQuotaLimits(null, null)))
-                        .toValidation(ComposableClientException::make)
-                )
-                .ap((accessSettings, defaultLimits) -> new AccessSettingsDto(
-                    accessSettings.getId(),
-                    accessSettings.getMode(),
-                    accessSettings.getDefaultRole(),
-                    accessSettings.getDefaultGroups(),
-                    defaultLimits.getMaxQuota(),
-                    defaultLimits.getRateLimit()
-                ))
-                .mapError(s -> new ModuleException(s.reduce(ComposableClientException::compose)))
-                .map(this::toResource)
-                .map(dto -> new ResponseEntity<>(dto, HttpStatus.OK))
-        );
-    }
->>>>>>> d22678cb
 
     private <V> V toResponse(
         Validation<ModuleException, V> v
