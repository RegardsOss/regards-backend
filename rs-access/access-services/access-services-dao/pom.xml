<?xml version="1.0" encoding="UTF-8"?>
<!--
 Copyright 2017-2018 CNES - CENTRE NATIONAL d'ETUDES SPATIALES
 
 This file is part of REGARDS.
 
 REGARDS is free software: you can redistribute it and/or modify
 it under the terms of the GNU General Public License as published by
 the Free Software Foundation, either version 3 of the License, or
 (at your option) any later version.
 
 REGARDS is distributed in the hope that it will be useful,
 but WITHOUT ANY WARRANTY; without even the implied warranty of
 MERCHANTABILITY or FITNESS FOR A PARTICULAR PURPOSE. See the
 GNU General Public License for more details.
 
 You should have received a copy of the GNU General Public License
 along with REGARDS. If not, see <http://www.gnu.org/licenses/>.
-->
<project xmlns="http://maven.apache.org/POM/4.0.0" xmlns:xsi="http://www.w3.org/2001/XMLSchema-instance" xsi:schemaLocation="http://maven.apache.org/POM/4.0.0 http://maven.apache.org/xsd/maven-4.0.0.xsd">
	<modelVersion>4.0.0</modelVersion>

	<groupId>fr.cnes.regards.modules</groupId>
	<artifactId>access-services-dao</artifactId>
	<packaging>jar</packaging>

	<name>Access Services DAO</name>
	<description>DAO layer of the Access Services module</description>
	<url>https://github.com/RegardsOss/RegardsOss.github.io</url>
	<inceptionYear>2016</inceptionYear>
	<licenses>
		<license>
			<name>GNU General Public License (GNU GPL)</name>
			<url>http://www.gnu.org/licenses/gpl.html</url>
			<distribution>repo</distribution>
		</license>
	</licenses>
	<organization>
		<name>CNES</name>
		<url>https://cnes.fr/fr</url>
	</organization>
	<developers>
		<developer>
			<name>REGARDS Team</name>
			<organization>CS Systèmes d'Information</organization>
			<organizationUrl>http://www.c-s.fr</organizationUrl>
		</developer>
	</developers>

	<parent>
		<groupId>fr.cnes.regards.modules</groupId>
		<artifactId>access-services</artifactId>
<<<<<<< HEAD
		<version>2.0.0-RELEASE</version>
=======
		<version>3.0.0-RELEASE</version>
>>>>>>> b2759d56
	</parent>

	<dependencies>
		<!-- REGARDS starter -->
		<dependency>
			<groupId>fr.cnes.regards.framework</groupId>
			<artifactId>jpa-multitenant-regards-starter</artifactId>
		</dependency>
		<!-- Module -->
		<dependency>
			<groupId>fr.cnes.regards.modules</groupId>
			<artifactId>access-services-domain</artifactId>
		</dependency>
		<!-- Tests -->
		<dependency>
			<groupId>fr.cnes.regards.framework</groupId>
			<artifactId>jpa-multitenant-regards-test</artifactId>
			<scope>test</scope>
		</dependency>
        <dependency>
            <groupId>fr.cnes.regards.modules.uiconfiguration</groupId>
            <artifactId>uiconfiguration-dao</artifactId>
<<<<<<< HEAD
            <version>2.0.0-RELEASE</version>
=======
            <version>3.0.0-RELEASE</version>
>>>>>>> b2759d56
            <scope>test</scope>
        </dependency>
	</dependencies>
</project><|MERGE_RESOLUTION|>--- conflicted
+++ resolved
@@ -50,11 +50,7 @@
 	<parent>
 		<groupId>fr.cnes.regards.modules</groupId>
 		<artifactId>access-services</artifactId>
-<<<<<<< HEAD
-		<version>2.0.0-RELEASE</version>
-=======
 		<version>3.0.0-RELEASE</version>
->>>>>>> b2759d56
 	</parent>
 
 	<dependencies>
@@ -77,11 +73,7 @@
         <dependency>
             <groupId>fr.cnes.regards.modules.uiconfiguration</groupId>
             <artifactId>uiconfiguration-dao</artifactId>
-<<<<<<< HEAD
-            <version>2.0.0-RELEASE</version>
-=======
             <version>3.0.0-RELEASE</version>
->>>>>>> b2759d56
             <scope>test</scope>
         </dependency>
 	</dependencies>
