/** @module AdminApp */
import * as React from "react"
import { connect } from "react-redux"
import { logout } from "../common/authentication/AuthenticateActions"
import { AuthenticationType } from "../common/authentication/AuthenticationTypes"
import { isAuthenticated } from "../common/authentication/AuthenticateUtils"
<<<<<<< HEAD
import Layout from "../common/layout/containers/Layout"
import MenuComponent from "./modules/menu/containers/MenuContainer"
import AppBar from "material-ui/AppBar"
import IconMenu from "material-ui/IconMenu"
import MenuItem from "material-ui/MenuItem"
import IconButton from "material-ui/IconButton"
import MoreVertIcon from "material-ui/svg-icons/navigation/more-vert"
=======
>>>>>>> 69607eb9
import ThemeHelper from "../common/theme/ThemeHelper"
import MuiThemeProvider from "material-ui/styles/MuiThemeProvider"
import AuthenticationLayout from "./modules/authentication/containers/AuthenticationLayout"
import MainAdminLayout from "./MainAdminLayout"
interface AminAppProps {
  router: any,
  route: any,
  params: any,
  theme: string,
  authentication: AuthenticationType,
  content: any,
  location: any,
  onLogout: () => void
}


/**
 * React component to manage Administration application.
 * This component displays admin layout or login form if the user is not connected
 */
class AdminApp extends React.Component<AminAppProps, any> {
  constructor () {
    super()
    this.state = {instance: false}
  }

  render (): JSX.Element {
    const {theme, authentication, content} = this.props
    // Build theme
    const muiTheme = ThemeHelper.getByName(theme)

    // Authentication
    const authenticated = isAuthenticated(authentication)
    let hmi: any = []
    if (authenticated === false) {
      hmi.push(<AuthenticationLayout key="1"/>)
    } else {
<<<<<<< HEAD
      return (
        <MuiThemeProvider muiTheme={muiTheme}>
          <Layout>
            <div key='sideBar'><MenuComponent /></div>
            <div key='appBar'><AppBar title="Regards admin dashboard" iconElementRight={AdminAppBarIcon}/></div>
            <div key='content'>{content}</div>
            <div key='selectTheme'><SelectTheme /></div>
            <div key='selectLanguage'><SelectLanguage locales={['en','fr']}/></div>
          </Layout>
        </MuiThemeProvider>
      )
=======
      hmi.push(<MainAdminLayout key="2" {...this.props}>
        {content}
      </MainAdminLayout>)
>>>>>>> 69607eb9
    }
    return (
      <MuiThemeProvider muiTheme={muiTheme}>
        <div>
          {hmi}
        </div>
      </MuiThemeProvider>
    )

  }
}

// Add theme from store to the component props
const mapStateToProps = (state: any) => ({
  theme: state.common.theme,
  authentication: state.common.authentication
})
const mapDispatchToProps = (dispatch: any) => ({
<<<<<<< HEAD
  onLogout: () => dispatch (logout ())
=======
  onLogout: () => {
    dispatch(logout())
  }
>>>>>>> 69607eb9
})
export default connect<{}, {}, AminAppProps>(mapStateToProps, mapDispatchToProps)(AdminApp)<|MERGE_RESOLUTION|>--- conflicted
+++ resolved
@@ -4,7 +4,6 @@
 import { logout } from "../common/authentication/AuthenticateActions"
 import { AuthenticationType } from "../common/authentication/AuthenticationTypes"
 import { isAuthenticated } from "../common/authentication/AuthenticateUtils"
-<<<<<<< HEAD
 import Layout from "../common/layout/containers/Layout"
 import MenuComponent from "./modules/menu/containers/MenuContainer"
 import AppBar from "material-ui/AppBar"
@@ -12,8 +11,6 @@
 import MenuItem from "material-ui/MenuItem"
 import IconButton from "material-ui/IconButton"
 import MoreVertIcon from "material-ui/svg-icons/navigation/more-vert"
-=======
->>>>>>> 69607eb9
 import ThemeHelper from "../common/theme/ThemeHelper"
 import MuiThemeProvider from "material-ui/styles/MuiThemeProvider"
 import AuthenticationLayout from "./modules/authentication/containers/AuthenticationLayout"
@@ -51,23 +48,9 @@
     if (authenticated === false) {
       hmi.push(<AuthenticationLayout key="1"/>)
     } else {
-<<<<<<< HEAD
-      return (
-        <MuiThemeProvider muiTheme={muiTheme}>
-          <Layout>
-            <div key='sideBar'><MenuComponent /></div>
-            <div key='appBar'><AppBar title="Regards admin dashboard" iconElementRight={AdminAppBarIcon}/></div>
-            <div key='content'>{content}</div>
-            <div key='selectTheme'><SelectTheme /></div>
-            <div key='selectLanguage'><SelectLanguage locales={['en','fr']}/></div>
-          </Layout>
-        </MuiThemeProvider>
-      )
-=======
       hmi.push(<MainAdminLayout key="2" {...this.props}>
         {content}
       </MainAdminLayout>)
->>>>>>> 69607eb9
     }
     return (
       <MuiThemeProvider muiTheme={muiTheme}>
@@ -86,12 +69,6 @@
   authentication: state.common.authentication
 })
 const mapDispatchToProps = (dispatch: any) => ({
-<<<<<<< HEAD
   onLogout: () => dispatch (logout ())
-=======
-  onLogout: () => {
-    dispatch(logout())
-  }
->>>>>>> 69607eb9
 })
 export default connect<{}, {}, AminAppProps>(mapStateToProps, mapDispatchToProps)(AdminApp)