/** @module AdminMenu */
import * as React from "react"
import { Link } from "react-router"
import Drawer from "material-ui/Drawer"
import MenuItem from "material-ui/MenuItem"
import PowerSettingsNew from "material-ui/svg-icons/action/power-settings-new"
import Divider from "material-ui/Divider"
import Settings from "material-ui/svg-icons/action/settings"
import People from "material-ui/svg-icons/social/people"
import Reply from "material-ui/svg-icons/content/reply"
<<<<<<< HEAD
import { intlShape } from "react-intl"
import { ThemeContextType } from "../../../../common/theme/ThemeContainerInterface"
import { map } from 'lodash'
import MenuElement from './MenuElement'
import { HateoasControlledMenuElement } from './MenuElement'
import I18nProvider from '../../../../common/i18n/I18nProvider'

interface Props {
  endpoints: any
}
=======

import { ThemeContextType, ThemeContextInterface } from "../../../../common/theme/ThemeContainerInterface"
import { FormattedMessage } from "react-intl"
>>>>>>> 69607eb9

/**
 * React Menu component. Display the admin application menu
 */
<<<<<<< HEAD
class MenuComponent extends React.Component<any, any> {

  static contextTypes: Object = {
    intl: intlShape,
    muiTheme: ThemeContextType.muiTheme
  }
  context: any

  render(): JSX.Element {
    const { muiTheme } = this.context
    const { endpoints } = this.props
    const linkStyle = { textDecoration:muiTheme.linkWithoutDecoration.textDecoration }

    return (
        <Drawer open={true} containerStyle={{width:'100%', height:'100%'}} >
          <HateoasControlledMenuElement
            endpointKey='projects_url'
            key='0'
            to={"/admin/cdpp/projects"}
            linkStyle={linkStyle}
            primaryText={this.context.intl.formatMessage({id:"menu.projects"})}
            leftIcon={<Settings />}
          />
          <HateoasControlledMenuElement
            endpointKey='projects_users_url'
            key='1'
            to={"/admin/cdpp/users"}
            linkStyle={linkStyle}
            primaryText={this.context.intl.formatMessage({id:"menu.users"})}
            leftIcon={<People />}
          />
          <Divider />
          <MenuItem primaryText={this.context.intl.formatMessage({id:"menu.logout"})} leftIcon={<PowerSettingsNew />}/>
          <Divider />
          <Link to={"/admin/cdpp"} style={{textDecoration:muiTheme.linkWithoutDecoration.textDecoration}}>
            <MenuItem primaryText={this.context.intl.formatMessage({id:"menu.back"})} leftIcon={<Reply />}/>
          </Link>
        </Drawer>
=======
class MenuComponent extends React.Component<{}, any> {
  static contextTypes: Object = ThemeContextType
  context: ThemeContextInterface

  render(): JSX.Element {

    const {muiTheme} = this.context
    const style = muiTheme.linkWithoutDecoration

    return (

      <Drawer
        open={true}
        containerStyle={{width:'100%', height:'100%'}}
        >
        <Link to={"/admin/cdpp/projects"} style={style}>
          <MenuItem primaryText={<FormattedMessage id="menu.projects"/>} leftIcon={<Settings />} />
        </Link>

        <Link to={"/admin/cdpp/users"} style={style}>
          <MenuItem primaryText={<FormattedMessage id="menu.users"/>} leftIcon={<People />}/>
        </Link>

        <Divider />

        <MenuItem primaryText={<FormattedMessage id="menu.logout"/>} leftIcon={<PowerSettingsNew />}/>

        <Divider />

        <Link to={"/admin/cdpp"} style={style}>
          <MenuItem primaryText={<FormattedMessage id="menu.back"/>} leftIcon={<Reply />}/>
        </Link>

      </Drawer>
>>>>>>> 69607eb9
    )
  }
}

export default MenuComponent<|MERGE_RESOLUTION|>--- conflicted
+++ resolved
@@ -8,27 +8,17 @@
 import Settings from "material-ui/svg-icons/action/settings"
 import People from "material-ui/svg-icons/social/people"
 import Reply from "material-ui/svg-icons/content/reply"
-<<<<<<< HEAD
 import { intlShape } from "react-intl"
 import { ThemeContextType } from "../../../../common/theme/ThemeContainerInterface"
 import { map } from 'lodash'
 import MenuElement from './MenuElement'
 import { HateoasControlledMenuElement } from './MenuElement'
 import I18nProvider from '../../../../common/i18n/I18nProvider'
-
-interface Props {
-  endpoints: any
-}
-=======
-
-import { ThemeContextType, ThemeContextInterface } from "../../../../common/theme/ThemeContainerInterface"
 import { FormattedMessage } from "react-intl"
->>>>>>> 69607eb9
 
 /**
  * React Menu component. Display the admin application menu
  */
-<<<<<<< HEAD
 class MenuComponent extends React.Component<any, any> {
 
   static contextTypes: Object = {
@@ -40,7 +30,7 @@
   render(): JSX.Element {
     const { muiTheme } = this.context
     const { endpoints } = this.props
-    const linkStyle = { textDecoration:muiTheme.linkWithoutDecoration.textDecoration }
+    const style = muiTheme.linkWithoutDecoration
 
     return (
         <Drawer open={true} containerStyle={{width:'100%', height:'100%'}} >
@@ -48,61 +38,25 @@
             endpointKey='projects_url'
             key='0'
             to={"/admin/cdpp/projects"}
-            linkStyle={linkStyle}
-            primaryText={this.context.intl.formatMessage({id:"menu.projects"})}
+            linkStyle={style}
+            primaryText={<FormattedMessage id="menu.projects"/>}
             leftIcon={<Settings />}
           />
           <HateoasControlledMenuElement
             endpointKey='projects_users_url'
             key='1'
             to={"/admin/cdpp/users"}
-            linkStyle={linkStyle}
-            primaryText={this.context.intl.formatMessage({id:"menu.users"})}
+            linkStyle={style}
+            primaryText={<FormattedMessage id="menu.users"/>}
             leftIcon={<People />}
           />
           <Divider />
-          <MenuItem primaryText={this.context.intl.formatMessage({id:"menu.logout"})} leftIcon={<PowerSettingsNew />}/>
+          <MenuItem primaryText={<FormattedMessage id="menu.logout"/>} leftIcon={<PowerSettingsNew />}/>
           <Divider />
-          <Link to={"/admin/cdpp"} style={{textDecoration:muiTheme.linkWithoutDecoration.textDecoration}}>
-            <MenuItem primaryText={this.context.intl.formatMessage({id:"menu.back"})} leftIcon={<Reply />}/>
+          <Link to={"/admin/cdpp"} style={style}>
+            <MenuItem primaryText={<FormattedMessage id="menu.back"/>} leftIcon={<Reply />}/>
           </Link>
         </Drawer>
-=======
-class MenuComponent extends React.Component<{}, any> {
-  static contextTypes: Object = ThemeContextType
-  context: ThemeContextInterface
-
-  render(): JSX.Element {
-
-    const {muiTheme} = this.context
-    const style = muiTheme.linkWithoutDecoration
-
-    return (
-
-      <Drawer
-        open={true}
-        containerStyle={{width:'100%', height:'100%'}}
-        >
-        <Link to={"/admin/cdpp/projects"} style={style}>
-          <MenuItem primaryText={<FormattedMessage id="menu.projects"/>} leftIcon={<Settings />} />
-        </Link>
-
-        <Link to={"/admin/cdpp/users"} style={style}>
-          <MenuItem primaryText={<FormattedMessage id="menu.users"/>} leftIcon={<People />}/>
-        </Link>
-
-        <Divider />
-
-        <MenuItem primaryText={<FormattedMessage id="menu.logout"/>} leftIcon={<PowerSettingsNew />}/>
-
-        <Divider />
-
-        <Link to={"/admin/cdpp"} style={style}>
-          <MenuItem primaryText={<FormattedMessage id="menu.back"/>} leftIcon={<Reply />}/>
-        </Link>
-
-      </Drawer>
->>>>>>> 69607eb9
     )
   }
 }
