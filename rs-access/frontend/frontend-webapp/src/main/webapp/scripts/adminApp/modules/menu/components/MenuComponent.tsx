--- conflicted
+++ resolved
@@ -23,18 +23,12 @@
     const {muiTheme} = this.context;
 
     return (
-<<<<<<< HEAD
       <Drawer
         open={true}
         containerStyle={{width:'100%', height:'100%'}}
         >
-        <Link to={"/admin/cdpp/projects"}>
+        <Link to={"/admin/cdpp/projects"} style={{textDecoration:muiTheme.linkWithoutDecoration.textDecoration}}>
           <MenuItem primaryText="Projets" leftIcon={<Settings />} />
-=======
-      <Drawer open={true}>
-        <Link to={"/admin/cdpp/projects"} style={{textDecoration:muiTheme.linkWithoutDecoration.textDecoration}}>
-          <MenuItem primaryText="Projets" leftIcon={<Settings />}/>
->>>>>>> 46acb145
         </Link>
 
         <Link to={"/admin/cdpp/users"} style={{textDecoration:muiTheme.linkWithoutDecoration.textDecoration}}>
