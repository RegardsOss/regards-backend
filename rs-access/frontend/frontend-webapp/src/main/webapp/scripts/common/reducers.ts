/**
 * Combine all reducers module to a single root reducer.
 */
import { combineReducers } from "redux"
import themeReducers from "./theme/reducers/ThemeReducers"
import pluginReducers from "./plugins/PluginReducers"
import i18nReducers from "./i18n/I18nReducers"
import accessRightsReducers from "./access-rights/AccessRightsReducers"
import authentication from "./authentication/AuthenticateReducers"
import layout from "./layout/reducer"
import { pickBy } from "lodash"
import { reducer as endpointsReducer } from './endpoints'
import * as fromEndpoints from './endpoints'

// Keeping both notations as an example
export default combineReducers({
  i18n: i18nReducers,
  theme: themeReducers,
  plugins: pluginReducers,
  api: accessRightsReducers,
  authentication,
  layout,
  endpoints: endpointsReducer
})

<<<<<<< HEAD
export const deleteEntityReducer = (state: any, action: any) => (
  Object.assign({}, state, {
    items: pickBy(state.items, (value: string, key: string) => key !== action.id),
    ids: state.ids.filter((id: string) => id !== action.id)
=======
export const deleteEntityReducer = (state: any, removeAction: any) => (
  Object.assign ({}, state, {
    items: pickBy (state.items, (value: string, key: string) => key !== removeAction.id),
    ids: state.ids.filter ((id: string) => id !== removeAction.id)
>>>>>>> 69607eb9
  })
)

// Selectors
export const getEndpointsItems = (state: any) =>
  fromEndpoints.getEndpointsItems(state.endpoints)<|MERGE_RESOLUTION|>--- conflicted
+++ resolved
@@ -23,17 +23,10 @@
   endpoints: endpointsReducer
 })
 
-<<<<<<< HEAD
-export const deleteEntityReducer = (state: any, action: any) => (
+export const deleteEntityReducer = (state: any, removeAction: any) => (
   Object.assign({}, state, {
-    items: pickBy(state.items, (value: string, key: string) => key !== action.id),
-    ids: state.ids.filter((id: string) => id !== action.id)
-=======
-export const deleteEntityReducer = (state: any, removeAction: any) => (
-  Object.assign ({}, state, {
-    items: pickBy (state.items, (value: string, key: string) => key !== removeAction.id),
-    ids: state.ids.filter ((id: string) => id !== removeAction.id)
->>>>>>> 69607eb9
+    items: pickBy(state.items, (value: string, key: string) => key !== removeAction.id),
+    ids: state.ids.filter((id: string) => id !== removeAction.id)
   })
 )
 
