const preloadedState: any = {
  common: {
    theme: 'lightBaseTheme',
    layout: {
      lg: [
<<<<<<< HEAD
        { i: 'sideBar', x: 0, y: 0, w: 2, h: 10 },
        { i: 'appBar', x: 2, y: 0, w: 10, h: 2 },
        { i: 'content', x: 2, y: 0, w: 4, h: 5 },
        { i: 'selectTheme', x: 10, y: 3, w: 2, h: 2 },
      ],
      md: [
        { i: '0', x: 0, y: 0, w: 2, h: 12 },
        { i: '1', x: 0, y: 0, w: 3, h: 12 },
        { i: '2', x: 3, y: 0, w: 9, h: 2 }
      ],
      sm: [
        { i: '1', x: 0, y: 0, w: 3, h: 2 },
        { i: '2', x: 10, y: 0, w: 2, h: 2 }
      ],
      xs: [
        { i: '1', x: 0, y: 0, w: 3, h: 2 },
        { i: '2', x: 10, y: 0, w: 2, h: 2 }
      ],
      xxs: [
        { i: '1', x: 0, y: 0, w: 3, h: 2 },
        { i: '2', x: 10, y: 0, w: 2, h: 2 }
=======
        {i: '1', x: 2, y: 0, w: 3, h: 5},
        {i: '2', x: 3, y: 0, w: 9, h: 2}
      ],
      md: [
        {i: '1', x: 0, y: 0, w: 3, h: 12},
        {i: '2', x: 3, y: 0, w: 9, h: 2}
      ],
      sm: [
        {i: '1', x: 0, y: 0, w: 3, h: 2},
        {i: '2', x: 10, y: 0, w: 2, h: 2}
      ],
      xs: [
        {i: '1', x: 0, y: 0, w: 3, h: 2},
        {i: '2', x: 10, y: 0, w: 2, h: 2}
      ],
      xxs: [
        {i: '1', x: 0, y: 0, w: 3, h: 2},
        {i: '2', x: 10, y: 0, w: 2, h: 2}
>>>>>>> 46acb145
      ]
    },
    plugins: {},
    api: {
      isFetching: false,
      items: []
    },
    i18n: {
      locale: navigator.language,
      messages: []
    },
    authentication: {}
  },
  userApp: {
    ws: {
      time: null,
      started: false
    }
  },
  portalApp: {
    projects: {}
  },
  adminApp: {
    projects: {
      items: [
        {
          id: '0',
          name: 'Project X',
          selected: false,
          admins: [0, 1]
        },
        {
          id: '1',
          name: 'Blair witch project',
          selected: false,
          admins: [2, 3]
        }
      ]
    },
    projectAdmins: {
      items: []
    }
  }
}

export default preloadedState<|MERGE_RESOLUTION|>--- conflicted
+++ resolved
@@ -3,48 +3,22 @@
     theme: 'lightBaseTheme',
     layout: {
       lg: [
-<<<<<<< HEAD
         { i: 'sideBar', x: 0, y: 0, w: 2, h: 10 },
         { i: 'appBar', x: 2, y: 0, w: 10, h: 2 },
         { i: 'content', x: 2, y: 0, w: 4, h: 5 },
         { i: 'selectTheme', x: 10, y: 3, w: 2, h: 2 },
       ],
       md: [
-        { i: '0', x: 0, y: 0, w: 2, h: 12 },
-        { i: '1', x: 0, y: 0, w: 3, h: 12 },
-        { i: '2', x: 3, y: 0, w: 9, h: 2 }
+        { i: 'sideBar', x: 10, y: 2, w: 2, h: 6 },
+        { i: 'appBar', x: 0, y: 0, w: 10, h: 2 },
+        { i: 'content', x: 0, y: 0, w: 8, h: 5 },
+        { i: 'selectTheme', x: 10, y: 3, w: 2, h: 2 },
       ],
       sm: [
-        { i: '1', x: 0, y: 0, w: 3, h: 2 },
-        { i: '2', x: 10, y: 0, w: 2, h: 2 }
-      ],
-      xs: [
-        { i: '1', x: 0, y: 0, w: 3, h: 2 },
-        { i: '2', x: 10, y: 0, w: 2, h: 2 }
-      ],
-      xxs: [
-        { i: '1', x: 0, y: 0, w: 3, h: 2 },
-        { i: '2', x: 10, y: 0, w: 2, h: 2 }
-=======
-        {i: '1', x: 2, y: 0, w: 3, h: 5},
-        {i: '2', x: 3, y: 0, w: 9, h: 2}
-      ],
-      md: [
-        {i: '1', x: 0, y: 0, w: 3, h: 12},
-        {i: '2', x: 3, y: 0, w: 9, h: 2}
-      ],
-      sm: [
-        {i: '1', x: 0, y: 0, w: 3, h: 2},
-        {i: '2', x: 10, y: 0, w: 2, h: 2}
-      ],
-      xs: [
-        {i: '1', x: 0, y: 0, w: 3, h: 2},
-        {i: '2', x: 10, y: 0, w: 2, h: 2}
-      ],
-      xxs: [
-        {i: '1', x: 0, y: 0, w: 3, h: 2},
-        {i: '2', x: 10, y: 0, w: 2, h: 2}
->>>>>>> 46acb145
+        { i: 'sideBar', x: 0, y: 2, w: 12, h: 2 },
+        { i: 'appBar', x: 0, y: 0, w: 10, h: 2 },
+        { i: 'content', x: 0, y: 4, w: 12, h: 5 },
+        { i: 'selectTheme', x: 0, y: 10, w: 2, h: 2 },
       ]
     },
     plugins: {},
