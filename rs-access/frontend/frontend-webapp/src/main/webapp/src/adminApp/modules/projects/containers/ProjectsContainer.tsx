--- conflicted
+++ resolved
@@ -16,23 +16,12 @@
 import Camera from "material-ui/svg-icons/image/camera"
 import { Project } from "@regardsoss/models"
 
-<<<<<<< HEAD
 interface ProjectsProps {
   projects: Array<Project>
   fetchProjects?: () => void
   deleteProject?: (id: string) => void
   createProject?: () => void
   theme: any
-=======
-interface ProjectsContainerTypes {
-  // From mapStateToProps
-  projects: Array<Project>,
-  projectId: string,
-  // From mapDispatchToProps
-  onLoad?: () => void,
-  deleteProject?: (id: string) => void,
-  createProject?: () => void,
->>>>>>> 282517ea
 }
 
 /**
@@ -134,13 +123,8 @@
   projects: selectors.getProjects(state)
 })
 const mapDispatchToProps = (dispatch: any) => ({
-<<<<<<< HEAD
   fetchProjects: () => dispatch(actions.fetchProjects()),
-  deleteProject: (id: number) => dispatch(actions.deleteProject(id)),
-=======
-  onLoad: () => dispatch(actions.fetchProjects()),
   deleteProject: (id: string) => dispatch(actions.deleteProject(id)),
->>>>>>> 282517ea
   createProject: () => dispatch(actions.createProject())
 })
 
