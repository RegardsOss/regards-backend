--- conflicted
+++ resolved
@@ -10,11 +10,7 @@
 import IconButton from "material-ui/IconButton"
 import KeyboardArrowUp from "material-ui/svg-icons/hardware/keyboard-arrow-up"
 import KeyboardArrowDown from "material-ui/svg-icons/hardware/keyboard-arrow-down"
-<<<<<<< HEAD
-import { ThemeContextType } from "../../../../common/theme/ThemeContainerInterface"
-=======
 import RaisedButton from "material-ui/RaisedButton"
->>>>>>> 16e6211f
 
 interface DatamanagementProps {
   params: any,
@@ -133,25 +129,9 @@
           styles: theme.adminApp.datamanagement.home.section1.container.styles,
         },
       },
-<<<<<<< HEAD
-      section2: {
-        items: {
-          classes: theme.adminApp.datamanagement.home.section2.items.classes.join(' '),
-          styles: theme.adminApp.datamanagement.home.section2.items.styles,
-        },
-        container: {
-          classes: theme.adminApp.datamanagement.home.section2.container.classes.join(' '),
-          styles: theme.adminApp.datamanagement.home.section2.container.styles,
-        },
-        action: {
-          classes: theme.adminApp.datamanagement.home.action.classes.join(' '),
-          styles: theme.adminApp.datamanagement.home.action.styles,
-        },
-=======
       action: {
-        classes: this.context.muiTheme.adminApp.datamanagement.home.action.classes.join(' '),
-        styles: this.context.muiTheme.adminApp.datamanagement.home.action.styles,
->>>>>>> 16e6211f
+        classes: theme.adminApp.datamanagement.home.action.classes.join(' '),
+        styles: theme.adminApp.datamanagement.home.action.styles,
       },
       links: theme.linkWithoutDecoration
     }
