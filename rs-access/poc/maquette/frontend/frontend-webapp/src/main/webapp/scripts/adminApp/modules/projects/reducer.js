import { union, values, merge, omitBy, uniqWith, isEqual } from 'lodash'
import { deleteEntityReducer } from 'common/reducers'
<<<<<<< HEAD
import { getSelectedProjectId } from 'adminApp/modules/ui/reducer'
=======
>>>>>>> 061f5a93
import {
  PROJECTS_REQUEST,
  PROJECTS_SUCESS,
  PROJECTS_FAILURE,
  SELECT_PROJECT,
  ADD_PROJECT,
  DELETE_PROJECT,
  DELETE_SELECTED_PROJECT } from './actions'

export default (state = {
  isFetching : false,
  items: [],
  ids: [],
  lastUpdate: ''
}, action) => {
  switch(action.type){
    case PROJECTS_REQUEST:
      return { ...state, isFetching: true }
    case PROJECTS_SUCESS:
      return { ...state,
        isFetching: false,
        items: action.payload.entities.projects, // TODO: merge with previous items ?
        ids: union(state.ids, action.payload.result)
    }
    case PROJECTS_FAILURE:
      return { ...state, isFetching: false }
    case ADD_PROJECT:
      return { ...state,
        items: state.items.concat({
          id: action.id,
          name: action.name,
          selected: false,
          admins: []
        })
      }
    case DELETE_PROJECT:
      return deleteEntityReducer(state, action)
    default:
      return state
  }
}

// Selectors
export const getProjects = (state) => state
<<<<<<< HEAD
=======

>>>>>>> 061f5a93
export const getProjectById = (state, id) => state.items[id]<|MERGE_RESOLUTION|>--- conflicted
+++ resolved
@@ -1,9 +1,5 @@
 import { union, values, merge, omitBy, uniqWith, isEqual } from 'lodash'
 import { deleteEntityReducer } from 'common/reducers'
-<<<<<<< HEAD
-import { getSelectedProjectId } from 'adminApp/modules/ui/reducer'
-=======
->>>>>>> 061f5a93
 import {
   PROJECTS_REQUEST,
   PROJECTS_SUCESS,
@@ -48,8 +44,4 @@
 
 // Selectors
 export const getProjects = (state) => state
-<<<<<<< HEAD
-=======
-
->>>>>>> 061f5a93
 export const getProjectById = (state, id) => state.items[id]