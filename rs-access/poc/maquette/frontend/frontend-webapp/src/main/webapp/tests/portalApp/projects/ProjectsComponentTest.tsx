--- conflicted
+++ resolved
@@ -2,7 +2,6 @@
 import { Link } from 'react-router';
 import { mount, shallow } from 'enzyme';
 import { expect } from 'chai'
-import { FormattedMessage } from 'react-intl'
 // Import unconnected version of ProjectsComponent. by using bracets {} around component.
 // To get the react-redux connect component use "import ProjectsComponent" instead of "import { ProjectsComponent }"
 import { ProjectsContainer } from '../../../scripts/portalApp/modules/projects/containers/ProjectsContainer';
@@ -65,17 +64,8 @@
     const result = (
       <li>
         <p>cdpp</p>
-<<<<<<< HEAD
         <Link to="/user/cdpp">ihm user</Link>
         <Link to="/admin/cdpp">ihm admin</Link>
-=======
-          <Link to="/user/cdpp" className="project-link">
-            <FormattedMessage id="project.user.access.link" />
-          </Link>
-          <Link to="/admin/cdpp" className="project-link">
-            <FormattedMessage id="project.admin.access.link" />
-          </Link>
->>>>>>> 4a7b18aa
       </li>
     )
     const wrapper = shallow(<ProjectComponent {...props}/>);
