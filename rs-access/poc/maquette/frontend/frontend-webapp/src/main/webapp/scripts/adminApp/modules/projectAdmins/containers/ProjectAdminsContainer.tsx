--- conflicted
+++ resolved
@@ -2,14 +2,8 @@
 import * as React from 'react'
 import { PropTypes } from "react"
 import { connect } from 'react-redux';
-<<<<<<< HEAD
 // Types
 import { ProjectAdmin } from '../types'
-=======
-// Containers
-import I18nProvider from '../../../../common/i18n/I18nProvider'
-import UserFormContainer from './UserFormContainer'
->>>>>>> 4a7b18aa
 // Components
 import AccessRightsComponent from '../../../../common/access-rights/AccessRightsComponent'
 import UserList from '../../../../common/users/components/UserList'
@@ -33,6 +27,7 @@
   fetchProjectAdminsBy?: any,
   deleteProjectAdmin?:any,
 }
+
 
 /**
  * React container to manage ProjectAdminsComponent.
@@ -79,7 +74,6 @@
     ]
 
     return (
-<<<<<<< HEAD
       <div>
         <UserList
           subheader='Project administrators'
@@ -92,26 +86,6 @@
             onSave={this.handleDialogSave}
           />
       </div>
-=======
-      <I18nProvider messageDir='adminApp/modules/projectAdmins/i18n'>
-        <div>
-          <ProjectAdminsComponent
-            project={this.props.project}
-            projectAdmins={this.props.projectAdmins}
-            onAddClick={this.props.showProjectAdminConfiguration}
-            onConfigureClick={this.props.showProjectAdminConfiguration}
-            onDeleteClick={this.props.handleDelete}
-            styles={this.props.styles} />
-
-          <UserFormContainer
-            show={this.props.projectAdminConfigurationIsShown}
-            handleSubmit={this.props.onUserFormSubmit}
-            onSubmit={this.props.onUserFormSubmit}
-            onCancelClick={this.props.hideProjectAdminConfiguration}
-            styles={this.props.styles} />
-          </div>
-      </I18nProvider>
->>>>>>> 4a7b18aa
     )
   }
 }
