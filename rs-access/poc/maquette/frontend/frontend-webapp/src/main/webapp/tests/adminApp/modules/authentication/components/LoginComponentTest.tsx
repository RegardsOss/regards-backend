--- conflicted
+++ resolved
@@ -9,11 +9,6 @@
 describe('[ADMIN APP] Testing login component', () => {
   it('Should render correctly the login component', () => {
     const onLogin = (username:string, password:string) => { };
-<<<<<<< HEAD
-    let props = {
-      onLogin: onLogin,
-      errorMessage: ''
-=======
     const spy = sinon.spy(onLogin)
     const loginStyles:any = {
       "login-modal": 'login-modal',
@@ -23,7 +18,6 @@
       onLogin: spy,
       errorMessage: '',
       styles: loginStyles
->>>>>>> 4a7b18aa
     };
 
     const wrapper = shallow(<LoginComponent {...props}/>);
@@ -45,15 +39,14 @@
     };
     const spy = sinon.spy(onLogin)
     const handleKeyPress = () => { };
+    const loginStyles = {
+      "login-modal": 'login-modal',
+      "login-error": "login-error"
+    };
     let props = {
-<<<<<<< HEAD
-      onLogin: onLogin,
-      errorMessage: ''
-=======
       onLogin: spy,
       errorMessage: '',
       styles: loginStyles
->>>>>>> 4a7b18aa
     };
 
     const wrapper = shallow(<LoginComponent {...props}/>);
