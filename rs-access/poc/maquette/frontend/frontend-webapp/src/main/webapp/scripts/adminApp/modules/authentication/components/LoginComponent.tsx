--- conflicted
+++ resolved
@@ -1,8 +1,5 @@
 /** @module AdminAuthentication */
 import * as React from 'react';
-import { FormattedMessage, intlShape } from 'react-intl'
-
-import I18nProvider from '../../../../common/i18n/I18nProvider'
 
 export interface LoginProps {
   onLogin: (username: string, password: string) => void,
@@ -42,48 +39,28 @@
   }
 
   render(){
-<<<<<<< HEAD
-    return (
-      <div onKeyDown={this.handleKeyPress}>
-        <p>{this.props.errorMessage}</p>
-        <label htmlFor="username" >Username</label>
-        <input type='text' onChange={(event: React.FormEvent) => {
-          this.setState({ "username" :(event.target as any).value})
-        }}/>
-        <label htmlFor="password" >Password</label>
-        <input type="password" onChange={(event: React.FormEvent) => {
-          this.setState({"password": (event.target as any).value})
-        }}/>
-        <button onClick={() => {
-            this.props.onLogin(this.state.username,this.state.password);
-          }}>Log in</button>
-      </div>
-=======
     const { styles } : any = this.props
-
     let errorMessage:any = null
     if (this.props.errorMessage && this.props.errorMessage !== ''){
       errorMessage = <FormattedMessage id={this.props.errorMessage} />
     }
-
     return (
       <I18nProvider messageDir="adminApp/modules/authentication/i18n">
-        <div className={styles["login-modal"]} onKeyDown={this.handleKeyPress}>
-          <p className={styles["login-error"]}>{errorMessage}</p>
-          <label htmlFor="username" ><FormattedMessage id="login.username" /></label>
-          <input type='text' onChange={(event: React.FormEvent) => {
-            this.setState({ "username" :(event.target as any).value})
-          }}/>
-          <label htmlFor="password" ><FormattedMessage id="login.password" /></label>
-          <input type="password" onChange={(event: React.FormEvent) => {
-            this.setState({"password": (event.target as any).value})
-          }}/>
-          <button className={styles.button} onClick={() => {
-              this.props.onLogin(this.state.username,this.state.password);
-            }}><FormattedMessage id="login.button" /></button>
-        </div>
+        <div onKeyDown={this.handleKeyPress}>
+            <p>{errorMessage}</p>
+            <label htmlFor="username" ><FormattedMessage id="login.username" /></label>
+            <input type='text' onChange={(event: React.FormEvent) => {
+              this.setState({ "username" :(event.target as any).value})
+            }}/>
+            <label htmlFor="password" ><FormattedMessage id="login.password" /></label>
+            <input type="password" onChange={(event: React.FormEvent) => {
+              this.setState({"password": (event.target as any).value})
+            }}/>
+            <button onClick={() => {
+                this.props.onLogin(this.state.username,this.state.password);
+              }}><FormattedMessage id="login.button" /></button>
+          </div>
       </I18nProvider>
->>>>>>> 4a7b18aa
     );
   }
 }
