/**
 * Combine all reducers module to a single root reducer.
 */
import { combineReducers } from 'redux';
import themeReducers from './theme/reducers/ThemeReducers'
import pluginReducers from './plugins/PluginReducers'
import i18nReducers from './i18n/I18nReducers'
import accessRightsReducers from './access-rights/AccessRightsReducers'
import authentication, * as fromAuthentication from './authentication/AuthenticateReducers'
import layout from './layout/reducer'
import { pickBy } from 'lodash'

// Keeping both notations as an example
export default combineReducers({
<<<<<<< HEAD
  themes: themeReducers,
=======
  i18n: i18nReducers,
  theme: themeReducers,
>>>>>>> 4a7b18aa
  plugins: pluginReducers,
  views: accessRightsReducers,
  authentication,
  layout
});

export const deleteEntityReducer = (state: any, action:any) => (
  Object.assign({}, state, {
    items: pickBy(state.items, (value:string, key:string) => key !== action.id),
    ids: state.ids.filter( (id:string) => id !== action.id)
  })
)<|MERGE_RESOLUTION|>--- conflicted
+++ resolved
@@ -12,12 +12,8 @@
 
 // Keeping both notations as an example
 export default combineReducers({
-<<<<<<< HEAD
-  themes: themeReducers,
-=======
   i18n: i18nReducers,
   theme: themeReducers,
->>>>>>> 4a7b18aa
   plugins: pluginReducers,
   views: accessRightsReducers,
   authentication,
