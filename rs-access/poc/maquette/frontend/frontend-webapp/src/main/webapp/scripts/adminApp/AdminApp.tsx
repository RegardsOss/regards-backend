--- conflicted
+++ resolved
@@ -7,13 +7,9 @@
 import { getThemeStyles } from '../common/theme/ThemeUtils'
 import Authentication from './modules/authentication/containers/AuthenticationContainer'
 import { AuthenticationType } from '../common/authentication/AuthenticationTypes'
-<<<<<<< HEAD
 import { isAuthenticated } from '../common/authentication/AuthenticateUtils'
 
-=======
 import SelectThemeComponent from '../common/theme/components/SelectThemeComponent'
-import SelectLocaleComponent from '../common/i18n/SelectLocaleComponent'
->>>>>>> 4a7b18aa
 import ErrorComponent from '../common/components/ApplicationErrorComponent'
 import Layout from '../common/layout/containers/Layout'
 import Home from './modules/home/Home'
@@ -42,6 +38,7 @@
   onLogout: ()=> void
 }
 
+
 /**
  * React component to manage Administration application.
  * This component display admin layout or login form if the user is not connected
@@ -55,7 +52,6 @@
   render(){
     const { theme, authentication, content, location, params, onLogout } = this.props
 
-<<<<<<< HEAD
     // Build theme
     const muiTheme = ThemeHelper.getByName(theme)
 
@@ -100,40 +96,12 @@
                 {content}
               </div>
             </Layout>
-=======
-            <SelectThemeComponent
-              styles={commonStyles}
-              themes={["cdpp","ssalto","default"]}
-              curentTheme={theme}
-              onThemeChange={this.changeTheme} />
-
-              <SelectLocaleComponent
-                styles={commonStyles}
-                locales={['fr','en']} />
-          </div>
-        );
-      } else {
-          return (
-            <div>
-              <Layout
-                location={location}
-                content={content}
-                project={params.project}
-                onLogout={onLogout}/>
-
-              <SelectThemeComponent
-                styles={styles}
-                themes={["cdpp","ssalto","default"]}
-                curentTheme={theme}
-                onThemeChange={this.changeTheme} />
-
-                <SelectLocaleComponent
-                  styles={commonStyles}
-                  locales={['fr','en']} />
->>>>>>> 4a7b18aa
           </div>
         </MuiThemeProvider>
       )
+    }
+    else {
+      return <ErrorComponent />
     }
   }
 }
@@ -146,4 +114,5 @@
 const mapDispatchToProps = (dispatch: any) => ({
   onLogout: () => {dispatch(logout())}
 })
-export default connect<{}, {}, AminAppProps>(mapStateToProps, mapDispatchToProps)(AdminApp)+const connectedAdminApp = connect<{}, {}, AminAppProps>(mapStateToProps, mapDispatchToProps)(AdminApp)
+export default connectedAdminApp