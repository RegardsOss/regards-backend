<?xml version="1.0" encoding="UTF-8"?>
<!--
 Copyright 2017-2018 CNES - CENTRE NATIONAL d'ETUDES SPATIALES
<<<<<<< HEAD
 
=======

>>>>>>> b2759d56
 This file is part of REGARDS.

 REGARDS is free software: you can redistribute it and/or modify
 it under the terms of the GNU General Public License as published by
 the Free Software Foundation, either version 3 of the License, or
 (at your option) any later version.

 REGARDS is distributed in the hope that it will be useful,
 but WITHOUT ANY WARRANTY; without even the implied warranty of
 MERCHANTABILITY or FITNESS FOR A PARTICULAR PURPOSE. See the
 GNU General Public License for more details.

 You should have received a copy of the GNU General Public License
 along with REGARDS. If not, see <http://www.gnu.org/licenses/>.
-->
<project xmlns="http://maven.apache.org/POM/4.0.0" xmlns:xsi="http://www.w3.org/2001/XMLSchema-instance"
	xsi:schemaLocation="http://maven.apache.org/POM/4.0.0 http://maven.apache.org/xsd/maven-4.0.0.xsd">
	<modelVersion>4.0.0</modelVersion>

	<groupId>fr.cnes.regards.modules.uiconfiguration</groupId>
	<artifactId>uiconfiguration-rest</artifactId>
	<packaging>jar</packaging>

	<name>UI Configuration REST</name>
	<description>Controller layer of the UI Configuration module</description>
	<url>https://github.com/RegardsOss/RegardsOss.github.io</url>
	<inceptionYear>2016</inceptionYear>
	<licenses>
		<license>
			<name>GNU General Public License (GNU GPL)</name>
			<url>http://www.gnu.org/licenses/gpl.html</url>
			<distribution>repo</distribution>
		</license>
	</licenses>
	<organization>
		<name>CNES</name>
		<url>https://cnes.fr/fr</url>
	</organization>
	<developers>
		<developer>
			<name>REGARDS Team</name>
			<organization>CS Systèmes d'Information</organization>
			<organizationUrl>http://www.c-s.fr</organizationUrl>
		</developer>
	</developers>

	<parent>
		<groupId>fr.cnes.regards.modules</groupId>
		<artifactId>uiconfiguration</artifactId>
<<<<<<< HEAD
		<version>2.0.0-RELEASE</version>
=======
		<version>3.0.0-RELEASE</version>
>>>>>>> b2759d56
	</parent>

	<dependencies>
		<!-- Starters -->
		<dependency>
			<groupId>fr.cnes.regards.framework</groupId>
			<artifactId>module-regards-starter</artifactId>
		</dependency>
		<dependency>
			<groupId>fr.cnes.regards.framework</groupId>
			<artifactId>hateoas-regards-starter</artifactId>
		</dependency>
		<dependency>
			<groupId>fr.cnes.regards.framework</groupId>
			<artifactId>security-regards-starter</artifactId>
		</dependency>
		<dependency>
			<groupId>fr.cnes.regards.modules.uiconfiguration</groupId>
			<artifactId>uiconfiguration-service</artifactId>
		</dependency>
        <!-- Module dependencies -->
        <dependency>
            <groupId>fr.cnes.regards.modules.search</groupId>
            <artifactId>search-client</artifactId>
        </dependency>
		<!-- Test -->
		<dependency>
			<groupId>fr.cnes.regards.framework</groupId>
			<artifactId>jpa-multitenant-regards-starter</artifactId>
			<scope>test</scope>
		</dependency>
		<dependency>
			<groupId>fr.cnes.regards.framework.test</groupId>
			<artifactId>regards-integration-test</artifactId>
			<scope>test</scope>
        </dependency>
    </dependencies>
</project><|MERGE_RESOLUTION|>--- conflicted
+++ resolved
@@ -1,11 +1,7 @@
 <?xml version="1.0" encoding="UTF-8"?>
 <!--
  Copyright 2017-2018 CNES - CENTRE NATIONAL d'ETUDES SPATIALES
-<<<<<<< HEAD
- 
-=======
 
->>>>>>> b2759d56
  This file is part of REGARDS.
 
  REGARDS is free software: you can redistribute it and/or modify
@@ -55,11 +51,7 @@
 	<parent>
 		<groupId>fr.cnes.regards.modules</groupId>
 		<artifactId>uiconfiguration</artifactId>
-<<<<<<< HEAD
-		<version>2.0.0-RELEASE</version>
-=======
 		<version>3.0.0-RELEASE</version>
->>>>>>> b2759d56
 	</parent>
 
 	<dependencies>
