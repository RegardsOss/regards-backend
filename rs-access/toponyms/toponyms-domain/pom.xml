<?xml version="1.0" encoding="UTF-8"?>
<!--
 Copyright 2017-2021 CNES - CENTRE NATIONAL d'ETUDES SPATIALES

 This file is part of REGARDS.

 REGARDS is free software: you can redistribute it and/or modify
 it under the terms of the GNU General Public License as published by
 the Free Software Foundation, either version 3 of the License, or
 (at your option) any later version.

 REGARDS is distributed in the hope that it will be useful,
 but WITHOUT ANY WARRANTY; without even the implied warranty of
 MERCHANTABILITY or FITNESS FOR A PARTICULAR PURPOSE. See the
 GNU General Public License for more details.

 You should have received a copy of the GNU General Public License
 along with REGARDS. If not, see <http://www.gnu.org/licenses/>.
-->
<project xmlns="http://maven.apache.org/POM/4.0.0" xmlns:xsi="http://www.w3.org/2001/XMLSchema-instance"
         xsi:schemaLocation="http://maven.apache.org/POM/4.0.0 http://maven.apache.org/xsd/maven-4.0.0.xsd">
    <modelVersion>4.0.0</modelVersion>

    <groupId>fr.cnes.regards.modules.toponyms</groupId>
    <artifactId>toponyms-domain</artifactId>
    <packaging>jar</packaging>

<<<<<<< HEAD
    <name>Toponyms domain</name>
    <description>Toponyms domain</description>
    <url>https://github.com/RegardsOss/RegardsOss.github.io</url>
    <inceptionYear>2021</inceptionYear>
    <licenses>
        <license>
            <name>GNU General Public License (GNU GPL)</name>
            <url>http://www.gnu.org/licenses/gpl.html</url>
            <distribution>repo</distribution>
        </license>
    </licenses>
    <organization>
        <name>CNES</name>
        <url>https://cnes.fr/fr</url>
    </organization>
    <developers>
        <developer>
            <name>REGARDS Team</name>
            <organization>CS Systèmes d'Information</organization>
            <organizationUrl>http://www.c-s.fr</organizationUrl>
        </developer>
    </developers>
=======
	<description>Toponyms domain</description>
	<url>https://github.com/RegardsOss/RegardsOss.github.io</url>
	<inceptionYear>2021</inceptionYear>
	<licenses>
		<license>
			<name>GNU General Public License (GNU GPL)</name>
			<url>http://www.gnu.org/licenses/gpl.html</url>
			<distribution>repo</distribution>
		</license>
	</licenses>
	<organization>
		<name>CNES</name>
		<url>https://cnes.fr/fr</url>
	</organization>
	<developers>
		<developer>
			<name>REGARDS Team</name>
			<organization>CS Systèmes d'Information</organization>
			<organizationUrl>http://www.c-s.fr</organizationUrl>
		</developer>
	</developers>
>>>>>>> a69d6717

    <parent>
        <groupId>fr.cnes.regards.modules</groupId>
        <artifactId>toponyms</artifactId>
        <version>${modules.toponyms.version}</version>
    </parent>

    <dependencies>
        <dependency>
            <groupId>fr.cnes.regards.framework</groupId>
            <artifactId>geojson-starter</artifactId>
        </dependency>
        <dependency>
            <groupId>fr.cnes.regards.framework</groupId>
            <artifactId>jpa-commons-regards</artifactId>
        </dependency>
        <dependency>
            <groupId>org.hibernate</groupId>
            <artifactId>hibernate-spatial</artifactId>
            <exclusions>
                <exclusion>
                    <artifactId>org.geolatte</artifactId>
                    <groupId>geolatte-geom</groupId>
                </exclusion>
            </exclusions>
        </dependency>
        <dependency>
            <groupId>org.geolatte</groupId>
            <artifactId>geolatte-geom</artifactId>
            <version>1.8.0</version>
            <exclusions>
                <exclusion>
                    <artifactId>xml-apis</artifactId>
                    <groupId>xml-apis</groupId>
                </exclusion>
            </exclusions>
        </dependency>
        <dependency>
            <groupId>org.geolatte</groupId>
            <artifactId>geolatte-geojson</artifactId>
            <version>1.8.0</version>
        </dependency>
    </dependencies>
</project><|MERGE_RESOLUTION|>--- conflicted
+++ resolved
@@ -25,30 +25,6 @@
     <artifactId>toponyms-domain</artifactId>
     <packaging>jar</packaging>
 
-<<<<<<< HEAD
-    <name>Toponyms domain</name>
-    <description>Toponyms domain</description>
-    <url>https://github.com/RegardsOss/RegardsOss.github.io</url>
-    <inceptionYear>2021</inceptionYear>
-    <licenses>
-        <license>
-            <name>GNU General Public License (GNU GPL)</name>
-            <url>http://www.gnu.org/licenses/gpl.html</url>
-            <distribution>repo</distribution>
-        </license>
-    </licenses>
-    <organization>
-        <name>CNES</name>
-        <url>https://cnes.fr/fr</url>
-    </organization>
-    <developers>
-        <developer>
-            <name>REGARDS Team</name>
-            <organization>CS Systèmes d'Information</organization>
-            <organizationUrl>http://www.c-s.fr</organizationUrl>
-        </developer>
-    </developers>
-=======
 	<description>Toponyms domain</description>
 	<url>https://github.com/RegardsOss/RegardsOss.github.io</url>
 	<inceptionYear>2021</inceptionYear>
@@ -70,7 +46,6 @@
 			<organizationUrl>http://www.c-s.fr</organizationUrl>
 		</developer>
 	</developers>
->>>>>>> a69d6717
 
     <parent>
         <groupId>fr.cnes.regards.modules</groupId>
