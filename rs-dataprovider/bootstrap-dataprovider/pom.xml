--- conflicted
+++ resolved
@@ -73,13 +73,10 @@
 		<dependency>
 			<groupId>fr.cnes.regards.modules</groupId>
 			<artifactId>acquisition-rest</artifactId>
-<<<<<<< HEAD
-=======
 		</dependency>
 		<dependency>
 			<groupId>fr.cnes.regards.modules</groupId>
 			<artifactId>acquisition-plugins-ssalto</artifactId>
->>>>>>> 83e68c48
 		</dependency>
 	</dependencies>
 
