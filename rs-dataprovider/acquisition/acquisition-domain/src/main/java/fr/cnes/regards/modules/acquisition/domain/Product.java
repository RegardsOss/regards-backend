--- conflicted
+++ resolved
@@ -18,7 +18,6 @@
  */
 package fr.cnes.regards.modules.acquisition.domain;
 
-<<<<<<< HEAD
 import java.time.OffsetDateTime;
 import java.util.Collection;
 import java.util.HashSet;
@@ -26,8 +25,6 @@
 import java.util.Set;
 import java.util.stream.Collectors;
 
-=======
->>>>>>> 4b060819
 import javax.persistence.CascadeType;
 import javax.persistence.Column;
 import javax.persistence.Convert;
@@ -87,19 +84,12 @@
         uniqueConstraints = { @UniqueConstraint(name = "uk_acq_product_ipId", columnNames = "ip_id"),
                 @UniqueConstraint(name = "uk_acq_product_name", columnNames = "product_name") })
 @TypeDefs({ @TypeDef(name = "jsonb", typeClass = JsonBinaryType.class) })
-<<<<<<< HEAD
 @NamedEntityGraph(name = "graph.product.complete",
         attributeNodes = { @NamedAttributeNode(value = "fileList"),
                 @NamedAttributeNode(value = "lastSIPGenerationJobInfo", subgraph = "graph.product.jobs"),
                 @NamedAttributeNode(value = "lastPostProductionJobInfo", subgraph = "graph.product.jobs") },
         subgraphs = { @NamedSubgraph(name = "graph.product.jobs",
                 attributeNodes = { @NamedAttributeNode(value = "parameters") }) })
-=======
-@NamedEntityGraph(name = "graph.product.complete", attributeNodes = { @NamedAttributeNode(value = "fileList"),
-        @NamedAttributeNode(value = "lastSIPGenerationJobInfo", subgraph = "graph.product.jobs"),
-        @NamedAttributeNode(value = "lastPostProductionJobInfo", subgraph = "graph.product.jobs") }, subgraphs = {
-        @NamedSubgraph(name = "graph.product.jobs", attributeNodes = { @NamedAttributeNode(value = "parameters") }) })
->>>>>>> 4b060819
 public class Product {
 
     private static final String MISSING_SESSION_ERROR = "Session is required";
@@ -111,14 +101,6 @@
     @OneToMany(fetch = FetchType.LAZY, cascade = CascadeType.REMOVE)
     @JoinColumn(name = "product_id", foreignKey = @ForeignKey(name = "fk_product_id"))
     private final Set<AcquisitionFile> fileList = new HashSet<AcquisitionFile>();
-
-    /**
-     * {@link List} of file include in the {@link Product}
-     */
-    @GsonIgnore
-    @OneToMany(fetch = FetchType.LAZY, cascade = CascadeType.REMOVE)
-    @JoinColumn(name = "product_id", foreignKey = @ForeignKey(name = "fk_product_id"))
-    private final Set<AcquisitionFile> fileList = (Set<AcquisitionFile>) new HashSet<AcquisitionFile>();
 
     /**
      * Unique id
