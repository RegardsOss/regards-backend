/*
 * Copyright 2017-2020 CNES - CENTRE NATIONAL d'ETUDES SPATIALES
 *
 * This file is part of REGARDS.
 *
 * REGARDS is free software: you can redistribute it and/or modify
 * it under the terms of the GNU General Public License as published by
 * the Free Software Foundation, either version 3 of the License, or
 * (at your option) any later version.
 *
 * REGARDS is distributed in the hope that it will be useful,
 * but WITHOUT ANY WARRANTY; without even the implied warranty of
 * MERCHANTABILITY or FITNESS FOR A PARTICULAR PURPOSE. See the
 * GNU General Public License for more details.
 *
 * You should have received a copy of the GNU General Public License
 * along with REGARDS. If not, see <http://www.gnu.org/licenses/>.
 */
package fr.cnes.regards.modules.acquisition.domain.chain;

<<<<<<< HEAD
=======
import fr.cnes.regards.framework.jpa.converters.OffsetDateTimeAttributeConverter;
import fr.cnes.regards.framework.jpa.json.JsonBinaryType;
import fr.cnes.regards.framework.jpa.json.JsonTypeDescriptor;
import fr.cnes.regards.framework.module.manager.ConfigIgnore;
import fr.cnes.regards.framework.modules.jobs.domain.JobInfo;
import fr.cnes.regards.framework.modules.plugins.domain.PluginConfiguration;
import fr.cnes.regards.modules.acquisition.plugins.IProductPlugin;
import fr.cnes.regards.modules.acquisition.plugins.ISipGenerationPlugin;
import fr.cnes.regards.modules.acquisition.plugins.ISipPostProcessingPlugin;
import fr.cnes.regards.modules.acquisition.plugins.IValidationPlugin;
import fr.cnes.regards.modules.ingest.domain.sip.VersioningMode;
import java.time.OffsetDateTime;
import java.util.LinkedHashSet;
import java.util.List;
import java.util.Optional;
import java.util.Set;
>>>>>>> 33d001d3
import javax.persistence.CascadeType;
import javax.persistence.Column;
import javax.persistence.Convert;
import javax.persistence.Entity;
import javax.persistence.EnumType;
import javax.persistence.Enumerated;
import javax.persistence.FetchType;
import javax.persistence.ForeignKey;
import javax.persistence.GeneratedValue;
import javax.persistence.GenerationType;
import javax.persistence.Id;
import javax.persistence.JoinColumn;
import javax.persistence.ManyToOne;
import javax.persistence.NamedAttributeNode;
import javax.persistence.NamedEntityGraph;
import javax.persistence.NamedEntityGraphs;
import javax.persistence.NamedSubgraph;
import javax.persistence.OneToMany;
import javax.persistence.OneToOne;
import javax.persistence.SequenceGenerator;
import javax.persistence.Table;
import javax.validation.Valid;
import javax.validation.constraints.NotBlank;
import javax.validation.constraints.NotNull;
import javax.validation.constraints.Pattern;
import javax.validation.constraints.Size;
<<<<<<< HEAD
import java.time.OffsetDateTime;
import java.util.LinkedHashSet;
import java.util.List;
import java.util.Optional;
import java.util.Set;

=======
>>>>>>> 33d001d3
import org.hibernate.annotations.Parameter;
import org.hibernate.annotations.Type;
import org.hibernate.annotations.TypeDef;
import org.hibernate.annotations.TypeDefs;

<<<<<<< HEAD
import fr.cnes.regards.framework.jpa.converters.OffsetDateTimeAttributeConverter;
import fr.cnes.regards.framework.jpa.json.JsonBinaryType;
import fr.cnes.regards.framework.jpa.json.JsonTypeDescriptor;
import fr.cnes.regards.framework.module.manager.ConfigIgnore;
import fr.cnes.regards.framework.modules.jobs.domain.JobInfo;
import fr.cnes.regards.framework.modules.plugins.domain.PluginConfiguration;
import fr.cnes.regards.modules.acquisition.plugins.IProductPlugin;
import fr.cnes.regards.modules.acquisition.plugins.ISipGenerationPlugin;
import fr.cnes.regards.modules.acquisition.plugins.ISipPostProcessingPlugin;
import fr.cnes.regards.modules.acquisition.plugins.IValidationPlugin;
import fr.cnes.regards.modules.ingest.domain.sip.VersioningMode;

=======
>>>>>>> 33d001d3
/**
 *
 * Define a product acquisition chain
 *
 * @author Marc Sordi
 *
 */
@Entity
@Table(name = "t_acq_processing_chain")
<<<<<<< HEAD
@NamedEntityGraphs({ @NamedEntityGraph(name = "graph.acquisition.file.info.complete", attributeNodes = {
        @NamedAttributeNode(value = "fileInfos", subgraph = "graph.acquisition.chain.file.infos.scan"),
        @NamedAttributeNode(value = "validationPluginConf"),
        @NamedAttributeNode(value = "productPluginConf"),
        @NamedAttributeNode(value = "generateSipPluginConf"),
        @NamedAttributeNode(value = "postProcessSipPluginConf"),
        @NamedAttributeNode(value = "lastProductAcquisitionJobInfo", subgraph = "graph.acquisition.chain.jobs") },
        subgraphs = { @NamedSubgraph(name = "graph.acquisition.chain.jobs",
                attributeNodes = { @NamedAttributeNode(value = "parameters") }),
                @NamedSubgraph(name = "graph.acquisition.chain.file.infos.scan",
                        attributeNodes = { @NamedAttributeNode(value = "scanPlugin") }) }) })
=======
@NamedEntityGraphs({ @NamedEntityGraph(name = "graph.acquisition.file.info.complete",
        attributeNodes = { @NamedAttributeNode(value = "fileInfos", subgraph = "subgraph.file.info"),
                @NamedAttributeNode(value = "lastProductAcquisitionJobInfo", subgraph = "graph.acquisition.chain.jobs") },
        subgraphs = {
        @NamedSubgraph(name = "graph.acquisition.chain.jobs",
                attributeNodes = { @NamedAttributeNode(value = "parameters") }),
        @NamedSubgraph(name = "subgraph.file.info",
                attributeNodes = { @NamedAttributeNode(value = "scanDirInfo") })
})
})
>>>>>>> 33d001d3
@TypeDefs({ @TypeDef(name = "jsonb", typeClass = JsonBinaryType.class) })
public class AcquisitionProcessingChain {

    /**
     * Fixed checksum algorithm
     */
    public static final String CHECKSUM_ALGORITHM = "MD5";

    @ConfigIgnore
    @Id
    @SequenceGenerator(name = "AcquisitionChainSequence", initialValue = 1, sequenceName = "seq_acq_chain")
    @GeneratedValue(strategy = GenerationType.SEQUENCE, generator = "AcquisitionChainSequence")
    private Long id;

    @NotBlank(message = "Processing chain label is required")
    @Column(name = "label", length = 64, nullable = false)
    private String label;

    /**
     * <code>true</code> if active, <code>false</code> otherwise
     */
    @NotNull(message = "Processing chain state is required")
    @Column
    private Boolean active = false;

    @NotNull(message = "Acquisition processing mode is required")
    @Column(length = 16)
    @Enumerated(EnumType.STRING)
    private AcquisitionProcessingChainMode mode = AcquisitionProcessingChainMode.AUTO;

    /**
     * Flag to allow to run an action only once at a time
     */
    @ConfigIgnore
    @Column(updatable = false, nullable = false)
    private boolean locked = false;

    /**
     * The last activation date when an acquisition were running.
     */
    @ConfigIgnore
    @Column(name = "last_activation_date")
    @Convert(converter = OffsetDateTimeAttributeConverter.class)
    private OffsetDateTime lastActivationDate;

    /**
     * The cron expression of the acquisition periodicity
     */
    @Column(name = "period")
    @Pattern(regexp = "0 .*",
            message = "Invalid cron periodicity. You must start your periodicity with 0 (for 0 second) as the lowest definition is minutes. e.g: 0 * 18 * * *")
    private String periodicity;

    /**
     * Then INGEST chain name for SIP submission
     */
    @NotBlank(message = "Ingest chain is required")
    @Column(name = "ingest_chain")
    private String ingestChain;

    @Valid
    @NotNull(message = "Storage metadata is required")
    @Column(columnDefinition = "jsonb")
    @Type(type = "jsonb", parameters = { @Parameter(name = JsonTypeDescriptor.ARG_TYPE,
            value = "fr.cnes.regards.modules.acquisition.domain.chain.StorageMetadataProvider") })
    private List<StorageMetadataProvider> storages;

    @Valid
    @NotNull(message = "Categories are required")
    @Column(columnDefinition = "jsonb")
    @Type(type = "jsonb", parameters = { @Parameter(name = JsonTypeDescriptor.ARG_TYPE, value = "java.lang.String") })
    private Set<String> categories;

    @Column(name = "versioning_mode")
    @Enumerated(EnumType.STRING)
    private VersioningMode versioningMode = VersioningMode.INC_VERSION;

    /**
     * The {@link List} of files to build a product
     */
    @NotNull(message = "A processing chain must have at least one acquisition file information")
    @Size(min = 1)
    @OneToMany(fetch = FetchType.LAZY)
    @JoinColumn(name = "acq_chain_id", foreignKey = @ForeignKey(name = "fk_acq_chain_id"))
    private Set<AcquisitionFileInfo> fileInfos;

    /**
     * An optional {@link PluginConfiguration} of a {@link IValidationPlugin}
     */
    @NotNull(message = "Validation plugin configuration is required")
    @ManyToOne(optional = false, cascade = CascadeType.REMOVE)
    @JoinColumn(name = "validation_conf_id", foreignKey = @ForeignKey(name = "fk_validation_conf_id"))
    private PluginConfiguration validationPluginConf;

    /**
     * A {@link PluginConfiguration} of a {@link IProductPlugin}
     */
    @NotNull(message = "Product plugin configuration is required")
    @ManyToOne(optional = false, cascade = CascadeType.REMOVE)
    @JoinColumn(name = "product_conf_id", foreignKey = @ForeignKey(name = "fk_product_conf_id"))
    private PluginConfiguration productPluginConf;

    /**
     * A {@link PluginConfiguration} of a {@link ISipGenerationPlugin}
     */
    @NotNull(message = "SIP generation plugin configuration is required")
    @ManyToOne(optional = false, cascade = CascadeType.REMOVE)
    @JoinColumn(name = "generatesip_conf_id", foreignKey = @ForeignKey(name = "fk_generatesip_conf_id"))
    private PluginConfiguration generateSipPluginConf;

    /**
     * A {@link PluginConfiguration} of a {@link ISipPostProcessingPlugin}
     */
    @ManyToOne(cascade = CascadeType.REMOVE)
    @JoinColumn(name = "postprocesssip_conf_id", foreignKey = @ForeignKey(name = "fk_postprocesssip_conf_id"))
    private PluginConfiguration postProcessSipPluginConf;

    @ConfigIgnore
    @OneToOne
    @JoinColumn(name = "acq_job_info_id", foreignKey = @ForeignKey(name = "fk_acq_job_info_id"))
    private JobInfo lastProductAcquisitionJobInfo;

    public String getLabel() {
        return label;
    }

    public void setLabel(String label) {
        this.label = label;
    }

    public OffsetDateTime getLastActivationDate() {
        return lastActivationDate;
    }

    public void setLastActivationDate(OffsetDateTime lastActivationDate) {
        this.lastActivationDate = lastActivationDate;
    }

    public String getPeriodicity() {
        return periodicity;
    }

    public void setPeriodicity(String periodicity) {
        this.periodicity = periodicity;
    }

    public String getIngestChain() {
        return ingestChain;
    }

    public void setIngestChain(String ingestChain) {
        this.ingestChain = ingestChain;
    }

    public Set<AcquisitionFileInfo> getFileInfos() {
        return fileInfos;
    }

    public void setFileInfos(Set<AcquisitionFileInfo> fileInfos) {
        this.fileInfos = fileInfos;
    }

    public void addFileInfo(AcquisitionFileInfo fileInfo) {
        if (fileInfos == null) {
            fileInfos = new LinkedHashSet<>();
        }
        fileInfos.add(fileInfo);
    }

    public PluginConfiguration getGenerateSipPluginConf() {
        return generateSipPluginConf;
    }

    public void setGenerateSipPluginConf(PluginConfiguration generateSipPluginConf) {
        this.generateSipPluginConf = generateSipPluginConf;
    }

    public Optional<PluginConfiguration> getPostProcessSipPluginConf() {
        return Optional.ofNullable(postProcessSipPluginConf);
    }

    public void setPostProcessSipPluginConf(PluginConfiguration postProcessSipPluginConf) {
        this.postProcessSipPluginConf = postProcessSipPluginConf;
    }

    public boolean isActive() {
        return active;
    }

    public void setActive(Boolean active) {
        this.active = active;
    }

    public AcquisitionProcessingChainMode getMode() {
        return mode;
    }

    public void setMode(AcquisitionProcessingChainMode mode) {
        this.mode = mode;
    }

    public Long getId() {
        return id;
    }

    public void setId(Long id) {
        this.id = id;
    }

    public PluginConfiguration getValidationPluginConf() {
        return validationPluginConf;
    }

    public void setValidationPluginConf(PluginConfiguration validationPluginConf) {
        this.validationPluginConf = validationPluginConf;
    }

    public List<StorageMetadataProvider> getStorages() {
        return storages;
    }

    public void setStorages(List<StorageMetadataProvider> storages) {
        this.storages = storages;
    }

    public Set<String> getCategories() {
        return categories;
    }

    public void setCategories(Set<String> categories) {
        this.categories = categories;
    }

    public PluginConfiguration getProductPluginConf() {
        return productPluginConf;
    }

    public void setProductPluginConf(PluginConfiguration productPluginConf) {
        this.productPluginConf = productPluginConf;
    }

    public Boolean isLocked() {
        return locked;
    }

    public void setLocked(Boolean locked) {
        this.locked = locked;
    }

    public JobInfo getLastProductAcquisitionJobInfo() {
        return lastProductAcquisitionJobInfo;
    }

    public void setLastProductAcquisitionJobInfo(JobInfo lastProductAcquisitionJobInfo) {
        this.lastProductAcquisitionJobInfo = lastProductAcquisitionJobInfo;
    }

    public VersioningMode getVersioningMode() {
        return versioningMode;
    }

    public void setVersioningMode(VersioningMode versioningMode) {
        this.versioningMode = versioningMode;
    }
}<|MERGE_RESOLUTION|>--- conflicted
+++ resolved
@@ -18,25 +18,6 @@
  */
 package fr.cnes.regards.modules.acquisition.domain.chain;
 
-<<<<<<< HEAD
-=======
-import fr.cnes.regards.framework.jpa.converters.OffsetDateTimeAttributeConverter;
-import fr.cnes.regards.framework.jpa.json.JsonBinaryType;
-import fr.cnes.regards.framework.jpa.json.JsonTypeDescriptor;
-import fr.cnes.regards.framework.module.manager.ConfigIgnore;
-import fr.cnes.regards.framework.modules.jobs.domain.JobInfo;
-import fr.cnes.regards.framework.modules.plugins.domain.PluginConfiguration;
-import fr.cnes.regards.modules.acquisition.plugins.IProductPlugin;
-import fr.cnes.regards.modules.acquisition.plugins.ISipGenerationPlugin;
-import fr.cnes.regards.modules.acquisition.plugins.ISipPostProcessingPlugin;
-import fr.cnes.regards.modules.acquisition.plugins.IValidationPlugin;
-import fr.cnes.regards.modules.ingest.domain.sip.VersioningMode;
-import java.time.OffsetDateTime;
-import java.util.LinkedHashSet;
-import java.util.List;
-import java.util.Optional;
-import java.util.Set;
->>>>>>> 33d001d3
 import javax.persistence.CascadeType;
 import javax.persistence.Column;
 import javax.persistence.Convert;
@@ -63,21 +44,17 @@
 import javax.validation.constraints.NotNull;
 import javax.validation.constraints.Pattern;
 import javax.validation.constraints.Size;
-<<<<<<< HEAD
 import java.time.OffsetDateTime;
 import java.util.LinkedHashSet;
 import java.util.List;
 import java.util.Optional;
 import java.util.Set;
 
-=======
->>>>>>> 33d001d3
 import org.hibernate.annotations.Parameter;
 import org.hibernate.annotations.Type;
 import org.hibernate.annotations.TypeDef;
 import org.hibernate.annotations.TypeDefs;
 
-<<<<<<< HEAD
 import fr.cnes.regards.framework.jpa.converters.OffsetDateTimeAttributeConverter;
 import fr.cnes.regards.framework.jpa.json.JsonBinaryType;
 import fr.cnes.regards.framework.jpa.json.JsonTypeDescriptor;
@@ -90,8 +67,6 @@
 import fr.cnes.regards.modules.acquisition.plugins.IValidationPlugin;
 import fr.cnes.regards.modules.ingest.domain.sip.VersioningMode;
 
-=======
->>>>>>> 33d001d3
 /**
  *
  * Define a product acquisition chain
@@ -101,19 +76,6 @@
  */
 @Entity
 @Table(name = "t_acq_processing_chain")
-<<<<<<< HEAD
-@NamedEntityGraphs({ @NamedEntityGraph(name = "graph.acquisition.file.info.complete", attributeNodes = {
-        @NamedAttributeNode(value = "fileInfos", subgraph = "graph.acquisition.chain.file.infos.scan"),
-        @NamedAttributeNode(value = "validationPluginConf"),
-        @NamedAttributeNode(value = "productPluginConf"),
-        @NamedAttributeNode(value = "generateSipPluginConf"),
-        @NamedAttributeNode(value = "postProcessSipPluginConf"),
-        @NamedAttributeNode(value = "lastProductAcquisitionJobInfo", subgraph = "graph.acquisition.chain.jobs") },
-        subgraphs = { @NamedSubgraph(name = "graph.acquisition.chain.jobs",
-                attributeNodes = { @NamedAttributeNode(value = "parameters") }),
-                @NamedSubgraph(name = "graph.acquisition.chain.file.infos.scan",
-                        attributeNodes = { @NamedAttributeNode(value = "scanPlugin") }) }) })
-=======
 @NamedEntityGraphs({ @NamedEntityGraph(name = "graph.acquisition.file.info.complete",
         attributeNodes = { @NamedAttributeNode(value = "fileInfos", subgraph = "subgraph.file.info"),
                 @NamedAttributeNode(value = "lastProductAcquisitionJobInfo", subgraph = "graph.acquisition.chain.jobs") },
@@ -124,7 +86,6 @@
                 attributeNodes = { @NamedAttributeNode(value = "scanDirInfo") })
 })
 })
->>>>>>> 33d001d3
 @TypeDefs({ @TypeDef(name = "jsonb", typeClass = JsonBinaryType.class) })
 public class AcquisitionProcessingChain {
 
