/*
 * Copyright 2017-2021 CNES - CENTRE NATIONAL d'ETUDES SPATIALES
 *
 * This file is part of REGARDS.
 *
 * REGARDS is free software: you can redistribute it and/or modify
 * it under the terms of the GNU General Public License as published by
 * the Free Software Foundation, either version 3 of the License, or
 * (at your option) any later version.
 *
 * REGARDS is distributed in the hope that it will be useful,
 * but WITHOUT ANY WARRANTY; without even the implied warranty of
 * MERCHANTABILITY or FITNESS FOR A PARTICULAR PURPOSE. See the
 * GNU General Public License for more details.
 *
 * You should have received a copy of the GNU General Public License
 * along with REGARDS. If not, see <http://www.gnu.org/licenses/>.
 */
package fr.cnes.regards.modules.acquisition.domain.chain;

import javax.persistence.CascadeType;
import javax.persistence.Column;
import javax.persistence.Convert;
import javax.persistence.Entity;
import javax.persistence.EnumType;
import javax.persistence.Enumerated;
import javax.persistence.FetchType;
import javax.persistence.ForeignKey;
import javax.persistence.GeneratedValue;
import javax.persistence.GenerationType;
import javax.persistence.Id;
import javax.persistence.JoinColumn;
import javax.persistence.ManyToOne;
import javax.persistence.NamedAttributeNode;
import javax.persistence.NamedEntityGraph;
import javax.persistence.NamedEntityGraphs;
import javax.persistence.NamedSubgraph;
import javax.persistence.OneToMany;
import javax.persistence.OneToOne;
import javax.persistence.SequenceGenerator;
import javax.persistence.Table;
import javax.validation.Valid;
import javax.validation.constraints.NotBlank;
import javax.validation.constraints.NotNull;
import javax.validation.constraints.Pattern;
import javax.validation.constraints.Size;
import java.time.OffsetDateTime;
import java.util.LinkedHashSet;
import java.util.List;
import java.util.Optional;
import java.util.Set;

import org.hibernate.annotations.Parameter;
import org.hibernate.annotations.Type;
import org.hibernate.annotations.TypeDef;
import org.hibernate.annotations.TypeDefs;

import fr.cnes.regards.framework.jpa.converters.OffsetDateTimeAttributeConverter;
import fr.cnes.regards.framework.jpa.json.JsonBinaryType;
import fr.cnes.regards.framework.jpa.json.JsonTypeDescriptor;
import fr.cnes.regards.framework.module.manager.ConfigIgnore;
import fr.cnes.regards.framework.modules.jobs.domain.JobInfo;
import fr.cnes.regards.framework.modules.plugins.domain.PluginConfiguration;
import fr.cnes.regards.modules.acquisition.plugins.IProductPlugin;
import fr.cnes.regards.modules.acquisition.plugins.ISipGenerationPlugin;
import fr.cnes.regards.modules.acquisition.plugins.ISipPostProcessingPlugin;
import fr.cnes.regards.modules.acquisition.plugins.IValidationPlugin;
import fr.cnes.regards.modules.ingest.domain.sip.VersioningMode;

/**
 *
 * Define a product acquisition chain
 *
 * @author Marc Sordi
 *
 */
@Entity
@Table(name = "t_acq_processing_chain")
@NamedEntityGraphs({ @NamedEntityGraph(name = "graph.acquisition.file.info.complete",
        attributeNodes = { @NamedAttributeNode(value = "fileInfos", subgraph = "subgraph.file.info"),
<<<<<<< HEAD
                @NamedAttributeNode(value = "lastProductAcquisitionJobInfo", subgraph = "graph.acquisition.chain.jobs") },
        subgraphs = {
        @NamedSubgraph(name = "graph.acquisition.chain.jobs",
                attributeNodes = { @NamedAttributeNode(value = "parameters") }),
        @NamedSubgraph(name = "subgraph.file.info",
                attributeNodes = { @NamedAttributeNode(value = "scanDirInfo") })
})
})
=======
                @NamedAttributeNode(value = "lastProductAcquisitionJobInfo",
                        subgraph = "graph.acquisition.chain.jobs") },
        subgraphs = {
                @NamedSubgraph(name = "graph.acquisition.chain.jobs",
                        attributeNodes = { @NamedAttributeNode(value = "parameters") }),
                @NamedSubgraph(name = "subgraph.file.info",
                        attributeNodes = { @NamedAttributeNode(value = "scanDirInfo") }) }) })
>>>>>>> e3619796
@TypeDefs({ @TypeDef(name = "jsonb", typeClass = JsonBinaryType.class) })
public class AcquisitionProcessingChain {

    /**
     * Fixed checksum algorithm
     */
    public static final String CHECKSUM_ALGORITHM = "MD5";

    @ConfigIgnore
    @Id
    @SequenceGenerator(name = "AcquisitionChainSequence", initialValue = 1, sequenceName = "seq_acq_chain")
    @GeneratedValue(strategy = GenerationType.SEQUENCE, generator = "AcquisitionChainSequence")
    private Long id;

    @NotBlank(message = "Processing chain label is required")
    @Column(name = "label", length = 64, nullable = false)
    private String label;

    /**
     * <code>true</code> if active, <code>false</code> otherwise
     */
    @NotNull(message = "Processing chain state is required")
    @Column
    private Boolean active = false;

    @NotNull(message = "Acquisition processing mode is required")
    @Column(length = 16)
    @Enumerated(EnumType.STRING)
    private AcquisitionProcessingChainMode mode = AcquisitionProcessingChainMode.AUTO;

    /**
     * Flag to allow to run an action only once at a time
     */
    @ConfigIgnore
    @Column(updatable = false, nullable = false)
    private boolean locked = false;

    /**
     * The last activation date when an acquisition were running.
     */
    @ConfigIgnore
    @Column(name = "last_activation_date")
    @Convert(converter = OffsetDateTimeAttributeConverter.class)
    private OffsetDateTime lastActivationDate;

    /**
     * The cron expression of the acquisition periodicity
     */
    @Column(name = "period")
    @Pattern(regexp = "0 .*",
            message = "Invalid cron periodicity. You must start your periodicity with 0 (for 0 second) as the lowest definition is minutes. e.g: 0 * 18 * * *")
    private String periodicity;

    /**
     * Then INGEST chain name for SIP submission
     */
    @NotBlank(message = "Ingest chain is required")
    @Column(name = "ingest_chain")
    private String ingestChain;

    @Valid
    @NotNull(message = "Storage metadata is required")
    @Column(columnDefinition = "jsonb")
    @Type(type = "jsonb", parameters = { @Parameter(name = JsonTypeDescriptor.ARG_TYPE,
            value = "fr.cnes.regards.modules.acquisition.domain.chain.StorageMetadataProvider") })
    private List<StorageMetadataProvider> storages;

    @Valid
    @NotNull(message = "Categories are required")
    @Column(columnDefinition = "jsonb")
    @Type(type = "jsonb", parameters = { @Parameter(name = JsonTypeDescriptor.ARG_TYPE, value = "java.lang.String") })
    private Set<String> categories;

    @Column(name = "versioning_mode")
    @Enumerated(EnumType.STRING)
    private VersioningMode versioningMode = VersioningMode.INC_VERSION;

    /**
     * The {@link List} of files to build a product
     */
    @NotNull(message = "A processing chain must have at least one acquisition file information")
    @Size(min = 1)
    @OneToMany(fetch = FetchType.LAZY)
    @JoinColumn(name = "acq_chain_id", foreignKey = @ForeignKey(name = "fk_acq_chain_id"))
    private Set<AcquisitionFileInfo> fileInfos;

    /**
     * An optional {@link PluginConfiguration} of a {@link IValidationPlugin}
     */
    @NotNull(message = "Validation plugin configuration is required")
    @ManyToOne(optional = false, cascade = CascadeType.REMOVE)
    @JoinColumn(name = "validation_conf_id", foreignKey = @ForeignKey(name = "fk_validation_conf_id"))
    private PluginConfiguration validationPluginConf;

    /**
     * A {@link PluginConfiguration} of a {@link IProductPlugin}
     */
    @NotNull(message = "Product plugin configuration is required")
    @ManyToOne(optional = false, cascade = CascadeType.REMOVE)
    @JoinColumn(name = "product_conf_id", foreignKey = @ForeignKey(name = "fk_product_conf_id"))
    private PluginConfiguration productPluginConf;

    /**
     * A {@link PluginConfiguration} of a {@link ISipGenerationPlugin}
     */
    @NotNull(message = "SIP generation plugin configuration is required")
    @ManyToOne(optional = false, cascade = CascadeType.REMOVE)
    @JoinColumn(name = "generatesip_conf_id", foreignKey = @ForeignKey(name = "fk_generatesip_conf_id"))
    private PluginConfiguration generateSipPluginConf;

    /**
     * A {@link PluginConfiguration} of a {@link ISipPostProcessingPlugin}
     */
    @ManyToOne(cascade = CascadeType.REMOVE)
    @JoinColumn(name = "postprocesssip_conf_id", foreignKey = @ForeignKey(name = "fk_postprocesssip_conf_id"))
    private PluginConfiguration postProcessSipPluginConf;

    @ConfigIgnore
    @OneToOne
    @JoinColumn(name = "acq_job_info_id", foreignKey = @ForeignKey(name = "fk_acq_job_info_id"))
    private JobInfo lastProductAcquisitionJobInfo;

    /**
     * Parameter to indicate if products should be stored or referenced
     * Products are stored by default
     */
    @Column(name = "products_stored")
    @NotNull(message = "Referencing system for products is required (to store or to reference")
    private boolean productsStored = true;

    /**
     * Storage plugin businessId for referenced files.
     * Used only if productsStored=true. Else storages is used.
     */
    @Column(name = "reference_location")
    private String referenceLocation;

    public String getLabel() {
        return label;
    }

    public void setLabel(String label) {
        this.label = label;
    }

    public OffsetDateTime getLastActivationDate() {
        return lastActivationDate;
    }

    public void setLastActivationDate(OffsetDateTime lastActivationDate) {
        this.lastActivationDate = lastActivationDate;
    }

    public String getPeriodicity() {
        return periodicity;
    }

    public void setPeriodicity(String periodicity) {
        this.periodicity = periodicity;
    }

    public String getIngestChain() {
        return ingestChain;
    }

    public void setIngestChain(String ingestChain) {
        this.ingestChain = ingestChain;
    }

    public Set<AcquisitionFileInfo> getFileInfos() {
        return fileInfos;
    }

    public void setFileInfos(Set<AcquisitionFileInfo> fileInfos) {
        this.fileInfos = fileInfos;
    }

    public void addFileInfo(AcquisitionFileInfo fileInfo) {
        if (fileInfos == null) {
            fileInfos = new LinkedHashSet<>();
        }
        fileInfos.add(fileInfo);
    }

    public PluginConfiguration getGenerateSipPluginConf() {
        return generateSipPluginConf;
    }

    public void setGenerateSipPluginConf(PluginConfiguration generateSipPluginConf) {
        this.generateSipPluginConf = generateSipPluginConf;
    }

    public Optional<PluginConfiguration> getPostProcessSipPluginConf() {
        return Optional.ofNullable(postProcessSipPluginConf);
    }

    public void setPostProcessSipPluginConf(PluginConfiguration postProcessSipPluginConf) {
        this.postProcessSipPluginConf = postProcessSipPluginConf;
    }

    public boolean isActive() {
        return active;
    }

    public void setActive(Boolean active) {
        this.active = active;
    }

    public AcquisitionProcessingChainMode getMode() {
        return mode;
    }

    public void setMode(AcquisitionProcessingChainMode mode) {
        this.mode = mode;
    }

    public Long getId() {
        return id;
    }

    public void setId(Long id) {
        this.id = id;
    }

    public PluginConfiguration getValidationPluginConf() {
        return validationPluginConf;
    }

    public void setValidationPluginConf(PluginConfiguration validationPluginConf) {
        this.validationPluginConf = validationPluginConf;
    }

    public List<StorageMetadataProvider> getStorages() {
        return storages;
    }

    public void setStorages(List<StorageMetadataProvider> storages) {
        this.storages = storages;
    }

    public Set<String> getCategories() {
        return categories;
    }

    public void setCategories(Set<String> categories) {
        this.categories = categories;
    }

    public PluginConfiguration getProductPluginConf() {
        return productPluginConf;
    }

    public void setProductPluginConf(PluginConfiguration productPluginConf) {
        this.productPluginConf = productPluginConf;
    }

    public Boolean isLocked() {
        return locked;
    }

    public void setLocked(Boolean locked) {
        this.locked = locked;
    }

    public JobInfo getLastProductAcquisitionJobInfo() {
        return lastProductAcquisitionJobInfo;
    }

    public void setLastProductAcquisitionJobInfo(JobInfo lastProductAcquisitionJobInfo) {
        this.lastProductAcquisitionJobInfo = lastProductAcquisitionJobInfo;
    }

    public VersioningMode getVersioningMode() {
        return versioningMode;
    }

    public void setVersioningMode(VersioningMode versioningMode) {
        this.versioningMode = versioningMode;
    }

    public boolean isProductsStored() {
        return productsStored;
    }

    public void setProductsStored(boolean productsStored) {
        this.productsStored = productsStored;
    }

    public String getReferenceLocation() {
        return referenceLocation;
    }

    public void setReferenceLocation(String referenceLocation) {
        this.referenceLocation = referenceLocation;
    }

}<|MERGE_RESOLUTION|>--- conflicted
+++ resolved
@@ -78,16 +78,6 @@
 @Table(name = "t_acq_processing_chain")
 @NamedEntityGraphs({ @NamedEntityGraph(name = "graph.acquisition.file.info.complete",
         attributeNodes = { @NamedAttributeNode(value = "fileInfos", subgraph = "subgraph.file.info"),
-<<<<<<< HEAD
-                @NamedAttributeNode(value = "lastProductAcquisitionJobInfo", subgraph = "graph.acquisition.chain.jobs") },
-        subgraphs = {
-        @NamedSubgraph(name = "graph.acquisition.chain.jobs",
-                attributeNodes = { @NamedAttributeNode(value = "parameters") }),
-        @NamedSubgraph(name = "subgraph.file.info",
-                attributeNodes = { @NamedAttributeNode(value = "scanDirInfo") })
-})
-})
-=======
                 @NamedAttributeNode(value = "lastProductAcquisitionJobInfo",
                         subgraph = "graph.acquisition.chain.jobs") },
         subgraphs = {
@@ -95,7 +85,6 @@
                         attributeNodes = { @NamedAttributeNode(value = "parameters") }),
                 @NamedSubgraph(name = "subgraph.file.info",
                         attributeNodes = { @NamedAttributeNode(value = "scanDirInfo") }) }) })
->>>>>>> e3619796
 @TypeDefs({ @TypeDef(name = "jsonb", typeClass = JsonBinaryType.class) })
 public class AcquisitionProcessingChain {
 
