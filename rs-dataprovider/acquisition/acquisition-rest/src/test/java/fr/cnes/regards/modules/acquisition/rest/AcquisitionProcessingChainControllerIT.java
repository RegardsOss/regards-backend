/*
 * Copyright 2017-2019 CNES - CENTRE NATIONAL d'ETUDES SPATIALES
 *
 * This file is part of REGARDS.
 *
 * REGARDS is free software: you can redistribute it and/or modify
 * it under the terms of the GNU General Public License as published by
 * the Free Software Foundation, either version 3 of the License, or
 * (at your option) any later version.
 *
 * REGARDS is distributed in the hope that it will be useful,
 * but WITHOUT ANY WARRANTY; without even the implied warranty of
 * MERCHANTABILITY or FITNESS FOR A PARTICULAR PURPOSE. See the
 * GNU General Public License for more details.
 *
 * You should have received a copy of the GNU General Public License
 * along with REGARDS. If not, see <http://www.gnu.org/licenses/>.
 */
package fr.cnes.regards.modules.acquisition.rest;

import java.nio.file.Path;
import java.nio.file.Paths;
import java.util.ArrayList;
import java.util.Arrays;
import java.util.List;
import java.util.Set;
import java.util.StringJoiner;

import org.junit.After;
import org.junit.Assert;
import org.junit.Ignore;
import org.junit.Test;
import org.springframework.beans.factory.annotation.Autowired;
import org.springframework.http.HttpStatus;
import org.springframework.restdocs.payload.FieldDescriptor;
import org.springframework.restdocs.payload.PayloadDocumentation;
import org.springframework.restdocs.request.RequestDocumentation;
import org.springframework.restdocs.snippet.Attributes;
import org.springframework.test.context.TestPropertySource;
import org.springframework.test.web.servlet.ResultActions;

import com.jayway.jsonpath.JsonPath;
import fr.cnes.regards.framework.microservice.rest.ModuleManagerController;
import fr.cnes.regards.framework.module.rest.exception.ModuleException;
import fr.cnes.regards.framework.modules.plugins.domain.PluginConfiguration;
import fr.cnes.regards.framework.modules.plugins.domain.parameter.IPluginParam;
import fr.cnes.regards.framework.multitenant.IRuntimeTenantResolver;
import fr.cnes.regards.framework.oais.urn.DataType;
import fr.cnes.regards.framework.test.integration.AbstractRegardsTransactionalIT;
import fr.cnes.regards.framework.test.integration.ConstrainedFields;
import fr.cnes.regards.framework.test.integration.RequestBuilderCustomizer;
import fr.cnes.regards.framework.test.report.annotation.Purpose;
import fr.cnes.regards.framework.test.report.annotation.Requirement;
import fr.cnes.regards.framework.utils.plugins.PluginUtils;
import fr.cnes.regards.modules.acquisition.dao.IAcquisitionFileInfoRepository;
import fr.cnes.regards.modules.acquisition.dao.IAcquisitionProcessingChainRepository;
import fr.cnes.regards.modules.acquisition.domain.chain.AcquisitionFileInfo;
import fr.cnes.regards.modules.acquisition.domain.chain.AcquisitionProcessingChain;
import fr.cnes.regards.modules.acquisition.domain.chain.AcquisitionProcessingChainMode;
import fr.cnes.regards.modules.acquisition.domain.payload.UpdateAcquisitionProcessingChain;
import fr.cnes.regards.modules.acquisition.domain.payload.UpdateAcquisitionProcessingChainType;
import fr.cnes.regards.modules.acquisition.domain.payload.UpdateAcquisitionProcessingChains;
import fr.cnes.regards.modules.acquisition.service.IAcquisitionProcessingService;
import fr.cnes.regards.modules.acquisition.service.plugins.GlobDiskScanning;

/**
 * Test acquisition chain workflow. This test cannot be done in a transaction due to transient entity!
 *
 * @author Marc Sordi
 */
@TestPropertySource(properties = { "spring.jpa.properties.hibernate.default_schema=acquisition_it" })
public class AcquisitionProcessingChainControllerIT extends AbstractRegardsTransactionalIT {

    @Autowired
    private IAcquisitionProcessingService processingService;

    @Autowired
    private IRuntimeTenantResolver runtimeTenantResolver;

    @Autowired
    private IAcquisitionFileInfoRepository fileInfoRepository;

    @Autowired
    private IAcquisitionProcessingChainRepository acquisitionProcessingChainRepository;

    @After
    public void cleanUp() throws ModuleException {
        runtimeTenantResolver.forceTenant(getDefaultTenant());
        fileInfoRepository.deleteAll();
        acquisitionProcessingChainRepository.deleteAll();
    }

    @Test
    @Requirement("REGARDS_DSL_ING_PRO_020")
    @Requirement("REGARDS_DSL_ING_PRO_030")
    @Purpose("Create a manual acquisition chain")
    public void createChain() {
        RequestBuilderCustomizer customizer = customizer().expectStatusCreated();

        AcquisitionProcessingChain chain = AcquisitionTestUtils.getNewChain("post");

<<<<<<< HEAD
        customizer.document(PayloadDocumentation.relaxedRequestFields(Attributes
                .attributes(Attributes.key(RequestBuilderCustomizer.PARAM_TITLE).value("Acquisition processing chain")),
=======
        customizer.document(PayloadDocumentation.relaxedRequestFields(Attributes.attributes(Attributes
                                                                                                    .key(RequestBuilderCustomizer.PARAM_TITLE)
                                                                                                    .value("Acquisition processing chain")),
>>>>>>> 4b060819
                                                                      documentAcquisitionProcessingChain()));

        // Create the chain
        performDefaultPost(AcquisitionProcessingChainController.TYPE_PATH,
                           chain,
                           customizer,
                           "Chain should be created!");
    }

    private List<FieldDescriptor> documentAcquisitionProcessingChain() {

        ConstrainedFields constrainedFields = new ConstrainedFields(AcquisitionProcessingChain.class);
        List<FieldDescriptor> fields = new ArrayList<>();

        fields.add(constrainedFields.withPath("label", "Label"));
        fields.add(constrainedFields.withPath("active", "Activation status"));

        StringJoiner joiner = new StringJoiner(", ");
        for (AcquisitionProcessingChainMode mode : AcquisitionProcessingChainMode.values()) {
            joiner.add(mode.name());
        }
        fields.add(constrainedFields.withPath("mode", "mode", "Mode", "Allowed values : " + joiner.toString()));

        fields.add(constrainedFields.withPath("session", "Ingest session name for SIP submission").optional()
<<<<<<< HEAD
                .type("String"));
        fields.add(constrainedFields.withPath("categories", "Ingest categories").optional()
                .type(List.class));
=======
                           .type("String"));
>>>>>>> 4b060819
        fields.add(constrainedFields.withPath("ingestChain", "Ingest chain name for SIP submission"));
        fields.add(constrainedFields.withPath("locked", "locked", "Internal chain processing lock", "NA").optional()
                           .type("Boolean"));
        fields.add(constrainedFields.withPath("periodicity", "Automatic chain activation periodicity in second")
                           .optional().type("Long"));

        fields.add(constrainedFields.withPath("fileInfos[]", "Arrays of file information / TODO"));
        fields.addAll(documentFileInfo("fileInfos[]"));

        fields.add(constrainedFields.withPath("validationPluginConf", "Validation plugin configuration / TODO"));
        fields.add(constrainedFields.withPath("productPluginConf", "Product plugin configuration / TODO"));
        fields.add(constrainedFields.withPath("generateSipPluginConf", "Generate SIP plugin configuration / TODO"));
        fields.add(constrainedFields.withPath("postProcessSipPluginConf",
                                              "Optional SIP post processing plugin configuration / TODO").optional()
                           .type("Object"));
        return fields;
    }

    private List<FieldDescriptor> documentFileInfo(String basePath) {
        ConstrainedFields constrainedFields = new ConstrainedFields(AcquisitionFileInfo.class);
        List<FieldDescriptor> fields = new ArrayList<>();

        String prefix = basePath == null ? "" : basePath + ".";
        fields.add(constrainedFields
                           .withPath(prefix + "mandatory", "mandatory", "True if the product must contain this file"));
        fields.add(constrainedFields.withPath(prefix + "scanPlugin", "scanPlugin", "Scan plugin configuration / TODO"));
        fields.add(constrainedFields.withPath(prefix + "lastModificationDate",
                                              "lastModificationDate",
                                              "Most recent last modification ISO 8601 date of all scanned files")
                           .optional().type("String"));
        fields.add(constrainedFields.withPath(prefix + "mimeType", "mimeType", "File MIME type"));

        StringJoiner joiner = new StringJoiner(", ");
        for (DataType mode : DataType.values()) {
            joiner.add(mode.name());
        }
        fields.add(constrainedFields.withPath(prefix + "dataType",
                                              "dataType",
                                              "REGARDS data type",
                                              "Allowed values : " + joiner.toString()));

        fields.add(constrainedFields.withPath(prefix + "comment", "comment", "REGARDS data type").optional()
                           .type("String"));
        return fields;
    }

    @Test
    @Requirement("REGARDS_DSL_ING_PRO_020")
    @Requirement("REGARDS_DSL_ING_PRO_030")
    @Purpose("Get all acquisition chain")
    public void getAllChains() {
        RequestBuilderCustomizer customizer = customizer().expectStatusCreated();

        AcquisitionProcessingChain chain = AcquisitionTestUtils.getNewChain("one");
        performDefaultPost(AcquisitionProcessingChainController.TYPE_PATH,
                           chain,
                           customizer,
                           "Chain should be created!");

        chain = AcquisitionTestUtils.getNewChain("two");
        performDefaultPost(AcquisitionProcessingChainController.TYPE_PATH,
                           chain,
                           customizer,
                           "Chain should be created!");

        // Retrieve chains
        customizer = customizer().expectStatusOk();

        performDefaultGet(AcquisitionProcessingChainController.TYPE_PATH, customizer, "Chains should be retrieved");
    }

    @Test
    @Requirement("REGARDS_DSL_ING_PRO_020")
    @Requirement("REGARDS_DSL_ING_PRO_030")
    @Purpose("Get an acquisition chain")
    public void getOneChain() {
        RequestBuilderCustomizer customizer = customizer().expectStatusCreated();

        AcquisitionProcessingChain chain = AcquisitionTestUtils.getNewChain("first");
        ResultActions result = performDefaultPost(AcquisitionProcessingChainController.TYPE_PATH,
                                                  chain,
                                                  customizer,
                                                  "Chain should be created!");

        // Update chain
        String resultAsString = payload(result);
        Integer chainId = JsonPath.read(resultAsString, "$.content.id");

        // Retrieve chains
        customizer = customizer().expectStatusOk();

        // Document path parameter
<<<<<<< HEAD
        customizer.document(RequestDocumentation.pathParameters(RequestDocumentation
                .parameterWithName(AcquisitionProcessingChainController.CHAIN_PATH_PARAM)
                .attributes(Attributes.key(RequestBuilderCustomizer.PARAM_TYPE).value(JSON_STRING_TYPE))
                .description("Acquisition chain identifier")));
        performDefaultGet(AcquisitionProcessingChainController.TYPE_PATH
                + AcquisitionProcessingChainController.CHAIN_PATH, customizer, "Chain should be retrieved", chainId);
=======
        customizer.document(RequestDocumentation.pathParameters(RequestDocumentation.parameterWithName(
                AcquisitionProcessingChainController.CHAIN_PATH_PARAM).attributes(Attributes
                                                                                          .key(RequestBuilderCustomizer.PARAM_TYPE)
                                                                                          .value(JSON_STRING_TYPE))
                                                                        .description("Acquisition chain identifier")));
        performDefaultGet(
                AcquisitionProcessingChainController.TYPE_PATH + AcquisitionProcessingChainController.CHAIN_PATH,
                customizer,
                "Chain should be retrieved",
                chainId);
>>>>>>> 4b060819
    }

    @Test
    @Requirement("REGARDS_DSL_ING_PRO_020")
    @Requirement("REGARDS_DSL_ING_PRO_030")
    @Purpose("Create and update a manual acquisition chain")
    public void updateChain() throws ModuleException {

        RequestBuilderCustomizer customizer = customizer().expectStatusCreated();

        AcquisitionProcessingChain chain = AcquisitionTestUtils.getNewChain("update");

        // Create the chain
        ResultActions result = performDefaultPost(AcquisitionProcessingChainController.TYPE_PATH,
                                                  chain,
                                                  customizer,
                                                  "Chain should be created!");

        // Update chain
        String resultAsString = payload(result);
        Integer chainId = JsonPath.read(resultAsString, "$.content.id");

        // Load it
        runtimeTenantResolver.forceTenant(getDefaultTenant());
        AcquisitionProcessingChain loadedChain = processingService.getChain(chainId.longValue());
        Assert.assertNotNull("Chain must exist", loadedChain);

        // Update scan plugin
        Set<IPluginParam> params = IPluginParam.set(IPluginParam.build(GlobDiskScanning.FIELD_DIRS, new ArrayList<>()));
        PluginConfiguration scanPlugin = PluginUtils.getPluginConfiguration(params, GlobDiskScanning.class);
        scanPlugin.setIsActive(true);
        String label = "Scan plugin update";
        scanPlugin.setLabel(label);
        loadedChain.getFileInfos().iterator().next().setScanPlugin(scanPlugin);

        customizer = customizer().expectStatusOk();
        // Document path parameter
<<<<<<< HEAD
        customizer.document(RequestDocumentation.pathParameters(RequestDocumentation
                .parameterWithName(AcquisitionProcessingChainController.CHAIN_PATH_PARAM)
                .attributes(Attributes.key(RequestBuilderCustomizer.PARAM_TYPE).value(JSON_NUMBER_TYPE))
                .description("Acquisition chain identifier")));

        performDefaultPut(AcquisitionProcessingChainController.TYPE_PATH
                + AcquisitionProcessingChainController.CHAIN_PATH, loadedChain, customizer, "Chain should be updated",
                          loadedChain.getId());
=======
        customizer.document(RequestDocumentation.pathParameters(RequestDocumentation.parameterWithName(
                AcquisitionProcessingChainController.CHAIN_PATH_PARAM).attributes(Attributes
                                                                                          .key(RequestBuilderCustomizer.PARAM_TYPE)
                                                                                          .value(JSON_NUMBER_TYPE))
                                                                        .description("Acquisition chain identifier")));

        performDefaultPut(
                AcquisitionProcessingChainController.TYPE_PATH + AcquisitionProcessingChainController.CHAIN_PATH,
                loadedChain,
                customizer,
                "Chain should be updated",
                loadedChain.getId());
>>>>>>> 4b060819

        // Load new scan plugin configuration
        runtimeTenantResolver.forceTenant(getDefaultTenant());
        loadedChain = processingService.getChain(chainId.longValue());
        Assert.assertEquals(label, loadedChain.getFileInfos().iterator().next().getScanPlugin().getLabel());
    }

    @Test
    public void updateStateAndMode() throws ModuleException {

        RequestBuilderCustomizer customizer = customizer().expectStatusCreated();

        AcquisitionProcessingChain chain = AcquisitionTestUtils.getNewChain("update");

        // Create the chain
        ResultActions result = performDefaultPost(AcquisitionProcessingChainController.TYPE_PATH, chain, customizer,
                                                  "Chain should be created!");

        // Update chain
        String resultAsString = payload(result);
        Integer chainId = JsonPath.read(resultAsString, "$.content.id");

        Assert.assertEquals(AcquisitionProcessingChainMode.MANUAL, chain.getMode());
        Assert.assertEquals(true, chain.isActive());

        AcquisitionProcessingChainMode mode = AcquisitionProcessingChainMode.AUTO;
        boolean isActive = false;
        UpdateAcquisitionProcessingChain updatePayload = UpdateAcquisitionProcessingChain
                .build(isActive, mode, UpdateAcquisitionProcessingChainType.ALL);

        customizer = customizer().expectStatusOk();
        // Document path parameter
        customizer.document(RequestDocumentation.pathParameters(RequestDocumentation
                .parameterWithName(AcquisitionProcessingChainController.CHAIN_PATH_PARAM)
                .attributes(Attributes.key(RequestBuilderCustomizer.PARAM_TYPE).value(JSON_NUMBER_TYPE))
                .description("Acquisition chain identifier")));

        performDefaultPatch(AcquisitionProcessingChainController.TYPE_PATH
                + AcquisitionProcessingChainController.CHAIN_PATH, updatePayload, customizer, "Chain should be patched",
                            chainId);

        runtimeTenantResolver.forceTenant(getDefaultTenant());
        AcquisitionProcessingChain loadedChain = processingService.getChain(Long.valueOf(chainId));
        Assert.assertEquals(mode, loadedChain.getMode());
        Assert.assertEquals(isActive, loadedChain.isActive());

        // Test the other endpoint
        mode = AcquisitionProcessingChainMode.MANUAL;
        isActive = true;
        UpdateAcquisitionProcessingChains updatePayload2 = UpdateAcquisitionProcessingChains
                .build(Arrays.asList(loadedChain.getId()), UpdateAcquisitionProcessingChain
                        .build(isActive, mode, UpdateAcquisitionProcessingChainType.ALL));
        customizer = customizer().expectStatusOk();

        performDefaultPatch(AcquisitionProcessingChainController.TYPE_PATH, updatePayload2, customizer,
                            "Chain should be repatched");

        runtimeTenantResolver.forceTenant(getDefaultTenant());
        loadedChain = processingService.getChain(Long.valueOf(chainId));
        Assert.assertEquals(mode, loadedChain.getMode());
        Assert.assertEquals(isActive, loadedChain.isActive());

    }

    @Test
    @Requirement("REGARDS_DSL_ING_PRO_020")
    @Requirement("REGARDS_DSL_ING_PRO_030")
    @Purpose("Delete a inactive manual acquisition chain")
    public void deleteChain() throws ModuleException {

        RequestBuilderCustomizer customizer = customizer().expectStatusCreated();

        AcquisitionProcessingChain chain = AcquisitionTestUtils.getNewChain("delete");

        // Create the chain
        ResultActions result = performDefaultPost(AcquisitionProcessingChainController.TYPE_PATH,
                                                  chain,
                                                  customizer,
                                                  "Chain should be created!");

        // Update chain
        String resultAsString = payload(result);
        Integer chainId = JsonPath.read(resultAsString, "$.content.id");

        // Load it
        runtimeTenantResolver.forceTenant(getDefaultTenant());
        AcquisitionProcessingChain loadedChain = processingService.getChain(chainId.longValue());
        Assert.assertNotNull("Chain must exist", loadedChain);

        // Update scan plugin
        Set<IPluginParam> params = IPluginParam.set(IPluginParam.build(GlobDiskScanning.FIELD_DIRS, new ArrayList<>()));
        PluginConfiguration scanPlugin = PluginUtils.getPluginConfiguration(params, GlobDiskScanning.class);
        scanPlugin.setIsActive(true);
        String label = "Scan plugin update";
        scanPlugin.setLabel(label);
        loadedChain.getFileInfos().iterator().next().setScanPlugin(scanPlugin);

        customizer = customizer().expectStatusOk();
<<<<<<< HEAD
        performDefaultPut(AcquisitionProcessingChainController.TYPE_PATH
                + AcquisitionProcessingChainController.CHAIN_PATH, loadedChain, customizer, "Chain should be updated",
                          loadedChain.getId());
=======
        performDefaultPut(
                AcquisitionProcessingChainController.TYPE_PATH + AcquisitionProcessingChainController.CHAIN_PATH,
                loadedChain,
                customizer,
                "Chain should be updated",
                loadedChain.getId());
>>>>>>> 4b060819

        // Load new scan plugin configuration
        runtimeTenantResolver.forceTenant(getDefaultTenant());
        loadedChain = processingService.getChain(chainId.longValue());
        Assert.assertEquals(label, loadedChain.getFileInfos().iterator().next().getScanPlugin().getLabel());

        // Delete active chain
        customizer = customizer().expectStatusForbidden();
<<<<<<< HEAD
        performDefaultDelete(AcquisitionProcessingChainController.TYPE_PATH
                + AcquisitionProcessingChainController.CHAIN_PATH, customizer, "Chain should be removed",
                             chainId.longValue());
=======
        performDefaultDelete(
                AcquisitionProcessingChainController.TYPE_PATH + AcquisitionProcessingChainController.CHAIN_PATH,
                customizer,
                "Chain should be removed",
                chainId.longValue());
>>>>>>> 4b060819

        // Change to inactive
        customizer = customizer().expectStatusOk();

        // Document path parameter
<<<<<<< HEAD
        customizer.document(RequestDocumentation.pathParameters(RequestDocumentation
                .parameterWithName(AcquisitionProcessingChainController.CHAIN_PATH_PARAM)
                .attributes(Attributes.key(RequestBuilderCustomizer.PARAM_TYPE).value(JSON_NUMBER_TYPE))
                .description("Acquisition chain identifier to update").attributes(Attributes
                        .key(RequestBuilderCustomizer.PARAM_CONSTRAINTS).value("Chain must be disabled."))));
=======
        customizer.document(RequestDocumentation.pathParameters(RequestDocumentation.parameterWithName(
                AcquisitionProcessingChainController.CHAIN_PATH_PARAM).attributes(Attributes
                                                                                          .key(RequestBuilderCustomizer.PARAM_TYPE)
                                                                                          .value(JSON_NUMBER_TYPE))
                                                                        .description(
                                                                                "Acquisition chain identifier to update")
                                                                        .attributes(Attributes
                                                                                            .key(RequestBuilderCustomizer.PARAM_CONSTRAINTS)
                                                                                            .value("Chain must be disabled."))));
>>>>>>> 4b060819

        loadedChain.setActive(Boolean.FALSE);
        performDefaultPut(
                AcquisitionProcessingChainController.TYPE_PATH + AcquisitionProcessingChainController.CHAIN_PATH,
                loadedChain,
                customizer,
                "Chain should be updated",
                loadedChain.getId());

        // Delete inactive chain
        customizer = customizer().expectStatusNoContent();
<<<<<<< HEAD
        performDefaultDelete(AcquisitionProcessingChainController.TYPE_PATH
                + AcquisitionProcessingChainController.CHAIN_PATH, customizer, "Chain should be removed",
                             chainId.longValue());
=======
        performDefaultDelete(
                AcquisitionProcessingChainController.TYPE_PATH + AcquisitionProcessingChainController.CHAIN_PATH,
                customizer,
                "Chain should be removed",
                chainId.longValue());
>>>>>>> 4b060819
    }

    @Test
    @Requirement("REGARDS_DSL_ING_PRO_020")
    @Requirement("REGARDS_DSL_ING_PRO_030")
    @Purpose("Create an automatic acquisition chain without a periodicity")
    public void createAutomaticChainWithoutPeriodicity() {
        RequestBuilderCustomizer customizer = customizer().expectStatus(HttpStatus.UNPROCESSABLE_ENTITY);

        AcquisitionProcessingChain chain = AcquisitionTestUtils.getNewChain("AutoError");
        chain.setMode(AcquisitionProcessingChainMode.AUTO);
        chain.setPeriodicity("");

        // Create the chain
        performDefaultPost(AcquisitionProcessingChainController.TYPE_PATH,
                           chain,
                           customizer,
                           "Chain should be created!");
    }

    @Test
    @Requirement("REGARDS_DSL_ING_PRO_020")
    @Requirement("REGARDS_DSL_ING_PRO_030")
    @Purpose("Create an automatic acquisition chain with a periodicity")
    public void createAutomaticChain() {
        RequestBuilderCustomizer customizer = customizer().expectStatusCreated();

        AcquisitionProcessingChain chain = AcquisitionTestUtils.getNewChain("Auto10s");
        chain.setMode(AcquisitionProcessingChainMode.AUTO);
        chain.setPeriodicity("0 30 * * * *");

        // Create the chain
        performDefaultPost(AcquisitionProcessingChainController.TYPE_PATH,
                           chain,
                           customizer,
                           "Chain should be created!");
    }

    @Ignore("Development test")
    @Test
    public void createFromContract01() {
        String processingChain = readJsonContract("createChain01.json");

        RequestBuilderCustomizer customizer = customizer().expectStatusCreated();

        // Create the chain
        performDefaultPost(AcquisitionProcessingChainController.TYPE_PATH,
                           processingChain,
                           customizer,
                           "Chain should be created!");
    }

    @Test
    public void exportConfiguration() {

        this.createChain();
        // Define expectations
        RequestBuilderCustomizer requestBuilderCustomizer = customizer().expectStatusOk();

        performDefaultGet(ModuleManagerController.TYPE_MAPPING + ModuleManagerController.CONFIGURATION_MAPPING,
                          requestBuilderCustomizer,
                          "Should export configuration");
    }

    @Test
    public void importConfiguration() {
        Path filePath = Paths.get("src", "test", "resources", "acquisition-configuration2.json");

        // Define expectations
        RequestBuilderCustomizer requestBuilderCustomizer = customizer().expectStatusCreated();

        performDefaultFileUpload(ModuleManagerController.TYPE_MAPPING + ModuleManagerController.CONFIGURATION_MAPPING,
                                 filePath,
                                 requestBuilderCustomizer,
                                 "Should be able to import configuration");
    }

    @Test
    public void importExport() {
        // Define expectations
        RequestBuilderCustomizer requestBuilderCustomizer = customizer().expectStatusOk();

        performDefaultGet(ModuleManagerController.TYPE_MAPPING + ModuleManagerController.CONFIGURATION_ENABLED_MAPPING,
                          requestBuilderCustomizer,
                          "Shoulb be enabled");
    }
}<|MERGE_RESOLUTION|>--- conflicted
+++ resolved
@@ -99,14 +99,8 @@
 
         AcquisitionProcessingChain chain = AcquisitionTestUtils.getNewChain("post");
 
-<<<<<<< HEAD
         customizer.document(PayloadDocumentation.relaxedRequestFields(Attributes
                 .attributes(Attributes.key(RequestBuilderCustomizer.PARAM_TITLE).value("Acquisition processing chain")),
-=======
-        customizer.document(PayloadDocumentation.relaxedRequestFields(Attributes.attributes(Attributes
-                                                                                                    .key(RequestBuilderCustomizer.PARAM_TITLE)
-                                                                                                    .value("Acquisition processing chain")),
->>>>>>> 4b060819
                                                                       documentAcquisitionProcessingChain()));
 
         // Create the chain
@@ -131,13 +125,9 @@
         fields.add(constrainedFields.withPath("mode", "mode", "Mode", "Allowed values : " + joiner.toString()));
 
         fields.add(constrainedFields.withPath("session", "Ingest session name for SIP submission").optional()
-<<<<<<< HEAD
                 .type("String"));
         fields.add(constrainedFields.withPath("categories", "Ingest categories").optional()
                 .type(List.class));
-=======
-                           .type("String"));
->>>>>>> 4b060819
         fields.add(constrainedFields.withPath("ingestChain", "Ingest chain name for SIP submission"));
         fields.add(constrainedFields.withPath("locked", "locked", "Internal chain processing lock", "NA").optional()
                            .type("Boolean"));
@@ -230,25 +220,12 @@
         customizer = customizer().expectStatusOk();
 
         // Document path parameter
-<<<<<<< HEAD
         customizer.document(RequestDocumentation.pathParameters(RequestDocumentation
                 .parameterWithName(AcquisitionProcessingChainController.CHAIN_PATH_PARAM)
                 .attributes(Attributes.key(RequestBuilderCustomizer.PARAM_TYPE).value(JSON_STRING_TYPE))
                 .description("Acquisition chain identifier")));
         performDefaultGet(AcquisitionProcessingChainController.TYPE_PATH
                 + AcquisitionProcessingChainController.CHAIN_PATH, customizer, "Chain should be retrieved", chainId);
-=======
-        customizer.document(RequestDocumentation.pathParameters(RequestDocumentation.parameterWithName(
-                AcquisitionProcessingChainController.CHAIN_PATH_PARAM).attributes(Attributes
-                                                                                          .key(RequestBuilderCustomizer.PARAM_TYPE)
-                                                                                          .value(JSON_STRING_TYPE))
-                                                                        .description("Acquisition chain identifier")));
-        performDefaultGet(
-                AcquisitionProcessingChainController.TYPE_PATH + AcquisitionProcessingChainController.CHAIN_PATH,
-                customizer,
-                "Chain should be retrieved",
-                chainId);
->>>>>>> 4b060819
     }
 
     @Test
@@ -286,21 +263,10 @@
 
         customizer = customizer().expectStatusOk();
         // Document path parameter
-<<<<<<< HEAD
         customizer.document(RequestDocumentation.pathParameters(RequestDocumentation
                 .parameterWithName(AcquisitionProcessingChainController.CHAIN_PATH_PARAM)
                 .attributes(Attributes.key(RequestBuilderCustomizer.PARAM_TYPE).value(JSON_NUMBER_TYPE))
                 .description("Acquisition chain identifier")));
-
-        performDefaultPut(AcquisitionProcessingChainController.TYPE_PATH
-                + AcquisitionProcessingChainController.CHAIN_PATH, loadedChain, customizer, "Chain should be updated",
-                          loadedChain.getId());
-=======
-        customizer.document(RequestDocumentation.pathParameters(RequestDocumentation.parameterWithName(
-                AcquisitionProcessingChainController.CHAIN_PATH_PARAM).attributes(Attributes
-                                                                                          .key(RequestBuilderCustomizer.PARAM_TYPE)
-                                                                                          .value(JSON_NUMBER_TYPE))
-                                                                        .description("Acquisition chain identifier")));
 
         performDefaultPut(
                 AcquisitionProcessingChainController.TYPE_PATH + AcquisitionProcessingChainController.CHAIN_PATH,
@@ -308,7 +274,6 @@
                 customizer,
                 "Chain should be updated",
                 loadedChain.getId());
->>>>>>> 4b060819
 
         // Load new scan plugin configuration
         runtimeTenantResolver.forceTenant(getDefaultTenant());
@@ -407,18 +372,9 @@
         loadedChain.getFileInfos().iterator().next().setScanPlugin(scanPlugin);
 
         customizer = customizer().expectStatusOk();
-<<<<<<< HEAD
         performDefaultPut(AcquisitionProcessingChainController.TYPE_PATH
                 + AcquisitionProcessingChainController.CHAIN_PATH, loadedChain, customizer, "Chain should be updated",
                           loadedChain.getId());
-=======
-        performDefaultPut(
-                AcquisitionProcessingChainController.TYPE_PATH + AcquisitionProcessingChainController.CHAIN_PATH,
-                loadedChain,
-                customizer,
-                "Chain should be updated",
-                loadedChain.getId());
->>>>>>> 4b060819
 
         // Load new scan plugin configuration
         runtimeTenantResolver.forceTenant(getDefaultTenant());
@@ -427,39 +383,19 @@
 
         // Delete active chain
         customizer = customizer().expectStatusForbidden();
-<<<<<<< HEAD
         performDefaultDelete(AcquisitionProcessingChainController.TYPE_PATH
                 + AcquisitionProcessingChainController.CHAIN_PATH, customizer, "Chain should be removed",
                              chainId.longValue());
-=======
-        performDefaultDelete(
-                AcquisitionProcessingChainController.TYPE_PATH + AcquisitionProcessingChainController.CHAIN_PATH,
-                customizer,
-                "Chain should be removed",
-                chainId.longValue());
->>>>>>> 4b060819
 
         // Change to inactive
         customizer = customizer().expectStatusOk();
 
         // Document path parameter
-<<<<<<< HEAD
         customizer.document(RequestDocumentation.pathParameters(RequestDocumentation
                 .parameterWithName(AcquisitionProcessingChainController.CHAIN_PATH_PARAM)
                 .attributes(Attributes.key(RequestBuilderCustomizer.PARAM_TYPE).value(JSON_NUMBER_TYPE))
                 .description("Acquisition chain identifier to update").attributes(Attributes
                         .key(RequestBuilderCustomizer.PARAM_CONSTRAINTS).value("Chain must be disabled."))));
-=======
-        customizer.document(RequestDocumentation.pathParameters(RequestDocumentation.parameterWithName(
-                AcquisitionProcessingChainController.CHAIN_PATH_PARAM).attributes(Attributes
-                                                                                          .key(RequestBuilderCustomizer.PARAM_TYPE)
-                                                                                          .value(JSON_NUMBER_TYPE))
-                                                                        .description(
-                                                                                "Acquisition chain identifier to update")
-                                                                        .attributes(Attributes
-                                                                                            .key(RequestBuilderCustomizer.PARAM_CONSTRAINTS)
-                                                                                            .value("Chain must be disabled."))));
->>>>>>> 4b060819
 
         loadedChain.setActive(Boolean.FALSE);
         performDefaultPut(
@@ -471,17 +407,9 @@
 
         // Delete inactive chain
         customizer = customizer().expectStatusNoContent();
-<<<<<<< HEAD
         performDefaultDelete(AcquisitionProcessingChainController.TYPE_PATH
                 + AcquisitionProcessingChainController.CHAIN_PATH, customizer, "Chain should be removed",
                              chainId.longValue());
-=======
-        performDefaultDelete(
-                AcquisitionProcessingChainController.TYPE_PATH + AcquisitionProcessingChainController.CHAIN_PATH,
-                customizer,
-                "Chain should be removed",
-                chainId.longValue());
->>>>>>> 4b060819
     }
 
     @Test
