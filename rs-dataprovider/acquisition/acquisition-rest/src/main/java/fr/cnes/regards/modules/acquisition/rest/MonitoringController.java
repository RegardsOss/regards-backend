--- conflicted
+++ resolved
@@ -72,13 +72,8 @@
      * @return page of {@link AcquisitionProcessingChainMonitor}s
      */
     @RequestMapping(method = RequestMethod.GET)
-<<<<<<< HEAD
-    @ResourceAccess(description = "Search for acquisition processing chain summaries", role = DefaultRole.PROJECT_ADMIN)
+    @ResourceAccess(description = "Search for acquisition processing chain summaries", role = DefaultRole.EXPLOIT)
     public ResponseEntity<PagedModel<EntityModel<AcquisitionProcessingChainMonitor>>> search(
-=======
-    @ResourceAccess(description = "Search for acquisition processing chain summaries", role = DefaultRole.EXPLOIT)
-    public ResponseEntity<PagedResources<Resource<AcquisitionProcessingChainMonitor>>> search(
->>>>>>> a41ec1c7
             @RequestParam(name = "mode", required = false) AcquisitionProcessingChainMode mode,
             @RequestParam(name = "running", required = false) Boolean running,
             @RequestParam(name = "label", required = false) String label,
