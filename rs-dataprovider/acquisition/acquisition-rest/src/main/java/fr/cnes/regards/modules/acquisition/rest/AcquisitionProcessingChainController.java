/*
 * Copyright 2017-2019 CNES - CENTRE NATIONAL d'ETUDES SPATIALES
 *
 * This file is part of REGARDS.
 *
 * REGARDS is free software: you can redistribute it and/or modify
 * it under the terms of the GNU General Public License as published by
 * the Free Software Foundation, either version 3 of the License, or
 * (at your option) any later version.
 *
 * REGARDS is distributed in the hope that it will be useful,
 * but WITHOUT ANY WARRANTY; without even the implied warranty of
 * MERCHANTABILITY or FITNESS FOR A PARTICULAR PURPOSE. See the
 * GNU General Public License for more details.
 *
 * You should have received a copy of the GNU General Public License
 * along with REGARDS. If not, see <http://www.gnu.org/licenses/>.
 */
package fr.cnes.regards.modules.acquisition.rest;

import java.util.List;
import java.util.Optional;

import javax.validation.Valid;

/*
 * Copyright 2017-2019 CNES - CENTRE NATIONAL d'ETUDES SPATIALES
 *
 * This file is part of REGARDS.
 *
 * REGARDS is free software: you can redistribute it and/or modify
 * it under the terms of the GNU General Public License as published by
 * the Free Software Foundation, either version 3 of the License, or
 * (at your option) any later version.
 *
 * REGARDS is distributed in the hope that it will be useful,
 * but WITHOUT ANY WARRANTY; without even the implied warranty of
 * MERCHANTABILITY or FITNESS FOR A PARTICULAR PURPOSE. See the
 * GNU General Public License for more details.
 *
 * You should have received a copy of the GNU General Public License
 * along with REGARDS. If not, see <http://www.gnu.org/licenses/>.
 */
import org.springframework.beans.factory.annotation.Autowired;
import org.springframework.data.domain.Page;
import org.springframework.data.domain.Pageable;
import org.springframework.data.domain.Sort;
import org.springframework.data.web.PageableDefault;
import org.springframework.data.web.PagedResourcesAssembler;
import org.springframework.hateoas.EntityModel;
import org.springframework.hateoas.PagedModel;
import org.springframework.http.HttpStatus;
import org.springframework.http.ResponseEntity;
import org.springframework.web.bind.annotation.PathVariable;
import org.springframework.web.bind.annotation.RequestBody;
import org.springframework.web.bind.annotation.RequestMapping;
import org.springframework.web.bind.annotation.RequestMethod;
import org.springframework.web.bind.annotation.RequestParam;
import org.springframework.web.bind.annotation.RestController;

import fr.cnes.regards.framework.hateoas.IResourceController;
import fr.cnes.regards.framework.hateoas.IResourceService;
import fr.cnes.regards.framework.hateoas.LinkRels;
import fr.cnes.regards.framework.hateoas.MethodParamFactory;
import fr.cnes.regards.framework.module.rest.exception.ModuleException;
import fr.cnes.regards.framework.security.annotation.ResourceAccess;
import fr.cnes.regards.framework.security.role.DefaultRole;
import fr.cnes.regards.modules.acquisition.domain.chain.AcquisitionProcessingChain;
import fr.cnes.regards.modules.acquisition.domain.chain.AcquisitionProcessingChainMode;
import fr.cnes.regards.modules.acquisition.domain.payload.UpdateAcquisitionProcessingChain;
import fr.cnes.regards.modules.acquisition.domain.payload.UpdateAcquisitionProcessingChains;
import fr.cnes.regards.modules.acquisition.service.IAcquisitionProcessingService;

/**
 * {@link AcquisitionProcessingChain} REST module controller
 * @author Christophe Mertz
 */
@RestController
@RequestMapping(AcquisitionProcessingChainController.TYPE_PATH)
public class AcquisitionProcessingChainController implements IResourceController<AcquisitionProcessingChain> {

    public static final String TYPE_PATH = "/chains";

    public static final String CHAIN_PATH_PARAM = "chainId";

    public static final String CHAIN_PATH = "/{" + CHAIN_PATH_PARAM + "}";

    public static final String START_MANUAL_CHAIN_PATH = CHAIN_PATH + "/start";

    public static final String RELAUNCH_ERRORS_PATH = "/{chainName}/{session}/relaunch";

    public static final String STOP_CHAIN_PATH = CHAIN_PATH + "/stop";

    public static final String CHAIN_SESSION_PRODUCTS_PATH = "/{chainName}/products";

    @Autowired
    private IAcquisitionProcessingService processingService;

    /**
     * HATEOAS service
     */
    @Autowired
    private IResourceService resourceService;

    /**
     * Get all {@link AcquisitionProcessingChain}
     * @param pageable a {@link Pageable} for pagination information
     * @param assembler a {@link ResourceAssembler} to easily convert {@link Page} instances into {@link PagedResources}
     * @return {@link List} of {@link Resource} of {@link AcquisitionProcessingChain}
     * @throws ModuleException if error occurs!
     */
    @RequestMapping(method = RequestMethod.GET)
<<<<<<< HEAD
    @ResourceAccess(description = "List all the chains", role = DefaultRole.PROJECT_ADMIN)
    public ResponseEntity<PagedModel<EntityModel<AcquisitionProcessingChain>>> retrieveAll(
=======
    @ResourceAccess(description = "List all the chains", role = DefaultRole.EXPLOIT)
    public ResponseEntity<PagedResources<Resource<AcquisitionProcessingChain>>> retrieveAll(
>>>>>>> a41ec1c7
            @PageableDefault(sort = "id", direction = Sort.Direction.ASC) Pageable pageable,
            PagedResourcesAssembler<AcquisitionProcessingChain> assembler) throws ModuleException {
        return new ResponseEntity<>(toPagedResources(processingService.getFullChains(pageable), assembler),
                HttpStatus.OK);
    }

    /**
     * Create a {@link AcquisitionProcessingChain}
     * @param processingChain the {@link AcquisitionProcessingChain} to create
     * @return the created {@link AcquisitionProcessingChain}
     * @throws ModuleException if error occurs!
     */
    @RequestMapping(method = RequestMethod.POST)
<<<<<<< HEAD
    @ResourceAccess(description = "Add a chain", role = DefaultRole.PROJECT_ADMIN)
    public ResponseEntity<EntityModel<AcquisitionProcessingChain>> create(
=======
    @ResourceAccess(description = "Add a chain", role = DefaultRole.ADMIN)
    public ResponseEntity<Resource<AcquisitionProcessingChain>> create(
>>>>>>> a41ec1c7
            @Valid @RequestBody AcquisitionProcessingChain processingChain) throws ModuleException {
        return new ResponseEntity<>(toResource(processingService.createChain(processingChain)), HttpStatus.CREATED);
    }

    @RequestMapping(method = RequestMethod.PATCH)
    @ResourceAccess(description = "Patch several acquisition chains with new state and mode",
<<<<<<< HEAD
            role = DefaultRole.PROJECT_ADMIN)
    public ResponseEntity<List<EntityModel<AcquisitionProcessingChain>>> updateChainsStateAndMode(
=======
            role = DefaultRole.EXPLOIT)
    public ResponseEntity<List<Resource<AcquisitionProcessingChain>>> updateChainsStateAndMode(
>>>>>>> a41ec1c7
            @Valid @RequestBody UpdateAcquisitionProcessingChains payload) throws ModuleException {
        return new ResponseEntity<>(toResources(processingService.patchChainsStateAndMode(payload)), HttpStatus.OK);
    }

    /**
     * Get a {@link AcquisitionProcessingChain}
     * @param chainId the {@link AcquisitionProcessingChain} identifier
     * @return the retrieved {@link AcquisitionProcessingChain}
     * @throws ModuleException if error occurs!
     */
    @RequestMapping(method = RequestMethod.GET, value = CHAIN_PATH)
<<<<<<< HEAD
    @ResourceAccess(description = "Get a chain", role = DefaultRole.PROJECT_ADMIN)
    public ResponseEntity<EntityModel<AcquisitionProcessingChain>> get(@PathVariable Long chainId)
            throws ModuleException {
=======
    @ResourceAccess(description = "Get a chain", role = DefaultRole.EXPLOIT)
    public ResponseEntity<Resource<AcquisitionProcessingChain>> get(@PathVariable Long chainId) throws ModuleException {
>>>>>>> a41ec1c7
        return ResponseEntity.ok(toResource(processingService.getChain(chainId)));
    }

    /**
     * Update a {@link AcquisitionProcessingChain}
     * @param chainId the {@link AcquisitionProcessingChain} identifier to update
     * @param processingChain the {@link AcquisitionProcessingChain} to update
     * @return the updated {@link AcquisitionProcessingChain}
     * @throws ModuleException if error occurs!
     */
    @RequestMapping(method = RequestMethod.PUT, value = CHAIN_PATH)
<<<<<<< HEAD
    @ResourceAccess(description = "Update a chain", role = DefaultRole.PROJECT_ADMIN)
    public ResponseEntity<EntityModel<AcquisitionProcessingChain>> update(@PathVariable Long chainId,
=======
    @ResourceAccess(description = "Update a chain", role = DefaultRole.ADMIN)
    public ResponseEntity<Resource<AcquisitionProcessingChain>> update(@PathVariable Long chainId,
>>>>>>> a41ec1c7
            @Valid @RequestBody AcquisitionProcessingChain processingChain) throws ModuleException {
        return ResponseEntity.ok(toResource(processingService.updateChain(processingChain)));
    }

    @RequestMapping(method = RequestMethod.PATCH, value = CHAIN_PATH)
<<<<<<< HEAD
    @ResourceAccess(description = "Patch the state and the mode of the chain", role = DefaultRole.PROJECT_ADMIN)
    public ResponseEntity<EntityModel<AcquisitionProcessingChain>> updateStateAndMode(@PathVariable Long chainId,
=======
    @ResourceAccess(description = "Patch the state and the mode of the chain", role = DefaultRole.EXPLOIT)
    public ResponseEntity<Resource<AcquisitionProcessingChain>> updateStateAndMode(@PathVariable Long chainId,
>>>>>>> a41ec1c7
            @Valid @RequestBody UpdateAcquisitionProcessingChain payload) throws ModuleException {
        return ResponseEntity.ok(toResource(processingService.patchStateAndMode(chainId, payload)));
    }

    @RequestMapping(method = RequestMethod.DELETE, value = CHAIN_PATH)
    @ResourceAccess(description = "Delete a chain", role = DefaultRole.ADMIN)
    public ResponseEntity<Void> delete(@PathVariable Long chainId) throws ModuleException {
        processingService.deleteChain(chainId);
        return ResponseEntity.noContent().build();
    }

    @RequestMapping(method = RequestMethod.GET, value = START_MANUAL_CHAIN_PATH)
<<<<<<< HEAD
    @ResourceAccess(description = "Start a manual chain", role = DefaultRole.PROJECT_ADMIN)
    public ResponseEntity<EntityModel<AcquisitionProcessingChain>> startManualChain(@PathVariable Long chainId,
=======
    @ResourceAccess(description = "Start a manual chain", role = DefaultRole.EXPLOIT)
    public ResponseEntity<Resource<AcquisitionProcessingChain>> startManualChain(@PathVariable Long chainId,
>>>>>>> a41ec1c7
            @RequestParam(name = "session", required = false) Optional<String> session) throws ModuleException {
        return ResponseEntity.ok(toResource(processingService.startManualChain(chainId, session, false)));
    }

    @RequestMapping(method = RequestMethod.GET, value = STOP_CHAIN_PATH)
<<<<<<< HEAD
    @ResourceAccess(description = "Stop a chain", role = DefaultRole.PROJECT_ADMIN)
    public ResponseEntity<EntityModel<AcquisitionProcessingChain>> stopChain(@PathVariable Long chainId)
=======
    @ResourceAccess(description = "Stop a chain", role = DefaultRole.EXPLOIT)
    public ResponseEntity<Resource<AcquisitionProcessingChain>> stopChain(@PathVariable Long chainId)
>>>>>>> a41ec1c7
            throws ModuleException {
        return ResponseEntity.ok(toResource(processingService.stopAndCleanChain(chainId)));
    }

    @RequestMapping(method = RequestMethod.GET, value = RELAUNCH_ERRORS_PATH)
    @ResourceAccess(description = "Relaunch errors on acquisition chain", role = DefaultRole.EXPLOIT)
    public ResponseEntity<Void> relaunchErrors(@PathVariable String chainName, @PathVariable String session)
            throws ModuleException {
        processingService.relaunchErrors(chainName, session);
        return new ResponseEntity<Void>(HttpStatus.OK);
    }

    @RequestMapping(method = RequestMethod.DELETE, value = CHAIN_SESSION_PRODUCTS_PATH)
    @ResourceAccess(description = "Delete products for a given acquisition chain", role = DefaultRole.ADMIN)
    public ResponseEntity<Void> deleteProducts(@PathVariable String chainName,
            @RequestParam(name = "session", required = false) String session) throws ModuleException {
        if (session != null) {
            processingService.deleteSessionProducts(chainName, session);
        } else {
            processingService.deleteProducts(chainName);
        }
        return new ResponseEntity<Void>(HttpStatus.OK);
    }

    @Override
    public EntityModel<AcquisitionProcessingChain> toResource(AcquisitionProcessingChain element, Object... extras) {
        EntityModel<AcquisitionProcessingChain> resource = resourceService.toResource(element);
        resourceService.addLink(resource, this.getClass(), "retrieveAll", LinkRels.LIST,
                                MethodParamFactory.build(Pageable.class),
                                MethodParamFactory.build(PagedResourcesAssembler.class));
        resourceService.addLink(resource, this.getClass(), "get", LinkRels.SELF,
                                MethodParamFactory.build(Long.class, element.getId()));
        resourceService.addLink(resource, this.getClass(), "update", LinkRels.UPDATE,
                                MethodParamFactory.build(Long.class, element.getId()),
                                MethodParamFactory.build(AcquisitionProcessingChain.class));
        if (AcquisitionProcessingChainMode.MANUAL.equals(element.getMode()) && !element.isLocked()
                && element.isActive()) {
            resourceService.addLink(resource, this.getClass(), "startManualChain", LinkRels.SELF,
                                    MethodParamFactory.build(Long.class, element.getId()),
                                    MethodParamFactory.build(Optional.class));
        }
        if (!element.isActive()) {
            resourceService.addLink(resource, this.getClass(), "delete", LinkRels.DELETE,
                                    MethodParamFactory.build(Long.class, element.getId()));
        }
        resourceService.addLink(resource, this.getClass(), "stopChain", LinkRels.SELF,
                                MethodParamFactory.build(Long.class, element.getId()));
        resourceService.addLink(resource, this.getClass(), "updateStateAndMode", LinkRels.UPDATE,
                                MethodParamFactory.build(Long.class, element.getId()),
                                MethodParamFactory.build(UpdateAcquisitionProcessingChain.class));
        return resource;
    }
}<|MERGE_RESOLUTION|>--- conflicted
+++ resolved
@@ -105,18 +105,13 @@
     /**
      * Get all {@link AcquisitionProcessingChain}
      * @param pageable a {@link Pageable} for pagination information
-     * @param assembler a {@link ResourceAssembler} to easily convert {@link Page} instances into {@link PagedResources}
-     * @return {@link List} of {@link Resource} of {@link AcquisitionProcessingChain}
+     * @param assembler a {@link ResourceAssembler} to easily convert {@link Page} instances into {@link PagedModel}
+     * @return {@link List} of {@link EntityModel} of {@link AcquisitionProcessingChain}
      * @throws ModuleException if error occurs!
      */
     @RequestMapping(method = RequestMethod.GET)
-<<<<<<< HEAD
-    @ResourceAccess(description = "List all the chains", role = DefaultRole.PROJECT_ADMIN)
+    @ResourceAccess(description = "List all the chains", role = DefaultRole.EXPLOIT)
     public ResponseEntity<PagedModel<EntityModel<AcquisitionProcessingChain>>> retrieveAll(
-=======
-    @ResourceAccess(description = "List all the chains", role = DefaultRole.EXPLOIT)
-    public ResponseEntity<PagedResources<Resource<AcquisitionProcessingChain>>> retrieveAll(
->>>>>>> a41ec1c7
             @PageableDefault(sort = "id", direction = Sort.Direction.ASC) Pageable pageable,
             PagedResourcesAssembler<AcquisitionProcessingChain> assembler) throws ModuleException {
         return new ResponseEntity<>(toPagedResources(processingService.getFullChains(pageable), assembler),
@@ -130,26 +125,16 @@
      * @throws ModuleException if error occurs!
      */
     @RequestMapping(method = RequestMethod.POST)
-<<<<<<< HEAD
-    @ResourceAccess(description = "Add a chain", role = DefaultRole.PROJECT_ADMIN)
+    @ResourceAccess(description = "Add a chain", role = DefaultRole.ADMIN)
     public ResponseEntity<EntityModel<AcquisitionProcessingChain>> create(
-=======
-    @ResourceAccess(description = "Add a chain", role = DefaultRole.ADMIN)
-    public ResponseEntity<Resource<AcquisitionProcessingChain>> create(
->>>>>>> a41ec1c7
             @Valid @RequestBody AcquisitionProcessingChain processingChain) throws ModuleException {
         return new ResponseEntity<>(toResource(processingService.createChain(processingChain)), HttpStatus.CREATED);
     }
 
     @RequestMapping(method = RequestMethod.PATCH)
     @ResourceAccess(description = "Patch several acquisition chains with new state and mode",
-<<<<<<< HEAD
-            role = DefaultRole.PROJECT_ADMIN)
+            role = DefaultRole.EXPLOIT)
     public ResponseEntity<List<EntityModel<AcquisitionProcessingChain>>> updateChainsStateAndMode(
-=======
-            role = DefaultRole.EXPLOIT)
-    public ResponseEntity<List<Resource<AcquisitionProcessingChain>>> updateChainsStateAndMode(
->>>>>>> a41ec1c7
             @Valid @RequestBody UpdateAcquisitionProcessingChains payload) throws ModuleException {
         return new ResponseEntity<>(toResources(processingService.patchChainsStateAndMode(payload)), HttpStatus.OK);
     }
@@ -161,14 +146,9 @@
      * @throws ModuleException if error occurs!
      */
     @RequestMapping(method = RequestMethod.GET, value = CHAIN_PATH)
-<<<<<<< HEAD
-    @ResourceAccess(description = "Get a chain", role = DefaultRole.PROJECT_ADMIN)
+    @ResourceAccess(description = "Get a chain", role = DefaultRole.EXPLOIT)
     public ResponseEntity<EntityModel<AcquisitionProcessingChain>> get(@PathVariable Long chainId)
             throws ModuleException {
-=======
-    @ResourceAccess(description = "Get a chain", role = DefaultRole.EXPLOIT)
-    public ResponseEntity<Resource<AcquisitionProcessingChain>> get(@PathVariable Long chainId) throws ModuleException {
->>>>>>> a41ec1c7
         return ResponseEntity.ok(toResource(processingService.getChain(chainId)));
     }
 
@@ -180,25 +160,15 @@
      * @throws ModuleException if error occurs!
      */
     @RequestMapping(method = RequestMethod.PUT, value = CHAIN_PATH)
-<<<<<<< HEAD
-    @ResourceAccess(description = "Update a chain", role = DefaultRole.PROJECT_ADMIN)
+    @ResourceAccess(description = "Update a chain", role = DefaultRole.ADMIN)
     public ResponseEntity<EntityModel<AcquisitionProcessingChain>> update(@PathVariable Long chainId,
-=======
-    @ResourceAccess(description = "Update a chain", role = DefaultRole.ADMIN)
-    public ResponseEntity<Resource<AcquisitionProcessingChain>> update(@PathVariable Long chainId,
->>>>>>> a41ec1c7
             @Valid @RequestBody AcquisitionProcessingChain processingChain) throws ModuleException {
         return ResponseEntity.ok(toResource(processingService.updateChain(processingChain)));
     }
 
     @RequestMapping(method = RequestMethod.PATCH, value = CHAIN_PATH)
-<<<<<<< HEAD
-    @ResourceAccess(description = "Patch the state and the mode of the chain", role = DefaultRole.PROJECT_ADMIN)
+    @ResourceAccess(description = "Patch the state and the mode of the chain", role = DefaultRole.EXPLOIT)
     public ResponseEntity<EntityModel<AcquisitionProcessingChain>> updateStateAndMode(@PathVariable Long chainId,
-=======
-    @ResourceAccess(description = "Patch the state and the mode of the chain", role = DefaultRole.EXPLOIT)
-    public ResponseEntity<Resource<AcquisitionProcessingChain>> updateStateAndMode(@PathVariable Long chainId,
->>>>>>> a41ec1c7
             @Valid @RequestBody UpdateAcquisitionProcessingChain payload) throws ModuleException {
         return ResponseEntity.ok(toResource(processingService.patchStateAndMode(chainId, payload)));
     }
@@ -211,25 +181,15 @@
     }
 
     @RequestMapping(method = RequestMethod.GET, value = START_MANUAL_CHAIN_PATH)
-<<<<<<< HEAD
-    @ResourceAccess(description = "Start a manual chain", role = DefaultRole.PROJECT_ADMIN)
+    @ResourceAccess(description = "Start a manual chain", role = DefaultRole.EXPLOIT)
     public ResponseEntity<EntityModel<AcquisitionProcessingChain>> startManualChain(@PathVariable Long chainId,
-=======
-    @ResourceAccess(description = "Start a manual chain", role = DefaultRole.EXPLOIT)
-    public ResponseEntity<Resource<AcquisitionProcessingChain>> startManualChain(@PathVariable Long chainId,
->>>>>>> a41ec1c7
             @RequestParam(name = "session", required = false) Optional<String> session) throws ModuleException {
         return ResponseEntity.ok(toResource(processingService.startManualChain(chainId, session, false)));
     }
 
     @RequestMapping(method = RequestMethod.GET, value = STOP_CHAIN_PATH)
-<<<<<<< HEAD
-    @ResourceAccess(description = "Stop a chain", role = DefaultRole.PROJECT_ADMIN)
+    @ResourceAccess(description = "Stop a chain", role = DefaultRole.EXPLOIT)
     public ResponseEntity<EntityModel<AcquisitionProcessingChain>> stopChain(@PathVariable Long chainId)
-=======
-    @ResourceAccess(description = "Stop a chain", role = DefaultRole.EXPLOIT)
-    public ResponseEntity<Resource<AcquisitionProcessingChain>> stopChain(@PathVariable Long chainId)
->>>>>>> a41ec1c7
             throws ModuleException {
         return ResponseEntity.ok(toResource(processingService.stopAndCleanChain(chainId)));
     }
