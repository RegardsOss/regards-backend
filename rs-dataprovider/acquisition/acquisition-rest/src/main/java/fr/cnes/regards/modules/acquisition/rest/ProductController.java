--- conflicted
+++ resolved
@@ -104,13 +104,8 @@
             @RequestParam(name = REQUEST_PARAM_SESSION, required = false) String session,
             @RequestParam(name = REQUEST_PARAM_CHAIN_ID, required = false) Long processingChainId,
             @RequestParam(name = REQUEST_PARAM_NO_SESSION, required = false) Boolean noSession,
-<<<<<<< HEAD
-            @RequestParam(name = REQUEST_PARAM_FROM,
-                    required = false) @DateTimeFormat(iso = DateTimeFormat.ISO.DATE_TIME) OffsetDateTime from,
-=======
             @RequestParam(name = REQUEST_PARAM_FROM, required = false)
             @DateTimeFormat(iso = DateTimeFormat.ISO.DATE_TIME) OffsetDateTime from,
->>>>>>> 4b060819
             @PageableDefault(sort = "lastUpdate", direction = Sort.Direction.ASC) Pageable pageable,
             PagedResourcesAssembler<Product> assembler) {
         Page<Product> products = productService.search(state, sipState, productName, session, processingChainId, from,
