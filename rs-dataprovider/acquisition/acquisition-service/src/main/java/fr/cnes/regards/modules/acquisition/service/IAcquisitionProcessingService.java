--- conflicted
+++ resolved
@@ -18,17 +18,6 @@
  */
 package fr.cnes.regards.modules.acquisition.service;
 
-<<<<<<< HEAD
-=======
-import java.nio.file.Path;
-import java.time.OffsetDateTime;
-import java.util.List;
-import java.util.Optional;
-
-import org.springframework.data.domain.Page;
-import org.springframework.data.domain.Pageable;
-
->>>>>>> 4b060819
 import fr.cnes.regards.framework.module.rest.exception.ModuleException;
 import fr.cnes.regards.framework.modules.jobs.domain.JobInfo;
 import fr.cnes.regards.modules.acquisition.domain.ProductSIPState;
@@ -78,17 +67,6 @@
     /**
      * Retrieve all processing chains by page
      * @return all chains fully loaded
-<<<<<<< HEAD
-=======
-     */
-    Page<AcquisitionProcessingChain> getFullChains(Pageable pageable) throws ModuleException;
-
-    /**
-     * Create a new acquisition processing chain
-     * @param processingChain the processing chain
-     * @return registered processing chain
-     * @throws ModuleException if error occurs!
->>>>>>> 4b060819
      */
     Page<AcquisitionProcessingChain> getFullChains(Pageable pageable) throws ModuleException;
 
@@ -193,18 +171,12 @@
      * @param filePaths paths of the files to register
      * @param info related file info
      * @param scanningDate reference date used to launch scan plugin
-<<<<<<< HEAD
-     * @return number of registered files
-     */
-    int registerFiles(List<Path> filePaths, AcquisitionFileInfo info, Optional<OffsetDateTime> scanningDate)
-=======
      * @param updateFileInfo does the fileInfo last modification date should be updated
      *                       with the file last modification date
      * @return number of registered files
      */
     int registerFiles(List<Path> filePaths, AcquisitionFileInfo info, Optional<OffsetDateTime> scanningDate,
                       boolean updateFileInfo)
->>>>>>> 4b060819
             throws ModuleException;
 
     /**
@@ -212,18 +184,12 @@
      * @param filePath path of the file to register
      * @param info related file info
      * @param scanningDate reference date used to launch scan plugin
-<<<<<<< HEAD
-     * @return true if really registered
-     */
-    boolean registerFile(Path filePath, AcquisitionFileInfo info, Optional<OffsetDateTime> scanningDate)
-=======
      * @param updateFileInfo does the fileInfo last modification date should be updated
      *                       with the file last modification date
      * @return true if really registered
      */
     boolean registerFile(Path filePath, AcquisitionFileInfo info, Optional<OffsetDateTime> scanningDate,
                          boolean updateFileInfo)
->>>>>>> 4b060819
             throws ModuleException;
 
     /**
