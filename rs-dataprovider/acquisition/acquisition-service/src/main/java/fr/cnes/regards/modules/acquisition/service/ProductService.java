--- conflicted
+++ resolved
@@ -352,15 +352,9 @@
             fulfillProduct(validFilesByProductName.get(productName), currentProduct, processingChain);
 
             // Store for scheduling
-<<<<<<< HEAD
-            if ((currentProduct.getSipState() == ProductSIPState.NOT_SCHEDULED)
-                    && ((currentProduct.getState() == ProductState.COMPLETED)
-                            || (currentProduct.getState() == ProductState.FINISHED))) {
-=======
             if ((currentProduct.getSipState() == ProductSIPState.NOT_SCHEDULED) && (
                     (currentProduct.getState() == ProductState.COMPLETED) || (currentProduct.getState()
                             == ProductState.FINISHED))) {
->>>>>>> 4991ca79
                 LOGGER.trace("Product {} is candidate for SIP generation", currentProduct.getProductName());
                 productsToSchedule.add(currentProduct);
             }
