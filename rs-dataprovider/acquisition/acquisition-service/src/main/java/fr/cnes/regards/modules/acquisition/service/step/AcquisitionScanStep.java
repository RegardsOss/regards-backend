--- conflicted
+++ resolved
@@ -73,13 +73,8 @@
         try {
             // build the plugin parameters
             PluginParametersFactory factory = PluginParametersFactory.build();
-<<<<<<< HEAD
-            for (Map.Entry<String, String> entry : this.chainGeneration.getScanAcquisitionParameter().entrySet()) {
+            for (Map.Entry<String, String> entry : this.acqProcessingChain.getScanAcquisitionParameter().entrySet()) {
                 factory.addDynamicParameter(entry.getKey(), entry.getValue());
-=======
-            for (Map.Entry<String, String> entry : this.acqProcessingChain.getScanAcquisitionParameter().entrySet()) {
-                factory.addParameterDynamic(entry.getKey(), entry.getValue());
->>>>>>> 92e2ef9a
                 if (LOGGER.isDebugEnabled()) {
                     LOGGER.debug("Add parameter <{}> with value : {}", entry.getKey(), entry.getValue());
                 }
@@ -92,7 +87,7 @@
 
             // launch the plugin to get the AcquisitionFile
             // c'est le plugin qui met la Date d'acquisition du fichier
-            // c'est plugin qui calcule le checksum si c'est configuré dans la chaine   
+            // c'est plugin qui calcule le checksum si c'est configuré dans la chaine
             Set<AcquisitionFile> acquisitionFiles = scanPlugin
                     .getAcquisitionFiles(this.acqProcessingChain.getLabel(), this.acqProcessingChain.getMetaProduct(),
                                          this.acqProcessingChain.getLastDateActivation());
@@ -108,7 +103,7 @@
     }
 
     private void reportBadFiles(Set<File> badFiles) {
-        if (badFiles == null || badFiles.isEmpty()) {
+        if ((badFiles == null) || badFiles.isEmpty()) {
             return;
         }
         badFiles.forEach(f -> LOGGER.info("Unexpected file <{}> for the chain <{}>", f.getAbsoluteFile(),
