--- conflicted
+++ resolved
@@ -180,10 +180,6 @@
                                   new ProductJobParameter(product.getProductName()));
         acquisition.setClassName(AcquisitionGenerateSIPJob.class.getName());
         acquisition.setOwner(authResolver.getUser());
-<<<<<<< HEAD
-        acquisition.setPriority(50); // TODO CMZ priority ?
-=======
->>>>>>> 92e2ef9a
 
         acquisition = jobInfoService.createAsQueued(acquisition);
 
