/*
 * Copyright 2017-2022 CNES - CENTRE NATIONAL d'ETUDES SPATIALES
 *
 * This file is part of REGARDS.
 *
 * REGARDS is free software: you can redistribute it and/or modify
 * it under the terms of the GNU General Public License as published by
 * the Free Software Foundation, either version 3 of the License, or
 * (at your option) any later version.
 *
 * REGARDS is distributed in the hope that it will be useful,
 * but WITHOUT ANY WARRANTY; without even the implied warranty of
 * MERCHANTABILITY or FITNESS FOR A PARTICULAR PURPOSE. See the
 * GNU General Public License for more details.
 *
 * You should have received a copy of the GNU General Public License
 * along with REGARDS. If not, see <http://www.gnu.org/licenses/>.
 */

package fr.cnes.regards.modules.acquisition.service.plugins;

import fr.cnes.regards.framework.modules.plugins.annotations.Plugin;
import fr.cnes.regards.framework.modules.plugins.annotations.PluginParameter;
import fr.cnes.regards.framework.notification.NotificationLevel;
import fr.cnes.regards.framework.notification.client.INotificationClient;
import fr.cnes.regards.framework.security.role.DefaultRole;
import fr.cnes.regards.modules.acquisition.domain.AcquisitionFile;
import fr.cnes.regards.modules.acquisition.domain.AcquisitionFileState;
import fr.cnes.regards.modules.acquisition.domain.Product;
import fr.cnes.regards.modules.acquisition.domain.chain.AcquisitionProcessingChain;
import fr.cnes.regards.modules.acquisition.domain.chain.ScanDirectoryInfo;
import fr.cnes.regards.modules.acquisition.plugins.IChainBlockingPlugin;
import fr.cnes.regards.modules.acquisition.plugins.ISipPostProcessingPlugin;
import org.slf4j.Logger;
import org.slf4j.LoggerFactory;
import org.springframework.beans.factory.annotation.Autowired;

import javax.annotation.Nullable;
import java.io.File;
import java.io.IOException;
import java.nio.file.FileAlreadyExistsException;
import java.nio.file.Files;
import java.nio.file.Path;
import java.nio.file.attribute.FileTime;
import java.time.OffsetDateTime;
import java.util.ArrayList;
import java.util.Arrays;
import java.util.List;
<<<<<<< HEAD
import java.util.Optional;
=======
import java.util.stream.Stream;
>>>>>>> 054c1451

/**
 * This post processing plugin allows to optionally :
 * <ul>
 * <li>create acknowledgement for each product file</li>
 * <li>clean all original product files</li>
 * </ul>
 *
 * @author Christophe Mertz
 * @author Marc Sordi
 */
@Plugin(id = "CleanAndAcknowledgePlugin",
        version = "1.0.0-SNAPSHOT",
        markdown = "CleanAndAcknowledgePlugin.md",
        description = "Optionally clean and/or create an acknowledgement for each product file",
        author = "REGARDS Team",
        contact = "regards@c-s.fr",
        license = "GPLv3",
        owner = "CSSI",
        url = "https://github.com/RegardsOss")
public class CleanAndAcknowledgePlugin implements ISipPostProcessingPlugin, IChainBlockingPlugin {

    public static final String CLEAN_FILE_PARAM = "cleanFile";

    public static final String CREATE_ACK_PARAM = "createAck";

    public static final String FOLDER_ACK_PARAM = "folderAck";

    public static final String EXTENSION_ACK_PARAM = "extensionAck";

    public static final String RECURSIVE_CHECK_PARAM = "recursiveCheck";

    private static final Logger LOGGER = LoggerFactory.getLogger(CleanAndAcknowledgePlugin.class);

    private static final String STORE_ACK_IN_ROOT_DIRECTORY = "createAckIntoRootDirectory";

    @PluginParameter(name = CLEAN_FILE_PARAM,
                     label = "Enable product files removal",
                     defaultValue = "false",
                     optional = true)
    public Boolean cleanFile;

    @PluginParameter(name = CREATE_ACK_PARAM,
                     label = "An acknowledgement of successful completion of SIP saved by the ingest microservice",
                     defaultValue = "false",
                     optional = true)
    public Boolean createAck;

    @PluginParameter(name = FOLDER_ACK_PARAM,
                     label = "The sub folder where the acknowledgement is created",
                     defaultValue = "ack_regards",
                     optional = true)
    public String folderAck;

    @PluginParameter(name = EXTENSION_ACK_PARAM,
                     label = "The extension added to the data file to create the acknowledgement file",
                     defaultValue = ".regards",
                     optional = true)
    public String extensionAck;

    @PluginParameter(name = RECURSIVE_CHECK_PARAM,
                     label = "Enable recursive permission check of scan folders",
                     defaultValue = "false",
                     optional = true)
    public Boolean recursiveCheck;

    @PluginParameter(name = STORE_ACK_IN_ROOT_DIRECTORY,
                     label = "Store ack file in root directory instead of in the same directory than the scanned file.",
                     defaultValue = "false",
                     optional = true)
    public Boolean storeAckIntoRootDirectory;

    private final String className = this.getClass().getSimpleName();

    @Autowired
    private INotificationClient notificationClient;

    @Override
    public void postProcess(Product product) {
        Stream<AcquisitionFile> acquisitionFileStream = product.getAcquisitionFiles()
                                                               .stream()
                                                               .filter(p -> p.getState()
                                                                            == AcquisitionFileState.ACQUIRED);
        // Manage acknowledgement
        if (Boolean.TRUE.equals(createAck)) {
            int nbAckNotCreated = acquisitionFileStream.map(this::createAck).reduce(0, Integer::sum);
            if (nbAckNotCreated > 0) {
                notificationClient.notify(String.format("%d acknowledgement could not be created for product %s",
                                                        nbAckNotCreated,
                                                        product.getProductName()),
                                          "Issues creating acknowledgement",
                                          NotificationLevel.ERROR,
                                          DefaultRole.EXPLOIT);
            }
        }

        // Manage file cleaning
        if (Boolean.TRUE.equals(cleanFile)) {
            int nbDeletionIssues = acquisitionFileStream.map(acqFile -> {
                try {
                    Files.delete(acqFile.getFilePath());
                    return 0;
                } catch (IOException e) {
                    // Skipping silently
                    String msg = String.format("Deletion failure for product \"%s\" and  file \"%s\"",
                                               product.getProductName(),
                                               acqFile.getFilePath().toString());
                    LOGGER.warn(msg, e);
                    return 1;
                }
            }).reduce(0, Integer::sum);
            if (nbDeletionIssues > 0) {
                notificationClient.notify(String.format("%s acquisition file could not be cleaned up for product %s",
                                                        nbDeletionIssues,
                                                        product.getProductName()),
                                          "Issues cleaning up files",
                                          NotificationLevel.ERROR,
                                          DefaultRole.EXPLOIT);
            }
        }
    }

    /**
     * Create the acknowledgement for an {@link AcquisitionFile}
     *
     * @param acqFile the current {@link AcquisitionFile}
     * @return number of ack that could not be created
     */
    private int createAck(AcquisitionFile acqFile) {
        Path ackFilePath = computeAckFilePath(acqFile);
        int errorCount = 1;
        if (createAckFileWithRetries(ackFilePath)) {
            try {
                // Update last modified date of the ack file in case of the ack already exists.
                Files.setLastModifiedTime(ackFilePath, FileTime.from(OffsetDateTime.now().toInstant()));
                errorCount = 0;
            } catch (IOException e) {
                LOGGER.error("Error updating last modification date of newly created/updated ack file", e);
            }
        }
        return errorCount;
    }

    /**
     * Creates the given Ack file by creating parent directory if missing and retrying given number of time in case
     * of IO error.
     *
     * @return <ul>
     * <li>false if Exception during ack creation, or ackFilePath null. </li>
     * <li>true if ack correctly created (or if ack already exists) </li>
     * </ul>
     */
    private boolean createAckFileWithRetries(@Nullable Path ackFilePath) {
        if (ackFilePath == null) {
            return false;
        }
        boolean success = true;
        int loopCount = 0;
        do {
            try {
                if (loopCount > 0) {
                    // Hack to handle possible nfs write error of file on disk, retry ack write with time delay
                    // between each try.
                    Thread.sleep(loopCount * 5_000L);
                }
                // Create acknowledgement directory (if necessary)
                Files.createDirectories(ackFilePath.getParent());
                // Create acknowledgement
                Files.createFile(ackFilePath);
            } catch (FileAlreadyExistsException e) {
                LOGGER.warn(e.getMessage(), e);
            } catch (IOException | InterruptedException e) {
                String msg = String.format("%sCannot create acknowledgement for  file \"%s\" because %s",
                                           loopCount > 0 ? "[Retry] " : "",
                                           ackFilePath,
                                           e.getClass().getSimpleName());
                LOGGER.warn(msg, e);
                success = false;
            }
            loopCount++;
        } while (!success && loopCount <= 3);
        return success;
    }

    @Override
    public List<String> getExecutionBlockers(AcquisitionProcessingChain chain) {
        List<String> executionBlockers = new ArrayList<>();
        chain.getFileInfos()
             .forEach(acquisitionFileInfo -> acquisitionFileInfo.getScanDirInfo()
                                                                .forEach(scanDirectoryInfo -> executionBlockers.addAll(
                                                                    getExecutionBlockers(scanDirectoryInfo.getScannedDirectory()))));
        return executionBlockers;
    }

    /**
     * @return generated ackFilePath depending on plugin options and file location :
     * <ul>
     *     <li>option storeAckIntoRootDirectory true: ackPath will be the scan root directory + folder ack location</li>
     *     <li>option storeAckIntoRootDirectory false: ackPath will be the current file location + folder ack
     *     location</li>
     * </ul>
     */
    private Path computeAckFilePath(AcquisitionFile acqFile) {
        Path ackFolderPath = null;
        Path ackFilePath = null;
        if (storeAckIntoRootDirectory) {
            // find scan dir concerned by the current acqFile
            Optional<Path> scanDir = acqFile.getFileInfo()
                                            .getScanDirInfo()
                                            .stream()
                                            .map(ScanDirectoryInfo::getScannedDirectory)
                                            .filter(path -> acqFile.getFilePath().startsWith(path))
                                            .findFirst();
            if (scanDir.isPresent()) {
                ackFolderPath = scanDir.get().resolve(folderAck);
            } else {
                LOGGER.warn("Cannot retrieve scan folder of acqFile {}, at location {} ",
                            acqFile.getId(),
                            acqFile.getFilePath());
            }
        } else {
            ackFolderPath = acqFile.getFilePath().getParent().resolve(folderAck);
        }
        if (ackFolderPath != null) {
            ackFilePath = ackFolderPath.resolve(acqFile.getFilePath().getFileName() + extensionAck);
        }
        return ackFilePath;
    }

    private List<String> getExecutionBlockers(Path scanDirectory) {
        List<String> executionBlockers = new ArrayList<>();
        if (!Files.exists(scanDirectory)) {
            executionBlockers.add(String.format("%s - Scan directory not found : %s", className, scanDirectory));
        } else {
            if (Boolean.TRUE.equals(recursiveCheck)) {
                checkDirectoryTree(scanDirectory, executionBlockers);
            } else {
                checkDirectory(scanDirectory, executionBlockers);
            }
        }
        return executionBlockers;
    }

    private void checkDirectoryTree(Path directory, List<String> executionBlockers) {
        checkDirectory(directory, executionBlockers);
        File[] subDirectories = directory.toFile().listFiles(File::isDirectory);
        if (subDirectories != null) {
            Arrays.stream(subDirectories)
                  .filter(file -> !file.getName().equals(folderAck))
                  .forEach(file -> checkDirectoryTree(file.toPath(), executionBlockers));
        }
    }

    private void checkDirectory(Path directory, List<String> executionBlockers) {
        if (Boolean.TRUE.equals(cleanFile) && !Files.isWritable(directory)) {
            executionBlockers.add(String.format("%s - Unable to remove product files in directory in : %s",
                                                className,
                                                directory));
        }
        if (Boolean.TRUE.equals(createAck)) {
            Path ackDirectory = directory.resolve(folderAck);
            if (!Files.exists(ackDirectory)) {
                if (!Files.isWritable(directory)) {
                    executionBlockers.add(String.format("%s - Unable to create ack directory in : %s",
                                                        className,
                                                        directory));
                }
            } else if (!Files.isWritable(ackDirectory)) {
                executionBlockers.add(String.format("%s - Unable to write to ack directory : %s",
                                                    className,
                                                    ackDirectory));
            }
        }
    }

}<|MERGE_RESOLUTION|>--- conflicted
+++ resolved
@@ -46,11 +46,8 @@
 import java.util.ArrayList;
 import java.util.Arrays;
 import java.util.List;
-<<<<<<< HEAD
+import java.util.stream.Stream;
 import java.util.Optional;
-=======
-import java.util.stream.Stream;
->>>>>>> 054c1451
 
 /**
  * This post processing plugin allows to optionally :
