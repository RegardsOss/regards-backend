--- conflicted
+++ resolved
@@ -18,11 +18,6 @@
  */
 package fr.cnes.regards.modules.acquisition.service;
 
-import fr.cnes.regards.framework.amqp.IPublisher;
-import fr.cnes.regards.framework.amqp.event.ISubscribable;
-import fr.cnes.regards.modules.acquisition.domain.chain.StorageMetadataProvider;
-import fr.cnes.regards.modules.acquisition.service.session.SessionNotifier;
-import fr.cnes.regards.modules.sessionmanager.domain.event.SessionMonitoringEvent;
 import java.nio.file.Path;
 import java.nio.file.Paths;
 import java.util.ArrayList;
@@ -50,31 +45,22 @@
 
 import com.google.common.collect.Sets;
 
+import fr.cnes.regards.framework.amqp.IPublisher;
+import fr.cnes.regards.framework.amqp.event.ISubscribable;
 import fr.cnes.regards.framework.jpa.multitenant.test.AbstractMultitenantServiceTest;
 import fr.cnes.regards.framework.module.rest.exception.ModuleException;
-<<<<<<< HEAD
 import fr.cnes.regards.framework.modules.jobs.domain.JobInfo;
 import fr.cnes.regards.framework.modules.jobs.domain.JobParameter;
 import fr.cnes.regards.framework.modules.jobs.service.IJobInfoService;
+import fr.cnes.regards.framework.modules.plugins.dao.IPluginConfigurationRepository;
 import fr.cnes.regards.framework.modules.plugins.domain.PluginConfiguration;
 import fr.cnes.regards.framework.modules.plugins.domain.parameter.IPluginParam;
-import fr.cnes.regards.framework.modules.plugins.service.IPluginService;
-=======
-import fr.cnes.regards.framework.modules.plugins.dao.IPluginConfigurationRepository;
-import fr.cnes.regards.framework.modules.plugins.domain.PluginConfiguration;
-import fr.cnes.regards.framework.modules.plugins.domain.PluginParameter;
 import fr.cnes.regards.framework.notification.client.INotificationClient;
->>>>>>> 4b060819
 import fr.cnes.regards.framework.oais.urn.DataType;
 import fr.cnes.regards.framework.utils.plugins.PluginParameterTransformer;
 import fr.cnes.regards.framework.utils.plugins.PluginUtils;
-import fr.cnes.regards.modules.acquisition.dao.IAcquisitionFileInfoRepository;
 import fr.cnes.regards.modules.acquisition.dao.IAcquisitionFileRepository;
-<<<<<<< HEAD
-import fr.cnes.regards.modules.acquisition.dao.IAcquisitionProcessingChainRepository;
-=======
 import fr.cnes.regards.modules.acquisition.dao.IProductRepository;
->>>>>>> 4b060819
 import fr.cnes.regards.modules.acquisition.domain.AcquisitionFile;
 import fr.cnes.regards.modules.acquisition.domain.AcquisitionFileState;
 import fr.cnes.regards.modules.acquisition.domain.Product;
@@ -83,6 +69,7 @@
 import fr.cnes.regards.modules.acquisition.domain.chain.AcquisitionProcessingChain;
 import fr.cnes.regards.modules.acquisition.domain.chain.AcquisitionProcessingChainMode;
 import fr.cnes.regards.modules.acquisition.domain.chain.AcquisitionProcessingChainMonitor;
+import fr.cnes.regards.modules.acquisition.domain.chain.StorageMetadataProvider;
 import fr.cnes.regards.modules.acquisition.service.job.AcquisitionJobPriority;
 import fr.cnes.regards.modules.acquisition.service.job.ProductAcquisitionJob;
 import fr.cnes.regards.modules.acquisition.service.plugins.DefaultFileValidation;
@@ -90,6 +77,8 @@
 import fr.cnes.regards.modules.acquisition.service.plugins.DefaultSIPGeneration;
 import fr.cnes.regards.modules.acquisition.service.plugins.GlobDiskScanning;
 import fr.cnes.regards.modules.acquisition.service.plugins.GlobDiskStreamScanning;
+import fr.cnes.regards.modules.acquisition.service.session.SessionNotifier;
+import fr.cnes.regards.modules.sessionmanager.domain.event.SessionMonitoringEvent;
 import fr.cnes.regards.modules.templates.service.ITemplateService;
 
 /**
@@ -127,14 +116,10 @@
     private IAcquisitionFileService fileService;
 
     @Autowired
-<<<<<<< HEAD
-    private IAcquisitionFileInfoRepository fileInfoRepository;
-
-    @Autowired
-    private IAcquisitionProcessingChainRepository acquisitionProcessingChainRepository;
-
-    @Autowired
-    private IPluginService pluginService;
+    IPluginConfigurationRepository pluginConfigurationRepository;
+
+    @Autowired
+    private ITemplateService templateService;
 
     @Autowired
     private IJobInfoService jobInfoService;
@@ -144,28 +129,11 @@
 
     @Before
     public void before() throws ModuleException {
-        acqFileRepository.deleteAll();
-        fileInfoRepository.deleteAll();
-        acquisitionProcessingChainRepository.deleteAll();
-        for (PluginConfiguration pc : pluginService.getAllPluginConfigurations()) {
-            pluginService.deletePluginConfiguration(pc.getBusinessId());
-        }
-=======
-    IPluginConfigurationRepository pluginConfigurationRepository;
-
-    @Autowired
-    private ITemplateService templateService;
-
-    @Before
-    public void cleanBefore() {
         simulateApplicationReadyEvent();
         pluginConfigurationRepository.deleteAll();
         templateService.initDefaultTemplates();
-    }
-
-    @After
-    public void cleanAfter() {
->>>>>>> 4b060819
+        acqFileRepository.deleteAll();
+        productRepository.deleteAll();
     }
 
     public AcquisitionProcessingChain createProcessingChain(Path searchDir) throws ModuleException {
@@ -226,20 +194,35 @@
         storages.add(StorageMetadataProvider.build("HELLO", "/other/path/to/file", new HashSet<>()));
         processingChain.setStorages(storages);
 
+        // Save processing chain
+        processingChain = processingService.createChain(processingChain);
+
         // we need to set up a fake ProductAcquisitionJob to fill its attributes
         JobInfo jobInfo = new JobInfo(true);
         jobInfo.setPriority(AcquisitionJobPriority.PRODUCT_ACQUISITION_JOB_PRIORITY.getPriority());
         jobInfo.setParameters(new JobParameter(ProductAcquisitionJob.CHAIN_PARAMETER_ID, processingChain.getId()),
-                new JobParameter(ProductAcquisitionJob.CHAIN_PARAMETER_SESSION, "my funky session"));
+                              new JobParameter(ProductAcquisitionJob.CHAIN_PARAMETER_SESSION, "my funky session"));
         jobInfo.setClassName(ProductAcquisitionJob.class.getName());
         jobInfo.setOwner("user 1");
-        jobInfoService.createAsQueued(jobInfo);
+        // Create Job as pending to avoid Job manager to run it automaticly. This test run manualy the job function
+        jobInfoService.createAsPending(jobInfo);
 
         processingChain.setLastProductAcquisitionJobInfo(jobInfo);
 
-        // Save processing chain
-        return processingService.createChain(processingChain);
+        return processingService.updateChain(processingChain);
     }
+
+    //    @Test
+    //    public void scanTest() throws ModuleException {
+    //
+    //        AcquisitionProcessingChain processingChain = createProcessingChain(Paths.get("src", "test", "resources", "data",
+    //                                                                                     "plugins", "scan"));
+    //        processingService.scanAndRegisterFiles(processingChain);
+    //
+    //        processingService.scanAndRegisterFiles(processingChain);
+    //
+    //        processingService.scanAndRegisterFiles(processingChain);
+    //    }
 
     public AcquisitionProcessingChain createProcessingChainWithStream(Path searchDir) throws ModuleException {
 
@@ -249,6 +232,7 @@
         processingChain.setActive(Boolean.TRUE);
         processingChain.setMode(AcquisitionProcessingChainMode.MANUAL);
         processingChain.setIngestChain("DefaultIngestChain");
+        processingChain.setCategories(Sets.newHashSet());
 
         // Create an acquisition file info
         AcquisitionFileInfo fileInfo = new AcquisitionFileInfo();
@@ -257,8 +241,9 @@
         fileInfo.setMimeType(MediaType.APPLICATION_OCTET_STREAM);
         fileInfo.setDataType(DataType.RAWDATA);
 
-        Set<PluginParameter> parameters = PluginParametersFactory.build()
-                .addParameter(GlobDiskStreamScanning.FIELD_DIRS, Arrays.asList(searchDir.toString())).getParameters();
+        Set<IPluginParam> parameters = IPluginParam
+                .set(IPluginParam.build(GlobDiskStreamScanning.FIELD_DIRS,
+                                        PluginParameterTransformer.toJson(Arrays.asList(searchDir.toString()))));
 
         PluginConfiguration scanPlugin = PluginUtils.getPluginConfiguration(parameters, GlobDiskStreamScanning.class);
         scanPlugin.setIsActive(true);
@@ -291,6 +276,22 @@
         // SIP post processing
         // Not required
 
+        List<StorageMetadataProvider> storages = new ArrayList<>();
+        storages.add(StorageMetadataProvider.build("AWS", "/path/to/file", new HashSet<>()));
+        storages.add(StorageMetadataProvider.build("HELLO", "/other/path/to/file", new HashSet<>()));
+        processingChain.setStorages(storages);
+
+        // we need to set up a fake ProductAcquisitionJob to fill its attributes
+        JobInfo jobInfo = new JobInfo(true);
+        jobInfo.setPriority(AcquisitionJobPriority.PRODUCT_ACQUISITION_JOB_PRIORITY.getPriority());
+        jobInfo.setParameters(new JobParameter(ProductAcquisitionJob.CHAIN_PARAMETER_ID, processingChain.getId()),
+                              new JobParameter(ProductAcquisitionJob.CHAIN_PARAMETER_SESSION, "my funky session"));
+        jobInfo.setClassName(ProductAcquisitionJob.class.getName());
+        jobInfo.setOwner("user 1");
+        jobInfoService.createAsPending(jobInfo);
+
+        processingChain.setLastProductAcquisitionJobInfo(jobInfo);
+
         // Save processing chain
         return processingService.createChain(processingChain);
     }
@@ -299,6 +300,7 @@
     public void acquisitionByStreamWorkflowTest() throws ModuleException {
         AcquisitionProcessingChain processingChain = createProcessingChainWithStream(Paths
                 .get("src/test/resources/data/income/stream_test"));
+        Mockito.reset(publisher);
         processingService.scanAndRegisterFiles(processingChain);
         processingService.manageRegisteredFiles(processingChain);
         Assert.assertEquals("Invalid number of files registered", 5, acqFileRepository.findAll().size());
@@ -306,11 +308,13 @@
     }
 
     @Test
-    public void acquisitionWorkflowTest() throws ModuleException {
+    public void acquisitionWorkflowTest() throws ModuleException, InterruptedException {
 
         AcquisitionProcessingChain processingChain = createProcessingChain(Paths.get("src", "test", "resources", "data",
                                                                                      "plugins", "scan"));
         AcquisitionFileInfo fileInfo = processingChain.getFileInfos().iterator().next();
+
+        Mockito.reset(publisher);
 
         processingService.scanAndRegisterFiles(processingChain);
 
@@ -386,16 +390,17 @@
                                         Arrays.asList(AcquisitionFileState.IN_PROGRESS, AcquisitionFileState.VALID)));
 
         // Let's test SessionNotifier
-        ArgumentCaptor<ISubscribable> grantedInfo = ArgumentCaptor.forClass(ISubscribable.class);
-        Mockito.verify(publisher, Mockito.times(12)).publish(grantedInfo.capture());
+        ArgumentCaptor<SessionMonitoringEvent> grantedInfo = ArgumentCaptor.forClass(SessionMonitoringEvent.class);
+        Mockito.verify(publisher, Mockito.atLeastOnce()).publish(grantedInfo.capture());
         // Capture how many notif of each type have been sent
         Map<String, Integer> callByProperty = new HashMap<>();
-        for (ISubscribable event: grantedInfo.getAllValues()) {
+        for (ISubscribable event : grantedInfo.getAllValues()) {
             // We ignore all others types of events
             if (event instanceof SessionMonitoringEvent) {
                 SessionMonitoringEvent monitoringEvent = (SessionMonitoringEvent) event;
                 if (callByProperty.containsKey(monitoringEvent.getProperty())) {
-                    callByProperty.put(monitoringEvent.getProperty(), callByProperty.get(monitoringEvent.getProperty()) + 1);
+                    callByProperty.put(monitoringEvent.getProperty(),
+                                       callByProperty.get(monitoringEvent.getProperty()) + 1);
                 } else {
                     callByProperty.put(monitoringEvent.getProperty(), 1);
                 }
