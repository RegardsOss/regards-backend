--- conflicted
+++ resolved
@@ -23,11 +23,7 @@
 
 	<groupId>fr.cnes.regards.modules</groupId>
 	<artifactId>acquisition</artifactId>
-<<<<<<< HEAD
-	<version>3.0.0-RELEASE</version>
-=======
 	<version>0.4.0</version>
->>>>>>> 5a83ee80
 	<packaging>pom</packaging>
 
 	<description>Module detecting data files, extracting meta data from them and generating SIP from them in order to passing them to ingest.</description>
@@ -55,11 +51,7 @@
 	<parent>
 		<groupId>fr.cnes.regards</groupId>
 		<artifactId>regards-parent</artifactId>
-<<<<<<< HEAD
-		<version>3.0.0-RELEASE</version>
-=======
 		<version>0.4.0</version>
->>>>>>> 5a83ee80
 		<relativePath />
 	</parent>
 
