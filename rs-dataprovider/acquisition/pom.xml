--- conflicted
+++ resolved
@@ -50,11 +50,7 @@
 	<parent>
 		<groupId>fr.cnes.regards</groupId>
 		<artifactId>regards-parent</artifactId>
-<<<<<<< HEAD
-		<version>1.3.0-SNAPSHOT</version>
-=======
 		<version>1.4.0-SNAPSHOT</version>
->>>>>>> c1708cff
 		<relativePath />
 	</parent>
 
