--- conflicted
+++ resolved
@@ -124,10 +124,6 @@
      * Count number of products associated to the given {@link AcquisitionProcessingChain} and in the given state
      * @param processingChain {@link AcquisitionProcessingChain}
      * @param productStates
-<<<<<<< HEAD
-     * @param states {@link ProductState}s
-=======
->>>>>>> 5a83ee80
      * @return number of matching {@link Product}
      */
     long countByProcessingChainAndStateIn(AcquisitionProcessingChain processingChain, List<ProductState> productStates);
