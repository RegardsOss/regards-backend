--- conflicted
+++ resolved
@@ -64,14 +64,9 @@
         Assert.assertTrue(!products.isEmpty());
 
         Page<Product> productByState = productRepository
-<<<<<<< HEAD
                 .findByProcessingChainIngestChainAndSessionAndSipState("DefaultIngestChain", "NO_SESSION",
                                                                        ProductSIPState.SUBMITTED,
                                                                        new PageRequest(0, 10));
-=======
-                .findByProcessingChainIngestChainAndSessionAndSipStateIn("DefaultIngestChain", "NO_SESSION", Sets
-                        .newHashSet(ProductSIPState.SUBMISSION_SCHEDULED), new PageRequest(0, 10));
->>>>>>> 0bf4f136
         Assert.assertNotNull(productByState);
 
     }
