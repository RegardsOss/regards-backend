<?xml version="1.0" encoding="UTF-8"?>
<!--
 Copyright 2017-2018 CNES - CENTRE NATIONAL d'ETUDES SPATIALES
 
 This file is part of REGARDS.
 
 REGARDS is free software: you can redistribute it and/or modify
 it under the terms of the GNU General Public License as published by
 the Free Software Foundation, either version 3 of the License, or
 (at your option) any later version.
 
 REGARDS is distributed in the hope that it will be useful,
 but WITHOUT ANY WARRANTY; without even the implied warranty of
 MERCHANTABILITY or FITNESS FOR A PARTICULAR PURPOSE. See the
 GNU General Public License for more details.
 
 You should have received a copy of the GNU General Public License
 along with REGARDS. If not, see <http://www.gnu.org/licenses/>.
-->
<project xmlns="http://maven.apache.org/POM/4.0.0" xmlns:xsi="http://www.w3.org/2001/XMLSchema-instance"
	xsi:schemaLocation="http://maven.apache.org/POM/4.0.0 http://maven.apache.org/xsd/maven-4.0.0.xsd">
	<modelVersion>4.0.0</modelVersion>

	<groupId>fr.cnes.regards.microservices</groupId>
	<artifactId>dataprovider</artifactId>
	<packaging>pom</packaging>

	<description>Microservice crawling directoreis in order to find data to ingest</description>
	<url>https://github.com/RegardsOss/RegardsOss.github.io</url>
	<inceptionYear>2016</inceptionYear>
	<licenses>
		<license>
			<name>GNU General Public License (GNU GPL)</name>
			<url>http://www.gnu.org/licenses/gpl.html</url>
			<distribution>repo</distribution>
		</license>
	</licenses>
	<organization>
		<name>CNES</name>
		<url>https://cnes.fr/fr</url>
	</organization>
	<developers>
		<developer>
			<name>REGARDS Team</name>
			<organization>CS Systèmes d'Information</organization>
			<organizationUrl>http://www.c-s.fr</organizationUrl>
		</developer>
	</developers>

	<parent>
		<groupId>fr.cnes.regards</groupId>
		<artifactId>regards-aggregator-parent</artifactId>
<<<<<<< HEAD
		<version>0.5.0-SNAPSHOT</version>
=======
		<version>4.0.0-SNAPSHOT</version>
		<relativePath />
>>>>>>> e4e6cc28
	</parent>

	<modules>
		<module>bootstrap-dataprovider</module>
		<module>acquisition</module>
	</modules>
</project><|MERGE_RESOLUTION|>--- conflicted
+++ resolved
@@ -50,12 +50,8 @@
 	<parent>
 		<groupId>fr.cnes.regards</groupId>
 		<artifactId>regards-aggregator-parent</artifactId>
-<<<<<<< HEAD
 		<version>0.5.0-SNAPSHOT</version>
-=======
-		<version>4.0.0-SNAPSHOT</version>
 		<relativePath />
->>>>>>> e4e6cc28
 	</parent>
 
 	<modules>
