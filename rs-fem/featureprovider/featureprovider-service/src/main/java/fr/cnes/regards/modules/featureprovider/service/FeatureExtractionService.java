--- conflicted
+++ resolved
@@ -18,12 +18,6 @@
  */
 package fr.cnes.regards.modules.featureprovider.service;
 
-<<<<<<< HEAD
-import fr.cnes.regards.modules.featureprovider.domain.IFeatureExtractionRequestLight;
-import fr.cnes.regards.modules.featureprovider.service.session.SessionNotifier;
-import javax.validation.Valid;
-=======
->>>>>>> e58aa3e6
 import java.time.OffsetDateTime;
 import java.util.ArrayList;
 import java.util.HashMap;
@@ -304,18 +298,9 @@
                                            errors));
                 // Publish ERROR request
                 request.setState(RequestState.ERROR);
-<<<<<<< HEAD
-                publisher.publish(new FeatureExtractionResponseEvent(request.getRequestId(),
-                                                                     request.getRequestOwner(),
-                                                                     RequestState.ERROR,
-                                                                     errors));
-                // notify error request to the session agent
-                sessionNotifier.incrementRequestErrors(request);
-=======
                 request.addError(e.getMessage());
                 publisher.publish(new FeatureExtractionResponseEvent(request.getRequestId(), request.getRequestOwner(),
                         RequestState.ERROR, errors));
->>>>>>> e58aa3e6
             }
         }
 
@@ -403,25 +388,6 @@
             if (!extractRequestsLightSet.isEmpty()) {
                 List<FeatureExtractionResponseEvent> events = new ArrayList<>();
                 // For each, send an extraction error event
-<<<<<<< HEAD
-                for (IFeatureExtractionRequestLight extractRequestLight : extractRequestsLightSet) {
-                    String requestId = extractRequestLight.getRequestId();
-                    FeatureRequestEvent extractRequest = deniedRequestPerRequestId.get(requestId);
-                    events.add(new FeatureExtractionResponseEvent(requestId,
-                                                                  extractRequest.getRequestOwner(),
-                                                                  RequestState.ERROR, extractRequest.getErrors()));
-                    // notify request denied to session agent
-                    this.sessionNotifier.incrementRequestRefused(extractRequestLight.getMetadata().getSessionOwner(),
-                                                                 extractRequestLight.getMetadata().getSession());
-                }
-                publisher.publish(events);
-                // Update FeatureExtractionResponseEvent with error state
-                Set<String> extractRequestIds = extractRequestsLightSet.stream()
-                        .map(IFeatureExtractionRequestLight::getRequestId).collect(Collectors.toSet());
-                featureExtractionRequestRepo
-                        .updateStepByRequestIdIn(FeatureRequestStep.REMOTE_CREATION_ERROR, extractRequestIds);
-                featureExtractionRequestRepo.updateState(RequestState.DENIED, extractRequestIds);
-=======
                 for (String extractRequestId : extractRequestIds) {
                     FeatureRequestEvent extractRequest = deniedRequestPerRequestId.get(extractRequestId);
                     events.add(new FeatureExtractionResponseEvent(extractRequestId, extractRequest.getRequestOwner(),
@@ -432,7 +398,6 @@
                 featureExtractionRequestRepo.updateStepByRequestIdIn(FeatureRequestStep.REMOTE_CREATION_ERROR,
                                                                      extractRequestIds);
                 featureExtractionRequestRepo.updateState(RequestState.ERROR, extractRequestIds);
->>>>>>> e58aa3e6
             }
         }
 
@@ -450,22 +415,10 @@
             if (!extractRequestsLightSet.isEmpty()) {
                 List<FeatureExtractionResponseEvent> events = new ArrayList<>();
                 // For each, send an extraction success event
-<<<<<<< HEAD
-                for (IFeatureExtractionRequestLight extractRequestLight : extractRequestsLightSet) {
-                    events.add(new FeatureExtractionResponseEvent(extractRequestLight.getRequestId(),
-                                                                  grantedRequestPerRequestId
-                                                                          .get(extractRequestLight.getRequestId())
-                                                                          .getRequestOwner(), RequestState.SUCCESS,
-                                                                  new HashSet<>()));
-                    // notify request success
-                    this.sessionNotifier.incrementGeneratedProducts(extractRequestLight.getMetadata().getSessionOwner(),
-                                                                    extractRequestLight.getMetadata().getSession());
-=======
                 for (String extractRequestId : extractRequestIds) {
                     events.add(new FeatureExtractionResponseEvent(extractRequestId,
                             grantedRequestPerRequestId.get(extractRequestId).getRequestOwner(), RequestState.SUCCESS,
                             new HashSet<>()));
->>>>>>> e58aa3e6
                 }
                 publisher.publish(events);
                 // Delete all success FeatureExtractionResponseEvent
@@ -483,17 +436,8 @@
                 .of("Unforeseen issue occurred during this request processing. Please contact administrator or look at the logs");
         for (FeatureExtractionRequest request : featureExtractionRequests) {
             request.setState(RequestState.ERROR);
-<<<<<<< HEAD
-            errorResponses.add(new FeatureExtractionResponseEvent(request.getRequestId(),
-                                                                  request.getRequestOwner(),
-                                                                  RequestState.ERROR,
-                                                                  errorMessages));
-            // notify error request to the session client
-            sessionNotifier.incrementRequestErrors(request);
-=======
             errorResponses.add(new FeatureExtractionResponseEvent(request.getRequestId(), request.getRequestOwner(),
                     RequestState.ERROR, errorMessages));
->>>>>>> e58aa3e6
         }
         featureExtractionRequestRepo.saveAll(featureExtractionRequests);
         publisher.publish(errorResponses);
