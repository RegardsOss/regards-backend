/*
 * Copyright 2017-2021 CNES - CENTRE NATIONAL d'ETUDES SPATIALES
 *
 * This file is part of REGARDS.
 *
 * REGARDS is free software: you can redistribute it and/or modify
 * it under the terms of the GNU General Public License as published by
 * the Free Software Foundation, either version 3 of the License, or
 * (at your option) any later version.
 *
 * REGARDS is distributed in the hope that it will be useful,
 * but WITHOUT ANY WARRANTY; without even the implied warranty of
 * MERCHANTABILITY or FITNESS FOR A PARTICULAR PURPOSE. See the
 * GNU General Public License for more details.
 *
 * You should have received a copy of the GNU General Public License
 * along with REGARDS. If not, see <http://www.gnu.org/licenses/>.
 */
package fr.cnes.regards.modules.featureprovider.service;

<<<<<<< HEAD
import fr.cnes.regards.modules.storage.client.IStorageRestClient;
import static org.junit.Assert.fail;

import java.time.OffsetDateTime;
import java.util.ArrayList;
import java.util.List;
import java.util.UUID;

import org.assertj.core.util.Lists;
import org.junit.After;
import org.junit.Assert;
import org.junit.Before;
import org.junit.Test;
import org.mockito.Mockito;
import org.mockito.Spy;
import org.springframework.amqp.AmqpIOException;
import org.springframework.beans.factory.annotation.Autowired;
import org.springframework.boot.test.mock.mockito.SpyBean;
import org.springframework.context.annotation.Bean;
import org.springframework.context.annotation.Configuration;
import org.springframework.data.domain.PageRequest;
import org.springframework.data.jpa.repository.JpaRepository;
import org.springframework.test.annotation.DirtiesContext;
import org.springframework.test.annotation.DirtiesContext.ClassMode;
import org.springframework.test.annotation.DirtiesContext.HierarchyMode;
import org.springframework.test.context.ActiveProfiles;
import org.springframework.test.context.TestPropertySource;

=======
>>>>>>> df2ed290
import com.google.gson.JsonObject;
import com.google.gson.JsonPrimitive;
import fr.cnes.regards.framework.module.rest.exception.ModuleException;
import fr.cnes.regards.framework.modules.plugins.domain.PluginConfiguration;
import fr.cnes.regards.framework.utils.plugins.exception.NotAvailablePluginConfigurationException;
import fr.cnes.regards.modules.feature.client.FeatureClient;
import fr.cnes.regards.modules.feature.domain.request.FeatureCreationMetadataEntity;
import fr.cnes.regards.modules.feature.dto.FeatureCreationSessionMetadata;
import fr.cnes.regards.modules.feature.dto.FeatureRequestDTO;
import fr.cnes.regards.modules.feature.dto.FeatureRequestStep;
import fr.cnes.regards.modules.feature.dto.FeatureRequestsSelectionDTO;
import fr.cnes.regards.modules.feature.dto.PriorityLevel;
import fr.cnes.regards.modules.feature.dto.StorageMetadata;
import fr.cnes.regards.modules.feature.dto.event.out.FeatureRequestEvent;
import fr.cnes.regards.modules.feature.dto.event.out.FeatureRequestType;
import fr.cnes.regards.modules.feature.dto.event.out.RequestState;
import fr.cnes.regards.modules.feature.dto.hateoas.RequestHandledResponse;
import fr.cnes.regards.modules.feature.dto.hateoas.RequestsPage;
import fr.cnes.regards.modules.featureprovider.domain.FeatureExtractionRequest;
import fr.cnes.regards.modules.featureprovider.domain.FeatureExtractionRequestEvent;
import java.time.OffsetDateTime;
import java.util.ArrayList;
import java.util.List;
import java.util.UUID;
import org.assertj.core.util.Lists;
import org.junit.Assert;
import org.junit.Test;
import org.mockito.Mockito;
import org.mockito.Spy;
import org.springframework.beans.factory.annotation.Autowired;
import org.springframework.data.domain.PageRequest;
import org.springframework.test.context.ActiveProfiles;
import org.springframework.test.context.TestPropertySource;

/**
 * @author kevin
 *
 */
@TestPropertySource(
        properties = { "spring.jpa.properties.hibernate.default_schema=feature_reference", "regards.amqp.enabled=true",
                "spring.task.scheduling.pool.size=2", "zuul.prefix=zuulPrefix" },
        locations = { "classpath:regards_perf.properties", "classpath:batch.properties" })
@ActiveProfiles(value = { "testAmqp", "noscheduler" })
<<<<<<< HEAD
//Clean all context (schedulers)
@DirtiesContext(classMode = ClassMode.AFTER_CLASS, hierarchyMode = HierarchyMode.EXHAUSTIVE)
public class FeatureExtractionServiceIT extends AbstractMultitenantServiceTest {

    @Configuration
    static class Config {

        @Bean
        public IProjectsClient projectsClient() {
            return Mockito.mock(IProjectsClient.class);
        }

        @Bean
        public IProjectUsersClient projectUsersClient() {
            return Mockito.mock(IProjectUsersClient.class);
        }

        @Bean
        public IModelAttrAssocClient modelAttrAssocClient() {
            return Mockito.mock(IModelAttrAssocClient.class);
        }

        @Bean
        public IModelClient modelClient() {
            return Mockito.mock(IModelClient.class);
        }

        @Bean
        public IToponymsClient toponymsClient() {
            return Mockito.mock(IToponymsClient.class);
        }

        @Bean
        public IStorageRestClient storageRestClient() {
            return Mockito.mock(IStorageRestClient.class);
        }

    }

    @Autowired
    protected IRuntimeTenantResolver runtimeTenantResolver;

    @Autowired
    protected FeatureProviderConfigurationProperties properties;

    @Autowired
    protected ISubscriber subscriber;

    @Autowired
    protected IPublisher publisher;

    @Autowired
    private IFeatureExtractionRequestRepository extractionRequestRepo;
=======
public class FeatureExtractionServiceIT extends FeatureProviderMultitenantTest {
>>>>>>> df2ed290

    @Autowired
    private IFeatureExtractionService featureExtractionService;

    @Spy
    private FeatureClient featureClient;

    @Test
    public void testProcessReference() throws InterruptedException {
        PluginConfiguration recipientPlugin = new PluginConfiguration();
        recipientPlugin.setBusinessId("testFeatureGeneration");
        recipientPlugin.setVersion("1.0.0");
        recipientPlugin.setLabel("test recipient");
        recipientPlugin.setPluginId("DefaultFeatureGenerator");
        recipientPlugin = this.pluginConfRepo.save(recipientPlugin);

        List<FeatureExtractionRequestEvent> eventsToPublish = new ArrayList<>();
        List<FeatureRequestEvent> creationGrantedToPublish = new ArrayList<>();
        for (int i = 0; i < this.properties.getMaxBulkSize(); i++) {
            JsonObject parameters = new JsonObject();
            parameters.add("location", new JsonPrimitive("test" + i));
            FeatureExtractionRequestEvent referenceEvent = FeatureExtractionRequestEvent
                    .build("bibi",
                           FeatureCreationSessionMetadata.build("bibi", "session", PriorityLevel.NORMAL, false,
                                                                new StorageMetadata[0]),
                           parameters, "testFeatureGeneration");
            eventsToPublish.add(referenceEvent);
            creationGrantedToPublish
                    .add(FeatureRequestEvent.build(FeatureRequestType.CREATION, referenceEvent.getRequestId(),
                                                   referenceEvent.getRequestOwner(), null, null, RequestState.GRANTED));
        }
        this.publisher.publish(eventsToPublish);
        // lets wait until all requests are registered
        this.waitRequest(extractionRequestRepo, properties.getMaxBulkSize(), 60_000);
        // once this is done, lets schedule all requests
        featureExtractionService.scheduleRequests();
        // wait for all jobs to be finished it means all requests are in step REMOTE_CREATION_REQUESTED
        waitForStep(extractionRequestRepo, FeatureRequestStep.REMOTE_CREATION_REQUESTED, 120_000);
        // now simulate that every request has been successfully granted by feature module
        publisher.publish(creationGrantedToPublish);
        // then lets wait for the DB to be empty
        this.waitRequest(extractionRequestRepo, 0, 10_000);
    }

    @Test
    public void testProcessReferenceWithErrors()
            throws ModuleException, NotAvailablePluginConfigurationException, InterruptedException {
        PluginConfiguration recipientPlugin = new PluginConfiguration();
        recipientPlugin.setBusinessId("testFeatureGeneration");
        recipientPlugin.setVersion("1.0.0");
        recipientPlugin.setLabel("test recipient");
        recipientPlugin.setPluginId("DefaultFeatureGenerator");
        recipientPlugin = this.pluginConfRepo.save(recipientPlugin);

        List<FeatureExtractionRequestEvent> eventsToPublish = new ArrayList<>();
        for (int i = 0; i < this.properties.getMaxBulkSize(); i++) {
            JsonObject parameters = new JsonObject();
            parameters.add("location", new JsonPrimitive("test" + i));
            eventsToPublish.add(FeatureExtractionRequestEvent
                    .build("bibi",
                           FeatureCreationSessionMetadata.build("bibi", "session", PriorityLevel.NORMAL, false,
                                                                new StorageMetadata[0]),
                           parameters, "testFeatureGeneration"));
        }
        this.publisher.publish(eventsToPublish);

        Mockito.doThrow(new ModuleException("")).when(pluginService).getPlugin(Mockito.anyString());
        // lets wait until all requests are registered
        this.waitRequest(extractionRequestRepo, properties.getMaxBulkSize(), 60_000);
        // once this is done, lets schedule all requests
        featureExtractionService.scheduleRequests();
        // now lets wait for request to be in error
        waitForState(this.extractionRequestRepo, RequestState.ERROR);
        Mockito.verify(featureClient, Mockito.times(0)).createFeatures(Mockito.anyList());
    }

    @Test
    public void findRequests() {
        createRequests("source1", "session1", 10, RequestState.GRANTED);
        createRequests("source1", "session2", 20, RequestState.GRANTED);
        createRequests("source2", "session1", 30, RequestState.GRANTED);
        createRequests("source2", "session2", 40, RequestState.GRANTED);
        createRequests("source1", "session1", 50, RequestState.ERROR);

        FeatureRequestsSelectionDTO selection = FeatureRequestsSelectionDTO.build();
        RequestsPage<FeatureRequestDTO> results = featureExtractionService.findRequests(selection,
                                                                                        PageRequest.of(0, 10));
        Assert.assertEquals(150, results.getTotalElements());
        Assert.assertEquals(new Long(50), results.getInfo().getNbErrors());
        Assert.assertEquals(10, results.getNumberOfElements());

        selection = FeatureRequestsSelectionDTO.build().withState(RequestState.GRANTED);
        results = featureExtractionService.findRequests(selection, PageRequest.of(0, 10));
        Assert.assertEquals(100, results.getTotalElements());
        Assert.assertEquals(new Long(0), results.getInfo().getNbErrors());
        Assert.assertEquals(10, results.getNumberOfElements());

        selection = FeatureRequestsSelectionDTO.build().withState(RequestState.ERROR);
        results = featureExtractionService.findRequests(selection, PageRequest.of(0, 10));
        Assert.assertEquals(50, results.getTotalElements());
        Assert.assertEquals(new Long(50), results.getInfo().getNbErrors());
        Assert.assertEquals(10, results.getNumberOfElements());

        selection = FeatureRequestsSelectionDTO.build().withEnd(OffsetDateTime.now().plusDays(1))
                .withStart(OffsetDateTime.now().minusDays(1));
        results = featureExtractionService.findRequests(selection, PageRequest.of(0, 10));
        Assert.assertEquals(150, results.getTotalElements());
        Assert.assertEquals(new Long(50), results.getInfo().getNbErrors());
        Assert.assertEquals(10, results.getNumberOfElements());

        selection = FeatureRequestsSelectionDTO.build().withSource("source1").withSession("session1");
        results = featureExtractionService.findRequests(selection, PageRequest.of(0, 10));
        Assert.assertEquals(60, results.getTotalElements());
        Assert.assertEquals(new Long(50), results.getInfo().getNbErrors());
        Assert.assertEquals(10, results.getNumberOfElements());
    }

    @Test
    public void testDeleteRequests() {
        createRequests("source1", "session1", 10, RequestState.GRANTED);
        createRequests("source1", "session1", 50, RequestState.ERROR);

        RequestsPage<FeatureRequestDTO> searchResp = featureExtractionService
                .findRequests(FeatureRequestsSelectionDTO.build(), PageRequest.of(0, 1000));
        Assert.assertEquals(60, searchResp.getTotalElements());

        RequestHandledResponse response = featureExtractionService.deleteRequests(FeatureRequestsSelectionDTO.build());
        Assert.assertEquals("There should 50 requests in error state deleted", 50, response.getTotalHandled());
        Assert.assertEquals("There should 50 requests in error state deleted", 50, response.getTotalRequested());

        searchResp = featureExtractionService.findRequests(FeatureRequestsSelectionDTO.build(),
                                                           PageRequest.of(0, 1000));
        Assert.assertEquals("The 50 request in error state should be deleted", 10, searchResp.getTotalElements());
    }

    @Test
    public void testRetryRequests() {

        createRequests("source1", "session1", 10, RequestState.GRANTED);
        createRequests("source1", "session1", 50, RequestState.ERROR);

        RequestsPage<FeatureRequestDTO> searchResp = featureExtractionService
                .findRequests(FeatureRequestsSelectionDTO.build().withState(RequestState.GRANTED),
                              PageRequest.of(0, 1000));
        Assert.assertEquals(10, searchResp.getTotalElements());

        RequestHandledResponse response = featureExtractionService.retryRequests(FeatureRequestsSelectionDTO.build());
        Assert.assertEquals("There should 50 requests in error state deleted", 50, response.getTotalHandled());
        Assert.assertEquals("There should 50 requests in error state deleted", 50, response.getTotalRequested());

        searchResp = featureExtractionService
                .findRequests(FeatureRequestsSelectionDTO.build().withState(RequestState.GRANTED),
                              PageRequest.of(0, 1000));
        Assert.assertEquals("All error request  should be granted now", 60, searchResp.getTotalElements());

    }

    private void createRequests(String source, String session, int nbRequests, RequestState state) {
        List<FeatureExtractionRequest> requests = Lists.newArrayList();
        for (int i = 0; i < nbRequests; i++) {
            FeatureCreationMetadataEntity metadata = FeatureCreationMetadataEntity.build(source, session,
                                                                                         Lists.newArrayList(), true);
            requests.add(FeatureExtractionRequest.build(UUID.randomUUID().toString(), "owner", OffsetDateTime.now(),
                                                        state, metadata, FeatureRequestStep.LOCAL_DELAYED,
                                                        PriorityLevel.NORMAL, new JsonObject(), "factory"));
        }
        requests = extractionRequestRepo.saveAll(requests);
        Assert.assertEquals(nbRequests, requests.size());
    }

}<|MERGE_RESOLUTION|>--- conflicted
+++ resolved
@@ -18,37 +18,6 @@
  */
 package fr.cnes.regards.modules.featureprovider.service;
 
-<<<<<<< HEAD
-import fr.cnes.regards.modules.storage.client.IStorageRestClient;
-import static org.junit.Assert.fail;
-
-import java.time.OffsetDateTime;
-import java.util.ArrayList;
-import java.util.List;
-import java.util.UUID;
-
-import org.assertj.core.util.Lists;
-import org.junit.After;
-import org.junit.Assert;
-import org.junit.Before;
-import org.junit.Test;
-import org.mockito.Mockito;
-import org.mockito.Spy;
-import org.springframework.amqp.AmqpIOException;
-import org.springframework.beans.factory.annotation.Autowired;
-import org.springframework.boot.test.mock.mockito.SpyBean;
-import org.springframework.context.annotation.Bean;
-import org.springframework.context.annotation.Configuration;
-import org.springframework.data.domain.PageRequest;
-import org.springframework.data.jpa.repository.JpaRepository;
-import org.springframework.test.annotation.DirtiesContext;
-import org.springframework.test.annotation.DirtiesContext.ClassMode;
-import org.springframework.test.annotation.DirtiesContext.HierarchyMode;
-import org.springframework.test.context.ActiveProfiles;
-import org.springframework.test.context.TestPropertySource;
-
-=======
->>>>>>> df2ed290
 import com.google.gson.JsonObject;
 import com.google.gson.JsonPrimitive;
 import fr.cnes.regards.framework.module.rest.exception.ModuleException;
@@ -92,63 +61,7 @@
                 "spring.task.scheduling.pool.size=2", "zuul.prefix=zuulPrefix" },
         locations = { "classpath:regards_perf.properties", "classpath:batch.properties" })
 @ActiveProfiles(value = { "testAmqp", "noscheduler" })
-<<<<<<< HEAD
-//Clean all context (schedulers)
-@DirtiesContext(classMode = ClassMode.AFTER_CLASS, hierarchyMode = HierarchyMode.EXHAUSTIVE)
-public class FeatureExtractionServiceIT extends AbstractMultitenantServiceTest {
-
-    @Configuration
-    static class Config {
-
-        @Bean
-        public IProjectsClient projectsClient() {
-            return Mockito.mock(IProjectsClient.class);
-        }
-
-        @Bean
-        public IProjectUsersClient projectUsersClient() {
-            return Mockito.mock(IProjectUsersClient.class);
-        }
-
-        @Bean
-        public IModelAttrAssocClient modelAttrAssocClient() {
-            return Mockito.mock(IModelAttrAssocClient.class);
-        }
-
-        @Bean
-        public IModelClient modelClient() {
-            return Mockito.mock(IModelClient.class);
-        }
-
-        @Bean
-        public IToponymsClient toponymsClient() {
-            return Mockito.mock(IToponymsClient.class);
-        }
-
-        @Bean
-        public IStorageRestClient storageRestClient() {
-            return Mockito.mock(IStorageRestClient.class);
-        }
-
-    }
-
-    @Autowired
-    protected IRuntimeTenantResolver runtimeTenantResolver;
-
-    @Autowired
-    protected FeatureProviderConfigurationProperties properties;
-
-    @Autowired
-    protected ISubscriber subscriber;
-
-    @Autowired
-    protected IPublisher publisher;
-
-    @Autowired
-    private IFeatureExtractionRequestRepository extractionRequestRepo;
-=======
 public class FeatureExtractionServiceIT extends FeatureProviderMultitenantTest {
->>>>>>> df2ed290
 
     @Autowired
     private IFeatureExtractionService featureExtractionService;
