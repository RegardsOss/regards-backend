/*
 * Copyright 2017-2018 CNES - CENTRE NATIONAL d'ETUDES SPATIALES
 *
 * This file is part of REGARDS.
 *
 * REGARDS is free software: you can redistribute it and/or modify
 * it under the terms of the GNU General Public License as published by
 * the Free Software Foundation, either version 3 of the License, or
 * (at your option) any later version.
 *
 * REGARDS is distributed in the hope that it will be useful,
 * but WITHOUT ANY WARRANTY; without even the implied warranty of
 * MERCHANTABILITY or FITNESS FOR A PARTICULAR PURPOSE. See the
 * GNU General Public License for more details.
 *
 * You should have received a copy of the GNU General Public License
 * along with REGARDS. If not, see <http://www.gnu.org/licenses/>.
 */
package fr.cnes.regards.modules.feature.domain.request;

import java.time.OffsetDateTime;

import javax.persistence.Column;
import javax.persistence.Convert;
import javax.persistence.DiscriminatorValue;
import javax.persistence.Entity;
import javax.persistence.GeneratedValue;
import javax.persistence.GenerationType;
import javax.persistence.Id;
import javax.persistence.SequenceGenerator;
import javax.persistence.Table;

import fr.cnes.regards.modules.feature.domain.FeatureEntity;
import fr.cnes.regards.modules.feature.dto.Feature;
import fr.cnes.regards.modules.feature.dto.PriorityLevel;
import fr.cnes.regards.modules.feature.dto.event.out.RequestState;
import fr.cnes.regards.modules.feature.dto.urn.FeatureUniformResourceName;
import fr.cnes.regards.modules.feature.dto.urn.converter.FeatureUrnConverter;

/**
 * Contain a storage path to add to a {@link Feature} of a {@link FeatureEntity}
 * @author Kevin Marchois
 *
 */
@Entity
<<<<<<< HEAD
@Table(name = "t_feature_copy_request")
public class FeatureCopyRequest extends AbstractFeatureRequest {

    @Id
    @SequenceGenerator(name = "featureCopyRequest", initialValue = 1, sequenceName = "seq_feature_copy_request")
    @GeneratedValue(generator = "featureCopyRequest", strategy = GenerationType.SEQUENCE)
    private Long id;
=======
//@Table(name = "t_feature_copy_request")
@DiscriminatorValue(AbstractFeatureRequest.COPY)
public class FeatureCopyRequest extends AbstractFeatureRequest {
>>>>>>> 4e815ff1

    @Column(name = "storage", nullable = false)
    private String storage;

    @Column(name = "checksum", nullable = false)
    private String checksum;

    public static FeatureCopyRequest build(String requestId, String requestOwner, OffsetDateTime requestDate,
            FeatureRequestStep step, PriorityLevel priority, FeatureUniformResourceName urn, String storage,
            RequestState state, String checksum) {
        FeatureCopyRequest request = new FeatureCopyRequest();
        request.with(requestId, requestOwner, requestDate, priority, state, step);
        request.setStep(step);
        request.setUrn(urn);
        request.setPriority(priority);
        request.setStorage(storage);
        request.setChecksum(checksum);

        return request;
    }

<<<<<<< HEAD
    public Long getId() {
        return id;
    }

    public void setId(Long id) {
        this.id = id;
=======
    public FeatureUniformResourceName getUrn() {
        return urn;
    }

    public void setUrn(FeatureUniformResourceName urn) {
        this.urn = urn;
>>>>>>> 4e815ff1
    }

    public String getStorage() {
        return storage;
    }

    public void setStorage(String storage) {
        this.storage = storage;
    }

    public String getChecksum() {
        return checksum;
    }

    public void setChecksum(String checksum) {
        this.checksum = checksum;
    }
}<|MERGE_RESOLUTION|>--- conflicted
+++ resolved
@@ -43,19 +43,8 @@
  *
  */
 @Entity
-<<<<<<< HEAD
-@Table(name = "t_feature_copy_request")
-public class FeatureCopyRequest extends AbstractFeatureRequest {
-
-    @Id
-    @SequenceGenerator(name = "featureCopyRequest", initialValue = 1, sequenceName = "seq_feature_copy_request")
-    @GeneratedValue(generator = "featureCopyRequest", strategy = GenerationType.SEQUENCE)
-    private Long id;
-=======
-//@Table(name = "t_feature_copy_request")
 @DiscriminatorValue(AbstractFeatureRequest.COPY)
 public class FeatureCopyRequest extends AbstractFeatureRequest {
->>>>>>> 4e815ff1
 
     @Column(name = "storage", nullable = false)
     private String storage;
@@ -77,23 +66,6 @@
         return request;
     }
 
-<<<<<<< HEAD
-    public Long getId() {
-        return id;
-    }
-
-    public void setId(Long id) {
-        this.id = id;
-=======
-    public FeatureUniformResourceName getUrn() {
-        return urn;
-    }
-
-    public void setUrn(FeatureUniformResourceName urn) {
-        this.urn = urn;
->>>>>>> 4e815ff1
-    }
-
     public String getStorage() {
         return storage;
     }
@@ -109,4 +81,9 @@
     public void setChecksum(String checksum) {
         this.checksum = checksum;
     }
+
+    @Override
+    public <U> U accept(IAbstractFeatureRequestVisitor<U> visitor) {
+        return visitor.visitCopyRequest(this);
+    }
 }