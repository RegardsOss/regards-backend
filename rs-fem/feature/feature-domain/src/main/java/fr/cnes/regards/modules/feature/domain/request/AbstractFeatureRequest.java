/*
 * Copyright 2017-2018 CNES - CENTRE NATIONAL d'ETUDES SPATIALES
 *
 * This file is part of REGARDS.
 *
 * REGARDS is free software: you can redistribute it and/or modify
 * it under the terms of the GNU General Public License as published by
 * the Free Software Foundation, either version 3 of the License, or
 * (at your option) any later version.
 *
 * REGARDS is distributed in the hope that it will be useful,
 * but WITHOUT ANY WARRANTY; without even the implied warranty of
 * MERCHANTABILITY or FITNESS FOR A PARTICULAR PURPOSE. See the
 * GNU General Public License for more details.
 *
 * You should have received a copy of the GNU General Public License
 * along with REGARDS. If not, see <http://www.gnu.org/licenses/>.
 */
package fr.cnes.regards.modules.feature.domain.request;

import javax.persistence.Column;
<<<<<<< HEAD
import javax.persistence.Convert;
=======
import javax.persistence.DiscriminatorColumn;
>>>>>>> 4e815ff1
import javax.persistence.Entity;
import javax.persistence.GeneratedValue;
import javax.persistence.GenerationType;
import javax.persistence.Id;
<<<<<<< HEAD
import javax.persistence.Inheritance;
import javax.persistence.InheritanceType;
import javax.persistence.MappedSuperclass;
import javax.persistence.SequenceGenerator;
=======
import javax.persistence.Index;
import javax.persistence.Inheritance;
import javax.persistence.InheritanceType;
import javax.persistence.SequenceGenerator;
import javax.persistence.Table;
>>>>>>> 4e815ff1
import java.time.OffsetDateTime;
import java.util.HashSet;
import java.util.Set;

import org.hibernate.annotations.Parameter;
import org.hibernate.annotations.Type;
import org.springframework.util.Assert;

import fr.cnes.regards.framework.jpa.json.JsonTypeDescriptor;
import fr.cnes.regards.modules.feature.dto.PriorityLevel;
import fr.cnes.regards.modules.feature.dto.event.out.RequestState;
import fr.cnes.regards.modules.feature.dto.urn.FeatureUniformResourceName;
import fr.cnes.regards.modules.feature.dto.urn.converter.FeatureUrnConverter;

/**
 * Common request properties
 *
 * @author Marc SORDI
 *
 */
@Entity
@Table(name = "t_feature_request",
        indexes = { @Index(name = "idx_feature_request_id", columnList = AbstractRequest.COLUMN_REQUEST_ID),
                @Index(name = "idx_feature_request_urn", columnList = "urn"),
                @Index(name = "idx_feature_request_type", columnList = AbstractFeatureRequest.REQUEST_TYPE_COLUMN),
                @Index(name = "idx_feature_request_state", columnList = AbstractRequest.COLUMN_STATE),
                @Index(name = "idx_feature_step_registration_priority",
                        columnList = AbstractRequest.COLUMN_STEP + "," + AbstractRequest.COLUMN_REGISTRATION_DATE + ","
                                + AbstractRequest.COLUMN_PRIORITY),
                @Index(name = "idx_feature_request_group_id", columnList = AbstractFeatureRequest.GROUP_ID) })
@Inheritance(strategy = InheritanceType.SINGLE_TABLE)
@DiscriminatorColumn(name = AbstractFeatureRequest.REQUEST_TYPE_COLUMN)
public abstract class AbstractFeatureRequest extends AbstractRequest {

    protected static final String REQUEST_TYPE_COLUMN = "request_type";

    protected static final String GROUP_ID = "group_id";

    protected static final String COPY = "COPY";

    protected static final String UPDATE = "UPDATE";

    protected static final String NOTIFICATION = "NOTIFICATION";

    protected static final String CREATION = "CREATION";

    protected static final String DELETION = "DELETION";

    @Id
    @SequenceGenerator(name = "featureRequestSequence", initialValue = 1, sequenceName = "seq_feature_request")
    @GeneratedValue(generator = "featureRequestSequence", strategy = GenerationType.SEQUENCE)
    private Long id;

    @Column(columnDefinition = "jsonb", name = "errors")
    @Type(type = "jsonb", parameters = { @Parameter(name = JsonTypeDescriptor.ARG_TYPE, value = "java.lang.String") })
    protected Set<String> errors;

    @Column(name = GROUP_ID)
    protected String groupId;

    /**
     * Information Package ID for REST request
     */
    @Column(name = "urn", nullable = false, length = FeatureUniformResourceName.MAX_SIZE)
    @Convert(converter = FeatureUrnConverter.class)
    protected FeatureUniformResourceName urn;

    @SuppressWarnings("unchecked")
    protected <T extends AbstractFeatureRequest> T with(String requestId, String requestOwner,
            OffsetDateTime requestDate, RequestState state, FeatureRequestStep step, PriorityLevel priority,
            Set<String> errors) {
        Assert.notNull(requestId, "Request id is required");
        Assert.notNull(requestDate, "Request date is required");
        Assert.notNull(state, "Request state is required");
        Assert.notNull(step, "Request step is required");
        Assert.notNull(priority, "Request priority is required");
        super.with(requestId, requestOwner, requestDate, priority, state, step);
        this.errors = errors;
        return (T) this;
    }

    public Set<String> getErrors() {
        return errors;
    }

    public void setErrors(Set<String> errors) {
        this.errors = errors;
    }

    public void addError(String error) {
        if (errors == null) {
            errors = new HashSet<>();
        }
        errors.add(error);
    }

    public String getGroupId() {
        return groupId;
    }

    public void setGroupId(String groupId) {
        this.groupId = groupId;
    }

<<<<<<< HEAD
    public FeatureUniformResourceName getUrn() {
        return urn;
}

    public void setUrn(FeatureUniformResourceName urn) {
        this.urn = urn;
=======
    public Long getId() {
        return id;
    }

    public void setId(Long id) {
        this.id = id;
>>>>>>> 4e815ff1
    }
}<|MERGE_RESOLUTION|>--- conflicted
+++ resolved
@@ -19,27 +19,17 @@
 package fr.cnes.regards.modules.feature.domain.request;
 
 import javax.persistence.Column;
-<<<<<<< HEAD
 import javax.persistence.Convert;
-=======
 import javax.persistence.DiscriminatorColumn;
->>>>>>> 4e815ff1
 import javax.persistence.Entity;
 import javax.persistence.GeneratedValue;
 import javax.persistence.GenerationType;
 import javax.persistence.Id;
-<<<<<<< HEAD
-import javax.persistence.Inheritance;
-import javax.persistence.InheritanceType;
-import javax.persistence.MappedSuperclass;
-import javax.persistence.SequenceGenerator;
-=======
 import javax.persistence.Index;
 import javax.persistence.Inheritance;
 import javax.persistence.InheritanceType;
 import javax.persistence.SequenceGenerator;
 import javax.persistence.Table;
->>>>>>> 4e815ff1
 import java.time.OffsetDateTime;
 import java.util.HashSet;
 import java.util.Set;
@@ -144,20 +134,21 @@
         this.groupId = groupId;
     }
 
-<<<<<<< HEAD
-    public FeatureUniformResourceName getUrn() {
-        return urn;
-}
-
-    public void setUrn(FeatureUniformResourceName urn) {
-        this.urn = urn;
-=======
     public Long getId() {
         return id;
     }
 
     public void setId(Long id) {
         this.id = id;
->>>>>>> 4e815ff1
     }
+
+    public void setUrn(FeatureUniformResourceName urn) {
+        this.urn = urn;
+    }
+
+    public FeatureUniformResourceName getUrn() {
+        return urn;
+    }
+
+    public abstract <U> U accept(IAbstractFeatureRequestVisitor<U> visitor);
 }