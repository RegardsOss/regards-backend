/*
 * Copyright 2017-2018 CNES - CENTRE NATIONAL d'ETUDES SPATIALES
 *
 * This file is part of REGARDS.
 *
 * REGARDS is free software: you can redistribute it and/or modify
 * it under the terms of the GNU General Public License as published by
 * the Free Software Foundation, either version 3 of the License, or
 * (at your option) any later version.
 *
 * REGARDS is distributed in the hope that it will be useful,
 * but WITHOUT ANY WARRANTY; without even the implied warranty of
 * MERCHANTABILITY or FITNESS FOR A PARTICULAR PURPOSE. See the
 * GNU General Public License for more details.
 *
 * You should have received a copy of the GNU General Public License
 * along with REGARDS. If not, see <http://www.gnu.org/licenses/>.
 */
package fr.cnes.regards.modules.feature.domain.request;

import java.time.OffsetDateTime;
import java.util.Set;

import javax.persistence.Column;
<<<<<<< HEAD
=======
import javax.persistence.Convert;
import javax.persistence.DiscriminatorValue;
>>>>>>> 4e815ff1
import javax.persistence.Entity;
import javax.persistence.GeneratedValue;
import javax.persistence.GenerationType;
import javax.persistence.Id;
import javax.persistence.Index;
import javax.persistence.SequenceGenerator;
import javax.persistence.Table;
import javax.persistence.UniqueConstraint;

import org.hibernate.annotations.Type;

import fr.cnes.regards.modules.feature.dto.Feature;
import fr.cnes.regards.modules.feature.dto.PriorityLevel;
import fr.cnes.regards.modules.feature.dto.event.out.RequestState;
import fr.cnes.regards.modules.feature.dto.urn.FeatureUniformResourceName;

/**
 * @author Kevin Marchois
 *
 */
@Entity
//@Table(name = "t_feature_deletion_request",
//        indexes = { @Index(name = "idx_feature_deletion_request_id", columnList = AbstractRequest.COLUMN_REQUEST_ID),
//                @Index(name = "idx_feature_deletion_request_state", columnList = AbstractFeatureRequest.COLUMN_STATE),
//                @Index(name = "idx_feature_deletion_step_registration_priority",
//                        columnList = AbstractRequest.COLUMN_STEP + "," + AbstractRequest.COLUMN_REGISTRATION_DATE + ","
//                                + AbstractRequest.COLUMN_PRIORITY),
//                @Index(name = "idx_feature_deletion_request_urn", columnList = AbstractRequest.COLUMN_URN) },
//        uniqueConstraints = { @UniqueConstraint(name = "uk_feature_deletion_request_id",
//                columnNames = { AbstractRequest.COLUMN_REQUEST_ID }) })
@DiscriminatorValue(AbstractFeatureRequest.DELETION)
public class FeatureDeletionRequest extends AbstractFeatureRequest {

    @Id
    @SequenceGenerator(name = "featureDeleteRequestSequence", initialValue = 1,
            sequenceName = "seq_feature_deletion_request")
    @GeneratedValue(generator = "featureDeleteRequestSequence", strategy = GenerationType.SEQUENCE)
    private Long id;

    /**
     * Should be null until it reaches {@link FeatureRequestStep#LOCAL_TO_BE_NOTIFIED}
     */
    @Column(columnDefinition = "jsonb", name = "to_notify", nullable = true)
    @Type(type = "jsonb")
    private Feature toNotify;

    /**
     * This is used to notify user. Should only be setted by deletion process
     */
    @Column(name = "already_deleted")
    private boolean alreadyDeleted;

    public static FeatureDeletionRequest build(String requestId, String requestOwner, OffsetDateTime requestDate,
            RequestState state, Set<String> errors, FeatureRequestStep step, PriorityLevel priority,
            FeatureUniformResourceName urn) {
        FeatureDeletionRequest request = new FeatureDeletionRequest();
        request.with(requestId, requestOwner, requestDate, state, step, priority, errors);
        request.setUrn(urn);
        request.setPriority(priority);

        return request;
    }

    @Override
    public Long getId() {
        return id;
    }

    public void setId(Long id) {
        this.id = id;
    }

    public Feature getToNotify() {
        return toNotify;
    }

    public void setToNotify(Feature toNotify) {
        this.toNotify = toNotify;
    }

    public boolean isAlreadyDeleted() {
        return alreadyDeleted;
    }

    public void setAlreadyDeleted(boolean alreadyDeleted) {
        this.alreadyDeleted = alreadyDeleted;
    }
}<|MERGE_RESOLUTION|>--- conflicted
+++ resolved
@@ -22,11 +22,8 @@
 import java.util.Set;
 
 import javax.persistence.Column;
-<<<<<<< HEAD
-=======
 import javax.persistence.Convert;
 import javax.persistence.DiscriminatorValue;
->>>>>>> 4e815ff1
 import javax.persistence.Entity;
 import javax.persistence.GeneratedValue;
 import javax.persistence.GenerationType;
@@ -48,15 +45,6 @@
  *
  */
 @Entity
-//@Table(name = "t_feature_deletion_request",
-//        indexes = { @Index(name = "idx_feature_deletion_request_id", columnList = AbstractRequest.COLUMN_REQUEST_ID),
-//                @Index(name = "idx_feature_deletion_request_state", columnList = AbstractFeatureRequest.COLUMN_STATE),
-//                @Index(name = "idx_feature_deletion_step_registration_priority",
-//                        columnList = AbstractRequest.COLUMN_STEP + "," + AbstractRequest.COLUMN_REGISTRATION_DATE + ","
-//                                + AbstractRequest.COLUMN_PRIORITY),
-//                @Index(name = "idx_feature_deletion_request_urn", columnList = AbstractRequest.COLUMN_URN) },
-//        uniqueConstraints = { @UniqueConstraint(name = "uk_feature_deletion_request_id",
-//                columnNames = { AbstractRequest.COLUMN_REQUEST_ID }) })
 @DiscriminatorValue(AbstractFeatureRequest.DELETION)
 public class FeatureDeletionRequest extends AbstractFeatureRequest {
 
@@ -99,6 +87,11 @@
         this.id = id;
     }
 
+    @Override
+    public <U> U accept(IAbstractFeatureRequestVisitor<U> visitor) {
+        return visitor.visitDeletionRequest(this);
+    }
+
     public Feature getToNotify() {
         return toNotify;
     }
