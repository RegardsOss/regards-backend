--- conflicted
+++ resolved
@@ -18,19 +18,12 @@
  */
 package fr.cnes.regards.modules.feature.dto;
 
-<<<<<<< HEAD
-import java.time.OffsetDateTime;
-
-import javax.validation.Valid;
-import javax.validation.constraints.NotNull;
-
-=======
 import fr.cnes.regards.modules.feature.dto.urn.FeatureUniformResourceName;
->>>>>>> 4cdef000
 import org.hibernate.annotations.Type;
 
 import javax.validation.Valid;
 import javax.validation.constraints.NotNull;
+import java.time.OffsetDateTime;
 
 /**
  * {@link FeatureEntityDto} dto
@@ -40,15 +33,12 @@
 public class FeatureEntityDto {
 
     @NotNull
-<<<<<<< HEAD
     private Long id;
 
     @NotNull
     private FeatureUniformResourceName urn;
 
     @NotNull
-=======
->>>>>>> 4cdef000
     private String source;
 
     @NotNull
@@ -71,11 +61,7 @@
             FeatureUniformResourceName previousVersionUrn, String model, String providerId, Integer version,
             OffsetDateTime lastUpdate) {
         FeatureEntityDto featureEntity = new FeatureEntityDto();
-<<<<<<< HEAD
         featureEntity.setSource(source);
-=======
-        featureEntity.setSource(sessionOwner);
->>>>>>> 4cdef000
         featureEntity.setSession(session);
         featureEntity.setFeature(feature);
         featureEntity.setProviderId(providerId);
