--- conflicted
+++ resolved
@@ -55,11 +55,7 @@
     @Query("update AbstractFeatureRequest afr set afr.state = :newState where afr.id in :ids ")
     void updateState(@Param("newState") RequestState requestState, @Param("ids") Set<Long> ids);
 
-<<<<<<< HEAD
-    void deleteByUrnIn(Set<FeatureUniformResourceName> collect);
-=======
     @Modifying
     @Query("delete from AbstractFeatureRequest req where urn in :urns")
     void deleteByUrnIn(@Param("urns") Set<FeatureUniformResourceName> urns);
->>>>>>> 7d23b7c0
 }