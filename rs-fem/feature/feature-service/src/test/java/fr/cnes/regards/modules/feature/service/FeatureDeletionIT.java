/*
 * Copyright 2017-2021 CNES - CENTRE NATIONAL d'ETUDES SPATIALES
 *
 * This file is part of REGARDS.
 *
 * REGARDS is free software: you can redistribute it and/or modify
 * it under the terms of the GNU General Public License as published by
 * the Free Software Foundation, either version 3 of the License, or
 * (at your option) any later version.
 *
 * REGARDS is distributed in the hope that it will be useful,
 * but WITHOUT ANY WARRANTY; without even the implied warranty of
 * MERCHANTABILITY or FITNESS FOR A PARTICULAR PURPOSE. See the
 * GNU General Public License for more details.
 *
 * You should have received a copy of the GNU General Public License
 * along with REGARDS. If not, see <http://www.gnu.org/licenses/>.
 */
package fr.cnes.regards.modules.feature.service;

import static org.junit.Assert.assertEquals;
import static org.junit.Assert.assertTrue;
import static org.junit.Assert.fail;

import java.time.OffsetDateTime;
import java.util.List;

import org.junit.Assert;
import org.junit.Test;
import org.mockito.ArgumentCaptor;
import org.mockito.Captor;
import org.mockito.Mockito;
import org.springframework.beans.factory.annotation.Autowired;
import org.springframework.boot.test.mock.mockito.SpyBean;
import org.springframework.data.domain.PageRequest;
import org.springframework.test.context.ActiveProfiles;
import org.springframework.test.context.TestPropertySource;

import fr.cnes.regards.framework.amqp.IPublisher;
import fr.cnes.regards.modules.feature.dao.IFeatureNotificationSettingsRepository;
import fr.cnes.regards.modules.feature.domain.request.FeatureDeletionRequest;
import fr.cnes.regards.modules.feature.domain.request.FeatureRequestStep;
import fr.cnes.regards.modules.feature.domain.request.FeatureRequestTypeEnum;
import fr.cnes.regards.modules.feature.dto.FeatureRequestDTO;
import fr.cnes.regards.modules.feature.dto.FeatureRequestsSelectionDTO;
import fr.cnes.regards.modules.feature.dto.PriorityLevel;
import fr.cnes.regards.modules.feature.dto.event.in.FeatureDeletionRequestEvent;
import fr.cnes.regards.modules.feature.dto.event.out.RequestState;
import fr.cnes.regards.modules.feature.dto.hateoas.RequestHandledResponse;
import fr.cnes.regards.modules.feature.dto.hateoas.RequestsPage;
import fr.cnes.regards.modules.notifier.dto.in.NotificationRequestEvent;

/**
 * @author Kevin Marchois
 *
 */
@TestPropertySource(
        properties = { "spring.jpa.properties.hibernate.default_schema=feature_deletion", "regards.amqp.enabled=true" },
        locations = { "classpath:regards_perf.properties", "classpath:batch.properties",
                "classpath:metrics.properties" })
@ActiveProfiles(value = { "testAmqp", "noscheduler", "nohandler" })
public class FeatureDeletionIT extends AbstractFeatureMultitenantServiceTest {

    @SpyBean
    private IPublisher publisherSpy;

    @Captor
    private ArgumentCaptor<List<NotificationRequestEvent>> recordsCaptor;

    private boolean isToNotify;

    @Override
    public void doInit() {
        // check if notifications are required
        this.isToNotify = initDefaultNotificationSettings();
    }

    /**
     * Nominal test case of deletion create feature then send delete request
     * we will test that the {@link FeatureDeletionRequest}
     * are deleted and all FeatureEntity are deleted too
     * because they have not files
     * @throws InterruptedException
     */
    @Test
    public void testDeletionWithoutFiles() throws InterruptedException {
        String deletionOwner = "deleter";
        // mock the publish method to not broke other tests in notifier manager
        Mockito.doNothing().when(publisherSpy).publish(Mockito.any(NotificationRequestEvent.class));
        long featureNumberInDatabase;
        int cpt = 0;
        List<FeatureDeletionRequestEvent> events = prepareDeletionTestData(deletionOwner, false,
                                                                           properties.getMaxBulkSize(),
                                                                           this.isToNotify);

        this.featureDeletionService.registerRequests(events);

        this.featureDeletionService.scheduleRequests();
        do {
            featureNumberInDatabase = this.featureRepo.count();
            Thread.sleep(1000);
            cpt++;
        } while ((cpt < 100) && (featureNumberInDatabase != 0));

        // in that case all features hasn't be deleted
        if (cpt == 100) {
            fail("Doesn't have all features haven't be deleted");
        }

        if (this.isToNotify) {
            mockNotificationSuccess();
            // the publisher must be called 2 times one for feature creation and one for feature deletion
            Mockito.verify(publisherSpy, Mockito.times(2)).publish(recordsCaptor.capture());
            // each call concern properties.getMaxBulkSize().intValue() features
            assertEquals(properties.getMaxBulkSize().intValue(), recordsCaptor.getAllValues().get(0).size());
            assertEquals(properties.getMaxBulkSize().intValue(), recordsCaptor.getAllValues().get(1).size());
        }
        assertEquals(0, this.featureRepo.count());
    }

    /**
     * Nominal test case of deletion create feature then send delete request
     * we will test that the {@link FeatureDeletionRequest} have their step to
     * REMOTE_STORAGE_DELETEION_REQUESTED and all FeatureEntity are still in database
     * because they have files
     * @throws InterruptedException
     */
    @Test
    public void testDeletionWithFiles() throws InterruptedException {

        String deletionOwner = "deleter";

        // mock the publish method to not broke other tests in notifier manager
        Mockito.doNothing().when(publisherSpy).publish(Mockito.any(NotificationRequestEvent.class));

        long featureNumberInDatabase;
        int cpt = 0;

        List<FeatureDeletionRequestEvent> events = prepareDeletionTestData(deletionOwner, true,
                                                                           properties.getMaxBulkSize(),
                                                                           this.isToNotify);
        this.featureDeletionService.registerRequests(events);
        this.featureDeletionService.scheduleRequests();

        do {
            featureNumberInDatabase = this.featureDeletionRequestRepo.count();
            Thread.sleep(100);
            cpt++;
        } while ((cpt < 100) && ((featureNumberInDatabase != properties.getMaxBulkSize().intValue())
                || !this.featureDeletionRequestRepo.findAll().stream()
                        .allMatch(request -> FeatureRequestStep.REMOTE_STORAGE_DELETION_REQUESTED
                                .equals(request.getStep()))));
        // in that case all features hasn't be deleted
        if (cpt == 1000) {
            fail("Some FeatureDeletionRequest have been deleted");
        }

        if (!this.featureDeletionRequestRepo.findAll().stream()
                .allMatch(request -> FeatureRequestStep.REMOTE_STORAGE_DELETION_REQUESTED.equals(request.getStep()))) {
            fail("Some FeatureDeletionRequest have a wrong status");
        }

        assertEquals(properties.getMaxBulkSize().intValue(), this.featureRepo.count());
        // the publisher has been called because of storage successes (feature creation with files)
        Mockito.verify(publisherSpy, Mockito.times(1)).publish(recordsCaptor.capture());

    }

    /**
     * Test priority level for feature deletion we will schedule properties.getMaxBulkSize() {@link FeatureDeletionRequestEvent}
     * with priority set to average plus properties.getMaxBulkSize() /2 {@link FeatureDeletionRequestEvent}
     * with {@link PriorityLevel} to average
     * @throws InterruptedException
     */
    @Test
    public void testFeaturePriority() throws InterruptedException {

        String deletionOwner = "deleter";
        long featureNumberInDatabase;
        int cpt = 0;
        List<FeatureDeletionRequestEvent> events = prepareDeletionTestData(deletionOwner, true,
                                                                           properties.getMaxBulkSize()
                                                                                   + (properties.getMaxBulkSize() / 2),
                                                                           this.isToNotify);
        this.featureDeletionService.registerRequests(events);

        this.featureDeletionService.scheduleRequests();

        do {
            featureNumberInDatabase = this.featureRepo.count();
            Thread.sleep(1000);
            cpt++;
        } while ((cpt < 100) && (featureNumberInDatabase != (properties.getMaxBulkSize() / 2)));

        // in that case all features hasn't been saved
        if (cpt == 100) {
            fail("Doesn't have all features at the end of time");
        }
        if (this.isToNotify) {
            // first feature batch has been successfully deleted, now let simulate notification success
            mockNotificationSuccess();
        }
        // there should remain properties.getMaxBulkSize / 2 request to be handled (scheduleRequest only schedule properties.getMaxBulkSize requests)
        List<FeatureDeletionRequest> notScheduled = this.featureDeletionRequestRepo.findAll();
        assertEquals(properties.getMaxBulkSize() / 2, notScheduled.size());
        assertTrue(notScheduled.stream().allMatch(request -> PriorityLevel.NORMAL.equals(request.getPriority())));
    }

<<<<<<< HEAD
=======
    @Test
    public void testRetrieveRequests() throws InterruptedException {
        int nbValid = 20;
        OffsetDateTime start = OffsetDateTime.now();
        // Register valid requests
        String deletionOwner = "deleter";
        List<FeatureDeletionRequestEvent> events = prepareDeletionTestData(deletionOwner, true, nbValid, false);
        this.featureDeletionService.registerRequests(events);

        RequestsPage<FeatureRequestDTO> results = this.featureRequestService
                .findAll(FeatureRequestTypeEnum.DELETION, FeatureRequestsSelectionDTO.build(), PageRequest.of(0, 100));
        Assert.assertEquals(nbValid, results.getContent().size());
        Assert.assertEquals(nbValid, results.getTotalElements());
        Assert.assertEquals(new Long(0), results.getInfo().getNbErrors());

        results = this.featureRequestService.findAll(FeatureRequestTypeEnum.DELETION,
                                                     FeatureRequestsSelectionDTO.build().withState(RequestState.ERROR),
                                                     PageRequest.of(0, 100));
        Assert.assertEquals(0, results.getContent().size());
        Assert.assertEquals(0, results.getTotalElements());
        Assert.assertEquals(new Long(0), results.getInfo().getNbErrors());

        results = this.featureRequestService.findAll(FeatureRequestTypeEnum.DELETION,
                                                     FeatureRequestsSelectionDTO.build().withState(RequestState.GRANTED)
                                                             .withStart(OffsetDateTime.now().plusSeconds(5)),
                                                     PageRequest.of(0, 100));
        Assert.assertEquals(0, results.getContent().size());
        Assert.assertEquals(0, results.getTotalElements());
        Assert.assertEquals(new Long(0), results.getInfo().getNbErrors());

        results = this.featureRequestService.findAll(FeatureRequestTypeEnum.DELETION,
                                                     FeatureRequestsSelectionDTO.build().withStart(start)
                                                             .withEnd(OffsetDateTime.now().plusSeconds(5)),
                                                     PageRequest.of(0, 100));
        Assert.assertEquals(nbValid, results.getContent().size());
        Assert.assertEquals(nbValid, results.getTotalElements());
        Assert.assertEquals(new Long(0), results.getInfo().getNbErrors());

        results = this.featureRequestService.findAll(FeatureRequestTypeEnum.DELETION,
                                                     FeatureRequestsSelectionDTO.build().withProviderId("id1"),
                                                     PageRequest.of(0, 100));
        Assert.assertEquals(11, results.getContent().size());
        Assert.assertEquals(11, results.getTotalElements());
        Assert.assertEquals(new Long(0), results.getInfo().getNbErrors());

        results = this.featureRequestService.findAll(FeatureRequestTypeEnum.DELETION,
                                                     FeatureRequestsSelectionDTO.build().withProviderId("id10"),
                                                     PageRequest.of(0, 100));
        Assert.assertEquals(1, results.getContent().size());
        Assert.assertEquals(1, results.getTotalElements());
        Assert.assertEquals(new Long(0), results.getInfo().getNbErrors());
    }

    @Test
    public void testDeleteRequests() throws InterruptedException {

        int nbValid = 20;
        // Register valid requests
        String deletionOwner = "deleter";
        List<FeatureDeletionRequestEvent> events = prepareDeletionTestData(deletionOwner, true, nbValid, false);
        this.featureDeletionService.registerRequests(events);

        // Try delete all requests.
        RequestHandledResponse response = this.featureDeletionService
                .deleteRequests(FeatureRequestsSelectionDTO.build());
        LOGGER.info(response.getMessage());
        Assert.assertEquals("There should be 0 requests deleted as request are not in ERROR state", 0,
                            response.getTotalHandled());
        Assert.assertEquals("There should be 0 requests to delete as request are not in ERROR state", 0,
                            response.getTotalRequested());

        response = this.featureDeletionService
                .deleteRequests(FeatureRequestsSelectionDTO.build().withState(RequestState.GRANTED));
        LOGGER.info(response.getMessage());
        Assert.assertEquals("There should be 0 requests deleted as selection set on GRANTED Requests", 0,
                            response.getTotalHandled());
        Assert.assertEquals("There should be 0 requests to delete as selection set on GRANTED Requests", 0,
                            response.getTotalRequested());

    }

    @Test
    public void testRetryRequests() throws InterruptedException {

        int nbValid = 20;
        // Register valid requests
        String deletionOwner = "deleter";
        List<FeatureDeletionRequestEvent> events = prepareDeletionTestData(deletionOwner, true, nbValid, false);
        this.featureDeletionService.registerRequests(events);

        // Try delete all requests.
        RequestHandledResponse response = this.featureDeletionService
                .retryRequests(FeatureRequestsSelectionDTO.build());
        LOGGER.info(response.getMessage());
        Assert.assertEquals("There should be 0 requests retryed as request are not in ERROR state", 0,
                            response.getTotalHandled());
        Assert.assertEquals("There should be 0 requests to retry as request are not in ERROR state", 0,
                            response.getTotalRequested());

        response = this.featureDeletionService
                .retryRequests(FeatureRequestsSelectionDTO.build().withState(RequestState.GRANTED));
        LOGGER.info(response.getMessage());
        Assert.assertEquals("There should be 0 requests retryed as selection set on GRANTED Requests", 0,
                            response.getTotalHandled());
        Assert.assertEquals("There should be 0 requests to retry as selection set on GRANTED Requests", 0,
                            response.getTotalRequested());

    }

    @Override
    public void doAfter() {
        notificationSettingsRepository.deleteAll();
    }
>>>>>>> afc3cb58
}<|MERGE_RESOLUTION|>--- conflicted
+++ resolved
@@ -206,8 +206,6 @@
         assertTrue(notScheduled.stream().allMatch(request -> PriorityLevel.NORMAL.equals(request.getPriority())));
     }
 
-<<<<<<< HEAD
-=======
     @Test
     public void testRetrieveRequests() throws InterruptedException {
         int nbValid = 20;
@@ -321,5 +319,4 @@
     public void doAfter() {
         notificationSettingsRepository.deleteAll();
     }
->>>>>>> afc3cb58
 }