package fr.cnes.regards.modules.feature.service;

import static fr.cnes.regards.framework.amqp.event.Target.ONE_PER_MICROSERVICE_TYPE;
import static org.junit.Assert.assertEquals;
import static org.junit.Assert.fail;

import java.io.IOException;
import java.io.InputStream;
import java.time.Instant;
import java.time.OffsetDateTime;
import java.time.ZoneOffset;
import java.util.ArrayList;
import java.util.Collection;
import java.util.List;
import java.util.Optional;
import java.util.concurrent.TimeUnit;
import java.util.function.Predicate;
import java.util.stream.Collectors;

import org.assertj.core.util.Lists;
import org.junit.After;
import org.junit.Assert;
import org.junit.Before;
import org.junit.jupiter.api.Assertions;
import org.mockito.Mockito;
import org.slf4j.Logger;
import org.slf4j.LoggerFactory;
import org.springframework.amqp.AmqpIOException;
import org.springframework.beans.factory.annotation.Autowired;
import org.springframework.core.io.ClassPathResource;
import org.springframework.data.domain.Page;
import org.springframework.data.domain.PageRequest;
import org.springframework.data.domain.Pageable;
import org.springframework.data.domain.Sort;
import org.springframework.data.jpa.repository.JpaRepository;
import org.springframework.hateoas.EntityModel;
import org.springframework.http.ResponseEntity;
import org.springframework.lang.Nullable;
import org.springframework.test.util.ReflectionTestUtils;
import org.springframework.util.MimeType;

import fr.cnes.regards.framework.amqp.IPublisher;
import fr.cnes.regards.framework.amqp.ISubscriber;
import fr.cnes.regards.framework.amqp.configuration.AmqpConstants;
import fr.cnes.regards.framework.amqp.configuration.IAmqpAdmin;
import fr.cnes.regards.framework.amqp.configuration.IRabbitVirtualHostAdmin;
import fr.cnes.regards.framework.amqp.domain.IHandler;
import fr.cnes.regards.framework.amqp.event.Target;
import fr.cnes.regards.framework.geojson.geometry.IGeometry;
import fr.cnes.regards.framework.jpa.multitenant.test.AbstractMultitenantServiceTest;
import fr.cnes.regards.framework.module.rest.exception.EntityException;
import fr.cnes.regards.framework.modules.jobs.dao.IJobInfoRepository;
import fr.cnes.regards.framework.modules.session.agent.dao.IStepPropertyUpdateRequestRepository;
import fr.cnes.regards.framework.modules.session.agent.domain.events.StepPropertyEventTypeEnum;
import fr.cnes.regards.framework.modules.session.agent.domain.events.StepPropertyUpdateRequestEvent;
import fr.cnes.regards.framework.modules.session.agent.domain.update.StepPropertyUpdateRequest;
import fr.cnes.regards.framework.modules.session.agent.service.handlers.SessionAgentEventHandler;
import fr.cnes.regards.framework.modules.session.agent.service.update.AgentSnapshotJobService;
import fr.cnes.regards.framework.modules.session.commons.dao.ISessionStepRepository;
import fr.cnes.regards.framework.modules.session.commons.domain.SessionStep;
import fr.cnes.regards.framework.modules.session.commons.domain.SessionStepProperties;
import fr.cnes.regards.framework.multitenant.IRuntimeTenantResolver;
import fr.cnes.regards.framework.urn.DataType;
import fr.cnes.regards.framework.urn.EntityType;
import fr.cnes.regards.modules.feature.dao.IAbstractFeatureRequestRepository;
import fr.cnes.regards.modules.feature.dao.IFeatureCreationRequestRepository;
import fr.cnes.regards.modules.feature.dao.IFeatureDeletionRequestRepository;
import fr.cnes.regards.modules.feature.dao.IFeatureEntityRepository;
import fr.cnes.regards.modules.feature.dao.IFeatureNotificationRequestRepository;
import fr.cnes.regards.modules.feature.dao.IFeatureSaveMetadataRequestRepository;
import fr.cnes.regards.modules.feature.dao.IFeatureUpdateRequestRepository;
import fr.cnes.regards.modules.feature.domain.FeatureEntity;
import fr.cnes.regards.modules.feature.domain.request.AbstractFeatureRequest;
import fr.cnes.regards.modules.feature.domain.request.AbstractRequest;
import fr.cnes.regards.modules.feature.domain.request.FeatureCreationRequest;
import fr.cnes.regards.modules.feature.dto.Feature;
import fr.cnes.regards.modules.feature.dto.FeatureCreationSessionMetadata;
import fr.cnes.regards.modules.feature.dto.FeatureFile;
import fr.cnes.regards.modules.feature.dto.FeatureFileAttributes;
import fr.cnes.regards.modules.feature.dto.FeatureFileLocation;
import fr.cnes.regards.modules.feature.dto.FeatureMetadata;
import fr.cnes.regards.modules.feature.dto.FeatureRequestStep;
import fr.cnes.regards.modules.feature.dto.PriorityLevel;
import fr.cnes.regards.modules.feature.dto.event.in.FeatureCreationRequestEvent;
import fr.cnes.regards.modules.feature.dto.event.in.FeatureDeletionRequestEvent;
import fr.cnes.regards.modules.feature.dto.event.in.FeatureNotificationRequestEvent;
import fr.cnes.regards.modules.feature.dto.event.in.FeatureUpdateRequestEvent;
import fr.cnes.regards.modules.feature.dto.event.out.RequestState;
import fr.cnes.regards.modules.feature.dto.urn.FeatureUniformResourceName;
import fr.cnes.regards.modules.feature.service.conf.FeatureConfigurationProperties;
import fr.cnes.regards.modules.feature.service.flow.FeatureCreationRequestEventHandler;
import fr.cnes.regards.modules.feature.service.flow.FeatureDeletionRequestEventHandler;
import fr.cnes.regards.modules.feature.service.flow.FeatureUpdateRequestEventHandler;
import fr.cnes.regards.modules.feature.service.flow.NotificationRequestEventHandler;
import fr.cnes.regards.modules.feature.service.request.IFeatureRequestService;
import fr.cnes.regards.modules.feature.service.session.FeatureSessionNotifier;
import fr.cnes.regards.modules.feature.service.settings.IFeatureNotificationSettingsService;
import fr.cnes.regards.modules.model.client.IModelAttrAssocClient;
import fr.cnes.regards.modules.model.client.IModelClient;
import fr.cnes.regards.modules.model.domain.Model;
import fr.cnes.regards.modules.model.domain.ModelAttrAssoc;
import fr.cnes.regards.modules.model.domain.attributes.AttributeModel;
import fr.cnes.regards.modules.model.dto.properties.IProperty;
import fr.cnes.regards.modules.model.gson.MultitenantFlattenedAttributeAdapterFactory;
import fr.cnes.regards.modules.model.service.exception.ImportException;
import fr.cnes.regards.modules.model.service.xml.IComputationPluginService;
import fr.cnes.regards.modules.model.service.xml.XmlImportHelper;
import fr.cnes.regards.modules.notifier.dto.in.NotificationRequestEvent;
import fr.cnes.regards.modules.storage.client.FileRequestGroupEventHandler;
import fr.cnes.regards.modules.storage.domain.event.FileRequestsGroupEvent;

public abstract class AbstractFeatureMultitenantServiceTest extends AbstractMultitenantServiceTest {

    protected static final Logger LOGGER = LoggerFactory.getLogger(AbstractFeatureMultitenantServiceTest.class);

    private static final String RESOURCE_PATH = "fr/cnes/regards/modules/feature/service/";

    protected final String sessionStepName = (String) ReflectionTestUtils.getField(FeatureSessionNotifier.class,
                                                                                   "GLOBAL_SESSION_STEP");

    protected String owner = "owner";

    protected String session = "session";

    // Mock for test purpose
    @Autowired
    protected IComputationPluginService cps;

    @Autowired
    protected IModelAttrAssocClient modelAttrAssocClientMock;

    @Autowired
    protected IModelClient modelClientMock;

    @Autowired
    protected MultitenantFlattenedAttributeAdapterFactory factory;

    @Autowired
    protected IFeatureCreationRequestRepository featureCreationRequestRepo;

    @Autowired
    protected IFeatureEntityRepository featureRepo;

    @Autowired
    protected IFeatureUpdateRequestRepository featureUpdateRequestRepo;

    @Autowired
    protected IFeatureDeletionRequestRepository featureDeletionRequestRepo;

    @Autowired
    protected IFeatureNotificationRequestRepository notificationRequestRepo;

    @Autowired
    protected IFeatureSaveMetadataRequestRepository featureSaveMetadataRequestRepository;

    @Autowired
    protected IRuntimeTenantResolver runtimeTenantResolver;

    @Autowired
    protected FeatureConfigurationProperties properties;

    @Autowired
    protected FeatureCreationService featureCreationService;

    @Autowired
    protected IFeatureDeletionService featureDeletionService;

    @Autowired
    protected ISubscriber subscriber;

    @Autowired
    protected IPublisher publisher;

    @Autowired
    protected IAbstractFeatureRequestRepository<AbstractFeatureRequest> abstractFeatureRequestRepo;

    @Autowired
    protected IFeatureNotificationService featureNotificationService;

    @Autowired
    protected IFeatureNotificationSettingsService featureSettingsNotificationService;

    @Autowired
    protected IFeatureRequestService featureRequestService;

    @Autowired
    protected ISessionStepRepository sessionStepRepository;

    @Autowired
    protected IStepPropertyUpdateRequestRepository stepPropertyUpdateRequestRepository;

    @Autowired
    protected AgentSnapshotJobService agentSnapshotJobService;

    @Autowired
    private IJobInfoRepository jobInfoRepository;

    @Autowired(required = false)
    private IAmqpAdmin amqpAdmin;

    @Autowired(required = false)
    private IRabbitVirtualHostAdmin vhostAdmin;

    // ------------------------
    // TO CLEAN TESTS
    // ------------------------

    @Before
    public void before() throws Exception {
        cleanRepo();
        cleanQueues();
        simulateApplicationStartedEvent();
        simulateApplicationReadyEvent();
        setNotificationSetting(true);
        runtimeTenantResolver.forceTenant(getDefaultTenant());
        doInit();
    }

    protected void doInit() throws Exception {
        // Override to init something
    }

    @After
    public void after() throws Exception {
        cleanQueues();
        setNotificationSetting(true);
        doAfter();
    }

    protected void doAfter() throws Exception {
        // Override to init something
    }

    public void cleanRepo() {
        this.featureCreationRequestRepo.deleteAllInBatch();
        this.featureUpdateRequestRepo.deleteAllInBatch();
        this.featureDeletionRequestRepo.deleteAllInBatch();
        this.featureSaveMetadataRequestRepository.deleteAllInBatch();
        this.featureRepo.deleteAllInBatch();
        this.notificationRequestRepo.deleteAllInBatch();
        this.jobInfoRepository.deleteAll();
        stepPropertyUpdateRequestRepository.deleteAll();
        sessionStepRepository.deleteAll();
    }

    public void cleanQueues() {
        subscriber.unsubscribeFrom(FeatureCreationRequestEvent.class);
        subscriber.unsubscribeFrom(FeatureDeletionRequestEvent.class);
        subscriber.unsubscribeFrom(FeatureUpdateRequestEvent.class);
        subscriber.unsubscribeFrom(FeatureNotificationRequestEvent.class);
        subscriber.unsubscribeFrom(NotificationRequestEvent.class);
        subscriber.unsubscribeFrom(FileRequestsGroupEvent.class);
        subscriber.unsubscribeFrom(StepPropertyUpdateRequestEvent.class);
        cleanAMQPQueues(FeatureCreationRequestEventHandler.class, ONE_PER_MICROSERVICE_TYPE);
        cleanAMQPQueues(FeatureUpdateRequestEventHandler.class, ONE_PER_MICROSERVICE_TYPE);
        cleanAMQPQueues(FeatureDeletionRequestEventHandler.class, ONE_PER_MICROSERVICE_TYPE);
        cleanAMQPQueues(NotificationRequestEventHandler.class, ONE_PER_MICROSERVICE_TYPE);
        cleanAMQPQueues(FileRequestGroupEventHandler.class, ONE_PER_MICROSERVICE_TYPE);
        cleanAMQPQueues(SessionAgentEventHandler.class, ONE_PER_MICROSERVICE_TYPE);
    }

    // ------------------------
    // WAIT FUNCTIONS
    // ------------------------

    /**
     * Wait until feature are properly created
     * @param expected expected feature number
     * @param from feature updated after from date. May be <code>null</code>.
     * @param timeout timeout in milliseconds
     */
    protected void waitFeature(long expected, @Nullable OffsetDateTime from, long timeout) {
        long end = System.currentTimeMillis() + timeout;
        // Wait
        long entityCount;
        do {
            if (from != null) {
                entityCount = featureRepo.countByLastUpdateGreaterThan(from);
            } else {
                entityCount = featureRepo.count();
            }
            LOGGER.trace("{} feature(s) created in database", entityCount);
            if (entityCount == expected) {
                break;
            }
            long now = System.currentTimeMillis();
            if (end > now) {
                try {
                    TimeUnit.MILLISECONDS.sleep(1000);
                } catch (InterruptedException e) {
                    Assert.fail("Thread interrupted");
                }
            } else {
                Assert.fail("Timeout only " + entityCount + " feature in database instead of " + expected);
            }
        } while (true);
    }

    /**
     * Wait until feature creation request(s) are properly deleted
     * @param expected expected request number
     * @param timeout timeout in milliseconds
     */
    protected void waitCreationRequestDeletion(long expected, long timeout) {
        waitRequest(featureCreationRequestRepo, expected, timeout);
    }

    /**
     * Wait until feature update request(s) are properly deleted
     * @param expected expected request number
     * @param timeout timeout in milliseconds
     */
    protected void waitUpdateRequestDeletion(long expected, long timeout) {
        waitRequest(featureUpdateRequestRepo, expected, timeout);
    }

    protected void waitRequest(JpaRepository<?, ?> repo, long expected, long timeout) {
        long end = System.currentTimeMillis() + timeout;
        // Wait
        long entityCount;
        do {
            entityCount = repo.count();
            LOGGER.trace("{} request(s) remain(s) in database", entityCount);
            if (entityCount == expected) {
                break;
            }
            long now = System.currentTimeMillis();
            if (end > now) {
                try {
                    TimeUnit.MILLISECONDS.sleep(1000);
                } catch (InterruptedException e) {
                    LOGGER.error(String.format("Thread interrupted %s expected in database, %s really ", expected,
                                               entityCount));
                    Assert.fail(String.format("Thread interrupted {} expected in database, {} really ", expected,
                                              entityCount));

                }
            } else {
                LOGGER.error(String.format("Thread interrupted %s expected in database, %s really ", expected,
                                           entityCount));
                Assert.fail("Timeout");
            }
        } while (true);
    }

    protected void waitForErrorState(JpaRepository<? extends AbstractRequest, ?> repo) throws InterruptedException {

        int cpt = 0;
        // we will expect that all feature reference remain in database with the error state
        do {
            TimeUnit.MILLISECONDS.sleep(1000);
            if (cpt == 60) {
                fail("Timeout");
            }
            cpt++;
        } while (!repo.findAll().stream().allMatch(request -> RequestState.ERROR.equals(request.getState())));
    }

    protected void waitForStep(JpaRepository<? extends AbstractRequest, ?> repository, FeatureRequestStep step,
            int count, int timeout) throws InterruptedException {
        Instant start = Instant.now();
        while (repository.findAll().stream().filter(item -> step.equals(item.getStep())).count() != count) {
            TimeUnit.SECONDS.sleep(1);
            if (Instant.now().isAfter(start.plusSeconds(timeout))) {
                fail("Timeout reached waiting for FeatureRequest : " + step);
            }
        }
    }

    protected void waitForSate(JpaRepository<? extends AbstractRequest, ?> repository, RequestState state, int count,
            int timeout) throws InterruptedException {
        Instant start = Instant.now();
        while (repository.findAll().stream().filter(item -> state.equals(item.getState())).count() != count) {
            TimeUnit.SECONDS.sleep(1);
            if (Instant.now().isAfter(start.plusSeconds(timeout))) {
                fail("Timeout reached waiting for FeatureState  : " + state);
            }
        }
    }

    // ------------------------
    // MOCK FUNCTIONS
    // ------------------------

    public String mockModelClient(String filename) {
        return mockModelClient(filename, cps, factory, getDefaultTenant(), modelAttrAssocClientMock);
    }

    /**
     * Mock model client importing model specified by its filename
     *
     * @param filename model filename found using {@link Class#getResourceAsStream(String)}
     * @return mocked model name
     */
    public String mockModelClient(String filename, IComputationPluginService cps,
            MultitenantFlattenedAttributeAdapterFactory factory, String tenant,
            IModelAttrAssocClient modelAttrAssocClientMock) {

        try (InputStream input = new ClassPathResource(RESOURCE_PATH + filename).getInputStream()) {
            // Import model
            Iterable<ModelAttrAssoc> assocs = XmlImportHelper.importModel(input, cps);

            // Translate to resources and attribute models and extract model name
            String modelName = null;
            List<AttributeModel> atts = new ArrayList<>();
            List<EntityModel<ModelAttrAssoc>> resources = new ArrayList<>();
            for (ModelAttrAssoc assoc : assocs) {
                atts.add(assoc.getAttribute());
                resources.add(new EntityModel<>(assoc));
                if (modelName == null) {
                    modelName = assoc.getModel().getName();
                }
            }

            // Property factory registration
            factory.registerAttributes(tenant, atts);

            // Mock client
            List<EntityModel<Model>> models = new ArrayList<>();
            Model mockModel = Mockito.mock(Model.class);
            Mockito.when(mockModel.getName()).thenReturn(modelName);
            models.add(new EntityModel<Model>(mockModel));
            Mockito.when(modelClientMock.getModels(null)).thenReturn(ResponseEntity.ok(models));
            Mockito.when(modelAttrAssocClientMock.getModelAttrAssocs(modelName))
                    .thenReturn(ResponseEntity.ok(resources));

            return modelName;
        } catch (IOException | ImportException e) {
            String errorMessage = "Cannot import model";
            LOGGER.debug(errorMessage);
            throw new AssertionError(errorMessage);
        }
    }

    public IModelAttrAssocClient getModelAttrAssocClientMock() {
        return modelAttrAssocClientMock;
    }

    protected void mockFeatureCreationStorageSuccess() {
        // mock rs-storage response success for file storage
        Pageable pageToRequest = PageRequest.of(0, properties.getMaxBulkSize());
        Page<FeatureCreationRequest> fcrPage;
        do {
            // find first page of requests to handle
            fcrPage = featureCreationRequestRepo.findByStep(FeatureRequestStep.REMOTE_STORAGE_REQUESTED, pageToRequest);
            // simulate storage response
            featureRequestService.handleStorageSuccess(fcrPage.stream().map(AbstractFeatureRequest::getGroupId)
                    .collect(Collectors.toSet()));
            // get next page of requests if present
            if (fcrPage.hasNext()) {
                fcrPage.nextPageable();
            }
        } while (fcrPage.hasNext());
    }

    protected void mockNotificationSuccess() {
        Page<AbstractFeatureRequest> requestsToSend = abstractFeatureRequestRepo
                .findByStepAndRequestDateLessThanEqual(FeatureRequestStep.LOCAL_TO_BE_NOTIFIED,
                                                       OffsetDateTime.now().plusDays(1),
                                                       PageRequest.of(0, properties.getMaxBulkSize(),
                                                                      Sort.by(Sort.Order.asc("priority"),
                                                                              Sort.Order.asc("requestDate"))));
        if (!requestsToSend.isEmpty()) {
            featureNotificationService.sendToNotifier();
            //simulate that notification has been handle with success
            featureNotificationService.handleNotificationSuccess(requestsToSend.toSet());
        }
        for (int i = 1; i < requestsToSend.getTotalPages(); i++) {
            requestsToSend = abstractFeatureRequestRepo
                    .findByStepAndRequestDateLessThanEqual(FeatureRequestStep.LOCAL_TO_BE_NOTIFIED,
                                                           OffsetDateTime.now().plusDays(1),
                                                           requestsToSend.nextPageable());
            if (!requestsToSend.isEmpty()) {
                featureNotificationService.sendToNotifier();
                //simulate that notification has been handle with success
                featureNotificationService.handleNotificationSuccess(requestsToSend.toSet());
            }
        }
    }

    protected void mockNotificationError() {
        Page<AbstractFeatureRequest> requestsToSend;
        Pageable pageable = PageRequest.of(0, properties.getMaxBulkSize(),
                                           Sort.by(Sort.Order.asc("priority"), Sort.Order.asc("requestDate")));
        do {
            requestsToSend = abstractFeatureRequestRepo
                    .findByStepAndRequestDateLessThanEqual(FeatureRequestStep.LOCAL_TO_BE_NOTIFIED,
                                                           OffsetDateTime.now().plusDays(1), pageable);
            if (!requestsToSend.isEmpty()) {
                featureNotificationService.sendToNotifier();
                featureNotificationService.handleNotificationError(requestsToSend.toSet(),
                                                                   FeatureRequestStep.REMOTE_NOTIFICATION_ERROR);
            }
            pageable = requestsToSend.nextPageable();
        } while (requestsToSend.hasNext());
    }

    // ------------------------
    // UTILS
    // ------------------------

    /**
     * Internal method to clean AMQP queues, if actives
     */
    public void cleanAMQPQueues(Class<? extends IHandler<?>> handler, Target target) {
        if (vhostAdmin != null) {
            // Re-set tenant because above simulation clear it!

            // Purge event queue
            try {
                vhostAdmin.bind(AmqpConstants.AMQP_MULTITENANT_MANAGER);
                amqpAdmin.purgeQueue(amqpAdmin.getSubscriptionQueueName(handler, target), false);
            } catch (AmqpIOException e) {
                //todo
            } finally {
                vhostAdmin.unbind();
            }
        }
    }

    /**
     * Create features
     * @param nbFeatures number of features to create
     */
    protected void initData(int nbFeatures) {
        List<FeatureCreationRequestEvent> events = initFeatureCreationRequestEvent(nbFeatures, true);
        this.featureCreationService.registerRequests(events);
        this.featureCreationService.scheduleRequests();
        waitFeature(nbFeatures, null, nbFeatures * 1000);
    }

    public boolean initDefaultNotificationSettings() {
        return featureSettingsNotificationService.isActiveNotification();
    }

    public IComputationPluginService getCps() {
        return cps;
    }

    public MultitenantFlattenedAttributeAdapterFactory getFactory() {
        return factory;
    }

<<<<<<< HEAD
    protected List<FeatureCreationRequestEvent> initFeatureCreationRequestEvent(int featureNumberToCreate, boolean override) {
        return initFeatureCreationRequestEvent(featureNumberToCreate, override, owner, session);
    }

    protected List<FeatureCreationRequestEvent> initFeatureCreationRequestEvent(int featureNumberToCreate, boolean override, String source, String session) {
=======
    protected List<FeatureCreationRequestEvent> initFeatureCreationRequestEvent(int featureNumberToCreate,
            boolean override) {
>>>>>>> cd554011

        List<FeatureCreationRequestEvent> events = new ArrayList<>();
        FeatureCreationRequestEvent toAdd;
        Feature featureToAdd;
        FeatureFile file;
        String model = mockModelClient("feature_model_01.xml", cps, factory, this.getDefaultTenant(),
                                       modelAttrAssocClientMock);

        try {
            TimeUnit.MILLISECONDS.sleep(5000);
        } catch (InterruptedException e) {
            // Skip
        }

        // create events to publish
        for (int i = 0; i < featureNumberToCreate; i++) {
            file = FeatureFile.build(
                                     FeatureFileAttributes.build(DataType.DESCRIPTION, new MimeType("mime"), "toto",
                                                                 1024L, "MD5", "checksum"),
                                     FeatureFileLocation.build("www.google.com", "GPFS"));

<<<<<<< HEAD
            featureToAdd = Feature.build("id" + i, source, null, IGeometry.point(IGeometry.position(10.0, 20.0)), EntityType.DATA, model).withFiles(file);
=======
            featureToAdd = Feature.build("id" + i, owner, null, IGeometry.point(IGeometry.position(10.0, 20.0)),
                                         EntityType.DATA, model)
                    .withFiles(file);
>>>>>>> cd554011
            featureToAdd.addProperty(IProperty.buildString("data_type", "TYPE01"));
            featureToAdd.addProperty(IProperty.buildObject("file_characterization",
                                                           IProperty.buildBoolean("valid", Boolean.TRUE)));

<<<<<<< HEAD
            toAdd = FeatureCreationRequestEvent.build(source,
                                                      FeatureCreationSessionMetadata.build(source, session, PriorityLevel.NORMAL, Lists.emptyList(), override),
                                                      featureToAdd);
=======
            toAdd = FeatureCreationRequestEvent.build(owner, FeatureCreationSessionMetadata
                    .build(owner, session, PriorityLevel.NORMAL, Lists.emptyList(), override), featureToAdd);
>>>>>>> cd554011
            toAdd.setRequestId(String.valueOf(i));
            toAdd.setFeature(featureToAdd);
            toAdd.setRequestDate(OffsetDateTime.now().minusDays(1));

            events.add(toAdd);
        }
        return events;
    }

<<<<<<< HEAD
    protected List<FeatureCreationRequestEvent> prepareCreationTestData(boolean prepareFeatureWithFiles, int featureToCreateNumber, boolean isToNotify, boolean override)
            throws InterruptedException {
        return prepareCreationTestData(prepareFeatureWithFiles, featureToCreateNumber, isToNotify, override, owner, session);
    }
=======
    protected List<FeatureCreationRequestEvent> prepareCreationTestData(boolean prepareFeatureWithFiles,
            int featureToCreateNumber, boolean isToNotify, boolean override) throws InterruptedException {
>>>>>>> cd554011

    protected List<FeatureCreationRequestEvent> prepareCreationTestData(boolean prepareFeatureWithFiles, int featureToCreateNumber, boolean isToNotify, boolean override,
                                                                        String source, String session
    ) throws InterruptedException {

        List<FeatureCreationRequestEvent> events = initFeatureCreationRequestEvent(featureToCreateNumber, override, source, session);

        if (!prepareFeatureWithFiles) {
            // remove files inside features
            events.stream().forEach(event -> event.getFeature().setFiles(null));
        }

        this.featureCreationService.registerRequests(events);
        assertEquals(featureToCreateNumber, this.featureCreationRequestRepo.count());

        this.featureCreationService.scheduleRequests();
        // if they are several page to create
        for (int i = 0; i < (featureToCreateNumber % properties.getMaxBulkSize()); i++) {
            this.featureCreationService.scheduleRequests();
        }

        int cpt = 0;
        long featureNumberInDatabase;
        do {
            featureNumberInDatabase = featureRepo.findBySessionOwnerAndSession(source, session, Pageable.unpaged()).getTotalElements();
            TimeUnit.MILLISECONDS.sleep(1000);
            cpt++;
        } while ((cpt < 100) && (featureNumberInDatabase != featureToCreateNumber));

        assertEquals(featureToCreateNumber, featureRepo.findBySessionOwnerAndSession(source, session, Pageable.unpaged()).getTotalElements());

        // in that case all features hasn't been saved
        if (cpt == 100) {
            fail("Doesn't have all features at the end of time");
        }

        if (prepareFeatureWithFiles) {
            mockFeatureCreationStorageSuccess();
        }

        if (isToNotify) {
            mockNotificationSuccess();
            // if they are several page to create
            for (int i = 0; i < (featureToCreateNumber % properties.getMaxBulkSize()); i++) {
                mockNotificationSuccess();
            }
            Assert.assertEquals("Not all requests to be notified were deleted", 0L, featureCreationRequestRepo.count());
        }

        return events;
    }

    protected List<FeatureDeletionRequestEvent> prepareDeletionTestData(String deletionOwner,
            boolean prepareFeatureWithFiles, Integer featureToCreateNumber, boolean isToNotify)
            throws InterruptedException {

        // create features
        prepareCreationTestData(prepareFeatureWithFiles, featureToCreateNumber, isToNotify, true);

        // get urn from feature we just created
        List<FeatureUniformResourceName> entityCreatedUrn = this.featureRepo.findAll().stream()
                .map(FeatureEntity::getUrn).collect(Collectors.toList());

        // preparation of the FeatureDeletionRequestEvent
        List<FeatureDeletionRequestEvent> deletionEvents = entityCreatedUrn.stream()
                .map(urn -> FeatureDeletionRequestEvent.build(deletionOwner, urn, PriorityLevel.NORMAL))
                .collect(Collectors.toList());

        // if we have more than a page of request can handle we will upgrade the priority level of the request out of the page
        if (deletionEvents.size() > properties.getMaxBulkSize()) {
            // we will set all priority to low for the (featureToCreateNumber / 2) last event
            for (int i = properties.getMaxBulkSize(); i < featureToCreateNumber; i++) {
                deletionEvents.get(i).setPriority(PriorityLevel.HIGH);
            }
        }

        return deletionEvents;
    }

    protected List<FeatureNotificationRequestEvent> prepareNotificationRequests(
            Collection<FeatureUniformResourceName> urns) {
        List<FeatureNotificationRequestEvent> events = Lists.newArrayList();
        urns.forEach(u -> events.add(FeatureNotificationRequestEvent.build("notifier", u, PriorityLevel.NORMAL)));
        return events;
    }

    protected List<FeatureUpdateRequestEvent> prepareUpdateRequests(List<FeatureUniformResourceName> urns) {
        return featureRepo.findByUrnIn(urns).stream().map(f -> FeatureUpdateRequestEvent
                .build("test", FeatureMetadata.build(PriorityLevel.NORMAL), f.getFeature())).map(e -> {
            e.getFeature().getProperties().clear();
            return e;
        }).collect(Collectors.toList());
    }

    protected SessionStep getSessionStep() {
<<<<<<< HEAD
        return getSessionStep(owner, session);
    }

    protected SessionStep getSessionStep(String source, String session) {
        Optional<SessionStep> sessionStepOptional = sessionStepRepository.findBySourceAndSessionAndStepId(source, session, sessionStepName);
=======
        Optional<SessionStep> sessionStepOptional = sessionStepRepository
                .findBySourceAndSessionAndStepId(owner, session, sessionStepName);
>>>>>>> cd554011
        Assertions.assertTrue(sessionStepOptional.isPresent());
        return sessionStepOptional.get();
    }

    protected void checkRequests(int expected, Predicate<StepPropertyUpdateRequest> predicate,
            List<StepPropertyUpdateRequest> requestList) {
        Assertions.assertEquals(expected, requestList.stream().filter(predicate).count());
    }

    protected Predicate<StepPropertyUpdateRequest> property(String property) {
        return request -> request.getStepPropertyInfo().getProperty().equals(property);
    }

    protected Predicate<StepPropertyUpdateRequest> type(StepPropertyEventTypeEnum type) {
        return request -> request.getType().equals(type);
    }

    protected Predicate<StepPropertyUpdateRequest> inputRelated() {
        return request -> request.getStepPropertyInfo().isInputRelated();
    }

    protected Predicate<StepPropertyUpdateRequest> outputRelated() {
        return request -> request.getStepPropertyInfo().isOutputRelated();
    }

    protected void checkKey(int expected, String key, SessionStepProperties sessionStepProperties) {
        Assertions.assertTrue(sessionStepProperties.containsKey(key));
        Assertions.assertEquals(expected, Integer.valueOf(sessionStepProperties.get(key)));
    }

    protected void setNotificationSetting(boolean value) throws EntityException {
        featureSettingsNotificationService.setActiveNotification(value);
    }

    protected void computeSessionStep() throws InterruptedException {
        computeSessionStep(owner, session);
    }

    protected void computeSessionStep(String source, String session) throws InterruptedException {
        OffsetDateTime start = OffsetDateTime.now(ZoneOffset.UTC);
        OffsetDateTime end = OffsetDateTime.now(ZoneOffset.UTC).plusSeconds(60);
        boolean done = false;
        do {
            agentSnapshotJobService.scheduleJob();
            TimeUnit.SECONDS.sleep(1);
<<<<<<< HEAD
            SessionStep step = sessionStepRepository.findBySourceAndLastUpdateDateBefore(source, end, Pageable.unpaged()).getContent()
                    .stream()
                    .filter(sessionStep -> sessionStep.getSession().equals(session))
                    .findFirst()
                    .orElse(null);
            if (step != null) {
                List<StepPropertyUpdateRequest> requests =
                        stepPropertyUpdateRequestRepository.findBySourceAndDateGreaterThanAndDateLessThanEqual(source, step.getLastUpdateDate(), start, Pageable.unpaged())
                                .getContent()
                                .stream()
                                .filter(request -> request.getSession().equals(session))
                                .collect(Collectors.toList());
                if (requests.isEmpty()) {
                    done = true;
                }
=======
            sessionStep = sessionStepRepository.findAll().stream().findFirst().orElse(null);
            if ((sessionStep != null) && (stepPropertyUpdateRequestRepository
                    .countBySourceAndDateGreaterThanAndDateLessThanEqual(owner, sessionStep.getLastUpdateDate(),
                                                                         start) == 0)) {
                done = true;
>>>>>>> cd554011
            }
        } while (!done && OffsetDateTime.now(ZoneOffset.UTC).isAfter(end));
    }

}<|MERGE_RESOLUTION|>--- conflicted
+++ resolved
@@ -541,16 +541,11 @@
         return factory;
     }
 
-<<<<<<< HEAD
     protected List<FeatureCreationRequestEvent> initFeatureCreationRequestEvent(int featureNumberToCreate, boolean override) {
         return initFeatureCreationRequestEvent(featureNumberToCreate, override, owner, session);
     }
 
     protected List<FeatureCreationRequestEvent> initFeatureCreationRequestEvent(int featureNumberToCreate, boolean override, String source, String session) {
-=======
-    protected List<FeatureCreationRequestEvent> initFeatureCreationRequestEvent(int featureNumberToCreate,
-            boolean override) {
->>>>>>> cd554011
 
         List<FeatureCreationRequestEvent> events = new ArrayList<>();
         FeatureCreationRequestEvent toAdd;
@@ -572,25 +567,14 @@
                                                                  1024L, "MD5", "checksum"),
                                      FeatureFileLocation.build("www.google.com", "GPFS"));
 
-<<<<<<< HEAD
             featureToAdd = Feature.build("id" + i, source, null, IGeometry.point(IGeometry.position(10.0, 20.0)), EntityType.DATA, model).withFiles(file);
-=======
-            featureToAdd = Feature.build("id" + i, owner, null, IGeometry.point(IGeometry.position(10.0, 20.0)),
-                                         EntityType.DATA, model)
-                    .withFiles(file);
->>>>>>> cd554011
             featureToAdd.addProperty(IProperty.buildString("data_type", "TYPE01"));
             featureToAdd.addProperty(IProperty.buildObject("file_characterization",
                                                            IProperty.buildBoolean("valid", Boolean.TRUE)));
 
-<<<<<<< HEAD
             toAdd = FeatureCreationRequestEvent.build(source,
                                                       FeatureCreationSessionMetadata.build(source, session, PriorityLevel.NORMAL, Lists.emptyList(), override),
                                                       featureToAdd);
-=======
-            toAdd = FeatureCreationRequestEvent.build(owner, FeatureCreationSessionMetadata
-                    .build(owner, session, PriorityLevel.NORMAL, Lists.emptyList(), override), featureToAdd);
->>>>>>> cd554011
             toAdd.setRequestId(String.valueOf(i));
             toAdd.setFeature(featureToAdd);
             toAdd.setRequestDate(OffsetDateTime.now().minusDays(1));
@@ -600,15 +584,10 @@
         return events;
     }
 
-<<<<<<< HEAD
     protected List<FeatureCreationRequestEvent> prepareCreationTestData(boolean prepareFeatureWithFiles, int featureToCreateNumber, boolean isToNotify, boolean override)
             throws InterruptedException {
         return prepareCreationTestData(prepareFeatureWithFiles, featureToCreateNumber, isToNotify, override, owner, session);
     }
-=======
-    protected List<FeatureCreationRequestEvent> prepareCreationTestData(boolean prepareFeatureWithFiles,
-            int featureToCreateNumber, boolean isToNotify, boolean override) throws InterruptedException {
->>>>>>> cd554011
 
     protected List<FeatureCreationRequestEvent> prepareCreationTestData(boolean prepareFeatureWithFiles, int featureToCreateNumber, boolean isToNotify, boolean override,
                                                                         String source, String session
@@ -704,16 +683,11 @@
     }
 
     protected SessionStep getSessionStep() {
-<<<<<<< HEAD
         return getSessionStep(owner, session);
     }
 
     protected SessionStep getSessionStep(String source, String session) {
         Optional<SessionStep> sessionStepOptional = sessionStepRepository.findBySourceAndSessionAndStepId(source, session, sessionStepName);
-=======
-        Optional<SessionStep> sessionStepOptional = sessionStepRepository
-                .findBySourceAndSessionAndStepId(owner, session, sessionStepName);
->>>>>>> cd554011
         Assertions.assertTrue(sessionStepOptional.isPresent());
         return sessionStepOptional.get();
     }
@@ -759,7 +733,6 @@
         do {
             agentSnapshotJobService.scheduleJob();
             TimeUnit.SECONDS.sleep(1);
-<<<<<<< HEAD
             SessionStep step = sessionStepRepository.findBySourceAndLastUpdateDateBefore(source, end, Pageable.unpaged()).getContent()
                     .stream()
                     .filter(sessionStep -> sessionStep.getSession().equals(session))
@@ -775,13 +748,6 @@
                 if (requests.isEmpty()) {
                     done = true;
                 }
-=======
-            sessionStep = sessionStepRepository.findAll().stream().findFirst().orElse(null);
-            if ((sessionStep != null) && (stepPropertyUpdateRequestRepository
-                    .countBySourceAndDateGreaterThanAndDateLessThanEqual(owner, sessionStep.getLastUpdateDate(),
-                                                                         start) == 0)) {
-                done = true;
->>>>>>> cd554011
             }
         } while (!done && OffsetDateTime.now(ZoneOffset.UTC).isAfter(end));
     }
