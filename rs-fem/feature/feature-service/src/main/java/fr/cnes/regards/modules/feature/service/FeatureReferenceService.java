/*
 * Copyright 2017-2018 CNES - CENTRE NATIONAL d'ETUDES SPATIALES
 *
 * This file is part of REGARDS.
 *
 * REGARDS is free software: you can redistribute it and/or modify
 * it under the terms of the GNU General Public License as published by
 * the Free Software Foundation, either version 3 of the License, or
 * (at your option) any later version.
 *
 * REGARDS is distributed in the hope that it will be useful,
 * but WITHOUT ANY WARRANTY; without even the implied warranty of
 * MERCHANTABILITY or FITNESS FOR A PARTICULAR PURPOSE. See the
 * GNU General Public License for more details.
 *
 * You should have received a copy of the GNU General Public License
 * along with REGARDS. If not, see <http://www.gnu.org/licenses/>.
 */
package fr.cnes.regards.modules.feature.service;

import java.time.OffsetDateTime;
import java.util.ArrayList;
import java.util.HashMap;
import java.util.HashSet;
import java.util.List;
import java.util.Optional;
import java.util.Set;
import java.util.stream.Collectors;

import javax.validation.Valid;

import org.slf4j.Logger;
import org.slf4j.LoggerFactory;
import org.springframework.beans.factory.annotation.Autowired;
import org.springframework.data.domain.PageRequest;
import org.springframework.data.domain.Sort;
import org.springframework.data.domain.Sort.Order;
import org.springframework.stereotype.Service;
import org.springframework.validation.Errors;
import org.springframework.validation.MapBindingResult;
import org.springframework.validation.Validator;

import com.google.common.collect.Sets;

import fr.cnes.regards.framework.amqp.IPublisher;
import fr.cnes.regards.framework.authentication.IAuthenticationResolver;
import fr.cnes.regards.framework.jpa.multitenant.transactional.MultitenantTransactional;
import fr.cnes.regards.framework.module.rest.exception.ModuleException;
import fr.cnes.regards.framework.module.validation.ErrorTranslator;
import fr.cnes.regards.framework.modules.jobs.domain.JobInfo;
import fr.cnes.regards.framework.modules.jobs.domain.JobParameter;
import fr.cnes.regards.framework.modules.jobs.service.IJobInfoService;
import fr.cnes.regards.framework.modules.plugins.service.IPluginService;
import fr.cnes.regards.framework.utils.plugins.exception.NotAvailablePluginConfigurationException;
import fr.cnes.regards.modules.feature.dao.IFeatureReferenceRequestRepository;
import fr.cnes.regards.modules.feature.domain.plugin.IFeatureFactoryPlugin;
import fr.cnes.regards.modules.feature.domain.request.FeatureCreationMetadataEntity;
import fr.cnes.regards.modules.feature.domain.request.FeatureReferenceRequest;
import fr.cnes.regards.modules.feature.domain.request.FeatureRequestStep;
import fr.cnes.regards.modules.feature.dto.Feature;
import fr.cnes.regards.modules.feature.dto.FeatureCreationSessionMetadata;
import fr.cnes.regards.modules.feature.dto.FeatureReferenceCollection;
import fr.cnes.regards.modules.feature.dto.RequestInfo;
import fr.cnes.regards.modules.feature.dto.StorageMetadata;
import fr.cnes.regards.modules.feature.dto.event.in.FeatureCreationRequestEvent;
import fr.cnes.regards.modules.feature.dto.event.in.FeatureReferenceRequestEvent;
import fr.cnes.regards.modules.feature.dto.event.out.FeatureRequestEvent;
import fr.cnes.regards.modules.feature.dto.event.out.RequestState;
import fr.cnes.regards.modules.feature.service.conf.FeatureConfigurationProperties;
import fr.cnes.regards.modules.feature.service.job.FeatureCreationJob;
import fr.cnes.regards.modules.feature.service.job.FeatureReferenceCreationJob;

/**
 * Feature reference service management
 *
 * @author Kevin Marchois
 */
@Service
@MultitenantTransactional
public class FeatureReferenceService extends AbstractFeatureService implements IFeatureReferenceService {

    private static final Logger LOGGER = LoggerFactory.getLogger(FeatureReferenceService.class);

    @Autowired
    private IFeatureReferenceRequestRepository featureReferenceRequestRepo;

    @Autowired
    private IAuthenticationResolver authResolver;

    @Autowired
    private IJobInfoService jobInfoService;

    @Autowired
    private IPublisher publisher;

    @Autowired
    private Validator validator;

    @Autowired
    private FeatureConfigurationProperties properties;

    @Autowired
    private IPluginService pluginService;

    @Autowired
    private IFeatureCreationService featureCreationService;

    @Override
    public RequestInfo<String> registerRequests(List<FeatureReferenceRequestEvent> events) {

        long registrationStart = System.currentTimeMillis();

        List<FeatureReferenceRequest> grantedRequests = new ArrayList<>();
        RequestInfo<String> requestInfo = new RequestInfo<>();
        Set<String> existingRequestIds = this.featureReferenceRequestRepo.findRequestId();

        events.forEach(item -> prepareFeatureReferenceRequest(item, grantedRequests, requestInfo, existingRequestIds));
        LOGGER.trace("------------->>> {} creation requests prepared in {} ms", grantedRequests.size(),
                     System.currentTimeMillis() - registrationStart);

        // Save a list of validated FeatureCreationRequest from a list of FeatureCreationRequestEvent
        featureReferenceRequestRepo.saveAll(grantedRequests);
        LOGGER.trace("------------->>> {} creation requests registered in {} ms", grantedRequests.size(),
                     System.currentTimeMillis() - registrationStart);

        return requestInfo;
    }

    /**
     * @param item {@link FeatureReferenceRequestEvent} to verify
     * @param grantedRequests validated {@link FeatureReferenceRequestEvent}
     * @param requestInfo
     * @param existingRequestIds list of existing request in database
     */
    private void prepareFeatureReferenceRequest(FeatureReferenceRequestEvent item,
            List<FeatureReferenceRequest> grantedRequests, RequestInfo<String> requestInfo,
            Set<String> existingRequestIds) {
        // Validate event
        Errors errors = new MapBindingResult(new HashMap<>(), FeatureReferenceRequestEvent.class.getName());

        validator.validate(item, errors);

        if (existingRequestIds.contains(item.getRequestId())
                || grantedRequests.stream().anyMatch(request -> request.getRequestId().equals(item.getRequestId()))) {
            errors.rejectValue("requestId", "request.requestId.exists.error.message", "Request id already exists");
        }

        if (errors.hasErrors()) {
            LOGGER.debug("Error during founded FeatureReferenceRequestEvent validation {}", errors.toString());
            // FIXME le null est-ce vraimment une bonne idée? le monde sera-t-il un jour en paix?
            requestInfo.addDeniedRequest(null, ErrorTranslator.getErrors(errors));
            // Publish DENIED request (do not persist it in DB)
            publisher.publish(FeatureRequestEvent.build(item.getRequestId(), item.getRequestOwner(), null, null,
                                                        RequestState.DENIED, ErrorTranslator.getErrors(errors)));
            return;
        }
        // Publish GRANTED request
        publisher.publish(FeatureRequestEvent.build(item.getRequestId(), item.getRequestOwner(), null, null,
                                                    RequestState.GRANTED, null));

        // Add to granted request collection
        FeatureCreationMetadataEntity metadata = FeatureCreationMetadataEntity
                .build(item.getMetadata().getSessionOwner(), item.getMetadata().getSession(),
                       item.getMetadata().getStorages(), item.getMetadata().isOverride());
        grantedRequests.add(FeatureReferenceRequest
                .build(item.getRequestId(), item.getRequestOwner(), item.getRequestDate(), RequestState.GRANTED,
                       metadata, FeatureRequestStep.LOCAL_DELAYED, item.getMetadata().getPriority(), item.getLocation(),
                       item.getFactory()));
        // FIXME le null est-ce vraimment une bonne idée? le monde sera-t-il un jour en paix?
        requestInfo.addGrantedRequest(null, item.getRequestId());
    }

    @Override
    public int scheduleRequests() {
        long scheduleStart = System.currentTimeMillis();

        // Shedule job
        Set<JobParameter> jobParameters = Sets.newHashSet();
        Set<Long> requestIds = new HashSet<>();

        List<FeatureReferenceRequest> requestsToSchedule = this.featureReferenceRequestRepo
                .findByStep(FeatureRequestStep.LOCAL_DELAYED, OffsetDateTime.now(), PageRequest
                        .of(0, properties.getMaxBulkSize(), Sort.by(Order.asc("priority"), Order.asc("requestDate"))));
        requestIds.addAll(requestsToSchedule.stream().map(request -> request.getId()).collect(Collectors.toList()));
        if (!requestsToSchedule.isEmpty()) {

            featureReferenceRequestRepo.updateStep(FeatureRequestStep.LOCAL_SCHEDULED, requestIds);

            jobParameters.add(new JobParameter(FeatureCreationJob.IDS_PARAMETER, requestIds));

            // the job priority will be set according the priority of the first request to schedule
            JobInfo jobInfo = new JobInfo(false, requestsToSchedule.get(0).getPriority().getPriorityLevel(),
                    jobParameters, authResolver.getUser(), FeatureReferenceCreationJob.class.getName());
            jobInfoService.createAsQueued(jobInfo);

            LOGGER.trace("------------->>> {} reference requests scheduled in {} ms", requestsToSchedule.size(),
                         System.currentTimeMillis() - scheduleStart);

            return requestIds.size();
        }

        return 0;
    }

    @Override
    public void processRequests(List<FeatureReferenceRequest> requests) {

        long processStart = System.currentTimeMillis();

        Set<FeatureReferenceRequest> successCreationRequestGeneration = new HashSet<>();
        List<FeatureCreationRequestEvent> creationRequestsToRegister = new ArrayList<>();

        for (FeatureReferenceRequest request : requests) {
            try {
                FeatureCreationRequestEvent fcre = initFeatureCreationRequest(request);
                if (fcre != null) {
                    creationRequestsToRegister.add(fcre);
                    successCreationRequestGeneration.add(request);
                } else {
                    request.setState(RequestState.ERROR);
                    publisher.publish(FeatureRequestEvent
                            .build(request.getRequestId(), request.getRequestOwner(), null, null, RequestState.ERROR,
                                   Sets.newHashSet("No plugin founded for this request reference")));
                }
            } catch (NotAvailablePluginConfigurationException | ModuleException e) {
                request.setState(RequestState.ERROR);
                LOGGER.error("Creation of FeatureCreationRequestEvent fail from plugin generator", e);
            }
        }

        this.featureReferenceRequestRepo.saveAll(requests);
        this.featureCreationService.registerRequests(creationRequestsToRegister);
        // Successful requests are deleted now!
        this.featureReferenceRequestRepo.deleteInBatch(successCreationRequestGeneration);

        LOGGER.trace("------------->>> {} creation request published in {} ms", successCreationRequestGeneration.size(),
                     System.currentTimeMillis() - processStart);
    }

    private <T> FeatureCreationRequestEvent initFeatureCreationRequest(FeatureReferenceRequest request)
            throws NotAvailablePluginConfigurationException, ModuleException {
        Optional<T> plugin = this.pluginService.getOptionalPlugin(request.getPluginBusinessId());
        if (!plugin.isPresent()) {
            return null;
        }
        Feature feature;
        try {
            feature = ((IFeatureFactoryPlugin) plugin.get()).createFeature(request);
            feature.withHistory(request.getRequestOwner());
            FeatureCreationMetadataEntity metadata = request.getMetadata();
            StorageMetadata[] array = new StorageMetadata[metadata.getStorages().size()];
            array = metadata.getStorages().toArray(array);
<<<<<<< HEAD
            return FeatureCreationRequestEvent
                    .build(request.getRequestOwner(), request.getRequestId(),
                           FeatureCreationSessionMetadata.build(metadata.getSessionOwner(), metadata.getSession(),
                                                                request.getPriority(), metadata.isOverride(), array),
                           feature);
=======
            return FeatureCreationRequestEvent.build(request.getRequestOwner(), FeatureCreationSessionMetadata
                    .build(metadata.getSessionOwner(), metadata.getSession(), request.getPriority(), false, array),
                                                     feature);
>>>>>>> 265fd003
        } catch (ModuleException e) {
            throw new ModuleException(String.format("Error generating feature for file %s", request.getLocation()), e);
        }

    }

    @Override
    public RequestInfo<String> registerRequests(@Valid FeatureReferenceCollection collection) {
        // Build events to reuse event registration code
        List<FeatureReferenceRequestEvent> toTreat = new ArrayList<>();
        for (String location : collection.getLocations()) {
            toTreat.add(FeatureReferenceRequestEvent.build(authResolver.getUser(), collection.getMetadata(), location,
                                                           OffsetDateTime.now().minusSeconds(1),
                                                           collection.getPluginBusinessId()));
        }
        return registerRequests(toTreat);
    }

}<|MERGE_RESOLUTION|>--- conflicted
+++ resolved
@@ -250,17 +250,11 @@
             FeatureCreationMetadataEntity metadata = request.getMetadata();
             StorageMetadata[] array = new StorageMetadata[metadata.getStorages().size()];
             array = metadata.getStorages().toArray(array);
-<<<<<<< HEAD
-            return FeatureCreationRequestEvent
-                    .build(request.getRequestOwner(), request.getRequestId(),
-                           FeatureCreationSessionMetadata.build(metadata.getSessionOwner(), metadata.getSession(),
-                                                                request.getPriority(), metadata.isOverride(), array),
-                           feature);
-=======
-            return FeatureCreationRequestEvent.build(request.getRequestOwner(), FeatureCreationSessionMetadata
-                    .build(metadata.getSessionOwner(), metadata.getSession(), request.getPriority(), false, array),
+            return FeatureCreationRequestEvent.build(request.getRequestOwner(), request.getRequestId(),
+                                                     FeatureCreationSessionMetadata
+                                                             .build(metadata.getSessionOwner(), metadata.getSession(),
+                                                                    request.getPriority(), false, array),
                                                      feature);
->>>>>>> 265fd003
         } catch (ModuleException e) {
             throw new ModuleException(String.format("Error generating feature for file %s", request.getLocation()), e);
         }
