/*
 * Copyright 2017-2020 CNES - CENTRE NATIONAL d'ETUDES SPATIALES
 *
 * This file is part of REGARDS.
 *
 * REGARDS is free software: you can redistribute it and/or modify
 * it under the terms of the GNU General Public License as published by
 * the Free Software Foundation, either version 3 of the License, or
 * (at your option) any later version.
 *
 * REGARDS is distributed in the hope that it will be useful,
 * but WITHOUT ANY WARRANTY; without even the implied warranty of
 * MERCHANTABILITY or FITNESS FOR A PARTICULAR PURPOSE. See the
 * GNU General Public License for more details.
 *
 * You should have received a copy of the GNU General Public License
 * along with REGARDS. If not, see <http://www.gnu.org/licenses/>.
 */
package fr.cnes.regards.modules.feature.service;

import java.time.OffsetDateTime;
import java.util.ArrayList;
import java.util.HashMap;
import java.util.HashSet;
import java.util.List;
import java.util.Map;
import java.util.Optional;
import java.util.Set;
import java.util.UUID;
import java.util.stream.Collectors;

import org.slf4j.Logger;
import org.slf4j.LoggerFactory;
import org.springframework.beans.factory.annotation.Autowired;
import org.springframework.data.domain.PageRequest;
import org.springframework.data.domain.Sort;
import org.springframework.data.domain.Sort.Order;
import org.springframework.lang.Nullable;
import org.springframework.stereotype.Service;
import org.springframework.validation.Errors;
import org.springframework.validation.MapBindingResult;
import org.springframework.validation.Validator;

import com.google.common.collect.Sets;
import com.google.gson.Gson;
import fr.cnes.regards.framework.amqp.IPublisher;
import fr.cnes.regards.framework.authentication.IAuthenticationResolver;
import fr.cnes.regards.framework.jpa.multitenant.transactional.MultitenantTransactional;
import fr.cnes.regards.framework.module.validation.ErrorTranslator;
import fr.cnes.regards.framework.modules.jobs.domain.JobInfo;
import fr.cnes.regards.framework.modules.jobs.domain.JobParameter;
import fr.cnes.regards.framework.modules.jobs.service.IJobInfoService;
import fr.cnes.regards.framework.multitenant.IRuntimeTenantResolver;
import fr.cnes.regards.framework.notification.NotificationLevel;
import fr.cnes.regards.framework.notification.client.INotificationClient;
import fr.cnes.regards.framework.security.role.DefaultRole;
import fr.cnes.regards.modules.feature.dao.IFeatureCreationRequestRepository;
import fr.cnes.regards.modules.feature.dao.IFeatureEntityRepository;
import fr.cnes.regards.modules.feature.domain.FeatureEntity;
import fr.cnes.regards.modules.feature.domain.IUrnVersionByProvider;
import fr.cnes.regards.modules.feature.domain.request.FeatureCreationMetadataEntity;
import fr.cnes.regards.modules.feature.domain.request.FeatureCreationRequest;
import fr.cnes.regards.modules.feature.domain.request.FeatureRequestStep;
import fr.cnes.regards.modules.feature.domain.request.ILightFeatureCreationRequest;
import fr.cnes.regards.modules.feature.dto.Feature;
import fr.cnes.regards.modules.feature.dto.FeatureCreationCollection;
import fr.cnes.regards.modules.feature.dto.FeatureFile;
import fr.cnes.regards.modules.feature.dto.FeatureFileAttributes;
import fr.cnes.regards.modules.feature.dto.FeatureFileLocation;
import fr.cnes.regards.modules.feature.dto.FeatureManagementAction;
import fr.cnes.regards.modules.feature.dto.FeatureSessionMetadata;
import fr.cnes.regards.modules.feature.dto.PriorityLevel;
import fr.cnes.regards.modules.feature.dto.RequestInfo;
import fr.cnes.regards.modules.feature.dto.StorageMetadata;
import fr.cnes.regards.modules.feature.dto.event.in.FeatureCreationRequestEvent;
import fr.cnes.regards.modules.feature.dto.event.in.FeatureDeletionRequestEvent;
import fr.cnes.regards.modules.feature.dto.event.out.FeatureRequestEvent;
import fr.cnes.regards.modules.feature.dto.event.out.FeatureRequestType;
import fr.cnes.regards.modules.feature.dto.event.out.RequestState;
import fr.cnes.regards.modules.feature.dto.urn.FeatureIdentifier;
import fr.cnes.regards.modules.feature.dto.urn.FeatureUniformResourceName;
import fr.cnes.regards.modules.feature.service.FeatureMetrics.FeatureCreationState;
import fr.cnes.regards.modules.feature.service.conf.FeatureConfigurationProperties;
import fr.cnes.regards.modules.feature.service.job.FeatureCreationJob;
import fr.cnes.regards.modules.feature.service.logger.FeatureLogger;
import fr.cnes.regards.modules.model.service.validation.ValidationMode;
import fr.cnes.regards.modules.notifier.dto.in.NotificationActionEvent;
import fr.cnes.regards.modules.storage.client.IStorageClient;
import fr.cnes.regards.modules.storage.domain.dto.request.FileReferenceRequestDTO;
import fr.cnes.regards.modules.storage.domain.dto.request.FileStorageRequestDTO;

/**
 * Feature service management
 *
 * @author Kevin Marchois
 */
@Service
@MultitenantTransactional
public class FeatureCreationService extends AbstractFeatureService implements IFeatureCreationService {

    private static final Logger LOGGER = LoggerFactory.getLogger(FeatureCreationService.class);

    @Autowired
    private IFeatureCreationRequestRepository featureCreationRequestRepo;

    @Autowired
    private IAuthenticationResolver authResolver;

    @Autowired
    private IJobInfoService jobInfoService;

    @Autowired
    private IFeatureEntityRepository featureRepo;

    @Autowired
    private IPublisher publisher;

    @Autowired
    private IFeatureValidationService validationService;

    @Autowired
    private IStorageClient storageClient;

    @Autowired
    private IRuntimeTenantResolver runtimeTenantResolver;

    @Autowired
    private FeatureConfigurationProperties properties;

    @Autowired
    private FeatureMetrics metrics;

    @Autowired
    private INotificationClient notificationClient;

    @Autowired
    private Gson gson;

    @Autowired
    private Validator validator;

    @Override
    public RequestInfo<String> registerRequests(List<FeatureCreationRequestEvent> events) {

        long registrationStart = System.currentTimeMillis();

        List<FeatureCreationRequest> grantedRequests = new ArrayList<>();
        RequestInfo<String> requestInfo = new RequestInfo<>();
        Set<String> existingRequestIds = this.featureCreationRequestRepo.findRequestId();

        events.forEach(item -> prepareFeatureCreationRequest(item, grantedRequests, requestInfo, existingRequestIds));
        LOGGER.trace("------------->>> {} creation requests prepared in {} ms",
                     grantedRequests.size(),
                     System.currentTimeMillis() - registrationStart);

        // Save a list of validated FeatureCreationRequest from a list of FeatureCreationRequestEvent
        featureCreationRequestRepo.saveAll(grantedRequests);
        LOGGER.trace("------------->>> {} creation requests registered in {} ms",
                     grantedRequests.size(),
                     System.currentTimeMillis() - registrationStart);

        return requestInfo;
    }

    @Override
    public RequestInfo<String> registerRequests(FeatureCreationCollection collection) {
        // Build events to reuse event registration code
        List<FeatureCreationRequestEvent> toTreat = new ArrayList<FeatureCreationRequestEvent>();
        for (Feature feature : collection.getFeatures()) {
            toTreat.add(FeatureCreationRequestEvent.build(collection.getRequestOwner(), collection.getMetadata(),
                                                          feature));
        }
        return registerRequests(toTreat);
    }

    /**
     * Validate a list of {@link FeatureCreationRequestEvent}
     * and if validated create a list of {@link FeatureCreationRequest}
     *
     * @param item            request to manage
     * @param grantedRequests collection of granted requests to populate
     * @param requestInfo store request registration state
     * @param existingRequestIds list of existing request ids in database (its a unique constraint)
     */
    private void prepareFeatureCreationRequest(FeatureCreationRequestEvent item,
            List<FeatureCreationRequest> grantedRequests, RequestInfo<String> requestInfo,
            Set<String> existingRequestIds) {

        // Validate event
        Errors errors = new MapBindingResult(new HashMap<>(), Feature.class.getName());
        validator.validate(item, errors);
        validateRequest(item, errors);

        if (existingRequestIds.contains(item.getRequestId()) || grantedRequests.stream()
                .anyMatch(request -> request.getRequestId().equals(item.getRequestId()))) {
            errors.rejectValue("requestId", "request.requestId.exists.error.message", "Request id already exists");
        }

        // Validate feature according to the data model
        errors.addAllErrors(validationService.validate(item.getFeature(), ValidationMode.CREATION));

        if (errors.hasErrors()) {
            LOGGER.error("Error during feature {} validation the following errors have been founded{}",
                         item.getFeature().getId(),
                         errors.toString());
            requestInfo.addDeniedRequest(item.getRequestId(), ErrorTranslator.getErrors(errors));
            // Monitoring log
            FeatureLogger.creationDenied(item.getRequestOwner(), item.getRequestId(),
                                         item.getFeature() != null ? item.getFeature().getId() : null,
                                         ErrorTranslator.getErrors(errors));
            // Publish DENIED request
            publisher.publish(FeatureRequestEvent.build(FeatureRequestType.CREATION, item.getRequestId(),
                                                        item.getRequestOwner(),
                                                        item.getFeature() != null ? item.getFeature().getId() : null,
                                                        null,
                                                        RequestState.DENIED,
                                                        ErrorTranslator.getErrors(errors)));
            metrics.count(item.getFeature() != null ? item.getFeature().getId() : null,
                          null,
                          FeatureCreationState.CREATION_REQUEST_DENIED);
            return;
        }
        FeatureSessionMetadata md = item.getMetadata();
        // Manage granted request
        FeatureCreationMetadataEntity metadata = FeatureCreationMetadataEntity
                .build(md.getSessionOwner(), md.getSession(), item.getMetadata().getStorages(),
                       item.getMetadata().isOverride());
        FeatureCreationRequest request = FeatureCreationRequest
                .build(item.getRequestId(), item.getRequestOwner(), item.getRequestDate(), RequestState.GRANTED, null,
                       item.getFeature(), metadata, FeatureRequestStep.LOCAL_DELAYED, item.getMetadata().getPriority());
        // Monitoring log
        FeatureLogger.creationGranted(request.getRequestOwner(), request.getRequestId(), request.getProviderId());
        // Publish GRANTED request
        publisher.publish(FeatureRequestEvent
                .build(FeatureRequestType.CREATION, item.getRequestId(), item.getRequestOwner(),
                       item.getFeature() != null ? item.getFeature().getId() : null, null, RequestState.GRANTED, null));

        // Add to granted request collection
        metrics.count(request.getProviderId(), null, FeatureCreationState.CREATION_REQUEST_GRANTED);
        grantedRequests.add(request);
        requestInfo.addGrantedRequest(request.getProviderId(), request.getRequestId());
    }

    @Override
    public int scheduleRequests() {
        long scheduleStart = System.currentTimeMillis();

        // Shedule job
        Set<JobParameter> jobParameters = Sets.newHashSet();
        Set<String> featureIdsScheduled = new HashSet<>();
        Set<Long> requestIds = new HashSet<>();
        List<ILightFeatureCreationRequest> requestsToSchedule = new ArrayList<>();

<<<<<<< HEAD
        List<ILightFeatureCreationRequest> dbRequests = this.featureCreationRequestRepo
                .findRequestsToSchedule(FeatureRequestStep.LOCAL_DELAYED, OffsetDateTime.now(), PageRequest
                        .of(0, properties.getMaxBulkSize(), Sort.by(Order.asc("priority"), Order.asc("requestDate")))).getContent();
=======
        List<LightFeatureCreationRequest> dbRequests = this.featureCreationRequestLightRepo.findRequestsToSchedule(
                FeatureRequestStep.LOCAL_DELAYED,
                OffsetDateTime.now(),
                PageRequest
                        .of(0, properties.getMaxBulkSize(), Sort.by(Order.asc("priority"), Order.asc("requestDate"))));
>>>>>>> 503eecde

        if (!dbRequests.isEmpty()) {
            for (ILightFeatureCreationRequest request : dbRequests) {
                // we will schedule only one feature request for a feature id
                if (!featureIdsScheduled.contains(request.getProviderId())) {
                    metrics.count(request.getProviderId(), null, FeatureCreationState.CREATION_REQUEST_SCHEDULED);
                    requestsToSchedule.add(request);
                    requestIds.add(request.getId());
                    featureIdsScheduled.add(request.getProviderId());
                }
            }
            featureCreationRequestRepo.updateStep(FeatureRequestStep.LOCAL_SCHEDULED, requestIds);

            jobParameters.add(new JobParameter(FeatureCreationJob.IDS_PARAMETER, requestIds));

            // the job priority will be set according the priority of the first request to schedule
            JobInfo jobInfo = new JobInfo(false,
                                          requestsToSchedule.get(0).getPriority().getPriorityLevel(),
                                          jobParameters,
                                          authResolver.getUser(),
                                          FeatureCreationJob.class.getName());
            jobInfoService.createAsQueued(jobInfo);

            LOGGER.trace("------------->>> {} creation requests scheduled in {} ms",
                         requestsToSchedule.size(),
                         System.currentTimeMillis() - scheduleStart);

            return requestIds.size();
        }

        return 0;
    }

    @Override
    public Set<FeatureEntity> processRequests(List<FeatureCreationRequest> requests) {

        long processStart = System.currentTimeMillis();
        long subProcessStart;

        // Look for versions
        List<String> providerIds = new ArrayList<>();
        requests.forEach(r -> providerIds.add(r.getProviderId()));
        Map<String, Integer> versionByProviders = new HashMap<>();
        Map<String, FeatureUniformResourceName> urnByProviders = new HashMap<>();
        for (IUrnVersionByProvider vbp : featureRepo.findByProviderIdInOrderByVersionDesc(providerIds)) {
            if (!versionByProviders.containsKey(vbp.getProviderId())) {
                // Register max version
                versionByProviders.put(vbp.getProviderId(), vbp.getVersion());
                urnByProviders.put(vbp.getProviderId(), vbp.getUrn());
            }
        }

        // Register features
        subProcessStart = System.currentTimeMillis();
        Set<FeatureEntity> entities = requests.stream().map(request -> initFeatureEntity(request,
                                                                                         versionByProviders
                                                                                                 .get(request.getProviderId()),
                                                                                         urnByProviders
                                                                                                 .get(request.getProviderId())))
                .collect(Collectors.toSet());
        this.featureRepo.saveAll(entities);
        LOGGER.trace("------------->>> {} feature saved in {} ms",
                     entities.size(),
                     System.currentTimeMillis() - subProcessStart);
        Set<String> previousUrns = entities.stream().filter(entity -> entity.getPreviousVersionUrn() != null)
                .map(entity -> entity.getPreviousVersionUrn().toString()).collect(Collectors.toSet());
        if (!previousUrns.isEmpty()) {
            this.featureRepo.updateLastByUrnIn(false, previousUrns);
        }
        // Update requests with feature setted for each of them + publish files to storage
        subProcessStart = System.currentTimeMillis();
        List<FeatureCreationRequest> requestsWithFiles = requests.stream()
                .filter(fcr -> (fcr.getFeature().getFiles() != null) && !fcr.getFeature().getFiles().isEmpty())
                .map(fcr -> publishFiles(fcr)).collect(Collectors.toList());
        this.featureCreationRequestRepo.saveAll(requestsWithFiles);
        LOGGER.trace("------------->>> {} creation requests with files updated in {} ms",
                     requestsWithFiles.size(),
                     System.currentTimeMillis() - subProcessStart);

        // Delete requests without files
        subProcessStart = System.currentTimeMillis();
        List<FeatureCreationRequest> requestsWithoutFiles = new ArrayList<>();
        for (FeatureCreationRequest request : requests) {
            if ((request.getFeature().getFiles() == null) || request.getFeature().getFiles().isEmpty()) {
                // Register request
                requestsWithoutFiles.add(request);
                // Monitoring log
                FeatureLogger.creationSuccess(request.getRequestOwner(), request.getRequestId(),
                                              request.getProviderId(), request.getFeature().getUrn());
                // Publish successful request
                publisher.publish(FeatureRequestEvent.build(FeatureRequestType.CREATION, request.getRequestId(),
                                                            request.getRequestOwner(), request.getProviderId(),
                                                            request.getFeature().getUrn(), RequestState.SUCCESS));

                // if a previous version exists we will publish a FeatureDeletionRequest to delete it
                if ((request.getFeatureEntity().getPreviousVersionUrn() != null)
                        && request.getMetadata().isOverride()) {
                    this.notificationClient
                            .notify(String.format("A FeatureEntity with the URN {} already exists for this feature",
                                                  request.getFeatureEntity().getPreviousVersionUrn()),
                                    "A duplicated feature has been detected", NotificationLevel.INFO,
                                    DefaultRole.ADMIN);
                    publisher.publish(FeatureDeletionRequestEvent
                            .build(request.getMetadata().getSessionOwner(),
                                   request.getFeatureEntity().getPreviousVersionUrn(), PriorityLevel.NORMAL));
                }
            }
        }

        if (!requestsWithoutFiles.isEmpty()) {
            // notify feature creation without files
            publisher.publish(requestsWithoutFiles.stream().map(request -> NotificationActionEvent
                    .build(gson.toJsonTree(request.getFeature()), FeatureManagementAction.CREATED.name()))
                                      .collect(Collectors.toList()));
        }

        // Successful requests are deleted now!
        featureCreationRequestRepo.deleteInBatch(requestsWithoutFiles);
        LOGGER.trace("------------->>> {} creation requests without files deleted in {} ms",
                     requestsWithoutFiles.size(),
                     System.currentTimeMillis() - subProcessStart);

        LOGGER.trace("------------->>> {} creation requests processed in {} ms",
                     requests.size(),
                     System.currentTimeMillis() - processStart);
        return entities;
    }

    /**
     * Publish all contained files inside the {@link FeatureCreationRequest} to
     * storage
     *
     * @param fcr currently createing feature
     * @return
     */
    private FeatureCreationRequest publishFiles(FeatureCreationRequest fcr) {
        for (FeatureFile file : fcr.getFeature().getFiles()) {
            FeatureFileAttributes attribute = file.getAttributes();
            for (FeatureFileLocation loc : file.getLocations()) {
                // there is no metadata but a file location so we will update reference
                if (!fcr.getMetadata().hasStorage()) {
                    fcr.setGroupId(this.storageClient.reference(FileReferenceRequestDTO.build(attribute.getFilename(),
                                                                                              attribute.getChecksum(),
                                                                                              attribute.getAlgorithm(),
                                                                                              attribute.getMimeType()
                                                                                                      .toString(),
                                                                                              attribute.getFilesize(),
                                                                                              fcr.getFeature().getUrn()
                                                                                                      .toString(),
                                                                                              loc.getStorage(),
                                                                                              loc.getUrl()))
                                           .getGroupId());
                }
                for (StorageMetadata metadata : fcr.getMetadata().getStorages()) {
                    if (loc.getStorage() == null) {
                        fcr.setGroupId(this.storageClient.store(FileStorageRequestDTO.build(attribute.getFilename(),
                                                                                            attribute.getChecksum(),
                                                                                            attribute.getAlgorithm(),
                                                                                            attribute.getMimeType()
                                                                                                    .toString(),
                                                                                            fcr.getFeature().getUrn()
                                                                                                    .toString(),
                                                                                            loc.getUrl(),
                                                                                            metadata.getPluginBusinessId(),
                                                                                            Optional.of(loc.getUrl())))
                                               .getGroupId());
                    } else {
                        fcr.setGroupId(this.storageClient.reference(FileReferenceRequestDTO
                                                                            .build(attribute.getFilename(),
                                                                                   attribute.getChecksum(),
                                                                                   attribute.getAlgorithm(),
                                                                                   attribute.getMimeType().toString(),
                                                                                   attribute.getFilesize(),
                                                                                   fcr.getFeature().getUrn().toString(),
                                                                                   loc.getStorage(),
                                                                                   loc.getUrl())).getGroupId());
                    }
                }
            }
        }
        return fcr;
    }

    /**
     * Init a {@link FeatureEntity} from a {@link FeatureCreationRequest} and set it
     * as feature entity
     * @param previousVersion number of last version in database for a provider id
     * @param fcr from we will create the {@link FeatureEntity}
     * @param previousVersion previous urn for the last version
     * @return
     */
    private FeatureEntity initFeatureEntity(FeatureCreationRequest fcr, @Nullable Integer previousVersion,
            FeatureUniformResourceName previousUrn) {

        Feature feature = fcr.getFeature();
        feature.withHistory(fcr.getRequestOwner());

        UUID uuid = UUID.nameUUIDFromBytes(feature.getId().getBytes());
        feature.setUrn(FeatureUniformResourceName.build(FeatureIdentifier.FEATURE,
                                                        feature.getEntityType(),
                                                        runtimeTenantResolver.getTenant(),
                                                        uuid,
                                                        computeNextVersion(previousVersion)));
        // as version compute is previous + 1, this feature is forcibly the last
        feature.setLast(true);
        FeatureEntity created = FeatureEntity.build(fcr.getMetadata().getSessionOwner(), fcr.getMetadata().getSession(),
                                                    feature, previousUrn, fcr.getFeature().getModel());
        created.setVersion(feature.getUrn().getVersion());
        fcr.setFeatureEntity(created);

        metrics.count(fcr.getProviderId(), created.getUrn(), FeatureCreationState.FEATURE_INITIALIZED);

        return created;
    }

    /**
     * Compute the next version for a specific provider id we will increment the version passed in parameter
     * a null parameter mean a first version
     */
    private int computeNextVersion(Integer previousVersion) {
        return previousVersion == null ? 1 : previousVersion + 1;
    }
}<|MERGE_RESOLUTION|>--- conflicted
+++ resolved
@@ -251,17 +251,9 @@
         Set<Long> requestIds = new HashSet<>();
         List<ILightFeatureCreationRequest> requestsToSchedule = new ArrayList<>();
 
-<<<<<<< HEAD
         List<ILightFeatureCreationRequest> dbRequests = this.featureCreationRequestRepo
                 .findRequestsToSchedule(FeatureRequestStep.LOCAL_DELAYED, OffsetDateTime.now(), PageRequest
                         .of(0, properties.getMaxBulkSize(), Sort.by(Order.asc("priority"), Order.asc("requestDate")))).getContent();
-=======
-        List<LightFeatureCreationRequest> dbRequests = this.featureCreationRequestLightRepo.findRequestsToSchedule(
-                FeatureRequestStep.LOCAL_DELAYED,
-                OffsetDateTime.now(),
-                PageRequest
-                        .of(0, properties.getMaxBulkSize(), Sort.by(Order.asc("priority"), Order.asc("requestDate"))));
->>>>>>> 503eecde
 
         if (!dbRequests.isEmpty()) {
             for (ILightFeatureCreationRequest request : dbRequests) {
