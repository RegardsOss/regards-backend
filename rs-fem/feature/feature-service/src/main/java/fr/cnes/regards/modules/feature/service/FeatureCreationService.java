--- conflicted
+++ resolved
@@ -208,16 +208,12 @@
                          item.getFeature().getId(),
                          errors.toString());
             requestInfo.addDeniedRequest(item.getRequestId(), ErrorTranslator.getErrors(errors));
-<<<<<<< HEAD
-            publisher.publish(FeatureRequestEvent.build(item.getRequestId(),
-=======
             // Monitoring log
             FeatureLogger.creationDenied(item.getRequestOwner(), item.getRequestId(),
                                          item.getFeature() != null ? item.getFeature().getId() : null,
                                          ErrorTranslator.getErrors(errors));
             // Publish DENIED request
             publisher.publish(FeatureRequestEvent.build(FeatureRequestType.CREATION, item.getRequestId(),
->>>>>>> 6b2452e9
                                                         item.getRequestOwner(),
                                                         item.getFeature() != null ? item.getFeature().getId() : null,
                                                         null,
@@ -230,28 +226,6 @@
         }
         FeatureSessionMetadata md = item.getMetadata();
         // Manage granted request
-<<<<<<< HEAD
-        FeatureCreationMetadataEntity metadata = FeatureCreationMetadataEntity.build(md.getSession(),
-                                                                                     md.getSessionOwner(),
-                                                                                     item.getMetadata().getStorages(),
-                                                                                     item.getMetadata().isOverride());
-        FeatureCreationRequest request = FeatureCreationRequest.build(item.getRequestId(),
-                                                                      item.getRequestOwner(),
-                                                                      item.getRequestDate(),
-                                                                      RequestState.GRANTED,
-                                                                      null,
-                                                                      item.getFeature(),
-                                                                      metadata,
-                                                                      FeatureRequestStep.LOCAL_DELAYED,
-                                                                      item.getMetadata().getPriority());
-        //         Publish GRANTED request
-        publisher.publish(FeatureRequestEvent.build(item.getRequestId(),
-                                                    item.getRequestOwner(),
-                                                    item.getFeature() != null ? item.getFeature().getId() : null,
-                                                    null,
-                                                    RequestState.GRANTED,
-                                                    null));
-=======
         FeatureCreationMetadataEntity metadata = FeatureCreationMetadataEntity
                 .build(md.getSessionOwner(), md.getSession(), item.getMetadata().getStorages(),
                        item.getMetadata().isOverride());
@@ -264,7 +238,6 @@
         publisher.publish(FeatureRequestEvent
                 .build(FeatureRequestType.CREATION, item.getRequestId(), item.getRequestOwner(),
                        item.getFeature() != null ? item.getFeature().getId() : null, null, RequestState.GRANTED, null));
->>>>>>> 6b2452e9
 
         // Add to granted request collection
         metrics.count(request.getProviderId(), null, FeatureCreationState.CREATION_REQUEST_GRANTED);
@@ -377,27 +350,6 @@
                 FeatureLogger.creationSuccess(request.getRequestOwner(), request.getRequestId(),
                                               request.getProviderId(), request.getFeature().getUrn());
                 // Publish successful request
-<<<<<<< HEAD
-                publisher.publish(FeatureRequestEvent.build(request.getRequestId(),
-                                                            request.getRequestOwner(),
-                                                            request.getProviderId(),
-                                                            request.getFeature().getUrn(),
-                                                            RequestState.SUCCESS));
-
-                // if a previous version exists we will publish a FeatureDeletionRequest to delete it
-                if ((request.getFeatureEntity().getPreviousVersionUrn() != null) && request.getMetadata()
-                        .isOverride()) {
-                    this.notificationClient.notify(String.format(
-                            "A FeatureEntity with the URN {} already exists for this feature",
-                            request.getFeatureEntity().getPreviousVersionUrn()),
-                                                   "A duplicated feature has been detected",
-                                                   NotificationLevel.ERROR,
-                                                   DefaultRole.ADMIN);
-                    publisher.publish(FeatureDeletionRequestEvent.build(request.getMetadata().getSessionOwner(),
-                                                                        request.getFeatureEntity()
-                                                                                .getPreviousVersionUrn(),
-                                                                        PriorityLevel.NORMAL));
-=======
                 publisher.publish(FeatureRequestEvent.build(FeatureRequestType.CREATION, request.getRequestId(),
                                                             request.getRequestOwner(), request.getProviderId(),
                                                             request.getFeature().getUrn(), RequestState.SUCCESS));
@@ -413,7 +365,6 @@
                     publisher.publish(FeatureDeletionRequestEvent
                             .build(request.getMetadata().getSessionOwner(),
                                    request.getFeatureEntity().getPreviousVersionUrn(), PriorityLevel.NORMAL));
->>>>>>> 6b2452e9
                 }
             }
         }
