--- conflicted
+++ resolved
@@ -370,7 +370,6 @@
     private void sendFeedbacksAndClean(Map<FeatureDeletionRequest, FeatureEntity> successfulRequests,
                                        boolean isToNotify,
                                        @Nullable FeatureDeletionJob featureDeletionJob) {
-<<<<<<< HEAD
 
         if (successfulRequests.isEmpty()) {
             return;
@@ -386,20 +385,7 @@
 
         List<Long> notDeletedfeatureEntities = new ArrayList<>();
         List<Long> notDeletedFeatureDeletionRequest = new ArrayList<>();
-=======
->>>>>>> ca2f090d
-
-        if (successfulRequests.isEmpty()) {
-            return;
-        }
-        // Remove possible null values for requests associated to feature already deleted.
-        List<FeatureEntity> associatedFeatureEntities = successfulRequests.values()
-                                                                          .stream()
-                                                                          .filter(Objects::nonNull)
-                                                                          .toList();
-
-        List<Long> featureEntitiesNotToDelete = new ArrayList<>();
-        List<Long> featureDeletionRequestsNotToDelete = new ArrayList<>();
+
         // Feedbacks for deleted features
         for (Map.Entry<FeatureDeletionRequest, FeatureEntity> entry : successfulRequests.entrySet()) {
 
@@ -418,13 +404,8 @@
                         FeatureLogger.deletionBlocked(fdr.getRequestOwner(), fdr.getRequestId(), fdr.getUrn());
                         fdr.setStep(FeatureRequestStep.WAITING_BLOCKING_DISSEMINATION);
 
-<<<<<<< HEAD
                         notDeletedfeatureEntities.add(featureEntity.getId());
                         notDeletedFeatureDeletionRequest.add(fdr.getId());
-=======
-                        featureEntitiesNotToDelete.add(featureEntity.getId());
-                        featureDeletionRequestsNotToDelete.add(fdr.getId());
->>>>>>> ca2f090d
                     }
                 });
 
@@ -468,24 +449,16 @@
             doOnTerminated(successfulRequests.keySet());
             featureDeletionRequestRepository.deleteAllInBatch(successfulRequests.keySet()
                                                                                 .stream()
-<<<<<<< HEAD
                                                                                 .filter(featureDeletionRequest -> !notDeletedFeatureDeletionRequest.contains(
-=======
-                                                                                .filter(featureDeletionRequest -> !featureDeletionRequestsNotToDelete.contains(
->>>>>>> ca2f090d
                                                                                     featureDeletionRequest.getId()))
                                                                                 .toList());
         }
         // Delete features, related requests will be deleted once we know notifier has successfully sent the notification about it
         featureCreationRequestRepository.deleteByFeatureEntityIn(associatedFeatureEntities);
-<<<<<<< HEAD
         featureEntityRepository.deleteAll(associatedFeatureEntities.stream()
                                                                    .filter(featureEntity -> !notDeletedfeatureEntities.contains(
                                                                        featureEntity.getId()))
                                                                    .toList());
-=======
-        featureEntityRepository.deleteAllInBatch(featureEntitiesToDelete);
->>>>>>> ca2f090d
     }
 
     private boolean haveFiles(FeatureDeletionRequest fdr, FeatureEntity feature) {
