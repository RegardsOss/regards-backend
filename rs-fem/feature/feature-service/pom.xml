<?xml version="1.0" encoding="UTF-8"?>
<!--
 Copyright 2017-2021 CNES - CENTRE NATIONAL d'ETUDES SPATIALES
 
 This file is part of REGARDS.
 
 REGARDS is free software: you can redistribute it and/or modify
 it under the terms of the GNU General Public License as published by
 the Free Software Foundation, either version 3 of the License, or
 (at your option) any later version.
 
 REGARDS is distributed in the hope that it will be useful,
 but WITHOUT ANY WARRANTY; without even the implied warranty of
 MERCHANTABILITY or FITNESS FOR A PARTICULAR PURPOSE. See the
 GNU General Public License for more details.
 
 You should have received a copy of the GNU General Public License
 along with REGARDS. If not, see <http://www.gnu.org/licenses/>.
-->
<project xmlns:xsi="http://www.w3.org/2001/XMLSchema-instance"
         xmlns="http://maven.apache.org/POM/4.0.0"
         xsi:schemaLocation="http://maven.apache.org/POM/4.0.0 http://maven.apache.org/xsd/maven-4.0.0.xsd">
    <modelVersion>4.0.0</modelVersion>

    <groupId>fr.cnes.regards.modules.feature</groupId>
    <artifactId>feature-service</artifactId>

    <description>Feature service layer</description>
    <url>https://github.com/RegardsOss/RegardsOss.github.io</url>
    <inceptionYear>2019</inceptionYear>
    <licenses>
        <license>
            <name>GNU General Public License (GNU GPL)</name>
            <url>http://www.gnu.org/licenses/gpl.html</url>
            <distribution>repo</distribution>
        </license>
    </licenses>
    <organization>
        <name>CNES</name>
        <url>https://cnes.fr/fr</url>
    </organization>
    <developers>
        <developer>
            <name>REGARDS Team</name>
            <organization>CS Systèmes d'Information</organization>
            <organizationUrl>http://www.c-s.fr</organizationUrl>
        </developer>
    </developers>

	<parent>
		<groupId>fr.cnes.regards.modules</groupId>
		<artifactId>feature</artifactId>
        <version>${modules.feature.version}</version>
	</parent>

    <dependencies>
        <dependency>
            <groupId>fr.cnes.regards.framework</groupId>
            <artifactId>module-regards</artifactId>
        </dependency>
        <dependency>
            <groupId>fr.cnes.regards.modules.model</groupId>
            <artifactId>model-validation</artifactId>
        </dependency>
        <dependency>
            <groupId>fr.cnes.regards.modules.model</groupId>
            <artifactId>model-client</artifactId>
        </dependency>
        <dependency>
            <groupId>fr.cnes.regards.modules.model</groupId>
            <artifactId>model-gson-helper</artifactId>
        </dependency>
        <dependency>
            <groupId>fr.cnes.regards.modules.feature</groupId>
            <artifactId>feature-dao</artifactId>
        </dependency>
        <dependency>
            <groupId>fr.cnes.regards.modules.dam</groupId>
            <artifactId>dam-domain</artifactId>
        </dependency>
        <dependency>
            <groupId>fr.cnes.regards.modules.dam</groupId>
            <artifactId>dam-dto</artifactId>
        </dependency>
        <dependency>
            <groupId>fr.cnes.regards.framework.modules.plugins</groupId>
            <artifactId>plugins-service</artifactId>
        </dependency>
        <dependency>
            <groupId>fr.cnes.regards.framework.modules.jobs</groupId>
            <artifactId>jobs-service</artifactId>
        </dependency>
        <dependency>
            <groupId>fr.cnes.regards.modules.storage</groupId>
            <artifactId>storage-client</artifactId>
        </dependency>
        <dependency>
            <groupId>fr.cnes.regards.framework</groupId>
            <artifactId>notification-regards-starter</artifactId>
        </dependency>
        <dependency>
            <groupId>fr.cnes.regards.framework</groupId>
            <artifactId>geojson-starter</artifactId>
        </dependency>
        <dependency>
            <groupId>fr.cnes.regards.framework</groupId>
            <artifactId>feign-regards-starter</artifactId>
        </dependency>
        <dependency>
            <groupId>fr.cnes.regards.framework</groupId>
            <artifactId>hateoas-regards</artifactId>
        </dependency>
        <dependency>
            <groupId>fr.cnes.regards.framework</groupId>
            <artifactId>metric-regards-starter</artifactId>
        </dependency>
        <dependency>
            <artifactId>notifier-dto</artifactId>
            <groupId>fr.cnes.regards.modules.notifier</groupId>
        </dependency>
        <dependency>
            <groupId>fr.cnes.regards.framework</groupId>
            <artifactId>oais-regards</artifactId>
        </dependency>
        <dependency>
            <groupId>fr.cnes.regards.framework.modules.dump</groupId>
            <artifactId>dump-service</artifactId>
        </dependency>
<<<<<<< HEAD
        <dependency>
            <groupId>fr.cnes.regards.framework.modules.tenant-settings</groupId>
            <artifactId>tenant-settings-service</artifactId>
=======
        <!-- session handling -->
        <dependency>
            <groupId>fr.cnes.regards.framework.modules.session.session-agent</groupId>
            <artifactId>session-agent-client</artifactId>
        </dependency>
        <dependency>
            <groupId>fr.cnes.regards.framework.modules.session.session-agent</groupId>
            <artifactId>session-agent-service</artifactId>
>>>>>>> df2ed290
        </dependency>
        <!-- Test -->
        <dependency>
            <groupId>fr.cnes.regards.framework</groupId>
            <artifactId>jpa-multitenant-regards-test</artifactId>
            <scope>test</scope>
        </dependency>
        <dependency>
            <groupId>fr.cnes.regards.modules.model</groupId>
            <artifactId>model-service</artifactId>
            <scope>test</scope>
        </dependency>
        <dependency>
            <groupId>fr.cnes.regards.framework</groupId>
            <artifactId>microservice-logger</artifactId>
            <scope>test</scope>
        </dependency>
        <dependency>
            <groupId>fr.cnes.regards.modules.notifier</groupId>
            <artifactId>notifier-client</artifactId>
        </dependency>
    </dependencies>
</project><|MERGE_RESOLUTION|>--- conflicted
+++ resolved
@@ -126,11 +126,10 @@
             <groupId>fr.cnes.regards.framework.modules.dump</groupId>
             <artifactId>dump-service</artifactId>
         </dependency>
-<<<<<<< HEAD
         <dependency>
             <groupId>fr.cnes.regards.framework.modules.tenant-settings</groupId>
             <artifactId>tenant-settings-service</artifactId>
-=======
+        </dependency>
         <!-- session handling -->
         <dependency>
             <groupId>fr.cnes.regards.framework.modules.session.session-agent</groupId>
@@ -139,7 +138,6 @@
         <dependency>
             <groupId>fr.cnes.regards.framework.modules.session.session-agent</groupId>
             <artifactId>session-agent-service</artifactId>
->>>>>>> df2ed290
         </dependency>
         <!-- Test -->
         <dependency>
