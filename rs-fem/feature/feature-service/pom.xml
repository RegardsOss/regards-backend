--- conflicted
+++ resolved
@@ -47,19 +47,11 @@
         </developer>
     </developers>
 
-<<<<<<< HEAD
-    <parent>
-        <groupId>fr.cnes.regards.modules</groupId>
-        <artifactId>feature</artifactId>
-        <version>1.3.0-SNAPSHOT</version>
-    </parent>
-=======
 	<parent>
 		<groupId>fr.cnes.regards.modules</groupId>
 		<artifactId>feature</artifactId>
 		<version>1.4.0-SNAPSHOT</version>
 	</parent>
->>>>>>> 24774d36
 
     <dependencies>
         <dependency>
