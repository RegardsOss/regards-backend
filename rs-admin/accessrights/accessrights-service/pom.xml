<?xml version="1.0" encoding="UTF-8"?>
<!-- LICENSE_PLACEHOLDER -->
<project xmlns="http://maven.apache.org/POM/4.0.0" xmlns:xsi="http://www.w3.org/2001/XMLSchema-instance"
	xsi:schemaLocation="http://maven.apache.org/POM/4.0.0 http://maven.apache.org/xsd/maven-4.0.0.xsd">
	<modelVersion>4.0.0</modelVersion>

	<groupId>fr.cnes.regards.modules.accessrights</groupId>
	<artifactId>accessrights-service</artifactId>
	<packaging>jar</packaging>

	<parent>
		<groupId>fr.cnes.regards.modules</groupId>
		<artifactId>accessrights</artifactId>
		<version>1.1-SNAPSHOT</version>
	</parent>

	<dependencies>
<<<<<<< HEAD
=======
		<!-- REGARDS Framework -->
		<dependency>
			<groupId>fr.cnes.regards.framework</groupId>
			<artifactId>security-regards</artifactId>
		</dependency>
>>>>>>> b1bd72b1
		<dependency>
			<groupId>fr.cnes.regards.framework</groupId>
			<artifactId>security-utils</artifactId>
		</dependency>
		<!-- Microservice internal dependencies -->
		<dependency>
			<groupId>fr.cnes.regards.modules.accessrights</groupId>
			<artifactId>accessrights-domain</artifactId>
		</dependency>
		<dependency>
			<groupId>fr.cnes.regards.modules.accessrights</groupId>
			<artifactId>accessrights-dao</artifactId>
		</dependency>
		<!-- Tests -->
		<dependency>
			<groupId>fr.cnes.regards.framework.test</groupId>
			<artifactId>regards-test</artifactId>
			<scope>test</scope>
		</dependency>
	</dependencies>

</project><|MERGE_RESOLUTION|>--- conflicted
+++ resolved
@@ -15,14 +15,11 @@
 	</parent>
 
 	<dependencies>
-<<<<<<< HEAD
-=======
 		<!-- REGARDS Framework -->
 		<dependency>
 			<groupId>fr.cnes.regards.framework</groupId>
 			<artifactId>security-regards</artifactId>
 		</dependency>
->>>>>>> b1bd72b1
 		<dependency>
 			<groupId>fr.cnes.regards.framework</groupId>
 			<artifactId>security-utils</artifactId>
