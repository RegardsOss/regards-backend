--- conflicted
+++ resolved
@@ -30,6 +30,7 @@
 import fr.cnes.regards.modules.accessrights.domain.projects.ResourcesAccess;
 import fr.cnes.regards.modules.accessrights.domain.projects.Role;
 import fr.cnes.regards.modules.accessrights.domain.registration.AccessRequestDto;
+import fr.cnes.regards.modules.accessrights.encryption.EncryptionUtils;
 import fr.cnes.regards.modules.accessrights.passwordreset.IPasswordResetService;
 import fr.cnes.regards.modules.accessrights.service.account.IAccountSettingsService;
 import fr.cnes.regards.modules.accessrights.service.projectuser.IProjectUserService;
@@ -160,10 +161,6 @@
         // Mock
         Mockito.when(roleService.getDefaultRole()).thenReturn(ROLE);
         Mockito.when(accountStateProvider.getState(account))
-<<<<<<< HEAD
-                // .thenReturn(new PendingState(accountRepository, templateService, emailClient, tokenService));
-=======
->>>>>>> 0fc1fa55
                 .thenReturn(new PendingState(accountRepository, templateService, emailClient, tokenService,
                         projectUserService, tenantResolver, runtimeTenantResolver, passwordResetTokenService,
                         Mockito.mock(IVerificationTokenService.class)));
@@ -177,7 +174,7 @@
                 REQUEST_LINK);
 
         // Prepare the account we expect to be create by the access request
-        account = new Account(EMAIL, FIRST_NAME, LAST_NAME, PASSOWRD);
+        account = new Account(EMAIL, FIRST_NAME, LAST_NAME, EncryptionUtils.encryptPassword(PASSOWRD));
 
         // Prepare the project user we expect to be created by the access request
         projectUser = new ProjectUser();
@@ -273,10 +270,11 @@
 
         // Check that the repository's method was called to create a project user containing values from the DTO and
         // with status PENDING. We therefore exclude id, lastConnection and lastUpdate which we do not care about
-        Mockito.verify(accountRepository).save(Mockito.refEq(account, "id"));
+        Mockito.verify(accountRepository).save(Mockito.refEq(account, "id", "passwordUpdateDate"));
 
         // Check that the repository's method was called to create a project user containing values from the DTO and
-        // with status WAITING_ACCOUNT_ACTIVE. We therefore exclude id, lastConnection and lastUpdate which we do not care about
+        // with status WAITING_ACCOUNT_ACTIVE. We therefore exclude id, lastConnection and lastUpdate which we do not
+        // care about
         Mockito.verify(projectUserRepository).save(Mockito.refEq(projectUser, "id", "lastConnection", "lastUpdate"));
     }
 
