/*
 * LICENSE_PLACEHOLDER
 */
package fr.cnes.regards.modules.accessrights.service;

import java.util.ArrayList;
import java.util.HashMap;
import java.util.HashSet;
import java.util.List;
import java.util.Map;
import java.util.Set;

import org.junit.Assert;
import org.junit.Before;
import org.junit.Test;
import org.mockito.Mockito;
import org.springframework.cloud.client.discovery.DiscoveryClient;
import org.springframework.core.annotation.AnnotationUtils;
import org.springframework.data.domain.Page;
import org.springframework.data.domain.PageRequest;
import org.springframework.web.bind.annotation.RequestMethod;

<<<<<<< HEAD
import fr.cnes.regards.framework.amqp.IPublisher;
import fr.cnes.regards.framework.feign.security.FeignSecurityManager;
=======
import com.google.common.collect.Sets;

>>>>>>> 198a7d9f
import fr.cnes.regards.framework.module.rest.exception.EntityNotFoundException;
import fr.cnes.regards.framework.multitenant.ITenantResolver;
import fr.cnes.regards.framework.security.annotation.ResourceAccess;
import fr.cnes.regards.framework.security.domain.ResourceMapping;
import fr.cnes.regards.framework.security.role.DefaultRole;
import fr.cnes.regards.framework.security.utils.jwt.JWTService;
import fr.cnes.regards.framework.test.report.annotation.Purpose;
import fr.cnes.regards.framework.test.report.annotation.Requirement;
import fr.cnes.regards.modules.accessrights.dao.projects.IResourcesAccessRepository;
import fr.cnes.regards.modules.accessrights.domain.HttpVerb;
import fr.cnes.regards.modules.accessrights.domain.projects.ResourcesAccess;
import fr.cnes.regards.modules.accessrights.domain.projects.Role;
import fr.cnes.regards.modules.accessrights.domain.projects.RoleFactory;
import fr.cnes.regards.modules.accessrights.service.resources.ResourcesService;
import fr.cnes.regards.modules.accessrights.service.role.IRoleService;

/**
 *
 * Class ResourcesServiceTest
 *
 * Test for resources management
 *
 * @author Sébastien Binda
 * @author Christophe Mertz
 *
 * @since 1.0-SNAPSHOT
 */
public class ResourcesServiceTest {

    /**
     * Service to test
     */
    private ResourcesService resourcesService;

    /**
     * Mock for eureka discovery clients
     */
    private DiscoveryClient discoveryClientMock;

    /**
     * Mock to manage role entities
     */
    private IRoleService roleServiceMock;

    /**
     * Mock to manage projects resolver
     */
    private ITenantResolver tenantResolverMock;

    /**
     * Stub for JPA Repository
     */
    private IResourcesAccessRepository resourcesRepo;

    private ResourcesAccess ra0;

    private ResourcesAccess ra1;

    private ResourcesAccess ra2;

    private ResourcesAccess ra3;

    private Set<ResourcesAccess> ras;

    private Role roleAdmin;

    /**
     *
     * Initialization of mocks and stubs
     *
     * @throws EntityNotFoundException
     *             test error
     *
     * @since 1.0-SNAPSHOT
     */
    @Before
    public void init() throws EntityNotFoundException {

        resourcesRepo = Mockito.mock(IResourcesAccessRepository.class);
        ra0 = new ResourcesAccess(0L, "ResourceAccess 0", "Microservice 0", "Resource 0", HttpVerb.GET);
        ra1 = new ResourcesAccess(1L, "ResourceAccess 1", "Microservice 1", "Resource 1", HttpVerb.PUT);
        ra2 = new ResourcesAccess(2L, "ResourceAccess 2", "Microservice 2", "Resource 2", HttpVerb.DELETE);
        ra3 = new ResourcesAccess(3L, "ResourceAccess 3", "Microservice 3", "Resource 3", HttpVerb.GET);
        ras = new HashSet<>();
        ras.add(ra0);
        ras.add(ra1);
        ras.add(ra2);
        ras.add(ra3);
        Mockito.when(resourcesRepo.findOne(ra0.getId())).thenReturn(ra0);
        Mockito.when(resourcesRepo.findOne(ra1.getId())).thenReturn(ra1);
        Mockito.when(resourcesRepo.findOne(ra2.getId())).thenReturn(ra2);
        Mockito.when(resourcesRepo.findOne(ra3.getId())).thenReturn(ra3);

        discoveryClientMock = Mockito.mock(DiscoveryClient.class);

        roleServiceMock = Mockito.mock(IRoleService.class);
        roleAdmin = new Role("ADMIN", null);
        roleAdmin.setId(33L);
        Mockito.stub(roleServiceMock.retrieveInheritedRoles(Mockito.any(Role.class)))
                .toReturn(Sets.newHashSet(roleAdmin));
        Mockito.stub(roleServiceMock.retrieveRole("ADMIN")).toReturn(roleAdmin);

        tenantResolverMock = Mockito.mock(ITenantResolver.class);
        final Set<String> tenants = new HashSet<>();
        tenants.add("tenant1");
        Mockito.when(tenantResolverMock.getAllTenants()).thenReturn(tenants);

        JWTService jwtService = new JWTService();
        jwtService.setSecret("123456789");

        jwtService = Mockito.spy(jwtService);
        Mockito.stub(jwtService.getActualRole()).toReturn("ADMIN");

<<<<<<< HEAD
        resourcesService = Mockito
                .spy(new ResourcesService("rs-test", discoveryClientMock, resourcesRepo, roleServiceMock, jwtService,
                        tenantResolverMock, Mockito.mock(IPublisher.class), Mockito.mock(FeignSecurityManager.class)));
=======
        resourcesService = Mockito.spy(new ResourcesService("rs-test", discoveryClientMock, resourcesRepo,
                roleServiceMock, jwtService, tenantResolverMock));
>>>>>>> 198a7d9f

    }

    @Purpose("Check that the collect resources functionnality is well done when no resources are collected")
    @Requirement("REGARDS_DSL_ADM_ADM_240")
    @Test
    public void testEmptyResourcesToCollect() throws EntityNotFoundException {
        resourcesRepo.deleteAll();
        Mockito.when(discoveryClientMock.getServices()).thenReturn(new ArrayList<>());
        resourcesService.init();
        final Page<ResourcesAccess> resultPage = resourcesService.retrieveRessources(new PageRequest(0, 20));
        Assert.assertNotNull(resultPage);
        Assert.assertEquals(resultPage.getNumberOfElements(), 0);
        Assert.assertTrue(resultPage.getContent().isEmpty());
    }

    /**
     * Check that the collect resources functionnality is well done for remote services resources.
     *
     * @throws EntityNotFoundException
     *             when no role with passed name could be found
     */
    @Purpose("Check that the collect resources functionnality is well done for remote services resources")
    @Requirement("REGARDS_DSL_ADM_ADM_240")
    @Test
    public void testRemoteResourcesToCollect() throws EntityNotFoundException {

        resourcesRepo.deleteAll();

        final List<ResourceMapping> resources = new ArrayList<>();
        final Map<String, Object> attributs = new HashMap<>();
        attributs.put("name", "/test/premier");
        attributs.put("description", "premier test");
        attributs.put("role", DefaultRole.ADMIN);
        ResourceAccess resourceAccess = AnnotationUtils.synthesizeAnnotation(attributs, ResourceAccess.class, null);
        resources.add(new ResourceMapping(resourceAccess, "/test/premier", RequestMethod.GET));
        attributs.put("name", "/test/second");
        attributs.put("description", "second test");
        resourceAccess = AnnotationUtils.synthesizeAnnotation(attributs, ResourceAccess.class, null);
        resources.add(new ResourceMapping(resourceAccess, "/test/second", RequestMethod.POST));
        attributs.put("name", "/test/third");
        attributs.put("description", "third test");
        resourceAccess = AnnotationUtils.synthesizeAnnotation(attributs, ResourceAccess.class, null);
        resources.add(new ResourceMapping(resourceAccess, "/test/third", RequestMethod.DELETE));

        final List<String> services = new ArrayList<>();
        services.add("test-service");

        Mockito.when(discoveryClientMock.getServices()).thenReturn(services);

        final RoleFactory factory = new RoleFactory();
        Mockito.when(roleServiceMock.retrieveRole(DefaultRole.ADMIN.toString()))
                .thenReturn(factory.withId(1L).createAdmin());

        Mockito.doReturn(resources).when(resourcesService).getRemoteResources(Mockito.anyString());

        resourcesService.init();

    }

    @Test
    public void retrieveResourcesByMicroservice() throws EntityNotFoundException {

        final String ms = "rs-test";

        ResourcesAccess raTest1 = new ResourcesAccess("description", ms, "/resource/test/1", HttpVerb.GET);
        roleAdmin.addPermission(raTest1);
        ResourcesAccess raTest2 = new ResourcesAccess("description", ms, "/resource/test/2", HttpVerb.GET);
        roleAdmin.addPermission(raTest2);
        ResourcesAccess raTest3 = new ResourcesAccess("description", ms, "/resource/test/3", HttpVerb.GET);
        roleAdmin.addPermission(raTest3);
        ResourcesAccess raTest4 = new ResourcesAccess("description", ms, "/resource/test/4", HttpVerb.GET);
        roleAdmin.addPermission(raTest4);

        final Page<ResourcesAccess> page = resourcesService.retrieveMicroserviceRessources(ms, new PageRequest(0, 20));
        Assert.assertNotNull(page);
        Assert.assertNotNull(page.getContent());
        Assert.assertEquals(4, page.getContent().size());

    }

}<|MERGE_RESOLUTION|>--- conflicted
+++ resolved
@@ -20,13 +20,9 @@
 import org.springframework.data.domain.PageRequest;
 import org.springframework.web.bind.annotation.RequestMethod;
 
-<<<<<<< HEAD
-import fr.cnes.regards.framework.amqp.IPublisher;
+import com.google.common.collect.Sets;
+
 import fr.cnes.regards.framework.feign.security.FeignSecurityManager;
-=======
-import com.google.common.collect.Sets;
-
->>>>>>> 198a7d9f
 import fr.cnes.regards.framework.module.rest.exception.EntityNotFoundException;
 import fr.cnes.regards.framework.multitenant.ITenantResolver;
 import fr.cnes.regards.framework.security.annotation.ResourceAccess;
@@ -140,15 +136,8 @@
         jwtService = Mockito.spy(jwtService);
         Mockito.stub(jwtService.getActualRole()).toReturn("ADMIN");
 
-<<<<<<< HEAD
-        resourcesService = Mockito
-                .spy(new ResourcesService("rs-test", discoveryClientMock, resourcesRepo, roleServiceMock, jwtService,
-                        tenantResolverMock, Mockito.mock(IPublisher.class), Mockito.mock(FeignSecurityManager.class)));
-=======
         resourcesService = Mockito.spy(new ResourcesService("rs-test", discoveryClientMock, resourcesRepo,
-                roleServiceMock, jwtService, tenantResolverMock));
->>>>>>> 198a7d9f
-
+                roleServiceMock, jwtService, tenantResolverMock, Mockito.mock(FeignSecurityManager.class)));
     }
 
     @Purpose("Check that the collect resources functionnality is well done when no resources are collected")
