--- conflicted
+++ resolved
@@ -34,12 +34,9 @@
 import fr.cnes.regards.modules.accessrights.instance.client.IAccountsClient;
 import fr.cnes.regards.modules.accessrights.instance.domain.Account;
 import fr.cnes.regards.modules.accessrights.instance.domain.AccountNPassword;
-<<<<<<< HEAD
-=======
 import fr.cnes.regards.modules.accessrights.instance.domain.AccountSettings;
-import fr.cnes.regards.modules.accessrights.service.projectuser.IAccessSettingsService;
+import fr.cnes.regards.modules.accessrights.service.projectuser.AccessSettingsService;
 import fr.cnes.regards.modules.accessrights.service.projectuser.IProjectUserService;
->>>>>>> d22678cb
 import fr.cnes.regards.modules.accessrights.service.projectuser.emailverification.IEmailVerificationTokenService;
 import fr.cnes.regards.modules.accessrights.service.projectuser.workflow.listeners.WaitForQualificationListener;
 import fr.cnes.regards.modules.accessrights.service.role.IRoleService;
@@ -117,12 +114,10 @@
     @Mock
     private IProjectUserRepository projectUserRepository;
 
-<<<<<<< HEAD
-    @Mock
-=======
+    @Mock
     private IProjectUserService projectUserService;
 
->>>>>>> d22678cb
+    @Mock
     private IRoleService roleService;
 
     @Mock
@@ -143,12 +138,6 @@
 
     private Account account;
 
-<<<<<<< HEAD
-    @Before
-    public void setUp() {
-
-        Mockito.when(roleService.getDefaultRole()).thenReturn(ROLE);
-=======
     private AccountSettings accountSettings;
 
     /**
@@ -157,12 +146,8 @@
      */
     @Before
     public void setUp() throws EntityException {
-        accountsClient = Mockito.mock(IAccountsClient.class);
-        accountSettingsClient = Mockito.mock(IAccountSettingsClient.class);
-        projectUserRepository = Mockito.mock(IProjectUserRepository.class);
-        roleService = Mockito.mock(IRoleService.class);
-        IEmailVerificationTokenService tokenService = Mockito.mock(IEmailVerificationTokenService.class);
-        projectUserWorkflowManager = Mockito.mock(ProjectUserWorkflowManager.class);
+        //FIXME: Mockito.when(roleService.getDefaultRole()).thenReturn(ROLE);
+
         // Prepare the project user we expect to be created by the access request
         projectUser = new ProjectUser();
         projectUser.setEmail(EMAIL);
@@ -179,14 +164,6 @@
             return args.getArgument(1, ProjectUser.class);
         });
 
-        WaitForQualificationListener listener = new WaitForQualificationListener(projectUserRepository,
-                projectUserWorkflowManager, Mockito.mock(IAccessSettingsService.class));
-
-        // Create the tested service
-        registrationService = new RegistrationService(projectUserService, tokenService, accountSettingsClient,
-                accountsClient, listener);
->>>>>>> d22678cb
-
         // Prepare the access request
         dto = new AccessRequestDto(EMAIL, FIRST_NAME, LAST_NAME, ROLE.getName(), META_DATA, PASSOWRD, ORIGIN_URL,
                                    REQUEST_LINK
@@ -194,20 +171,6 @@
 
         // Prepare the account we expect to be create by the access request
         account = new Account(EMAIL, FIRST_NAME, LAST_NAME, PASSOWRD);
-
-<<<<<<< HEAD
-        // Prepare the project user we expect to be created by the access request
-        projectUser = new ProjectUser();
-        projectUser.setEmail(EMAIL);
-        projectUser.setPermissions(PERMISSIONS);
-        projectUser.setRole(ROLE);
-        projectUser.setMetadata(META_DATA);
-        projectUser.setStatus(UserStatus.WAITING_ACCOUNT_ACTIVE);
-
-=======
-        // Prepare account settings
-        accountSettings = new AccountSettings();
->>>>>>> d22678cb
     }
 
     /**
@@ -254,10 +217,8 @@
         // Mock
         Mockito.when(accountsClient.retrieveAccounByEmail(dto.getEmail()))
                 .thenReturn(new ResponseEntity<>(new EntityModel<>(account), HttpStatus.OK));
-<<<<<<< HEAD
-        Mockito.when(projectUserRepository.findOneByEmail(EMAIL)).thenReturn(Optional.ofNullable(null));
-=======
->>>>>>> d22678cb
+        // FIXME: Mockito.when(projectUserRepository.findOneByEmail(EMAIL)).thenReturn(Optional.ofNullable(null));
+
 
         // Call the service
         ProjectUser user = registrationService.requestAccess(dto, false);
@@ -285,10 +246,7 @@
         // Mock
         Mockito.when(accountsClient.retrieveAccounByEmail(dto.getEmail()))
                 .thenReturn(new ResponseEntity<>(new EntityModel<>(account), HttpStatus.OK));
-<<<<<<< HEAD
-        Mockito.when(projectUserRepository.findOneByEmail(EMAIL)).thenReturn(Optional.ofNullable(null));
-=======
->>>>>>> d22678cb
+        //FIXME: Mockito.when(projectUserRepository.findOneByEmail(EMAIL)).thenReturn(Optional.ofNullable(null));
 
         // Call the service
         ProjectUser user = registrationService.requestAccess(dto, true);
@@ -336,12 +294,7 @@
         Mockito.when(accountsClient.retrieveAccounByEmail(dto.getEmail())).then(accountsClientResponse);
         Mockito.when(accountsClient.createAccount(Mockito.any()))
                 .thenReturn(new ResponseEntity<>(new EntityModel<>(newAccountToCreate), HttpStatus.CREATED));
-<<<<<<< HEAD
-        Mockito.when(projectUserRepository.findOneByEmail(EMAIL)).thenReturn(Optional.ofNullable(null));
-=======
-        Mockito.when(accountSettingsClient.retrieveAccountSettings())
-                .thenReturn(new ResponseEntity<>(new EntityModel<>(accountSettings), HttpStatus.OK));
->>>>>>> d22678cb
+        //FIXME: Mockito.when(projectUserRepository.findOneByEmail(EMAIL)).thenReturn(Optional.ofNullable(null));
 
         // Call the service
         ProjectUser user = registrationService.requestAccess(dto, true);
@@ -376,12 +329,7 @@
         AccountNPassword accountWithPassword = new AccountNPassword(account, account.getPassword());
         Mockito.when(accountsClient.createAccount(accountWithPassword))
                 .thenReturn(new ResponseEntity<>(new EntityModel<>(account), HttpStatus.CREATED));
-<<<<<<< HEAD
-        Mockito.when(projectUserRepository.findOneByEmail(EMAIL)).thenReturn(Optional.ofNullable(null));
-=======
-        Mockito.when(accountSettingsClient.retrieveAccountSettings())
-                .thenReturn(new ResponseEntity<>(new EntityModel<>(accountSettings), HttpStatus.OK));
->>>>>>> d22678cb
+        //FIXME: Mockito.when(projectUserRepository.findOneByEmail(EMAIL)).thenReturn(Optional.ofNullable(null));
 
         // Trigger the exception
         registrationService.requestAccess(dto, false);
