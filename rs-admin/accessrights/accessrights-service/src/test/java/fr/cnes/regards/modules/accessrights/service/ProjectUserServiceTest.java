--- conflicted
+++ resolved
@@ -151,19 +151,12 @@
         projectUser.setStatus(STATUS);
         projectUser.setMetadata(META_DATA);
         projectUser.setPermissions(PERMISSIONS);
-<<<<<<< HEAD
-        projectUser.getPermissions().add(new ResourcesAccess(0L, "desc0", "ms0", "res0", "Controller",
-                RequestMethod.GET, DefaultRole.ADMIN));
-        projectUser.getPermissions().add(new ResourcesAccess(1L, "desc1", "ms1", "res1", "Controller",
-                RequestMethod.PUT, DefaultRole.ADMIN));
-=======
         projectUser.getPermissions()
                 .add(new ResourcesAccess(0L, "desc0", "ms0", "res0", "Controller", RequestMethod.GET,
                                          DefaultRole.ADMIN));
         projectUser.getPermissions()
                 .add(new ResourcesAccess(1L, "desc1", "ms1", "res1", "Controller", RequestMethod.PUT,
                                          DefaultRole.ADMIN));
->>>>>>> 404c442f
         projectUser.setRole(ROLE);
 
         // Mock untested services & repos
@@ -174,11 +167,7 @@
 
         // Construct the tested service
         projectUserService = new ProjectUserService(authResolver, projectUserRepository, roleService, accountsClient,
-<<<<<<< HEAD
-                "instance_admin@regards.fr", new Gson());
-=======
                                                     "instance_admin@regards.fr", new Gson());
->>>>>>> 404c442f
     }
 
     @Test
@@ -190,12 +179,8 @@
         Mockito.when(roleService.retrieveRole("roleName")).thenReturn(new Role());
 
         final AccessRequestDto accessRequest = new AccessRequestDto("test@regards.fr", "pFirstName", "pLastName",
-<<<<<<< HEAD
-                "roleName", null, "pPassword", "pOriginUrl", "pRequestLink");
-=======
                                                                     "roleName", null, "pPassword", "pOriginUrl",
                                                                     "pRequestLink");
->>>>>>> 404c442f
 
         try {
             projectUserService.createProjectUser(accessRequest);
@@ -219,12 +204,8 @@
         Mockito.when(roleService.retrieveRole("roleName")).thenReturn(new Role());
 
         final AccessRequestDto accessRequest = new AccessRequestDto("test@regards.fr", "pFirstName", "pLastName",
-<<<<<<< HEAD
-                "roleName", null, "pPassword", "pOriginUrl", "pRequestLink");
-=======
                                                                     "roleName", null, "pPassword", "pOriginUrl",
                                                                     "pRequestLink");
->>>>>>> 404c442f
 
         try {
             projectUserService.createProjectUser(accessRequest);
@@ -250,12 +231,8 @@
         Mockito.when(roleService.retrieveRole("roleName")).thenReturn(new Role());
 
         final AccessRequestDto accessRequest = new AccessRequestDto("test@regards.fr", "pFirstName", "pLastName",
-<<<<<<< HEAD
-                "roleName", null, "pPassword", "pOriginUrl", "pRequestLink");
-=======
                                                                     "roleName", null, "pPassword", "pOriginUrl",
                                                                     "pRequestLink");
->>>>>>> 404c442f
 
         try {
             projectUserService.createProjectUser(accessRequest);
@@ -288,13 +265,8 @@
                 .thenReturn(expectedPage);
 
         // Retrieve actual value
-<<<<<<< HEAD
-        final Page<ProjectUser> actual = projectUserService.retrieveUserList(UserStatus.ACCESS_GRANTED.toString(), null,
-                                                                             pageable);
-=======
         final Page<ProjectUser> actual = projectUserService
                 .retrieveUserList(UserStatus.ACCESS_GRANTED.toString(), null, pageable);
->>>>>>> 404c442f
 
         // Check that the expected and actual role have same values
         Assert.assertEquals(expectedPage, actual);
@@ -562,20 +534,12 @@
         final List<ResourcesAccess> input = new ArrayList<>();
         // Updating an existing one
         final ResourcesAccess updatedPermission = new ResourcesAccess(0L, "updated desc0", "updated ms0",
-<<<<<<< HEAD
-                "updated res0", "Controller", RequestMethod.POST, DefaultRole.ADMIN);
-        input.add(updatedPermission);
-        // Adding a new permission
-        final ResourcesAccess newPermission = new ResourcesAccess(2L, "desc2", "ms2", "res2", "Controller",
-                RequestMethod.GET, DefaultRole.ADMIN);
-=======
                                                                       "updated res0", "Controller", RequestMethod.POST,
                                                                       DefaultRole.ADMIN);
         input.add(updatedPermission);
         // Adding a new permission
         final ResourcesAccess newPermission = new ResourcesAccess(2L, "desc2", "ms2", "res2", "Controller",
                                                                   RequestMethod.GET, DefaultRole.ADMIN);
->>>>>>> 404c442f
         input.add(newPermission);
 
         // Define expected result
