--- conflicted
+++ resolved
@@ -436,13 +436,7 @@
     /**
      * Check that the system fails when trying to update permissions of a role which does not exist.
      *
-<<<<<<< HEAD
-     * @throws EntityNotFoundException
-     *             Thrown if no role with passed id could be found
-     * @throws EntityOperationForbiddenException
-=======
      * @throws EntityException
->>>>>>> 5ebf42b5
      */
     @Test(expected = EntityNotFoundException.class)
     @Requirement("REGARDS_DSL_ADM_ADM_210")
@@ -459,15 +453,8 @@
 
     /**
      * Check that the system allows to add resources accesses on a role.
-<<<<<<< HEAD
-     *
-     * @throws EntityNotFoundException
-     *             Thrown if no role with passed id could be found
-     * @throws EntityOperationForbiddenException
-=======
-     * 
+     *
      * @throws EntityException
->>>>>>> 5ebf42b5
      */
     @Test
     @Requirement("REGARDS_DSL_ADM_ADM_210") // FIXME: change the requirement to PM003, ask to claire the naming
@@ -522,15 +509,8 @@
 
     /**
      * Check that the system allows to update resources accesses of a role.
-<<<<<<< HEAD
-     *
-     * @throws EntityNotFoundException
-     *             Thrown if no role with passed id could be found
-     * @throws EntityOperationForbiddenException
-=======
-     * 
+     *
      * @throws EntityException
->>>>>>> 5ebf42b5
      */
     @Test
     @Requirement("REGARDS_DSL_ADM_ADM_210") // FIXME: change the requirement to PM003, ask to claire the naming
