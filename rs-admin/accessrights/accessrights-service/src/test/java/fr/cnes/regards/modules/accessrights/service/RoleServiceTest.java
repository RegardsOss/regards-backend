--- conflicted
+++ resolved
@@ -250,14 +250,7 @@
 
     /**
      * Check that the system allows to create a role in a regular case.
-<<<<<<< HEAD
-     * @throws EntityException
-     *
-     * @throws EntityAlreadyExistsException
-     *             Thrown if a role with passed id already exists
-=======
      * @throws EntityAlreadyExistsException Thrown if a role with passed id already exists
->>>>>>> 404c442f
      */
     @Test
     @Requirement("REGARDS_DSL_ADM_ADM_210")
