/*
 * LICENSE_PLACEHOLDER
 */
package fr.cnes.regards.modules.accessrights.service.account;

import java.nio.charset.Charset;
import java.security.MessageDigest;
import java.security.NoSuchAlgorithmException;
import java.time.LocalDateTime;
import java.util.Optional;
import java.util.Set;
import java.util.regex.Pattern;

import javax.annotation.PostConstruct;

import org.slf4j.Logger;
import org.slf4j.LoggerFactory;
import org.springframework.beans.factory.annotation.Autowired;
import org.springframework.beans.factory.annotation.Value;
import org.springframework.data.domain.Page;
import org.springframework.data.domain.Pageable;
import org.springframework.scheduling.annotation.EnableScheduling;
import org.springframework.scheduling.annotation.Scheduled;
import org.springframework.stereotype.Service;

import fr.cnes.regards.framework.jpa.instance.transactional.InstanceTransactional;
import fr.cnes.regards.framework.module.rest.exception.EntityException;
import fr.cnes.regards.framework.module.rest.exception.EntityInconsistentIdentifierException;
import fr.cnes.regards.framework.module.rest.exception.EntityInvalidException;
import fr.cnes.regards.framework.module.rest.exception.EntityNotFoundException;
import fr.cnes.regards.framework.multitenant.IRuntimeTenantResolver;
import fr.cnes.regards.modules.accessrights.dao.instance.IAccountRepository;
import fr.cnes.regards.modules.accessrights.domain.AccountStatus;
import fr.cnes.regards.modules.accessrights.domain.instance.Account;

/**
 * {@link IAccountService} implementation.
 *
 * @author Xavier-Alexandre Brochard
 * @author Sébastien Binda
 * @author Christophe Mertz
 * @author Sylvain Vissiere-Guerinet
 */
@Service
@InstanceTransactional
@EnableScheduling
public class AccountService implements IAccountService {

    /**
     * Class logger
     */
    private static final Logger LOG = LoggerFactory.getLogger(AccountService.class);

    /**
     * Encryption algorithm
     */
    private static final String SHA_512 = "SHA-512";

    /**
     * Regex that the password should respect. Provided by property file.
     */
    private final String passwordRegex;

    /**
     * Description of the regex to respect in natural language. Provided by property file.
     */
    private final String passwordRules;

    /**
     * In days. Provided by property file.
     */
    private final Long accountPasswordValidityDuration;

    /**
     * In days. Provided by property file.
     */
    private final Long accountValidityDuration;

    /**
     * Root admin user login. Provided by property file.
     */
    private final String rootAdminUserLogin;

    /**
     * Root admin user password. Provided by property file.
     */
    private final String rootAdminUserPassword;

    /**
     * threshold of failed authentication above which an account should be locked. Provided by property file.
     */
    private final Long thresholdFailedAuthentication;

    /**
     * CRUD repository handling {@link Account}s. Autowired by Spring.
     */
    private final IAccountRepository accountRepository;

    /**
     * Instance tenant name
     */
    private final IRuntimeTenantResolver runtimeTenantResolver;

    /**
     * Create new service with passed deps
     *
     * @param pAccountRepository
     *            the account repo
     */
    public AccountService(final IAccountRepository pAccountRepository,
            @Value("${regards.accounts.password.regex}") final String passwordRegex,
            @Value("${regards.accounts.password.rules}") final String passwordRules,
            @Value("${regards.accounts.password.validity.duration}") final Long accountPasswordValidityDuration,
            @Value("${regards.accounts.validity.duration}") final Long accountValidityDuration,
            @Value("${regards.accounts.root.user.login}") final String rootAdminUserLogin,
            @Value("${regards.accounts.root.user.password}") final String rootAdminUserPassword,
            @Value("${regards.accounts.failed.authentication.max}") final Long thresholdFailedAuthentication,
            @Autowired final IRuntimeTenantResolver pRuntimeTenantResolver) {
        super();
        accountRepository = pAccountRepository;
        this.passwordRegex = passwordRegex;
        this.passwordRules = passwordRules;
        this.accountPasswordValidityDuration = accountPasswordValidityDuration;
        this.accountValidityDuration = accountValidityDuration;
        this.rootAdminUserLogin = rootAdminUserLogin;
        this.rootAdminUserPassword = rootAdminUserPassword;
        this.thresholdFailedAuthentication = thresholdFailedAuthentication;
        this.runtimeTenantResolver = pRuntimeTenantResolver;
    }

    @PostConstruct
    public void initialize() {
        if (!this.existAccount(rootAdminUserLogin)) {
<<<<<<< HEAD
            Account root = new Account(rootAdminUserLogin, rootAdminUserLogin, rootAdminUserLogin,
                    rootAdminUserPassword);
            root.setStatus(AccountStatus.ACTIVE);
            createAccount(root);
=======
            final Account account = new Account(rootAdminUserLogin, rootAdminUserLogin, rootAdminUserLogin,
                    encryptPassword(rootAdminUserPassword));
            account.setStatus(AccountStatus.ACTIVE);
            account.setAuthenticationFailedCounter(0L);
            account.setExternal(false);
            accountRepository.save(account);
>>>>>>> f2ef9d57
        }
    }

    /*
     * (non-Javadoc)
     *
     * @see fr.cnes.regards.modules.accessrights.service.account.IAccountService#retrieveAccountList()
     */
    @Override
    public Page<Account> retrieveAccountList(final Pageable pPageable) {
        return accountRepository.findAll(pPageable);
    }

    /*
     * (non-Javadoc)
     *
     * @see fr.cnes.regards.modules.accessrights.service.account.IAccountService#existAccount(java.lang.Long)
     */
    @Override
    public boolean existAccount(final Long pId) {
        return accountRepository.exists(pId);
    }

    /*
     * (non-Javadoc)
     *
     * @see fr.cnes.regards.modules.accessrights.service.account.IAccountService#createAccount(fr.cnes.regards.modules.
     * accessrights.domain.instance.Account)
     */
    @Override
    public Account createAccount(final Account pAccount) {
        pAccount.setId(null);
        pAccount.setPassword(encryptPassword(pAccount.getPassword()));
        pAccount.setInvalidityDate(LocalDateTime.now().plusDays(accountValidityDuration));
        return accountRepository.save(pAccount);
    }

    /**
     * helper method to centralize the password encryption process.
     *
     * @return encrypted password
     */
    @Override
    public String encryptPassword(final String pPassword) {
        try {
            final MessageDigest md = MessageDigest.getInstance(SHA_512);
            final Charset charset = Charset.forName("UTF-8");
            final byte[] bytes = md.digest(pPassword.getBytes(charset));
            final StringBuilder sb = new StringBuilder();
            for (int i = 0; i < bytes.length; i++) {
                sb.append(Integer.toString((bytes[i] & 0xff) + 0x100, 16).substring(1));
            }
            return sb.toString();
        } catch (final NoSuchAlgorithmException e) {
            throw new RuntimeException(e);// NOSONAR: this is only a developpement exception and should never happens
        }
    }

    /*
     * (non-Javadoc)
     *
     * @see fr.cnes.regards.modules.accessrights.service.account.IAccountService#retrieveAccount(java.lang.Long)
     */
    @Override
    public Account retrieveAccount(final Long pAccountId) throws EntityNotFoundException {
        final Optional<Account> account = Optional.ofNullable(accountRepository.findOne(pAccountId));
        return account.orElseThrow(() -> new EntityNotFoundException(pAccountId.toString(), Account.class));
    }

    /*
     * (non-Javadoc)
     *
     * @see fr.cnes.regards.modules.accessrights.service.account.IAccountService#updateAccount(java.lang.Long,
     * fr.cnes.regards.modules.accessrights.domain.instance.Account)
     */
    @Override
    public Account updateAccount(final Long pAccountId, final Account pUpdatedAccount) throws EntityException {
        final Account account = accountRepository.findOne(pAccountId);
        if (account == null) {
            throw new EntityNotFoundException(pAccountId.toString(), Account.class);
        }
        if (!pUpdatedAccount.getId().equals(pAccountId)) {
            throw new EntityInconsistentIdentifierException(pAccountId, pUpdatedAccount.getId(), Account.class);
        }
        account.setFirstName(pUpdatedAccount.getFirstName());
        account.setLastName(pUpdatedAccount.getLastName());
        account.setStatus(pUpdatedAccount.getStatus());
        return accountRepository.save(account);
    }

    /*
     * (non-Javadoc)
     *
     * @see
     * fr.cnes.regards.modules.accessrights.service.account.IAccountService#retrieveAccountByEmail(java.lang.String)
     */
    @Override
    public Account retrieveAccountByEmail(final String pEmail) throws EntityNotFoundException {
        return accountRepository.findOneByEmail(pEmail)
                .orElseThrow(() -> new EntityNotFoundException(pEmail, Account.class));
    }

    /*
     * (non-Javadoc)
     *
     * @see fr.cnes.regards.modules.accessrights.service.account.IAccountService#validatePassword(java.lang.String,
     * java.lang.String)
     */
    @Override
    public boolean validatePassword(final String pEmail, final String pPassword) {

        final Optional<Account> toValidate = accountRepository.findOneByEmail(pEmail);

        if (!toValidate.isPresent()) {
            return false;
        }

        // Check password validity and account active status.
        final boolean activeAccount = toValidate.get().getStatus().equals(AccountStatus.ACTIVE);
        final boolean validPassword = toValidate.get().getPassword().equals(encryptPassword(pPassword));

        // If password is invalid
        if (!validPassword && !runtimeTenantResolver.isInstance()) {
            // Increment password error counter and update account
            toValidate.get().setAuthenticationFailedCounter(toValidate.get().getAuthenticationFailedCounter() + 1);
            // If max error reached, lock account
            if (toValidate.get().getAuthenticationFailedCounter() > thresholdFailedAuthentication) {
                toValidate.get().setStatus(AccountStatus.LOCKED);
                try {
                    updateAccount(toValidate.get().getId(), toValidate.get());
                } catch (final EntityException e) {
                    LOG.error(e.getMessage(), e);
                }
            }
        }
        return activeAccount && validPassword;
    }

    /*
     * (non-Javadoc)
     *
     * @see fr.cnes.regards.modules.accessrights.service.account.IAccountService#existAccount(java.lang.String)
     */
    @Override
    public boolean existAccount(final String pEmail) {
        return accountRepository.findOneByEmail(pEmail).isPresent();
    }

    @Override
    public void checkPassword(final Account pAccount) throws EntityInvalidException {
        if (!pAccount.getExternal() && !validPassword(pAccount.getPassword())) {
            throw new EntityInvalidException(
                    "The provided password doesn't match the configured pattern : " + passwordRegex);
        }
    }

    @Override
    public boolean validPassword(final String pPassword) {
        final Pattern p = Pattern.compile(passwordRegex);
        return p.matcher(pPassword).matches();
    }

    @Override
    public String getPasswordRules() {
        return passwordRules;
    }

    @Override
    public void changePassword(final Long pId, final String pEncryptPassword) throws EntityNotFoundException {
        final Account toChange = retrieveAccount(pId);
        toChange.setPassword(pEncryptPassword);
        toChange.setAuthenticationFailedCounter(0L);
        toChange.setStatus(AccountStatus.ACTIVE);
        accountRepository.save(toChange);
    }

    @Scheduled(cron = "${regards.accounts.validity.check.cron}")
    @Override
    public void checkAccountValidity() {
        final Set<Account> toCheck = accountRepository.findAllByStatusNot(AccountStatus.INACTIVE);
        // lets check issues with the invalidity date
        if ((accountValidityDuration != null) && !accountValidityDuration.equals(0L)) {
            final LocalDateTime now = LocalDateTime.now();
            toCheck.stream().filter(a -> a.getInvalidityDate().isBefore(now))
                    .peek(a -> a.setStatus(AccountStatus.INACTIVE)).forEach(accountRepository::save);
        }
        // lets check issues with the password
        if ((accountPasswordValidityDuration != null) && !accountPasswordValidityDuration.equals(0L)) {
            final LocalDateTime minValidityDate = LocalDateTime.now().minusDays(accountPasswordValidityDuration);
            // get all account that are not already locked, those already locked would not be re-locked anyway
            toCheck.stream()
                    .filter(a -> a.getExternal().equals(false) && (a.getPasswordUpdateDate() != null)
                            && a.getPasswordUpdateDate().isBefore(minValidityDate))
                    .peek(a -> a.setStatus(AccountStatus.INACTIVE)).forEach(accountRepository::save);
        }
    }

}<|MERGE_RESOLUTION|>--- conflicted
+++ resolved
@@ -131,19 +131,12 @@
     @PostConstruct
     public void initialize() {
         if (!this.existAccount(rootAdminUserLogin)) {
-<<<<<<< HEAD
-            Account root = new Account(rootAdminUserLogin, rootAdminUserLogin, rootAdminUserLogin,
-                    rootAdminUserPassword);
-            root.setStatus(AccountStatus.ACTIVE);
-            createAccount(root);
-=======
             final Account account = new Account(rootAdminUserLogin, rootAdminUserLogin, rootAdminUserLogin,
                     encryptPassword(rootAdminUserPassword));
             account.setStatus(AccountStatus.ACTIVE);
             account.setAuthenticationFailedCounter(0L);
             account.setExternal(false);
-            accountRepository.save(account);
->>>>>>> f2ef9d57
+            createAccount(account);
         }
     }
 
@@ -193,8 +186,8 @@
             final Charset charset = Charset.forName("UTF-8");
             final byte[] bytes = md.digest(pPassword.getBytes(charset));
             final StringBuilder sb = new StringBuilder();
-            for (int i = 0; i < bytes.length; i++) {
-                sb.append(Integer.toString((bytes[i] & 0xff) + 0x100, 16).substring(1));
+            for (byte b : bytes) {
+                sb.append(Integer.toString((b & 0xff) + 0x100, 16).substring(1));
             }
             return sb.toString();
         } catch (final NoSuchAlgorithmException e) {
