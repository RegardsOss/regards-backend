--- conflicted
+++ resolved
@@ -17,13 +17,10 @@
 import fr.cnes.regards.modules.accessrights.domain.AccountStatus;
 import fr.cnes.regards.modules.accessrights.domain.instance.Account;
 import fr.cnes.regards.modules.accessrights.domain.registration.VerificationToken;
-<<<<<<< HEAD
 import fr.cnes.regards.modules.accessrights.passwordreset.IPasswordResetService;
 import fr.cnes.regards.modules.accessrights.registration.IVerificationTokenService;
 import fr.cnes.regards.modules.accessrights.service.projectuser.IProjectUserService;
-=======
 import fr.cnes.regards.modules.accessrights.workflow.account.event.OnAccountEmailValidationEvent;
->>>>>>> 0fc1fa55
 
 /**
  * State class of the State Pattern implementing the available actions on a {@link Account} in status ACCEPTED.
@@ -32,12 +29,8 @@
  * @author Christophe Mertz
  */
 @Component
-<<<<<<< HEAD
+@Transactional
 public class AcceptedState extends AbstractDeletableState {
-=======
-@Transactional
-public class AcceptedState implements IAccountTransitions {
->>>>>>> 0fc1fa55
 
     /**
      * Account repository
@@ -47,25 +40,23 @@
     /**
      * Use this to publish Spring application events
      */
-<<<<<<< HEAD
+    private final ApplicationEventPublisher eventPublisher;
+
+    /**
+     * @param pAccountRepository
+     *            Account repository. Autowired by Spring. Must not be null.
+     * @param pEventPublisher
+     *            Use this to publish Spring application events. Auowired by Spring. Must not be null.
+     */
     public AcceptedState(final IProjectUserService pProjectUserService, final IAccountRepository pAccountRepository,
             final ITenantResolver pTenantResolver, final IRuntimeTenantResolver pRuntimeTenantResolver,
             final IPasswordResetService pPasswordResetTokenService,
-            final IVerificationTokenService pVerificationTokenService) {
+            final IVerificationTokenService pVerificationTokenService,
+            final ApplicationEventPublisher pEventPublisher) {
         super(pProjectUserService, pAccountRepository, pTenantResolver, pRuntimeTenantResolver,
               pPasswordResetTokenService, pVerificationTokenService);
-=======
-    private final ApplicationEventPublisher eventPublisher;
-
-    /**
-     * @param pAccountRepository Account repository. Autowired by Spring. Must not be null.
-     * @param pEventPublisher Use this to publish Spring application events. Auowired by Spring. Must not be null.
-     */
-    public AcceptedState(IAccountRepository pAccountRepository, ApplicationEventPublisher pEventPublisher) {
-        super();
         Assert.notNull(pAccountRepository);
         Assert.notNull(pEventPublisher);
->>>>>>> 0fc1fa55
         accountRepository = pAccountRepository;
         eventPublisher = pEventPublisher;
     }
