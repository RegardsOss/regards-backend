/*
 * LICENSE_PLACEHOLDER
 */
package fr.cnes.regards.modules.accessrights.service.role;

import java.util.HashSet;
import java.util.List;
import java.util.Optional;
import java.util.Set;
import java.util.function.Consumer;
import java.util.function.UnaryOperator;
import java.util.stream.Collectors;
import java.util.stream.Stream;
import java.util.stream.StreamSupport;

import javax.annotation.PostConstruct;
import javax.annotation.Resource;

import org.slf4j.Logger;
import org.slf4j.LoggerFactory;
import org.springframework.beans.factory.annotation.Value;
import org.springframework.context.annotation.ImportResource;
import org.springframework.data.domain.Page;
import org.springframework.data.domain.Pageable;
import org.springframework.stereotype.Service;

import com.google.common.collect.Lists;
import com.google.common.collect.Sets;

import fr.cnes.regards.framework.amqp.IInstanceSubscriber;
import fr.cnes.regards.framework.amqp.domain.IHandler;
import fr.cnes.regards.framework.amqp.domain.TenantWrapper;
import fr.cnes.regards.framework.jpa.multitenant.event.TenantConnectionReady;
import fr.cnes.regards.framework.jpa.multitenant.transactional.MultitenantTransactional;
import fr.cnes.regards.framework.module.rest.exception.EntityAlreadyExistsException;
import fr.cnes.regards.framework.module.rest.exception.EntityException;
import fr.cnes.regards.framework.module.rest.exception.EntityInconsistentIdentifierException;
import fr.cnes.regards.framework.module.rest.exception.EntityNotFoundException;
import fr.cnes.regards.framework.module.rest.exception.EntityOperationForbiddenException;
import fr.cnes.regards.framework.multitenant.IRuntimeTenantResolver;
import fr.cnes.regards.framework.multitenant.ITenantResolver;
import fr.cnes.regards.framework.security.role.DefaultRole;
import fr.cnes.regards.framework.security.utils.jwt.SecurityUtils;
import fr.cnes.regards.framework.security.utils.jwt.exception.JwtException;
import fr.cnes.regards.modules.accessrights.dao.projects.IProjectUserRepository;
import fr.cnes.regards.modules.accessrights.dao.projects.IRoleRepository;
import fr.cnes.regards.modules.accessrights.domain.projects.ProjectUser;
import fr.cnes.regards.modules.accessrights.domain.projects.ResourcesAccess;
import fr.cnes.regards.modules.accessrights.domain.projects.Role;
import fr.cnes.regards.modules.accessrights.domain.projects.RoleFactory;
import fr.cnes.regards.modules.accessrights.domain.projects.RoleLineageAssembler;

/**
 * {@link IRoleService} implementation
 *
 * @author Xavier-Alexandre Brochard
 * @author Sébastien Binda
 * @author Sylvain Vissiere-Guerinet
 */
@Service
@ImportResource({ "classpath*:defaultRoles.xml" })
@MultitenantTransactional
public class RoleService implements IRoleService {

    /**
     * Class logger
     */
    private static final Logger LOG = LoggerFactory.getLogger(RoleService.class);

    /**
     * Error message
     */
    private static final String NATIVE_ROLE_NOT_REMOVABLE = "Modifications on native roles are forbidden";

    /**
     * Current microservice name
     */
    private final String microserviceName;

    /**
     * CRUD repository managing {@link Role}s. Autowired by Spring.
     */
    private final IRoleRepository roleRepository;

    /**
     * CRUD repository managing {@link ProjectUser}s. Autowired by Spring.
     */
    private final IProjectUserRepository projectUserRepository;

    /**
     * Tenant resolver to access all configured tenant
     */
    private final ITenantResolver tenantResolver;

    /**
     * Runtime tenant resolver
     */
    private final IRuntimeTenantResolver runtimeTenantResolver;

    /**
     * AMQP Message subscriber
     */
    private final IInstanceSubscriber instanceSubscriber;

    /**
     * The default roles. Autowired by Spring.
     */
    @Resource
    private List<Role> defaultRoles;

    public RoleService(@Value("${spring.application.name}") final String pMicroserviceName,
            final IRoleRepository pRoleRepository, final IProjectUserRepository pProjectUserRepository,
            final ITenantResolver pTenantResolver, final IRuntimeTenantResolver pRuntimeTenantResolver,
            final IInstanceSubscriber pInstanceSubscriber) {
        super();
        roleRepository = pRoleRepository;
        projectUserRepository = pProjectUserRepository;
        tenantResolver = pTenantResolver;
        runtimeTenantResolver = pRuntimeTenantResolver;
        microserviceName = pMicroserviceName;
        instanceSubscriber = pInstanceSubscriber;
    }

    @PostConstruct
    public void init() {
        instanceSubscriber.subscribeTo(TenantConnectionReady.class,
                                       new TenantConnectionReadyEventHandler(runtimeTenantResolver));
        initDefaultRoles();
    }

    private class TenantConnectionReadyEventHandler implements IHandler<TenantConnectionReady> {

        private final IRuntimeTenantResolver runtimeTenantResolver;

        public TenantConnectionReadyEventHandler(final IRuntimeTenantResolver pRuntimeTenantResolver) {
            runtimeTenantResolver = pRuntimeTenantResolver;
        }

        /**
         * Initialize default roles in the new project connection
         *
         * @see fr.cnes.regards.framework.amqp.domain.IHandler#handle(fr.cnes.regards.framework.amqp.domain.TenantWrapper)
         * @since 1.0-SNAPSHOT
         */
        @Override
        public void handle(final TenantWrapper<TenantConnectionReady> pWrapper) {
            if (microserviceName.equals(pWrapper.getContent().getMicroserviceName())) {
                runtimeTenantResolver.forceTenant(pWrapper.getContent().getTenant());
                initDefaultRoles();
            }
        }
    }

    /**
     * Ensure the existence of default roles. If not, add them from their bean definition in defaultRoles.xml
     */
    public void initDefaultRoles() {

        // Return the role with same name in database if exists
        final UnaryOperator<Role> replaceWithRoleFromDb = r -> {
            final Optional<Role> dbRole = roleRepository.findOneByName(r.getName());
            return dbRole.isPresent() ? dbRole.get() : r;
        };

        // For passed role, replace parent with its equivalent from the defaultRoles list
        final Consumer<Role> setParentFromDefaultRoles = r -> {
            if (r.getParentRole() != null) {
                final Role parent = defaultRoles.stream().filter(el -> el.getName().equals(r.getParentRole().getName()))
                        .findFirst().orElse(null);
                r.setParentRole(parent);
            }
        };

        for (final String tenant : tenantResolver.getAllActiveTenants()) {
            // Work on tenant
            runtimeTenantResolver.forceTenant(tenant);
            // Replace all default roles with their db version if exists
            defaultRoles.replaceAll(replaceWithRoleFromDb);
            // Re-plug the parent roles
            defaultRoles.forEach(setParentFromDefaultRoles);
            // Save everything
            defaultRoles.forEach(roleRepository::save);
        }
    }

    @Override
    public Set<Role> retrieveRoles() {
        try (Stream<Role> stream = StreamSupport.stream(roleRepository.findAllDistinctLazy().spliterator(), true)) {
            return stream.collect(Collectors.toSet());
        }
    }

    @Override
    public Role createRole(final Role pNewRole) throws EntityAlreadyExistsException {
        if (existByName(pNewRole.getName())) {
            throw new EntityAlreadyExistsException(pNewRole.getName());
        }
        return roleRepository.save(pNewRole);
    }

    @Override
    public Role createRoleWithNativeParentPermissions(final Role pRoleToCreate) throws EntityException {
        if (existByName(pRoleToCreate.getName())) {
            throw new EntityAlreadyExistsException(pRoleToCreate.getName());
        }

        if ((pRoleToCreate.getParentRole() == null) || (pRoleToCreate.getParentRole().getName() == null)) {
            throw new EntityException("Parent role required to create a new role.");
        }

        // If parent role is a native role. Copy resources from the parent role.
        final Optional<Role> roleOpt = roleRepository.findOneByName(pRoleToCreate.getParentRole().getName());
        if (!roleOpt.isPresent()) {
            throw new EntityNotFoundException(pRoleToCreate.getParentRole().getName(), Role.class);
        }

        final Role parentRole = roleOpt.get();
        Role newCreatedRole;
        if (parentRole.isNative()) {
            newCreatedRole = roleRepository.save(pRoleToCreate);
            newCreatedRole.setPermissions(Sets.newHashSet(parentRole.getPermissions()));
        } else {
            // Retrieve parent native role of the given parent role.
            if (!parentRole.getParentRole().isNative()) {
                throw new EntityException(
                        "There is no native parent associated to the given parent role " + parentRole.getName());
            }

            newCreatedRole = new Role(pRoleToCreate.getName(), parentRole.getParentRole());
            if (pRoleToCreate.getAuthorizedAddresses() != null) {
                newCreatedRole.setAuthorizedAddresses(pRoleToCreate.getAuthorizedAddresses());
            }
            newCreatedRole = roleRepository.save(newCreatedRole);
            newCreatedRole.setPermissions(Sets.newHashSet(parentRole.getPermissions()));
        }

        return roleRepository.save(newCreatedRole);
    }

    @Override
    public Role retrieveRole(final String pRoleName) throws EntityNotFoundException {
        return roleRepository.findOneByName(pRoleName)
                .orElseThrow(() -> new EntityNotFoundException(pRoleName, Role.class));
    }

    @Override
    public Role updateRole(final String pRoleName, final Role pUpdatedRole) throws EntityException {
        if (!pRoleName.equals(pUpdatedRole.getName())) {
            throw new EntityInconsistentIdentifierException(pRoleName, pUpdatedRole.getName(), Role.class);
        }
        if (!existRole(pUpdatedRole)) {
            throw new EntityNotFoundException(pRoleName, Role.class);
        }
        return roleRepository.save(pUpdatedRole);
    }

    @Override
    public void removeRole(final Long pRoleId) throws EntityException {
        final Role previous = roleRepository.findOne(pRoleId);
        if ((previous != null) && previous.isNative()) {
            throw new EntityOperationForbiddenException(pRoleId.toString(), Role.class, NATIVE_ROLE_NOT_REMOVABLE);
        } else
            if (previous == null) {
                throw new EntityNotFoundException(pRoleId, Role.class);
            }
        roleRepository.delete(pRoleId);
    }

    @Override
    public void removeRole(final String pRoleName) throws EntityException {
        final Optional<Role> role = roleRepository.findOneByName(pRoleName);
        if (!role.isPresent()) {
            throw new EntityNotFoundException(pRoleName, Role.class);
        } else
            if (role.get().isNative()) {
                throw new EntityOperationForbiddenException(pRoleName, Role.class, NATIVE_ROLE_NOT_REMOVABLE);
            } else {
                roleRepository.delete(role.get().getId());
            }

    }

    /**
     * Each role contains all its permission.
     *
     * @see PM003
     */
    @Override
    public Set<ResourcesAccess> retrieveRoleResourcesAccesses(final Long pRoleId) throws EntityNotFoundException {
        if (!existRole(pRoleId)) {
            throw new EntityNotFoundException(pRoleId.toString(), Role.class);
        }
        final Role role = roleRepository.findOneById(pRoleId);
        return role.getPermissions();
    }

    @Override
    public Role updateRoleResourcesAccess(final Long pRoleId, final Set<ResourcesAccess> pResourcesAccesses)
            throws EntityNotFoundException, EntityOperationForbiddenException {
        if (!existRole(pRoleId)) {
            throw new EntityNotFoundException(pRoleId.toString(), Role.class);
        }
        final Role role = roleRepository.findOne(pRoleId);
        final Set<ResourcesAccess> permissions = role.getPermissions();

        // extract which one are to be removed
        final Set<ResourcesAccess> toBeRemoved = new HashSet<>(permissions);
        toBeRemoved.removeAll(pResourcesAccesses);
        // remove them by handling descendancy
        removeResourcesAccesses(role, toBeRemoved.toArray(new ResourcesAccess[toBeRemoved.size()]));

        // extract which ResourcesAccess is really new
        final Set<ResourcesAccess> newOnes = new HashSet<>(pResourcesAccesses);
        newOnes.removeAll(permissions);
        // add the ResourceAccesses by handling descendancy
        addResourceAccesses(role, newOnes.toArray(new ResourcesAccess[newOnes.size()]));

        return role;
    }

    @Override
    public void addResourceAccesses(final Long pRoleId, final ResourcesAccess... pNewOnes)
            throws EntityNotFoundException {
        final Role role = roleRepository.findOneById(pRoleId);
        if (role == null) {
            throw new EntityNotFoundException(pRoleId, Role.class);
        }
        addResourceAccesses(role, pNewOnes);
    }

    /**
     * Add a set of accesses to a role and its descendants(according to PM003)
     *
     * @param pRole role on which the modification has been made
     * @param pNewOnes accesses to add
     */
    private void addResourceAccesses(final Role pRole, final ResourcesAccess... pNewOnes) {
        final Set<Role> descendants = getDescendants(pRole);
        final Set<Role> nativeDescendants = descendants.stream().filter(role -> role.isNative())
                .collect(Collectors.toSet());
        // access is added to this role, so we add it
        descendants.add(pRole);
        for (final Role descendant : descendants) {
            descendant.getPermissions().addAll(Lists.newArrayList(pNewOnes));
            changeParent(descendant, nativeDescendants);
            roleRepository.save(descendant);
        }
    }

    /**
     * Used with {@link RoleService#addResourceAccesses(Role, Set)} so we just need to get the descendants of a given
     * role until our actual role as we cannot add accesses that we do not have.
     *
     * @param pRole
     * @return Set of descendants
     */
    private Set<Role> getDescendants(final Role pRole) {
        // get sons of this role
<<<<<<< HEAD
        final Set<Role> descendants = roleRepository.findByParentRoleName(pRole.getName());
        final Set<Role> newDescendants = Sets.newHashSet(descendants);
        // for each son get its descendants
        for (final Role son : descendants) {
            newDescendants.addAll(getDescendants(son));
=======
        final Set<Role> sons = roleRepository.findByParentRoleName(pRole.getName());
        Set<Role> descendants = Sets.newHashSet();
        descendants.addAll(sons);
        // for each son get its descendants
        for (final Role son : sons) {
            descendants.addAll(getDescendants(son));
>>>>>>> 65164c7d
        }
        return newDescendants;
    }

    /**
     * Check if the pDescendant should change of parent or not. If pDescendant is a native role then it doesn't change.
     * Otherwise, it may change to a role closer to ADMIN among the native roles
     *
     * @param pDescendant role that may change of parent
     * @param pNativeDescendants set of native role among the descendants(without pDescendant's parent) of
     * pDescendant(troncated to the current role of the user asking for the change) passed as parameter to avoid looking
     * for them all the time.
     */
    private void changeParent(final Role pDescendant, final Set<Role> pNativeDescendants) {
        if (!pDescendant.isNative()) {
            // check for the native role which has the most resource accesses that do not contains all of the
            // descendant accesses or has the same ones. One of the cases is encountered as Project Admin has all
            // the resource accesses available.
            // case one of the native roles has the same accesses:
            final List<Role> nativesWithSameAccesses = pNativeDescendants.stream()
                    .filter(nativeRole -> (nativeRole.getPermissions().size() == pDescendant.getPermissions().size())
                            && nativeRole.getPermissions().containsAll(pDescendant.getPermissions()))
                    .collect(Collectors.toList());
            if (!nativesWithSameAccesses.isEmpty()) {
                Role candidate = nativesWithSameAccesses.get(0);
                if (nativesWithSameAccesses.size() != 1) {
                    // when there is multiple possibilities: choose the one that is the closer from ADMIN
                    candidate = searchBetterParent(candidate, nativesWithSameAccesses);
                }
                pDescendant.setParentRole(candidate);
            } else {
                // case none of the native roles has the same accesses:
                final List<Role> nativeCandidates = pNativeDescendants.stream()
                        .filter(nativeRole -> pDescendant.getPermissions().containsAll(nativeRole.getPermissions()))
                        .collect(Collectors.toList());
                if (!nativeCandidates.isEmpty()) {
                    pDescendant.setParentRole(getRightCandidate(nativeCandidates));
                }
            }
        }
    }

    /**
     * Used by {@link RoleService#changeParent(Role, Set)}. Look for a native role that is less likely to be changed in
     * the future.
     *
     * @param pCandidate initial candidate
     * @param pNativesWithSameAccesses list of possible candidate.
     * @return pCandantite if there is no better choice, one of its descendants otherwise
     */
    private Role searchBetterParent(final Role pCandidate, final List<Role> pNativesWithSameAccesses) {

        // we have at most one son as the hierarchy of native roles is a linear. Moreover, we are looking for the son of
        // the candidate because he is less likely to have his accesses reduced in the future.
        final Optional<Role> sonsOfCandidateAmongNativesWithSameAccesses = pNativesWithSameAccesses.stream()
                .filter(otherCandidate -> otherCandidate.getParentRole().equals(pCandidate)).findFirst();
        if (sonsOfCandidateAmongNativesWithSameAccesses.isPresent()) {
            return searchBetterParent(sonsOfCandidateAmongNativesWithSameAccesses.get(), pNativesWithSameAccesses);
        }
        return pCandidate;

    }

    /**
     * Used by {@link RoleService#changeParent(Role, Set)} to determine which one of the candidates has the most
     * resource accesses
     *
     * @param pNativeCandidates
     * @return the role having the most resource accesses between the pNativeCandidates
     */
    private Role getRightCandidate(final List<Role> pNativeCandidates) {
        Role candidate = pNativeCandidates.get(0);
        for (int i = 1; i < pNativeCandidates.size(); i++) {
            if (pNativeCandidates.get(i).getPermissions().size() > candidate.getPermissions().size()) {
                candidate = pNativeCandidates.get(i);
            }
        }
        return candidate;
    }

    @Override
    public void clearRoleResourcesAccess(final Long pRoleId) throws EntityNotFoundException {
        if (!existRole(pRoleId)) {
            throw new EntityNotFoundException(pRoleId.toString(), Role.class);
        }
        final Role role = roleRepository.findOne(pRoleId);
        role.getPermissions().clear();
        roleRepository.save(role);
    }

    @Override
    public Page<ProjectUser> retrieveRoleProjectUserList(final Long pRoleId, final Pageable pPageable)
            throws EntityNotFoundException {
        if (!existRole(pRoleId)) {
            throw new EntityNotFoundException(pRoleId.toString(), Role.class);
        }
        final Role role = roleRepository.findOne(pRoleId);
        final Set<Role> roles = retrieveInheritedRoles(role);
        roles.add(role);
        final Set<String> roleNames = roles.stream().map(r -> r.getName()).collect(Collectors.toSet());
        return projectUserRepository.findByRoleNameIn(roleNames, pPageable);
    }

    @Override
    public boolean existRole(final Long pRoleId) {
        return roleRepository.exists(pRoleId);
    }

    @Override
    public boolean existRole(final Role pRole) {
        return roleRepository.exists(pRole.getId());
    }

    @Override
    public boolean existByName(final String pName) {
        return roleRepository.findOneByName(pName).isPresent();
    }

    @Override
    public Role getDefaultRole() {
        return roleRepository.findOneByIsDefault(true).orElse(getRolePublic());
    }

    /**
     * Return true if {@link pRole} is an ancestor of {@link pOther} through the {@link Role#getParentRole()} chain.
     */
    @Override
    public boolean isHierarchicallyInferior(final Role pRole, final Role pOther) {
        final RoleLineageAssembler roleLineageAssembler = new RoleLineageAssembler();
        final List<Role> ancestors = roleLineageAssembler.of(pOther).get();
        try (Stream<Role> stream = ancestors.stream()) {
            return stream.anyMatch(r -> r.getName().equals(pRole.getName()));
        }
    }

    /**
     * @return the role public. Create it if not found
     */
    public Role getRolePublic() {
        final RoleFactory factory = new RoleFactory();
        return roleRepository.findOneByName(DefaultRole.PUBLIC.toString())
                .orElseGet(() -> roleRepository.save(factory.createPublic()));
    }

    @Override
    public Set<Role> retrieveInheritedRoles(final Role pRole) {
        final Set<Role> results = new HashSet<>();
        final Set<Role> inheritedRoles = roleRepository.findByParentRoleName(pRole.getName());
        if (inheritedRoles != null) {

            inheritedRoles.forEach(r -> results.add(r));

            for (final Role role : inheritedRoles) {
                retrieveInheritedRoles(role).forEach(r -> results.add(r));
            }
        }
        return results;
    }

    @Override
    public Role retrieveRole(final Long pRoleId) throws EntityNotFoundException {
        final Role role = roleRepository.findOne(pRoleId);
        if (role == null) {
            throw new EntityNotFoundException(pRoleId, Role.class);
        }
        return role;
    }

    @Override
    public void removeResourcesAccesses(final Role pRole, final ResourcesAccess... pResourcesAccesses)
            throws EntityOperationForbiddenException {
        if (pRole.getName().equals(DefaultRole.PROJECT_ADMIN.toString())) {
            throw new EntityOperationForbiddenException(pRole.getName(), Role.class,
                    "Removing resource accesses from role PROJECT_ADMIN is forbidden!");
        }

        Role father = pRole.getParentRole();
        if (father != null) {
            Set<Role> ascendants = getAscendants(pRole.getParentRole());
            Set<Role> nativeAscendants = ascendants.stream().filter(a -> a.isNative()).collect(Collectors.toSet());
            if (pRole.isNative()) {
                nativeAscendants.add(pRole); // adding myself so i am processed with the others
                // remove the acces from the native ascendants
                for (Role nativeAscendant : nativeAscendants) {
                    nativeAscendant.getPermissions().removeAll(Sets.newHashSet(pResourcesAccesses));
                    roleRepository.save(nativeAscendant);
                }
                // custom role parent won't change on removal
            } else {
                // in case of a custom role, removal is not propagated to other roles
                pRole.getPermissions().removeAll(Sets.newHashSet(pResourcesAccesses));
                // but a custom role can change parent
                changeParent(pRole, nativeAscendants);
                roleRepository.save(pRole);
            }
        } else {
            pRole.getPermissions().removeAll(Sets.newHashSet(pResourcesAccesses));
            roleRepository.save(pRole);
        }
    }

    @Override
    public Set<Role> retrieveBorrowableRoles() throws JwtException {

        final String email = SecurityUtils.getActualUser();
        final ProjectUser user = projectUserRepository.findOneByEmail(email).get();
        // get Original Role of the user
        final Role originalRole = user.getRole();
        final List<String> roleNamesAllowedToBorrow = Lists.newArrayList(DefaultRole.ADMIN.toString(),
                                                                         DefaultRole.PROJECT_ADMIN.toString());
        // It is impossible to borrow a role if your original role is not ADMIN or PROJECT_ADMIN or one of their sons
        if (!roleNamesAllowedToBorrow.contains(originalRole.getName()) && ((originalRole.getParentRole() == null)
                || !roleNamesAllowedToBorrow.contains(originalRole.getParentRole().getName()))) {
            return Sets.newHashSet();
        }
        // get ascendants of the original Role
        final Set<Role> ascendants = new HashSet<>();
        if (originalRole.getParentRole() != null) {
            // only adds the ascendants of my role's parent as my role's brotherhood is not part of my role's ascendants
            ascendants.addAll(getAscendants(originalRole.getParentRole()));
        } else {
            // handle ProjectAdmin by considering that ADMIN is its parent(projectAdmin is not considered admin's
            // son so no resources accesses are added or removed from him but has to be considered for role borrowing)
            if (originalRole.getName().equals(DefaultRole.PROJECT_ADMIN.toString())) {
                ascendants.addAll(getAscendants(originalRole));
            } // INSTANCE_ADMIN and PUBLIC do not have ascendants
        }
        // add my original role because i can always borrow my own role
        ascendants.add(originalRole);
        return ascendants;
    }

    /**
     * Retrieve ascendants(parent and uncles) and brotherhood of the given role
     *
     * @param pRole
     * @return All ascendants of the given role
     */
    private Set<Role> getAscendants(final Role pRole) {
        final Set<Role> ascendants = Sets.newHashSet(pRole);
        // if pRole doesn't have parent then it's finished
        Role parent = pRole.getParentRole();
        if (parent == null) {
            // except if it's PROJECT_ADMIN
            if (pRole.getName().equals(DefaultRole.PROJECT_ADMIN.toString())) {
                parent = roleRepository.findOneByName(DefaultRole.ADMIN.toString()).get();
            } else {
                return ascendants;
            }
        }
        // otherwise lets get pRole's parent and look for his children: Brotherhood
        ascendants.addAll(roleRepository.findByParentRoleName(parent.getName()));
        // now lets add the ascendants of parent
        ascendants.addAll(getAscendants(parent));
        return ascendants;
    }

}<|MERGE_RESOLUTION|>--- conflicted
+++ resolved
@@ -331,8 +331,10 @@
     /**
      * Add a set of accesses to a role and its descendants(according to PM003)
      *
-     * @param pRole role on which the modification has been made
-     * @param pNewOnes accesses to add
+     * @param pRole
+     *            role on which the modification has been made
+     * @param pNewOnes
+     *            accesses to add
      */
     private void addResourceAccesses(final Role pRole, final ResourcesAccess... pNewOnes) {
         final Set<Role> descendants = getDescendants(pRole);
@@ -356,32 +358,27 @@
      */
     private Set<Role> getDescendants(final Role pRole) {
         // get sons of this role
-<<<<<<< HEAD
-        final Set<Role> descendants = roleRepository.findByParentRoleName(pRole.getName());
+        final Set<Role> sons = roleRepository.findByParentRoleName(pRole.getName());
+        Set<Role> descendants = Sets.newHashSet();
+        descendants.addAll(sons);
         final Set<Role> newDescendants = Sets.newHashSet(descendants);
         // for each son get its descendants
         for (final Role son : descendants) {
-            newDescendants.addAll(getDescendants(son));
-=======
-        final Set<Role> sons = roleRepository.findByParentRoleName(pRole.getName());
-        Set<Role> descendants = Sets.newHashSet();
-        descendants.addAll(sons);
-        // for each son get its descendants
-        for (final Role son : sons) {
             descendants.addAll(getDescendants(son));
->>>>>>> 65164c7d
-        }
-        return newDescendants;
+        }
+        return descendants;
     }
 
     /**
      * Check if the pDescendant should change of parent or not. If pDescendant is a native role then it doesn't change.
      * Otherwise, it may change to a role closer to ADMIN among the native roles
      *
-     * @param pDescendant role that may change of parent
-     * @param pNativeDescendants set of native role among the descendants(without pDescendant's parent) of
-     * pDescendant(troncated to the current role of the user asking for the change) passed as parameter to avoid looking
-     * for them all the time.
+     * @param pDescendant
+     *            role that may change of parent
+     * @param pNativeDescendants
+     *            set of native role among the descendants(without pDescendant's parent) of pDescendant(troncated to the
+     *            current role of the user asking for the change) passed as parameter to avoid looking for them all the
+     *            time.
      */
     private void changeParent(final Role pDescendant, final Set<Role> pNativeDescendants) {
         if (!pDescendant.isNative()) {
@@ -413,11 +410,14 @@
     }
 
     /**
-     * Used by {@link RoleService#changeParent(Role, Set)}. Look for a native role that is less likely to be changed in
-     * the future.
-     *
-     * @param pCandidate initial candidate
-     * @param pNativesWithSameAccesses list of possible candidate.
+     * Used by {@link RoleService#changeParent(Role, Set)}.
+     *
+     * Look for a native role that is less likely to be changed in the future.
+     *
+     * @param pCandidate
+     *            initial candidate
+     * @param pNativesWithSameAccesses
+     *            list of possible candidate.
      * @return pCandantite if there is no better choice, one of its descendants otherwise
      */
     private Role searchBetterParent(final Role pCandidate, final List<Role> pNativesWithSameAccesses) {
