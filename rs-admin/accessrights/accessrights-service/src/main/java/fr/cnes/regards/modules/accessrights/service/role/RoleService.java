--- conflicted
+++ resolved
@@ -20,10 +20,7 @@
 
 import java.util.ArrayList;
 import java.util.Arrays;
-<<<<<<< HEAD
-=======
 import java.util.Collections;
->>>>>>> 404c442f
 import java.util.HashSet;
 import java.util.List;
 import java.util.Optional;
@@ -155,10 +152,6 @@
 
     /**
      * Init default roles for a specified tenant
-<<<<<<< HEAD
-     *
-=======
->>>>>>> 404c442f
      */
     @Override
     public void initDefaultRoles() {
@@ -379,11 +372,7 @@
 
     /**
      * Check authenticated user can manage target role resource accesses.
-<<<<<<< HEAD
-     * @param pRole target role to manage
-=======
      * @param role target role to manage
->>>>>>> 404c442f
      * @throws EntityOperationForbiddenException if operation forbidden
      */
     private void canManageRole(Role role) throws EntityOperationForbiddenException {
@@ -498,15 +487,9 @@
         roleRepository.save(role);
         if (changed) {
             StringJoiner sj = new StringJoiner(", ");
-<<<<<<< HEAD
-            Arrays.stream(pResourcesAccesses).forEach(ra -> sj.add(ra.getVerb() + "@" + ra.getResource()));
-            LOGGER.info(ROLE_GAINED_ACCESS, pRole.getName(), sj.toString());
-            publishResourceAccessEvent(pRole.getName(), pResourcesAccesses);
-=======
             Arrays.stream(resourcesAccesses).forEach(ra -> sj.add(ra.getVerb() + "@" + ra.getResource()));
             LOGGER.info(ROLE_GAINED_ACCESS, role.getName(), sj.toString());
             publishResourceAccessEvent(role.getName(), resourcesAccesses);
->>>>>>> 404c442f
         }
         // Retrieve its descendants
         Set<Role> sons = roleRepository.findByParentRoleName(role.getName());
@@ -528,15 +511,9 @@
         roleRepository.save(role);
         if (changed) {
             StringJoiner sj = new StringJoiner(", ");
-<<<<<<< HEAD
-            Arrays.stream(pResourcesAccesses).forEach(ra -> sj.add(ra.getVerb() + "@" + ra.getResource()));
-            LOGGER.info(ROLE_GAINED_ACCESS, pRole.getName(), sj.toString());
-            publishResourceAccessEvent(pRole.getName(), pResourcesAccesses);
-=======
             Arrays.stream(resourcesAccesses).forEach(ra -> sj.add(ra.getVerb() + "@" + ra.getResource()));
             LOGGER.info(ROLE_GAINED_ACCESS, role.getName(), sj.toString());
             publishResourceAccessEvent(role.getName(), resourcesAccesses);
->>>>>>> 404c442f
         }
         // Change parent if required
         manageParentFromAdmin(role);
@@ -745,15 +722,9 @@
             // publish event
             if (changed) {
                 StringJoiner sj = new StringJoiner(", ");
-<<<<<<< HEAD
-                Arrays.stream(pResourcesAccesses).forEach(ra -> sj.add(ra.getVerb() + "@" + ra.getResource()));
-                LOGGER.info(ROLE_LOST_ACCESS, pRole.getName(), sj.toString());
-                publishResourceAccessEvent(pRole.getName(), pResourcesAccesses);
-=======
                 Arrays.stream(resourcesAccesses).forEach(ra -> sj.add(ra.getVerb() + "@" + ra.getResource()));
                 LOGGER.info(ROLE_LOST_ACCESS, role.getName(), sj.toString());
                 publishResourceAccessEvent(role.getName(), resourcesAccesses);
->>>>>>> 404c442f
             }
             // Propagate
             removeAndPropagate(role.getParentRole(), resourcesAccesses);
@@ -788,15 +759,9 @@
         // publish event
         if (changed) {
             StringJoiner sj = new StringJoiner(", ");
-<<<<<<< HEAD
-            Arrays.stream(pResourcesAccesses).forEach(ra -> sj.add(ra.getVerb() + "@" + ra.getResource()));
-            LOGGER.info(ROLE_LOST_ACCESS, pRole.getName(), sj.toString());
-            publishResourceAccessEvent(pRole.getName(), pResourcesAccesses);
-=======
             Arrays.stream(resourcesAccesses).forEach(ra -> sj.add(ra.getVerb() + "@" + ra.getResource()));
             LOGGER.info(ROLE_LOST_ACCESS, role.getName(), sj.toString());
             publishResourceAccessEvent(role.getName(), resourcesAccesses);
->>>>>>> 404c442f
         }
         // Change parent if required
         manageParent(role, role.getParentRole());
