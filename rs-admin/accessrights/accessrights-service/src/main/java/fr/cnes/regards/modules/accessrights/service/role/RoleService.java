--- conflicted
+++ resolved
@@ -663,7 +663,11 @@
         return ascendants;
     }
 
-<<<<<<< HEAD
+    @Override
+    public Set<Role> retrieveRolesWithResource(final Long pResourceId) {
+        return roleRepository.findByPermissionsId(pResourceId);
+    }
+
     /**
      * Inform security starter of a role change
      *
@@ -674,11 +678,5 @@
         RoleEvent roleEvent = new RoleEvent();
         roleEvent.setRole(role.getName());
         publisher.publish(roleEvent);
-=======
-    @Override
-    public Set<Role> retrieveRolesWithResource(final Long pResourceId) {
-        return roleRepository.findByPermissionsId(pResourceId);
->>>>>>> 5ebf42b5
-    }
-
+    }
 }