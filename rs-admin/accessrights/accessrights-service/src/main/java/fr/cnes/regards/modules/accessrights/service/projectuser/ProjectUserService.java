--- conflicted
+++ resolved
@@ -70,11 +70,8 @@
 @MultitenantTransactional
 public class ProjectUserService implements IProjectUserService {
 
-<<<<<<< HEAD
-=======
     public static final String PUBLIC_USER_EMAIL = "public@regards.com";
 
->>>>>>> 4c437471
     /**
      * A filter on metadata to keep visible ones only
      */
@@ -101,11 +98,9 @@
 
     private final QuotaHelperService quotaHelperService;
 
-<<<<<<< HEAD
     private final IPublisher publisher;
-=======
+
     private final IEmailVerificationTokenService emailVerificationTokenService;
->>>>>>> 4c437471
 
     /**
      * Configured instance administrator user email/login
@@ -122,11 +117,8 @@
                               AccessRightsEmailService accessRightsEmailService,
                               ProjectUserGroupService projectUserGroupService,
                               QuotaHelperService quotaHelperService,
-<<<<<<< HEAD
+                              IEmailVerificationTokenService emailVerificationTokenService,
                               IPublisher publisher) {
-=======
-                              IEmailVerificationTokenService emailVerificationTokenService) {
->>>>>>> 4c437471
         this.authenticationResolver = authenticationResolver;
         this.projectUserRepository = projectUserRepository;
         this.roleService = roleService;
@@ -136,11 +128,8 @@
         this.accessRightsEmailService = accessRightsEmailService;
         this.projectUserGroupService = projectUserGroupService;
         this.quotaHelperService = quotaHelperService;
-<<<<<<< HEAD
+        this.emailVerificationTokenService = emailVerificationTokenService;
         this.publisher = publisher;
-=======
-        this.emailVerificationTokenService = emailVerificationTokenService;
->>>>>>> 4c437471
     }
 
     @Override
