/*
 * Copyright 2017-2018 CNES - CENTRE NATIONAL d'ETUDES SPATIALES
 *
 * This file is part of REGARDS.
 *
 * REGARDS is free software: you can redistribute it and/or modify
 * it under the terms of the GNU General Public License as published by
 * the Free Software Foundation, either version 3 of the License, or
 * (at your option) any later version.
 *
 * REGARDS is distributed in the hope that it will be useful,
 * but WITHOUT ANY WARRANTY; without even the implied warranty of
 * MERCHANTABILITY or FITNESS FOR A PARTICULAR PURPOSE. See the
 * GNU General Public License for more details.
 *
 * You should have received a copy of the GNU General Public License
 * along with REGARDS. If not, see <http://www.gnu.org/licenses/>.
 */
package fr.cnes.regards.modules.accessrights.service.projectuser;

import java.time.OffsetDateTime;
import java.util.ArrayList;
import java.util.Collection;
import java.util.List;
import java.util.Optional;
import java.util.Set;
import java.util.function.Predicate;
import java.util.stream.Collectors;
import java.util.stream.Stream;

import org.slf4j.Logger;
import org.slf4j.LoggerFactory;
import org.springframework.beans.factory.annotation.Value;
import org.springframework.data.domain.Page;
import org.springframework.data.domain.Pageable;
import org.springframework.hateoas.Resource;
import org.springframework.http.HttpStatus;
import org.springframework.http.ResponseEntity;
import org.springframework.stereotype.Service;
import org.springframework.web.client.HttpClientErrorException;
import org.springframework.web.client.HttpServerErrorException;

import com.google.gson.Gson;

import fr.cnes.regards.framework.authentication.IAuthenticationResolver;
import fr.cnes.regards.framework.jpa.multitenant.transactional.MultitenantTransactional;
import fr.cnes.regards.framework.module.rest.exception.EntityAlreadyExistsException;
import fr.cnes.regards.framework.module.rest.exception.EntityException;
import fr.cnes.regards.framework.module.rest.exception.EntityInconsistentIdentifierException;
import fr.cnes.regards.framework.module.rest.exception.EntityInvalidException;
import fr.cnes.regards.framework.module.rest.exception.EntityNotFoundException;
import fr.cnes.regards.framework.module.rest.exception.EntityOperationForbiddenException;
import fr.cnes.regards.framework.module.rest.representation.ServerErrorResponse;
import fr.cnes.regards.framework.security.role.DefaultRole;
import fr.cnes.regards.modules.accessrights.dao.projects.IProjectUserRepository;
import fr.cnes.regards.modules.accessrights.dao.projects.ProjectUserSpecification;
import fr.cnes.regards.modules.accessrights.domain.UserStatus;
import fr.cnes.regards.modules.accessrights.domain.UserVisibility;
import fr.cnes.regards.modules.accessrights.domain.projects.MetaData;
import fr.cnes.regards.modules.accessrights.domain.projects.ProjectUser;
import fr.cnes.regards.modules.accessrights.domain.projects.ResourcesAccess;
import fr.cnes.regards.modules.accessrights.domain.projects.Role;
import fr.cnes.regards.modules.accessrights.domain.registration.AccessRequestDto;
import fr.cnes.regards.modules.accessrights.instance.client.IAccountsClient;
import fr.cnes.regards.modules.accessrights.instance.domain.Account;
import fr.cnes.regards.modules.accessrights.instance.domain.AccountNPassword;
import fr.cnes.regards.modules.accessrights.instance.domain.AccountStatus;
import fr.cnes.regards.modules.accessrights.service.RegardsStreamUtils;
import fr.cnes.regards.modules.accessrights.service.role.IRoleService;

/**
 * {@link IProjectUserService} implementation
 * @author Xavier-Alexandre Brochard
 * @author Sébastien Binda
 */
@Service
@MultitenantTransactional
public class ProjectUserService implements IProjectUserService {

    /**
     * Class logger
     */
    private static final Logger LOG = LoggerFactory.getLogger(ProjectUserService.class);

    /**
     * CRUD repository managing {@link ProjectUser}s. Autowired by Spring.
     */
    private final IProjectUserRepository projectUserRepository;

    /**
     * Service handling CRUD operation on {@link Role}s
     */
    private final IRoleService roleService;

    /**
     * Account service used to manage accounts.
     */
    private final IAccountsClient accountsClient;

    /**
     * Authentication resolver
     */
    private final IAuthenticationResolver authResolver;

    /**
     * Gson serializer/deserializer
     */
    private final Gson gson;

    /**
     * A filter on meta data to keep visible ones only
     */
    private final Predicate<? super MetaData> keepVisibleMetaData = m -> !UserVisibility.HIDDEN
            .equals(m.getVisibility());

    /**
     * Configured instance administrator user email/login
     */
    private final String instanceAdminUserEmail;

    public ProjectUserService(IAuthenticationResolver authResolver, IProjectUserRepository pProjectUserRepository,
            final IRoleService pRoleService, IAccountsClient accountsClient,
            @Value("${regards.accounts.root.user.login}") String pInstanceAdminUserEmail, Gson gson) {
        super();
        this.authResolver = authResolver;
        projectUserRepository = pProjectUserRepository;
        roleService = pRoleService;
        instanceAdminUserEmail = pInstanceAdminUserEmail;
        this.accountsClient = accountsClient;
        this.gson = gson;
    }

    @Override
    public Page<ProjectUser> retrieveUserList(String status, String emailStart, final Pageable pageable) {
        return projectUserRepository.findAll(ProjectUserSpecification.search(status, emailStart), pageable);
    }

    @Override
    public ProjectUser retrieveUser(Long userId) throws EntityNotFoundException {
        Optional<ProjectUser> userOpt = projectUserRepository.findById(userId);
        // Check found
        if (!userOpt.isPresent()) {
            throw new EntityNotFoundException(userId.toString(), ProjectUser.class);
        }
        // Filter out hidden meta data
        ProjectUser user = userOpt.get();
        user.setMetadata(user.getMetadata().stream().filter(keepVisibleMetaData).collect(Collectors.toList()));
        return user;
    }

    @Override
<<<<<<< HEAD
    public ProjectUser retrieveOneByEmail(final String pUserEmail) throws EntityNotFoundException {
        final ProjectUser user;
        if (instanceAdminUserEmail.equals(pUserEmail)) {
            user = new ProjectUser(pUserEmail, new Role(DefaultRole.INSTANCE_ADMIN.toString(), null), new ArrayList<>(),
=======
    public ProjectUser retrieveOneByEmail(String userEmail) throws EntityNotFoundException {
        ProjectUser user;
        if (instanceAdminUserEmail.equals(userEmail)) {
            user = new ProjectUser(userEmail, new Role(DefaultRole.INSTANCE_ADMIN.toString(), null), new ArrayList<>(),
>>>>>>> 404c442f
                    new ArrayList<>());
        } else {
            user = projectUserRepository.findOneByEmail(userEmail)
                    .orElseThrow(() -> new EntityNotFoundException(userEmail, ProjectUser.class));
            // Filter out hidden meta data
            try (Stream<MetaData> stream = user.getMetadata().stream()) {
                stream.filter(keepVisibleMetaData);
            }
        }
        return user;
    }

    @Override
    public ProjectUser retrieveCurrentUser() throws EntityNotFoundException {
        String email = authResolver.getUser();
        return projectUserRepository.findOneByEmail(email)
                .orElseThrow(() -> new EntityNotFoundException("Current user", ProjectUser.class));
    }

    @Override
    public Page<ProjectUser> retrieveAccessRequestList(Pageable pageable) {
        return projectUserRepository.findByStatus(UserStatus.WAITING_ACCESS, pageable);
    }

    @Override
    public ProjectUser updateUser(Long userId, ProjectUser updatedProjectUser) throws EntityException {
        if (!updatedProjectUser.getId().equals(userId)) {
            throw new EntityInconsistentIdentifierException(userId, updatedProjectUser.getId(), ProjectUser.class);
        }
        if (!existUser(userId)) {
            throw new EntityNotFoundException(userId.toString(), ProjectUser.class);
        }

        return save(updatedProjectUser);
    }

    @Override
    public ProjectUser updateUserInfos(Long userId, ProjectUser updatedProjectUser)
            throws EntityException {

        if (!updatedProjectUser.getId().equals(userId)) {
            throw new EntityInconsistentIdentifierException(userId, updatedProjectUser.getId(), ProjectUser.class);
        }
        if (!existUser(userId)) {
            throw new EntityNotFoundException(userId.toString(), ProjectUser.class);
        }

        ProjectUser user = projectUserRepository.findById(userId).get();

        // Set user role
        if (updatedProjectUser.getRole() == null) {
            user.setRole(null);
        } else if (updatedProjectUser.getRole().getId() != null) {
            user.setRole(updatedProjectUser.getRole());
        } else if (updatedProjectUser.getRole().getName() != null) {
            Role newRole = roleService.retrieveRole(updatedProjectUser.getRole().getName());
            if (newRole != null) {
                user.setRole(newRole);
            } else {
                throw new EntityNotFoundException(updatedProjectUser.getRole().getName(), Role.class);
            }
        }

        // Set user new metadata
        user.setMetadata(updatedProjectUser.getMetadata());
        // Set user new permissions
        user.setPermissions(updatedProjectUser.getPermissions());
        // Save new user informations
        return save(user);
    }

    @Override
    public void updateUserAccessRights(String login, List<ResourcesAccess> updatedUserAccessRights)
            throws EntityNotFoundException {
<<<<<<< HEAD
        final ProjectUser user = projectUserRepository.findOneByEmail(pLogin)
                .orElseThrow(() -> new EntityNotFoundException(pLogin, ProjectUser.class));

        try (final Stream<ResourcesAccess> previous = user.getPermissions().stream();
                final Stream<ResourcesAccess> updated = pUpdatedUserAccessRights.stream();
                final Stream<ResourcesAccess> merged = Stream.concat(updated, previous)) {
            user.setPermissions(merged.filter(RegardsStreamUtils.distinctByKey(r -> r.getId()))
=======
        ProjectUser user = projectUserRepository.findOneByEmail(login)
                .orElseThrow(() -> new EntityNotFoundException(login, ProjectUser.class));

        try (Stream<ResourcesAccess> previous = user.getPermissions().stream();
                Stream<ResourcesAccess> updated = updatedUserAccessRights.stream();
                Stream<ResourcesAccess> merged = Stream.concat(updated, previous)) {
            user.setPermissions(merged.filter(RegardsStreamUtils.distinctByKey(ResourcesAccess::getId))
>>>>>>> 404c442f
                    .collect(Collectors.toList()));
        }

        save(user);
    }

    @Override
    public void removeUserAccessRights(String login) throws EntityNotFoundException {
        ProjectUser user = projectUserRepository.findOneByEmail(login)
                .orElseThrow(() -> new EntityNotFoundException(login, ProjectUser.class));
        user.setPermissions(new ArrayList<>());
        save(user);
    }

    @Override
    public List<MetaData> retrieveUserMetaData(Long userId) throws EntityNotFoundException {
        ProjectUser user = retrieveUser(userId);
        return user.getMetadata();
    }

    @Override
    public List<MetaData> updateUserMetaData(Long userId, List<MetaData> updatedUserMetaData)
            throws EntityNotFoundException {
        ProjectUser user = retrieveUser(userId);
        user.setMetadata(updatedUserMetaData);
        ProjectUser savedUser = save(user);
        return savedUser.getMetadata();
    }

    @Override
    public void removeUserMetaData(Long userId) throws EntityNotFoundException {
        ProjectUser user = retrieveUser(userId);
        user.setMetadata(new ArrayList<>());
        save(user);
    }

    @Override
    public List<ResourcesAccess> retrieveProjectUserAccessRights(String email, String borrowedRoleName)
            throws EntityException {
        ProjectUser projectUser = retrieveOneByEmail(email);
        Role returnedRole = projectUser.getRole();

        if (borrowedRoleName != null) {
            Role borrowedRole = roleService.retrieveRole(borrowedRoleName);
            if (roleService.isHierarchicallyInferior(borrowedRole, returnedRole)) {
                returnedRole = borrowedRole;
            } else {
<<<<<<< HEAD
                throw new EntityOperationForbiddenException(pBorrowedRoleName, Role.class,
=======
                throw new EntityOperationForbiddenException(borrowedRoleName, Role.class,
>>>>>>> 404c442f
                        "Borrowed role must be hierachically inferior to the project user's role");
            }
        }

        // Merge permissions from the project user and from the role
        List<ResourcesAccess> fromUser = projectUser.getPermissions();
        List<ResourcesAccess> merged = new ArrayList<>(fromUser);
        try {
            Set<ResourcesAccess> fromRole = roleService.retrieveRoleResourcesAccesses(returnedRole.getId());
            merged.addAll(fromRole);
        } catch (EntityNotFoundException e) {
            LOG.debug("Could not retrieve permissions from role", e);
        }
        return merged;
    }

    @Override
<<<<<<< HEAD
    public ProjectUser createProjectUser(final AccessRequestDto pDto)
=======
    public ProjectUser createProjectUser(AccessRequestDto accessRequestDto)
>>>>>>> 404c442f
            throws EntityAlreadyExistsException, EntityInvalidException {
        try {
            ResponseEntity<Resource<Account>> accountResponse = accountsClient.retrieveAccounByEmail(accessRequestDto.getEmail());
            if (accountResponse.getStatusCode() == HttpStatus.NOT_FOUND) {
<<<<<<< HEAD
                Account newAccount = new Account(pDto.getEmail(), pDto.getFirstName(), pDto.getLastName(),
                        pDto.getPassword());
=======
                Account newAccount = new Account(accessRequestDto.getEmail(), accessRequestDto.getFirstName(), accessRequestDto.getLastName(),
                        accessRequestDto.getPassword());
>>>>>>> 404c442f
                newAccount.setStatus(AccountStatus.ACTIVE);
                AccountNPassword newAccountWithPassword = new AccountNPassword(newAccount, newAccount.getPassword());
                accountsClient.createAccount(newAccountWithPassword);
            }
        } catch (HttpServerErrorException | HttpClientErrorException e) {
            ServerErrorResponse errorResponse = gson.fromJson(e.getResponseBodyAsString(), ServerErrorResponse.class);
            throw new EntityInvalidException(errorResponse.getMessages());
        }

        if (!existUser(accessRequestDto.getEmail())) {
            // Get role for projectUser to create
            Role role;
            try {
                if ((accessRequestDto.getRoleName() != null) && !accessRequestDto.getRoleName().isEmpty()) {
                    role = roleService.retrieveRole(accessRequestDto.getRoleName());
                } else {
                    role = roleService.getDefaultRole();
                }
            } catch (EntityNotFoundException e) {
                role = roleService.getDefaultRole();
                LOG.warn("Request role does not exists, the new user is associated to default role");
                LOG.debug(e.getMessage(), e);
            }
            ProjectUser newProjectUser = new ProjectUser();
            newProjectUser.setEmail(accessRequestDto.getEmail());
            newProjectUser.setRole(role);
            if (accessRequestDto.getMetadata() != null) {
                newProjectUser.setMetadata(accessRequestDto.getMetadata());
            }
            newProjectUser.setStatus(UserStatus.ACCESS_GRANTED);
            return save(newProjectUser);
        } else {
            throw new EntityAlreadyExistsException("Project user already exists");
        }
    }

    @Override
    public boolean existUser(String email) {
        return projectUserRepository.findOneByEmail(email).isPresent();
    }

    @Override
    public boolean existUser(Long id) {
        return projectUserRepository.existsById(id);
    }

    /**
     * Specific on-save operations
     * @param projectUser The user to save
     */
    private ProjectUser save(ProjectUser projectUser) {
        projectUser.setLastUpdate(OffsetDateTime.now());
        return projectUserRepository.save(projectUser);
    }

    @Override
    public void resetLicence() {
        List<ProjectUser> users = projectUserRepository.findAll();
        for (ProjectUser anyone : users) {
            anyone.setLicenseAccepted(false);
        }
        projectUserRepository.saveAll(users);
    }

    @Override
    public Collection<ProjectUser> retrieveUserByRole(Role role) {
        return projectUserRepository.findByRoleName(role.getName());
    }

    @Override
    public void deleteByEmail(String Email) throws EntityNotFoundException {
        ProjectUser projectUser = retrieveOneByEmail(Email);
        projectUserRepository.delete(projectUser);
    }

}<|MERGE_RESOLUTION|>--- conflicted
+++ resolved
@@ -149,17 +149,10 @@
     }
 
     @Override
-<<<<<<< HEAD
-    public ProjectUser retrieveOneByEmail(final String pUserEmail) throws EntityNotFoundException {
-        final ProjectUser user;
-        if (instanceAdminUserEmail.equals(pUserEmail)) {
-            user = new ProjectUser(pUserEmail, new Role(DefaultRole.INSTANCE_ADMIN.toString(), null), new ArrayList<>(),
-=======
     public ProjectUser retrieveOneByEmail(String userEmail) throws EntityNotFoundException {
         ProjectUser user;
         if (instanceAdminUserEmail.equals(userEmail)) {
             user = new ProjectUser(userEmail, new Role(DefaultRole.INSTANCE_ADMIN.toString(), null), new ArrayList<>(),
->>>>>>> 404c442f
                     new ArrayList<>());
         } else {
             user = projectUserRepository.findOneByEmail(userEmail)
@@ -234,15 +227,6 @@
     @Override
     public void updateUserAccessRights(String login, List<ResourcesAccess> updatedUserAccessRights)
             throws EntityNotFoundException {
-<<<<<<< HEAD
-        final ProjectUser user = projectUserRepository.findOneByEmail(pLogin)
-                .orElseThrow(() -> new EntityNotFoundException(pLogin, ProjectUser.class));
-
-        try (final Stream<ResourcesAccess> previous = user.getPermissions().stream();
-                final Stream<ResourcesAccess> updated = pUpdatedUserAccessRights.stream();
-                final Stream<ResourcesAccess> merged = Stream.concat(updated, previous)) {
-            user.setPermissions(merged.filter(RegardsStreamUtils.distinctByKey(r -> r.getId()))
-=======
         ProjectUser user = projectUserRepository.findOneByEmail(login)
                 .orElseThrow(() -> new EntityNotFoundException(login, ProjectUser.class));
 
@@ -250,7 +234,6 @@
                 Stream<ResourcesAccess> updated = updatedUserAccessRights.stream();
                 Stream<ResourcesAccess> merged = Stream.concat(updated, previous)) {
             user.setPermissions(merged.filter(RegardsStreamUtils.distinctByKey(ResourcesAccess::getId))
->>>>>>> 404c442f
                     .collect(Collectors.toList()));
         }
 
@@ -298,11 +281,7 @@
             if (roleService.isHierarchicallyInferior(borrowedRole, returnedRole)) {
                 returnedRole = borrowedRole;
             } else {
-<<<<<<< HEAD
-                throw new EntityOperationForbiddenException(pBorrowedRoleName, Role.class,
-=======
                 throw new EntityOperationForbiddenException(borrowedRoleName, Role.class,
->>>>>>> 404c442f
                         "Borrowed role must be hierachically inferior to the project user's role");
             }
         }
@@ -320,22 +299,13 @@
     }
 
     @Override
-<<<<<<< HEAD
-    public ProjectUser createProjectUser(final AccessRequestDto pDto)
-=======
     public ProjectUser createProjectUser(AccessRequestDto accessRequestDto)
->>>>>>> 404c442f
             throws EntityAlreadyExistsException, EntityInvalidException {
         try {
             ResponseEntity<Resource<Account>> accountResponse = accountsClient.retrieveAccounByEmail(accessRequestDto.getEmail());
             if (accountResponse.getStatusCode() == HttpStatus.NOT_FOUND) {
-<<<<<<< HEAD
-                Account newAccount = new Account(pDto.getEmail(), pDto.getFirstName(), pDto.getLastName(),
-                        pDto.getPassword());
-=======
                 Account newAccount = new Account(accessRequestDto.getEmail(), accessRequestDto.getFirstName(), accessRequestDto.getLastName(),
                         accessRequestDto.getPassword());
->>>>>>> 404c442f
                 newAccount.setStatus(AccountStatus.ACTIVE);
                 AccountNPassword newAccountWithPassword = new AccountNPassword(newAccount, newAccount.getPassword());
                 accountsClient.createAccount(newAccountWithPassword);
