/*
 * LICENSE_PLACEHOLDER
 */
package fr.cnes.regards.modules.accessrights.service.projectuser;

import java.time.OffsetDateTime;
import java.util.ArrayList;
import java.util.List;
import java.util.Set;
import java.util.function.Predicate;
import java.util.stream.Collectors;
import java.util.stream.Stream;

import org.slf4j.Logger;
import org.slf4j.LoggerFactory;
import org.springframework.beans.factory.annotation.Value;
import org.springframework.data.domain.Page;
import org.springframework.data.domain.Pageable;
import org.springframework.stereotype.Service;

<<<<<<< HEAD
import fr.cnes.regards.framework.module.rest.exception.EntityAlreadyExistsException;
import fr.cnes.regards.framework.module.rest.exception.EntityException;
import fr.cnes.regards.framework.module.rest.exception.EntityInconsistentIdentifierException;
import fr.cnes.regards.framework.module.rest.exception.EntityNotFoundException;
import fr.cnes.regards.framework.module.rest.exception.EntityOperationForbiddenException;
=======
import fr.cnes.regards.framework.jpa.multitenant.transactional.MultitenantTransactional;
import fr.cnes.regards.framework.module.rest.exception.*;
>>>>>>> eca88215
import fr.cnes.regards.framework.security.role.DefaultRole;
import fr.cnes.regards.framework.security.utils.jwt.SecurityUtils;
import fr.cnes.regards.modules.accessrights.dao.projects.IProjectUserRepository;
import fr.cnes.regards.modules.accessrights.domain.AccountStatus;
import fr.cnes.regards.modules.accessrights.domain.UserStatus;
import fr.cnes.regards.modules.accessrights.domain.UserVisibility;
import fr.cnes.regards.modules.accessrights.domain.instance.Account;
import fr.cnes.regards.modules.accessrights.domain.projects.MetaData;
import fr.cnes.regards.modules.accessrights.domain.projects.ProjectUser;
import fr.cnes.regards.modules.accessrights.domain.projects.ResourcesAccess;
import fr.cnes.regards.modules.accessrights.domain.projects.Role;
import fr.cnes.regards.modules.accessrights.domain.registration.AccessRequestDto;
import fr.cnes.regards.modules.accessrights.service.RegardsStreamUtils;
import fr.cnes.regards.modules.accessrights.service.account.IAccountService;
import fr.cnes.regards.modules.accessrights.service.role.IRoleService;

/**
 * {@link IProjectUserService} implementation
 *
 * @author Xavier-Alexandre Brochard
 * @author Sébastien Binda
 */
@Service
@MultitenantTransactional
public class ProjectUserService implements IProjectUserService {

    /**
     * Class logger
     */
    private static final Logger LOG = LoggerFactory.getLogger(ProjectUserService.class);

    /**
     * CRUD repository managing {@link ProjectUser}s. Autowired by Spring.
     */
    private final IProjectUserRepository projectUserRepository;

    /**
     * Service handling CRUD operation on {@link Role}s
     */
    private final IRoleService roleService;

    /**
     * Account service used to manage accounts.
     */
    private final IAccountService accountService;

    /**
     * A filter on meta data to keep visible ones only
     */
    private final Predicate<? super MetaData> keepVisibleMetaData = m -> !UserVisibility.HIDDEN
            .equals(m.getVisibility());

    /**
     * Configured instance administrator user email/login
     */
    private final String instanceAdminUserEmail;

    /**
     * Creates a new instance of the service with passed services/repos
     *
     * @param pProjectUserRepository
     *            The project user repo
     * @param pRoleService
     *            The role service
     * @param pInstanceAdminUserEmail
     *            The instance admin user email
     */
    public ProjectUserService(final IProjectUserRepository pProjectUserRepository, final IRoleService pRoleService,
            final IAccountService pAccountService,
            @Value("${regards.accounts.root.user.login}") final String pInstanceAdminUserEmail) {
        super();
        projectUserRepository = pProjectUserRepository;
        roleService = pRoleService;
        instanceAdminUserEmail = pInstanceAdminUserEmail;
        accountService = pAccountService;
    }

    /*
     * (non-Javadoc)
     *
     * @see fr.cnes.regards.modules.accessrights.service.projectuser.IProjectUserService#retrieveUserList()
     */
    @Override
    public Page<ProjectUser> retrieveUserList(final Pageable pPageable) {
        return projectUserRepository.findAll(pPageable);
    }

    /*
     * (non-Javadoc)
     *
     * @see fr.cnes.regards.modules.accessrights.service.projectuser.IProjectUserService#retrieveUserList(UserStatus)
     */
    @Override
    public Page<ProjectUser> retrieveUserList(final UserStatus pStatus, final Pageable pPageable) {
        return projectUserRepository.findByStatus(pStatus, pPageable);
    }

    /*
     * (non-Javadoc)
     *
     * @see fr.cnes.regards.modules.accessrights.service.projectuser.IProjectUserService#retrieveUser(java.lang.Long)
     */
    @Override
    public ProjectUser retrieveUser(final Long pUserId) throws EntityNotFoundException {
        final ProjectUser user = projectUserRepository.findOne(pUserId);
        // Check found
        if (user == null) {
            throw new EntityNotFoundException(pUserId.toString(), ProjectUser.class);
        }
        // Filter out hidden meta data
        try (final Stream<MetaData> stream = user.getMetaData().stream()) {
            user.setMetaData(stream.filter(keepVisibleMetaData).collect(Collectors.toList()));
        }
        return user;
    }

    /*
     * (non-Javadoc)
     *
     * @see fr.cnes.regards.modules.accessrights.service.role.IProjectUserService#retrieveOneByEmail(java.lang.String)
     */
    @Override
    public ProjectUser retrieveOneByEmail(final String pUserEmail) throws EntityNotFoundException {
        final ProjectUser user;
        if (instanceAdminUserEmail.equals(pUserEmail)) {
            user = new ProjectUser(pUserEmail, new Role(DefaultRole.INSTANCE_ADMIN.toString(), null), new ArrayList<>(),
                    new ArrayList<>());
        } else {
            user = projectUserRepository.findOneByEmail(pUserEmail)
                    .orElseThrow(() -> new EntityNotFoundException(pUserEmail, ProjectUser.class));
            // Filter out hidden meta data
            try (final Stream<MetaData> stream = user.getMetaData().stream()) {
                stream.filter(keepVisibleMetaData);
            }
        }
        return user;
    }

    /*
     * (non-Javadoc)
     *
     * @see fr.cnes.regards.modules.accessrights.service.role.IProjectUserService#retrieveCurrentUser()
     */
    @Override
    public ProjectUser retrieveCurrentUser() throws EntityNotFoundException {
        final String email = SecurityUtils.getActualUser();
        return projectUserRepository.findOneByEmail(email)
                .orElseThrow(() -> new EntityNotFoundException("Current user", ProjectUser.class));
    }

    /*
     * (non-Javadoc)
     *
     * @see fr.cnes.regards.modules.accessrights.service.projectuser.IProjectUserService#retrieveAccessRequestList()
     */
    @Override
    public Page<ProjectUser> retrieveAccessRequestList(final Pageable pPageable) {
        return projectUserRepository.findByStatus(UserStatus.WAITING_ACCESS, pPageable);
    }

    /*
     * (non-Javadoc)
     *
     * @see fr.cnes.regards.modules.accessrights.service.projectuser.IProjectUserService#updateUser(java.lang.Long,
     * fr.cnes.regards.modules.accessrights.domain.projects.ProjectUser)
     */
    @Override
    public ProjectUser updateUser(final Long pUserId, final ProjectUser pUpdatedProjectUser) throws EntityException {
        if (!pUpdatedProjectUser.getId().equals(pUserId)) {
            throw new EntityInconsistentIdentifierException(pUserId, pUpdatedProjectUser.getId(), ProjectUser.class);
        }
        if (!existUser(pUserId)) {
            throw new EntityNotFoundException(pUserId.toString(), ProjectUser.class);
        }

        return save(pUpdatedProjectUser);
    }

    @Override
    public ProjectUser updateUserInfos(final Long pUserId, final ProjectUser pUpdatedProjectUser)
            throws EntityException {

        if (!pUpdatedProjectUser.getId().equals(pUserId)) {
            throw new EntityInconsistentIdentifierException(pUserId, pUpdatedProjectUser.getId(), ProjectUser.class);
        }
        if (!existUser(pUserId)) {
            throw new EntityNotFoundException(pUserId.toString(), ProjectUser.class);
        }

        final ProjectUser user = projectUserRepository.findOne(pUserId);
        user.setMetaData(pUpdatedProjectUser.getMetaData());
        user.setPermissions(pUpdatedProjectUser.getPermissions());
        if (pUpdatedProjectUser.getRole() == null) {
            user.setRole(null);
        } else
            if (pUpdatedProjectUser.getRole().getId() != null) {
                user.setRole(pUpdatedProjectUser.getRole());
            } else
                if (pUpdatedProjectUser.getRole().getName() != null) {
                    final Role newRole = roleService.retrieveRole(pUpdatedProjectUser.getRole().getName());
                    if (newRole != null) {
                        user.setRole(newRole);
                    } else {
                        throw new EntityNotFoundException(pUpdatedProjectUser.getRole().getName(), Role.class);
                    }
                }

        return save(user);
    }

    /*
     * (non-Javadoc)
     *
     * @see
     * fr.cnes.regards.modules.accessrights.service.projectuser.IProjectUserService#updateUserAccessRights(java.lang.
     * String, java.util.List)
     */
    @Override
    public void updateUserAccessRights(final String pLogin, final List<ResourcesAccess> pUpdatedUserAccessRights)
            throws EntityNotFoundException {
        final ProjectUser user = projectUserRepository.findOneByEmail(pLogin)
                .orElseThrow(() -> new EntityNotFoundException(pLogin, ProjectUser.class));

        try (final Stream<ResourcesAccess> previous = user.getPermissions().stream();
                final Stream<ResourcesAccess> updated = pUpdatedUserAccessRights.stream();
                final Stream<ResourcesAccess> merged = Stream.concat(updated, previous)) {
            user.setPermissions(merged.filter(RegardsStreamUtils.distinctByKey(r -> r.getId()))
                    .collect(Collectors.toList()));
        }

        save(user);
    }

    /*
     * (non-Javadoc)
     *
     * @see
     * fr.cnes.regards.modules.accessrights.service.projectuser.IProjectUserService#removeUserAccessRights(java.lang.
     * String)
     */
    @Override
    public void removeUserAccessRights(final String pLogin) throws EntityNotFoundException {
        final ProjectUser user = projectUserRepository.findOneByEmail(pLogin)
                .orElseThrow(() -> new EntityNotFoundException(pLogin, ProjectUser.class));
        user.setPermissions(new ArrayList<>());
        save(user);
    }

    /*
     * (non-Javadoc)
     *
     * @see
     * fr.cnes.regards.modules.accessrights.service.projectuser.IProjectUserService#retrieveUserMetaData(java.lang.Long)
     */
    @Override
    public List<MetaData> retrieveUserMetaData(final Long pUserId) throws EntityNotFoundException {
        final ProjectUser user = retrieveUser(pUserId);
        return user.getMetaData();
    }

    /*
     * (non-Javadoc)
     *
     * @see
     * fr.cnes.regards.modules.accessrights.service.projectuser.IProjectUserService#updateUserMetaData(java.lang.Long,
     * java.util.List)
     */
    @Override
    public List<MetaData> updateUserMetaData(final Long pUserId, final List<MetaData> pUpdatedUserMetaData)
            throws EntityNotFoundException {
        final ProjectUser user = retrieveUser(pUserId);
        user.setMetaData(pUpdatedUserMetaData);
        final ProjectUser savedUser = save(user);
        return savedUser.getMetaData();
    }

    /*
     * (non-Javadoc)
     *
     * @see
     * fr.cnes.regards.modules.accessrights.service.projectuser.IProjectUserService#removeUserMetaData(java.lang.Long)
     */
    @Override
    public void removeUserMetaData(final Long pUserId) throws EntityNotFoundException {
        final ProjectUser user = retrieveUser(pUserId);
        user.setMetaData(new ArrayList<>());
        save(user);
    }

    /*
     * (non-Javadoc)
     *
     * @see
     * fr.cnes.regards.modules.accessrights.service.projectuser.IProjectUserService#retrieveProjectUserAccessRights(java
     * .lang.String, java.lang.String)
     */
    @Override
    public List<ResourcesAccess> retrieveProjectUserAccessRights(final String pEmail, final String pBorrowedRoleName)
            throws EntityException {
        final ProjectUser projectUser = retrieveOneByEmail(pEmail);
        final Role userRole = projectUser.getRole();
        Role returnedRole = userRole;

        if (pBorrowedRoleName != null) {
            final Role borrowedRole = roleService.retrieveRole(pBorrowedRoleName);
            if (roleService.isHierarchicallyInferior(borrowedRole, returnedRole)) {
                returnedRole = borrowedRole;
            } else {
                throw new EntityOperationForbiddenException(pBorrowedRoleName, Role.class,
                        "Borrowed role must be hierachically inferior to the project user's role");
            }
        }

        // Merge permissions from the project user and from the role
        final List<ResourcesAccess> merged = new ArrayList<>();
        final List<ResourcesAccess> fromUser = projectUser.getPermissions();
        merged.addAll(fromUser);
        try {
            final Set<ResourcesAccess> fromRole = roleService.retrieveRoleResourcesAccesses(returnedRole.getId());
            merged.addAll(fromRole);
        } catch (final EntityNotFoundException e) {
            LOG.debug("Could not retrieve permissions from role", e);
        }
        return merged;
    }

    @Override
    public ProjectUser createProjectUser(final AccessRequestDto pDto) throws EntityAlreadyExistsException {

        if (!accountService.existAccount(pDto.getEmail())) {
            final Account newAccount = new Account(pDto.getEmail(), pDto.getFirstName(), pDto.getLastName(),
                    pDto.getPassword());
            newAccount.setStatus(AccountStatus.ACTIVE);
            accountService.createAccount(newAccount);
        }

        if (!existUser(pDto.getEmail())) {
            // Get role for projectUser to create
            Role role;
            try {
                if ((pDto.getRoleName() != null) && !pDto.getRoleName().isEmpty()) {
                    role = roleService.retrieveRole(pDto.getRoleName());
                } else {
                    role = roleService.getDefaultRole();
                }
            } catch (final EntityNotFoundException e) {
                role = roleService.getDefaultRole();
                LOG.warn("Request role does not exists, the new user is associated to default role");
                LOG.debug(e.getMessage(), e);
            }
            final ProjectUser newProjectUser = new ProjectUser();
            newProjectUser.setEmail(pDto.getEmail());
            newProjectUser.setRole(role);
            if (pDto.getMetaData() != null) {
                newProjectUser.setMetaData(pDto.getMetaData());
            }
            newProjectUser.setStatus(UserStatus.ACCESS_GRANTED);
            return save(newProjectUser);
        } else {
            throw new EntityAlreadyExistsException("Project user already exists");
        }

    }

    /*
     * (non-Javadoc)
     *
     * @see fr.cnes.regards.modules.accessrights.service.projectuser.IProjectUserService#existUser(java.lang.String)
     */
    @Override
    public boolean existUser(final String pEmail) {
        return projectUserRepository.findOneByEmail(pEmail).isPresent();
    }

    /*
     * (non-Javadoc)
     *
     * @see fr.cnes.regards.modules.accessrights.service.projectuser.IProjectUserService#existUser(java.lang.Long)
     */
    @Override
    public boolean existUser(final Long pId) {
        return projectUserRepository.exists(pId);
    }

    /**
     * Specific on-save operations
     *
     * @param pProjectUser
     *            The user to save
     */
    private ProjectUser save(final ProjectUser pProjectUser) {
        pProjectUser.setLastUpdate(OffsetDateTime.now());
        return projectUserRepository.save(pProjectUser);
    }

    @Override
    public void resetLicence() {
        final List<ProjectUser> everyone = projectUserRepository.findAll();
        for (final ProjectUser anyone : everyone) {
            anyone.setLicenseAccepted(false);
        }
        projectUserRepository.save(everyone);
    }

}<|MERGE_RESOLUTION|>--- conflicted
+++ resolved
@@ -18,16 +18,12 @@
 import org.springframework.data.domain.Pageable;
 import org.springframework.stereotype.Service;
 
-<<<<<<< HEAD
+import fr.cnes.regards.framework.jpa.multitenant.transactional.MultitenantTransactional;
 import fr.cnes.regards.framework.module.rest.exception.EntityAlreadyExistsException;
 import fr.cnes.regards.framework.module.rest.exception.EntityException;
 import fr.cnes.regards.framework.module.rest.exception.EntityInconsistentIdentifierException;
 import fr.cnes.regards.framework.module.rest.exception.EntityNotFoundException;
 import fr.cnes.regards.framework.module.rest.exception.EntityOperationForbiddenException;
-=======
-import fr.cnes.regards.framework.jpa.multitenant.transactional.MultitenantTransactional;
-import fr.cnes.regards.framework.module.rest.exception.*;
->>>>>>> eca88215
 import fr.cnes.regards.framework.security.role.DefaultRole;
 import fr.cnes.regards.framework.security.utils.jwt.SecurityUtils;
 import fr.cnes.regards.modules.accessrights.dao.projects.IProjectUserRepository;
@@ -218,8 +214,8 @@
         }
 
         final ProjectUser user = projectUserRepository.findOne(pUserId);
-        user.setMetaData(pUpdatedProjectUser.getMetaData());
-        user.setPermissions(pUpdatedProjectUser.getPermissions());
+
+        // Set user role
         if (pUpdatedProjectUser.getRole() == null) {
             user.setRole(null);
         } else
@@ -235,6 +231,11 @@
                     }
                 }
 
+        // Set user new metadata
+        user.setMetaData(pUpdatedProjectUser.getMetaData());
+        // Set user new permissions
+        user.setPermissions(pUpdatedProjectUser.getPermissions());
+        // Save new user informations
         return save(user);
     }
 
