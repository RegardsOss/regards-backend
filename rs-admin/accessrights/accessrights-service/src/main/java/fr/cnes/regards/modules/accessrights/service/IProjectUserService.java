/*
 * LICENSE_PLACEHOLDER
 */
package fr.cnes.regards.modules.accessrights.service;

import java.util.List;

import fr.cnes.regards.modules.accessrights.domain.instance.Account;
import fr.cnes.regards.modules.accessrights.domain.projects.MetaData;
import fr.cnes.regards.modules.accessrights.domain.projects.ProjectUser;
import fr.cnes.regards.modules.accessrights.domain.projects.ResourcesAccess;
import fr.cnes.regards.modules.accessrights.domain.projects.Role;
import fr.cnes.regards.modules.core.exception.EntityNotFoundException;
import fr.cnes.regards.modules.core.exception.InvalidValueException;

/**
 * @author CS SI
 *
 */
public interface IProjectUserService {

    /**
     * Retrieve the {@link List} of all {@link ProjectUser}s.
     *
     * @return The list of project users
     */
    List<ProjectUser> retrieveUserList();

    /**
     * Retrieve the {@link ProjectUser} of passed <code>id</code>.
     *
     * @param pUserId
     *            The {@link ProjectUser}'s <code>id</code>
     * @return The project user
     */
    ProjectUser retrieveUser(Long pUserId);

    /**
     * Retrieve the {@link ProjectUser} of passed <code>email</code>.
     *
<<<<<<< HEAD
     * @param pUserEmail
     *            The {@link ProjectUser}'s <code>email</code>
     * @return The project user
     */
    ProjectUser retrieveUser(String pUserEmail);
=======
     * @param pEmail
     *            The {@link ProjectUser}'s <code>email</code>
     * @throws EntityNotFoundException
     *             Thrown when no {@link ProjectUser} with passed <code>id</code> could be found
     * @return The project user
     */
    ProjectUser retrieveOneByEmail(String pEmail) throws EntityNotFoundException;
>>>>>>> 6e950c8b

    /**
     * Retrieve the current {@link ProjectUser}.
     *
     * @return The project user
     */
    ProjectUser retrieveCurrentUser();

    /**
     * Update the {@link ProjectUser} of id <code>pUserId</code>.
     *
     * @param pUserId
     *            The {@link ProjectUser} <code>id</code>
     * @param pUpdatedProjectUser
     *            The new {@link ProjectUser}
     * @throws InvalidValueException
     *             Thrown when <code>pUserId</code> differs from the id of <code>pUpdatedProjectUser</code>
     * @throws EntityNotFoundException
     *             Thrown when no {@link ProjectUser} with passed <code>id</code> could be found
     */
    void updateUser(Long pUserId, ProjectUser pUpdatedProjectUser)
            throws InvalidValueException, EntityNotFoundException;

    /**
     * Delete the {@link ProjectUser} of passed <code>id</code>.
     *
     * @param pUserId
     *            The {@link ProjectUser}'s <code>id</code>
     */
    void removeUser(Long pUserId);

    /**
     * Retrieve the {@link List} of {@link ResourcesAccess} for the {@link Account} of passed <code>id</code>.
     *
     * @param pLogin
     *            The {@link ProjectUser}'s <code>id</code>
     * @param pBorrowedRoleName
     *            The borrowed {@link Role} <code>name</code> if the user is connected with a borrowed role. Optional.
     * @return The list of resources access
     * @throws InvalidValueException
     *             Thrown when the passed {@link Role} is not hierarchically inferior to the true {@link ProjectUser}'s
     *             <code>role</code>.
     */
    List<ResourcesAccess> retrieveProjectUserAccessRights(String pLogin, String pBorrowedRoleName)
            throws InvalidValueException;

    /**
     * Update the the {@link List} of <code>permissions</code>.
     *
     * @param pLogin
     *            The {@link ProjectUser}'s <code>login</code>
     * @param pUpdatedUserAccessRights
     *            The {@link List} of {@link ResourcesAccess} to set
     * @throws EntityNotFoundException
     *             Thrown when no {@link ProjectUser} with passed <code>id</code> could be found
     */
    void updateUserAccessRights(String pLogin, List<ResourcesAccess> pUpdatedUserAccessRights)
            throws EntityNotFoundException;

    /**
     * Clear the {@link List} of {@link ResourcesAccess} of the {@link ProjectUser} with passed <code>login</code>.
     *
     * @param pLogin
     *            The {@link ProjectUser} <code>login</code>
     * @throws EntityNotFoundException
     *             Thrown when no {@link ProjectUser} with passed <code>id</code> could be found
     */
    void removeUserAccessRights(String pLogin) throws EntityNotFoundException;

    /**
     * Return the {@link List} of {@link MetaData} on the {@link ProjectUser} of passed <code>id</code>.
     *
     * @param pUserId
     *            The {@link ProjectUser}'s <code>id</code>
     * @return The list of meta data
     * @throws EntityNotFoundException
     *             Thrown when no {@link ProjectUser} with passed <code>id</code> could be found
     */
    List<MetaData> retrieveUserMetaData(Long pUserId) throws EntityNotFoundException;

    /**
     * Set the passed {@link MetaData} onto the {@link ProjectUser} of passed <code>id</code>
     *
     * @param pUserId
     *            The {@link ProjectUser}'s <code>id</code>
     * @param pUpdatedUserMetaData
     *            The {@link List} of {@link MetaData} to set
     * @throws EntityNotFoundException
     *             Thhrown when not project user of passed <code>id</code> could be found
     */
    void updateUserMetaData(Long pUserId, List<MetaData> pUpdatedUserMetaData) throws EntityNotFoundException;

    /**
     * Clear the {@link List} of {@link MetaData} of the {@link ProjectUser} with passed <code>id</code>.
     *
     * @param pUserId
     *            The {@link ProjectUser} <code>id</code>
     * @throws EntityNotFoundException
     *             Thrown when no {@link ProjectUser} with passed <code>id</code> could be found
     */
    void removeUserMetaData(Long pUserId) throws EntityNotFoundException;

    /**
     * Return true when {@link ProjectUser} of passed <code>id</code> exists in db.
     *
     * @param pId
     *            The {@link ProjectUser}'s <code>id</code>
     * @return <code>True</code> exists, else <code>False</code>
     */
    boolean existUser(Long pId);

    /**
     * Return true when {@link ProjectUser} of passed <code>email</code> exists in db.
     *
     * @param pEmail
     *            The {@link ProjectUser}'s <code>email</code>
     * @return <code>True</code> exists, else <code>False</code>
     */
    boolean existUser(String pEmail);
}<|MERGE_RESOLUTION|>--- conflicted
+++ resolved
@@ -38,13 +38,6 @@
     /**
      * Retrieve the {@link ProjectUser} of passed <code>email</code>.
      *
-<<<<<<< HEAD
-     * @param pUserEmail
-     *            The {@link ProjectUser}'s <code>email</code>
-     * @return The project user
-     */
-    ProjectUser retrieveUser(String pUserEmail);
-=======
      * @param pEmail
      *            The {@link ProjectUser}'s <code>email</code>
      * @throws EntityNotFoundException
@@ -52,7 +45,6 @@
      * @return The project user
      */
     ProjectUser retrieveOneByEmail(String pEmail) throws EntityNotFoundException;
->>>>>>> 6e950c8b
 
     /**
      * Retrieve the current {@link ProjectUser}.
@@ -165,11 +157,11 @@
     boolean existUser(Long pId);
 
     /**
-     * Return true when {@link ProjectUser} of passed <code>email</code> exists in db.
+     * Return true when {@link ProjectUser} of passed <code>login</code> exists in db.
      *
-     * @param pEmail
-     *            The {@link ProjectUser}'s <code>email</code>
+     * @param pLogin
+     *            The {@link ProjectUser}'s <code>login</code>
      * @return <code>True</code> exists, else <code>False</code>
      */
-    boolean existUser(String pEmail);
+    boolean existUser(String pLogin);
 }