/*
 * LICENSE_PLACEHOLDER
 */
package fr.cnes.regards.modules.accessrights.service;

import fr.cnes.regards.framework.module.rest.exception.EntityNotFoundException;
<<<<<<< HEAD
=======
import fr.cnes.regards.modules.accessrights.domain.instance.AccountSettings;
>>>>>>> ecf50b78
import fr.cnes.regards.modules.accessrights.domain.projects.AccessSettings;

/**
 * Strategy interface to handle Read an Update operations on access settings.
 *
 * @author CS SI
 */
public interface IAccessSettingsService {

    /**
     * Retrieve the {@link AccountSettings}.
     *
     * @return The {@link AccountSettings}
     */
    AccessSettings retrieve();

    /**
     * Update the {@link AccountSettings}.
     *
     * @param pAccessSettings
     *            The {@link AccountSettings}
     * @return The updated access settings
     * @throws EntityNotFoundException
     *             Thrown when an {@link AccountSettings} with passed id could not be found
     */
    AccessSettings update(AccessSettings pAccessSettings) throws EntityNotFoundException;
}<|MERGE_RESOLUTION|>--- conflicted
+++ resolved
@@ -4,10 +4,6 @@
 package fr.cnes.regards.modules.accessrights.service;
 
 import fr.cnes.regards.framework.module.rest.exception.EntityNotFoundException;
-<<<<<<< HEAD
-=======
-import fr.cnes.regards.modules.accessrights.domain.instance.AccountSettings;
->>>>>>> ecf50b78
 import fr.cnes.regards.modules.accessrights.domain.projects.AccessSettings;
 
 /**
@@ -18,20 +14,20 @@
 public interface IAccessSettingsService {
 
     /**
-     * Retrieve the {@link AccountSettings}.
+     * Retrieve the {@link AccessSettings}.
      *
-     * @return The {@link AccountSettings}
+     * @return The {@link AccessSettings}
      */
     AccessSettings retrieve();
 
     /**
-     * Update the {@link AccountSettings}.
+     * Update the {@link AccessSettings}.
      *
      * @param pAccessSettings
-     *            The {@link AccountSettings}
+     *            The {@link AccessSettings}
      * @return The updated access settings
      * @throws EntityNotFoundException
-     *             Thrown when an {@link AccountSettings} with passed id could not be found
+     *             Thrown when an {@link AccessSettings} with passed id could not be found
      */
     AccessSettings update(AccessSettings pAccessSettings) throws EntityNotFoundException;
 }