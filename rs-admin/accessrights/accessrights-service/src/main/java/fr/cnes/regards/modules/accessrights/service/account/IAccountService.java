--- conflicted
+++ resolved
@@ -142,19 +142,14 @@
      */
     String getPasswordRules();
 
-<<<<<<< HEAD
-=======
     /**
      * Encrypt password
      * @param pPassword the password to encrypt
      * @return the encrypted password
      */
-    String encryptPassword(String pPassword);
-
     /**
      * Check account validity
      */
->>>>>>> 0fc1fa55
     void checkAccountValidity();
 
     /**
