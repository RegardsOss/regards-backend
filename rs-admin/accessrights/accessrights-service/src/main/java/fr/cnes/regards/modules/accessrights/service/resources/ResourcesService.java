--- conflicted
+++ resolved
@@ -23,15 +23,9 @@
 import com.google.common.collect.Lists;
 
 import feign.FeignException;
-<<<<<<< HEAD
-import fr.cnes.regards.framework.amqp.IPublisher;
 import fr.cnes.regards.framework.feign.FeignClientBuilder;
 import fr.cnes.regards.framework.feign.TokenClientProvider;
 import fr.cnes.regards.framework.feign.security.FeignSecurityManager;
-import fr.cnes.regards.framework.module.rest.exception.EntityException;
-=======
-import fr.cnes.regards.client.core.TokenClientProvider;
->>>>>>> 198a7d9f
 import fr.cnes.regards.framework.module.rest.exception.EntityNotFoundException;
 import fr.cnes.regards.framework.module.rest.exception.EntityOperationForbiddenException;
 import fr.cnes.regards.framework.multitenant.ITenantResolver;
@@ -94,7 +88,6 @@
      */
     private final ITenantResolver tenantResolver;
 
-<<<<<<< HEAD
     /**
      * Enable to init a feign client programmatically
      */
@@ -102,13 +95,7 @@
 
     public ResourcesService(@Value("${spring.application.name}") String pMicroserviceName,
             DiscoveryClient pDiscoveryClient, IResourcesAccessRepository pResourceAccessRepo, IRoleService pRoleService,
-            JWTService pJwtService, ITenantResolver pTenantResolver, IPublisher pEventPublisher,
-            FeignSecurityManager pFeignSecurityManager) {
-=======
-    public ResourcesService(@Value("${spring.application.name}") final String pMicroserviceName,
-            final DiscoveryClient pDiscoveryClient, final IResourcesAccessRepository pResourceAccessRepo,
-            final IRoleService pRoleService, final JWTService pJwtService, final ITenantResolver pTenantResolver) {
->>>>>>> 198a7d9f
+            JWTService pJwtService, ITenantResolver pTenantResolver, FeignSecurityManager pFeignSecurityManager) {
         super();
         microserviceName = pMicroserviceName;
         discoveryClient = pDiscoveryClient;
@@ -116,11 +103,7 @@
         roleService = pRoleService;
         jwtService = pJwtService;
         tenantResolver = pTenantResolver;
-<<<<<<< HEAD
-        eventPublisher = pEventPublisher;
         this.feignSecurityManager = pFeignSecurityManager;
-=======
->>>>>>> 198a7d9f
     }
 
     /**
