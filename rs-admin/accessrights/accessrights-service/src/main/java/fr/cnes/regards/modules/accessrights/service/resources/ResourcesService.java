--- conflicted
+++ resolved
@@ -82,13 +82,6 @@
 
     /**
      * Constructor
-<<<<<<< HEAD
-     *
-     * @param pResourceAccessRepo
-     * @param pRoleService
-     * @param authResolver
-=======
->>>>>>> 404c442f
      */
     public ResourcesService(IResourcesAccessRepository resourceAccessRepo, IRoleService roleService,
             IAuthenticationResolver authResolver) {
