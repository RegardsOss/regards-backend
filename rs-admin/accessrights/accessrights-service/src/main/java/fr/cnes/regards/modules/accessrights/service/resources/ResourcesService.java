--- conflicted
+++ resolved
@@ -177,7 +177,6 @@
     }
 
     /**
-<<<<<<< HEAD
      *
      * Return the resources list of the given microservice.
      *
@@ -185,13 +184,6 @@
      *            microservice name
      * @return List of {@link ResourceMapping} of the given microservice
      * @since 1.0-SNAPSHOT
-=======
-     * Get resources
-     *
-     * @param pMicroservice
-     *            the target microservice
-     * @return the resources
->>>>>>> e2709e66
      */
     public List<ResourceMapping> getRemoteResources(final String pMicroservice) {
         List<ResourceMapping> remoteResources = new ArrayList<>();
