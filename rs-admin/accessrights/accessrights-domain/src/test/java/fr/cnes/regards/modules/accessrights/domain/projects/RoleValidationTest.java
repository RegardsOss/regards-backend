--- conflicted
+++ resolved
@@ -46,13 +46,8 @@
 
     @Before
     public void setUp() {
-<<<<<<< HEAD
-        role = new Role(ID, DefaultRole.INSTANCE_ADMIN.toString(), null, new ArrayList<>(), new ArrayList<>(),
-                DEFAULT, NATIVE);
-=======
         final RoleFactory roleFactory = new RoleFactory();
         role = roleFactory.createInstanceAdmin();
->>>>>>> c0980c3b
     }
 
     /**
