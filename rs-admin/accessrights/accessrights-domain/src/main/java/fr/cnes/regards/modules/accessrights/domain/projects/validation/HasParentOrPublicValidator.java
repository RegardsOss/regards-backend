--- conflicted
+++ resolved
@@ -33,13 +33,8 @@
      */
     @Override
     public boolean isValid(final Role pValue, final ConstraintValidatorContext pContext) {
-<<<<<<< HEAD
-        return ((!pValue.getName().equals(DefaultRoleNames.PUBLIC.toString())) && (pValue.getParentRole() != null))
-                || ((pValue.getName().equals(DefaultRoleNames.PUBLIC.toString())) && (pValue.getParentRole() == null));
-=======
-        return ((pValue.getName() != DefaultRole.PUBLIC.toString()) && (pValue.getParentRole() != null))
-                || ((pValue.getName() == DefaultRole.PUBLIC.toString()) && (pValue.getParentRole() == null));
->>>>>>> cfb7a6ea
+        return ((!pValue.getName().equals(DefaultRole.PUBLIC.toString())) && (pValue.getParentRole() != null))
+                || ((pValue.getName().equals(DefaultRole.PUBLIC.toString())) && (pValue.getParentRole() == null));
     }
 
 }