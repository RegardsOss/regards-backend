--- conflicted
+++ resolved
@@ -30,11 +30,4 @@
      */
     PENDING;
 
-<<<<<<< HEAD
-    @Override
-    public String toString() {
-        return name();
-    }
-=======
->>>>>>> c0980c3b
 }