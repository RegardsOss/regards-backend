/*
 * LICENSE_PLACEHOLDER
 */
package fr.cnes.regards.modules.accessrights.domain.projects;

import java.time.LocalDateTime;
import java.util.ArrayList;
import java.util.List;

import javax.persistence.Column;
import javax.persistence.Convert;
import javax.persistence.Entity;
import javax.persistence.FetchType;
import javax.persistence.ForeignKey;
import javax.persistence.GeneratedValue;
import javax.persistence.GenerationType;
import javax.persistence.Id;
import javax.persistence.Index;
import javax.persistence.JoinColumn;
<<<<<<< HEAD
import javax.persistence.ManyToOne;
=======
import javax.persistence.JoinTable;
import javax.persistence.ManyToMany;
>>>>>>> 74a8ecd6
import javax.persistence.OneToMany;
import javax.persistence.SequenceGenerator;
import javax.persistence.Table;
import javax.validation.Valid;

import org.hibernate.validator.constraints.NotBlank;

import fr.cnes.regards.framework.jpa.IIdentifiable;
import fr.cnes.regards.modules.accessrights.domain.projects.validation.HasParentOrPublic;

/**
 * Models a user's role.
 *
 * @author Xavier-Alexandre Brochard
 */
@Entity
@Table(name = "T_ROLE", indexes = { @Index(name = "IDX_ROLE_NAME", columnList = "name") })
@SequenceGenerator(name = "roleSequence", initialValue = 1, sequenceName = "SEQ_ROLE")
@HasParentOrPublic
public class Role implements IIdentifiable<Long> {

    /**
     * Role indentifier
     */
    @Id
    @Column
    @GeneratedValue(strategy = GenerationType.SEQUENCE, generator = "roleSequence")
    private Long id;

    /**
     * Role name
     */
    @NotBlank
    @Column(unique = true)
    private String name;

    /**
     * The parent role.
     * <p/>
     * Must not be null except if current role is PUBLIC. Validated via type-level {@link HasParentOrPublic} annotation.
     */
    @ManyToOne
    @JoinColumn(name = "parent_role_id", foreignKey = @ForeignKey(name = "FK_ROLE_PARENT_ROLE"))
    private Role parentRole;

    /**
     * Role permissions
     */
    @Valid
<<<<<<< HEAD
    @OneToMany(fetch = FetchType.EAGER)
=======
    @ManyToMany
    @JoinTable(name = "TA_RESOURCES_ROLES", joinColumns = @JoinColumn(name = "ROLE_ID", referencedColumnName = "ID"),
            inverseJoinColumns = @JoinColumn(name = "RESOURCE_ID", referencedColumnName = "ID"))
>>>>>>> 74a8ecd6
    private List<ResourcesAccess> permissions;

    /**
     * Role associated authorized IP addresses
     */
    @Column(name = "authorized_addresses")
    @Convert(converter = RoleAuthorizedAdressesConverter.class)
    private List<String> authorizedAddresses;

    /**
     * Are the cors requests authorized for this role ?
     */
    @Column(name = "cors_requests_authorized")
    private boolean isCorsRequestsAuthorized;

    /**
     * If CORS requests are authorized for this role, this parameter indicates the limit date of the authorization
     */
    @Column(name = "cors_requests_auth_end_date")
    private LocalDateTime corsRequestsAuthorizationEndDate;

    /**
     * Is a default role ?
     */
    @Column(name = "is_default")
    private boolean isDefault;

    /**
     * Is a native role ?
     */
    @Column(name = "is_native")
    private boolean isNative;

    /**
     *
     * Constructor
     *
     * @since 1.0-SNAPSHOT
     */
    public Role() {
        super();
        isDefault = false;
        isNative = false;
        isCorsRequestsAuthorized = false;
        permissions = new ArrayList<>();
        authorizedAddresses = new ArrayList<>();
    }

    public Role(final String pName, final Role pParentRole) {
        this();
        name = pName;
        parentRole = pParentRole;
    }

    public void setNative(final boolean pIsNative) {
        isNative = pIsNative;
    }

    @Override
    public Long getId() {
        return id;
    }

    /**
     * @return the name
     */
    public String getName() {
        return name;
    }

    /**
     * @param pName
     *            the name to set
     */
    public void setName(final String pName) {
        name = pName;
    }

    /**
     * @return the parentRole
     */
    public Role getParentRole() {
        return parentRole;
    }

    /**
     * @param pParentRole
     *            the parentRole to set
     */
    public void setParentRole(final Role pParentRole) {
        parentRole = pParentRole;
    }

    /**
     * @return the permissions
     */
    public List<ResourcesAccess> getPermissions() {
        return permissions;
    }

    /**
     * @param pPermissions
     *            the permissions to set
     */
    public void setPermissions(final List<ResourcesAccess> pPermissions) {
        permissions = pPermissions;
    }

    /**
     * @return the authorizedAddresses
     */
    public List<String> getAuthorizedAddresses() {
        return authorizedAddresses;
    }

    /**
     * @param pAuthorizedAddresses
     *            the authorizedAddresses to set
     */
    public void setAuthorizedAddresses(final List<String> pAuthorizedAddresses) {
        authorizedAddresses = pAuthorizedAddresses;
    }

    /**
     * @return the isCorsRequestsAuthorized
     */
    public boolean isCorsRequestsAuthorized() {
        return isCorsRequestsAuthorized;
    }

    /**
     * @param pIsCorsRequestsAuthorized
     *            the isCorsRequestsAuthorized to set
     */
    public void setCorsRequestsAuthorized(final boolean pIsCorsRequestsAuthorized) {
        isCorsRequestsAuthorized = pIsCorsRequestsAuthorized;
    }

    /**
     * @return the corsRequestsAuthorizationEndDate
     */
    public LocalDateTime getCorsRequestsAuthorizationEndDate() {
        return corsRequestsAuthorizationEndDate;
    }

    /**
     * @param pCorsRequestsAuthorizationEndDate
     *            the corsRequestsAuthorizationEndDate to set
     */
    public void setCorsRequestsAuthorizationEndDate(final LocalDateTime pCorsRequestsAuthorizationEndDate) {
        corsRequestsAuthorizationEndDate = pCorsRequestsAuthorizationEndDate;
    }

    /**
     * @return the isDefault
     */
    public boolean isDefault() {
        return isDefault;
    }

    /**
     * @param pIsDefault
     *            the isDefault to set
     */
    public void setDefault(final boolean pIsDefault) {
        isDefault = pIsDefault;
    }

    /**
     * @return the isNative
     */
    public boolean isNative() {
        return isNative;
    }

    /**
     * @param pId
     *            the id to set
     */
    public void setId(final Long pId) {
        id = pId;
    }

}<|MERGE_RESOLUTION|>--- conflicted
+++ resolved
@@ -17,12 +17,8 @@
 import javax.persistence.Id;
 import javax.persistence.Index;
 import javax.persistence.JoinColumn;
-<<<<<<< HEAD
-import javax.persistence.ManyToOne;
-=======
 import javax.persistence.JoinTable;
 import javax.persistence.ManyToMany;
->>>>>>> 74a8ecd6
 import javax.persistence.OneToMany;
 import javax.persistence.SequenceGenerator;
 import javax.persistence.Table;
@@ -72,13 +68,9 @@
      * Role permissions
      */
     @Valid
-<<<<<<< HEAD
-    @OneToMany(fetch = FetchType.EAGER)
-=======
     @ManyToMany
     @JoinTable(name = "TA_RESOURCES_ROLES", joinColumns = @JoinColumn(name = "ROLE_ID", referencedColumnName = "ID"),
             inverseJoinColumns = @JoinColumn(name = "RESOURCE_ID", referencedColumnName = "ID"))
->>>>>>> 74a8ecd6
     private List<ResourcesAccess> permissions;
 
     /**
