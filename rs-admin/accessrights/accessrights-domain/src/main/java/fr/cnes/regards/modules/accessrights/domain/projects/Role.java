/*
 * LICENSE_PLACEHOLDER
 */
package fr.cnes.regards.modules.accessrights.domain.projects;

import java.util.HashSet;
import java.util.List;
import java.util.Set;

<<<<<<< HEAD
import javax.persistence.Column;
import javax.persistence.Convert;
import javax.persistence.Entity;
import javax.persistence.ForeignKey;
import javax.persistence.GeneratedValue;
import javax.persistence.GenerationType;
import javax.persistence.Id;
import javax.persistence.Index;
import javax.persistence.JoinColumn;
import javax.persistence.JoinTable;
import javax.persistence.ManyToMany;
import javax.persistence.ManyToOne;
import javax.persistence.NamedAttributeNode;
import javax.persistence.NamedEntityGraph;
import javax.persistence.OrderBy;
import javax.persistence.SequenceGenerator;
import javax.persistence.Table;
=======
import javax.persistence.*;
>>>>>>> 8311dd59
import javax.validation.Valid;

import org.hibernate.validator.constraints.NotBlank;

import fr.cnes.regards.framework.gson.annotation.GsonIgnore;
import fr.cnes.regards.framework.jpa.IIdentifiable;
import fr.cnes.regards.modules.accessrights.domain.projects.validation.HasValidParent;

/**
 * Models a user's role.
 *
 * @author Xavier-Alexandre Brochard
 * @author Sébastien Binda
 */
@Entity
@Table(name = "T_ROLE", indexes = { @Index(name = "IDX_ROLE_NAME", columnList = "name") })
@SequenceGenerator(name = "roleSequence", initialValue = 1, sequenceName = "SEQ_ROLE")
@HasValidParent
<<<<<<< HEAD
@NamedEntityGraph(name = "graph.role.permissions", attributeNodes = @NamedAttributeNode(value = "permissions", subgraph = "permissions"))
=======

@NamedEntityGraphs(value = {
        @NamedEntityGraph(name = "graph.role.permissions",  attributeNodes = @NamedAttributeNode(value = "permissions")),
        @NamedEntityGraph(name = "graph.role.parent",
                          attributeNodes = {
                            @NamedAttributeNode(value = "permissions"),
                            @NamedAttributeNode(value = "parentRole", subgraph = "parentGraph") },
                          subgraphs = {
                            @NamedSubgraph(name = "parentGraph",  attributeNodes = { @NamedAttributeNode(value = "permissions")
                          })
                }) })
>>>>>>> 8311dd59
public class Role implements IIdentifiable<Long> {

    /**
     * Role identifier
     */
    @Id
    @Column
    @GeneratedValue(strategy = GenerationType.SEQUENCE, generator = "roleSequence")
    private Long id;

    /**
     * Role name
     */
    @NotBlank
    @Column(unique = true)
    private String name;

    /**
     * The parent role.
     * <p/>
     * Must not be null except if current role is PUBLIC. Validated via type-level {@link HasValidParent} annotation.
     */
    @ManyToOne
    @JoinColumn(name = "parent_role_id", foreignKey = @ForeignKey(name = "FK_ROLE_PARENT_ROLE"))
    private Role parentRole;

    /**
     * Role permissions
     */
    @Valid
    @ManyToMany
    @OrderBy("resource")
    @JoinTable(name = "TA_RESOURCE_ROLE", joinColumns = @JoinColumn(name = "ROLE_ID", referencedColumnName = "ID"), inverseJoinColumns = @JoinColumn(name = "RESOURCE_ID", referencedColumnName = "ID"))
    @GsonIgnore
    private Set<ResourcesAccess> permissions;

    /**
     * Role associated authorized IP addresses
     */
    @Column(name = "authorized_addresses")
    @Convert(converter = RoleAuthorizedAdressesConverter.class)
    private List<String> authorizedAddresses;

    /**
     * Is a default role ?
     */
    @Column(name = "is_default")
    private boolean isDefault;

    /**
     * Is a native role ?
     */
    @Column(name = "is_native")
    private boolean isNative;

    /**
     *
     * Constructor
     *
     * @since 1.0-SNAPSHOT
     */
    public Role() {
        super();
        isDefault = false;
        isNative = false;
        permissions = new HashSet<>();
    }

    public Role(final String pName, final Role pParentRole) {
        this();
        name = pName;
        parentRole = pParentRole;
    }

    public void setNative(final boolean pIsNative) {
        isNative = pIsNative;
    }

    @Override
    public Long getId() {
        return id;
    }

    /**
     * @return the name
     */
    public String getName() {
        return name;
    }

    /**
     * @param pName
     *            the name to set
     */
    public void setName(final String pName) {
        name = pName;
    }

    /**
     * @return the parentRole
     */
    public Role getParentRole() {
        return parentRole;
    }

    /**
     * @param pParentRole
     *            the parentRole to set
     */
    public void setParentRole(final Role pParentRole) {
        parentRole = pParentRole;
    }

    /**
     * @return the permissions
     */
    public Set<ResourcesAccess> getPermissions() {
        return permissions;
    }

    /**
     * @param pPermissions
     *            the permissions to set
     */
    public void setPermissions(final Set<ResourcesAccess> pPermissions) {
        permissions = pPermissions;
    }

    /**
     * @return the authorizedAddresses
     */
    public List<String> getAuthorizedAddresses() {
        return authorizedAddresses;
    }

    /**
     * @param pAuthorizedAddresses
     *            the authorizedAddresses to set
     */
    public void setAuthorizedAddresses(final List<String> pAuthorizedAddresses) {
        authorizedAddresses = pAuthorizedAddresses;
    }

    /**
     * @return the isDefault
     */
    public boolean isDefault() {
        return isDefault;
    }

    /**
     * @param pIsDefault
     *            the isDefault to set
     */
    public void setDefault(final boolean pIsDefault) {
        isDefault = pIsDefault;
    }

    /**
     * @return the isNative
     */
    public boolean isNative() {
        return isNative;
    }

    /**
     * @param pId
     *            the id to set
     */
    public void setId(final Long pId) {
        id = pId;
    }

    /**
     *
     * Add the given {@link ResourcesAccess} to the permissions of the current {@link Role}
     *
     * @param pResourcesAccess
     *            A {@link ResourcesAccess} to add
     */
    public void addPermission(final ResourcesAccess pResourcesAccess) {
        if (permissions == null) {
            permissions = new HashSet<>();
        }
        permissions.add(pResourcesAccess);
    }

    @Override
    public int hashCode() {
        final int prime = 31;
        int result = 1;
        result = (prime * result) + ((name == null) ? 0 : name.hashCode());
        return result;
    }

    @Override
    public boolean equals(final Object obj) {
        if (this == obj) {
            return true;
        }
        if (obj == null) {
            return false;
        }
        if (getClass() != obj.getClass()) {
            return false;
        }
        final Role other = (Role) obj;
        if (name == null) {
            if (other.name != null) {
                return false;
            }
        } else if (!name.equals(other.name)) {
            return false;
        }
        return true;
    }

    @Override
    public String toString() {
        return "Role [id=" + id + ", name=" + name + ", parentRole=" + parentRole + ", isDefault=" + isDefault
                + ", isNative=" + isNative + "]";
    }

}<|MERGE_RESOLUTION|>--- conflicted
+++ resolved
@@ -7,7 +7,6 @@
 import java.util.List;
 import java.util.Set;
 
-<<<<<<< HEAD
 import javax.persistence.Column;
 import javax.persistence.Convert;
 import javax.persistence.Entity;
@@ -22,12 +21,11 @@
 import javax.persistence.ManyToOne;
 import javax.persistence.NamedAttributeNode;
 import javax.persistence.NamedEntityGraph;
+import javax.persistence.NamedEntityGraphs;
+import javax.persistence.NamedSubgraph;
 import javax.persistence.OrderBy;
 import javax.persistence.SequenceGenerator;
 import javax.persistence.Table;
-=======
-import javax.persistence.*;
->>>>>>> 8311dd59
 import javax.validation.Valid;
 
 import org.hibernate.validator.constraints.NotBlank;
@@ -46,21 +44,12 @@
 @Table(name = "T_ROLE", indexes = { @Index(name = "IDX_ROLE_NAME", columnList = "name") })
 @SequenceGenerator(name = "roleSequence", initialValue = 1, sequenceName = "SEQ_ROLE")
 @HasValidParent
-<<<<<<< HEAD
-@NamedEntityGraph(name = "graph.role.permissions", attributeNodes = @NamedAttributeNode(value = "permissions", subgraph = "permissions"))
-=======
-
 @NamedEntityGraphs(value = {
-        @NamedEntityGraph(name = "graph.role.permissions",  attributeNodes = @NamedAttributeNode(value = "permissions")),
-        @NamedEntityGraph(name = "graph.role.parent",
-                          attributeNodes = {
-                            @NamedAttributeNode(value = "permissions"),
-                            @NamedAttributeNode(value = "parentRole", subgraph = "parentGraph") },
-                          subgraphs = {
-                            @NamedSubgraph(name = "parentGraph",  attributeNodes = { @NamedAttributeNode(value = "permissions")
-                          })
-                }) })
->>>>>>> 8311dd59
+        @NamedEntityGraph(name = "graph.role.permissions", attributeNodes = @NamedAttributeNode(value = "permissions")),
+        @NamedEntityGraph(name = "graph.role.parent", attributeNodes = { @NamedAttributeNode(value = "permissions"),
+                @NamedAttributeNode(value = "parentRole", subgraph = "parentGraph") }, subgraphs = {
+                        @NamedSubgraph(name = "parentGraph", attributeNodes = {
+                                @NamedAttributeNode(value = "permissions") }) }) })
 public class Role implements IIdentifiable<Long> {
 
     /**
