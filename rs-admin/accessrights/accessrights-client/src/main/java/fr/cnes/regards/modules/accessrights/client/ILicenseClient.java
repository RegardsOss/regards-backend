--- conflicted
+++ resolved
@@ -19,18 +19,12 @@
 package fr.cnes.regards.modules.accessrights.client;
 
 import fr.cnes.regards.framework.feign.annotation.RestClient;
-<<<<<<< HEAD
-import org.springframework.http.MediaType;
-import org.springframework.http.ResponseEntity;
-import org.springframework.web.bind.annotation.PutMapping;
-=======
 import fr.cnes.regards.modules.accessrights.domain.projects.LicenseDTO;
 import org.springframework.hateoas.EntityModel;
 import org.springframework.http.MediaType;
 import org.springframework.http.ResponseEntity;
-import org.springframework.web.bind.annotation.RequestMapping;
-import org.springframework.web.bind.annotation.RequestMethod;
->>>>>>> 4c437471
+import org.springframework.web.bind.annotation.GetMapping;
+import org.springframework.web.bind.annotation.PutMapping;
 
 /**
  * API client for license reset
@@ -38,12 +32,6 @@
  * @author Marc Sordi
  */
 @RestClient(name = "rs-admin", contextId = "rs-admin.license-client")
-<<<<<<< HEAD
-=======
-@RequestMapping(value = ILicenseClient.PATH_LICENSE,
-                produces = MediaType.APPLICATION_JSON_VALUE,
-                consumes = MediaType.APPLICATION_JSON_VALUE)
->>>>>>> 4c437471
 public interface ILicenseClient {
 
     /**
@@ -56,16 +44,15 @@
      */
     String PATH_RESET = "/reset";
 
-<<<<<<< HEAD
-    @PutMapping(path = ILicenseClient.PATH_LICENSE + PATH_RESET, produces = MediaType.APPLICATION_JSON_VALUE, consumes = MediaType.APPLICATION_JSON_VALUE)
-=======
-    @RequestMapping(method = RequestMethod.GET)
+    @GetMapping(path = ILicenseClient.PATH_LICENSE, produces = MediaType.APPLICATION_JSON_VALUE,
+        consumes = MediaType.APPLICATION_JSON_VALUE)
     ResponseEntity<EntityModel<LicenseDTO>> retrieveLicense();
 
-    @RequestMapping(method = RequestMethod.PUT)
+    @PutMapping(path = ILicenseClient.PATH_LICENSE, produces = MediaType.APPLICATION_JSON_VALUE,
+        consumes = MediaType.APPLICATION_JSON_VALUE)
     ResponseEntity<EntityModel<LicenseDTO>> acceptLicense();
 
-    @RequestMapping(method = RequestMethod.PUT, path = PATH_RESET)
->>>>>>> 4c437471
+    @PutMapping(path = ILicenseClient.PATH_LICENSE + PATH_RESET, produces = MediaType.APPLICATION_JSON_VALUE,
+        consumes = MediaType.APPLICATION_JSON_VALUE)
     ResponseEntity<Void> resetLicense();
 }