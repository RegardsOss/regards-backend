/*
 * LICENSE_PLACEHOLDER
 */
package fr.cnes.regards.modules.accessrights.fallback;

import java.util.List;

import org.slf4j.Logger;
import org.slf4j.LoggerFactory;
import org.springframework.hateoas.Resource;
import org.springframework.http.ResponseEntity;
import org.springframework.stereotype.Component;

import fr.cnes.regards.modules.accessrights.client.IRolesClient;
import fr.cnes.regards.modules.accessrights.domain.projects.ProjectUser;
import fr.cnes.regards.modules.accessrights.domain.projects.ResourcesAccess;
import fr.cnes.regards.modules.accessrights.domain.projects.Role;

/**
 *
 * Class RolesFallback
 *
 * Fallback for Roles Feign client. This implementation is used in case of error during feign client calls.
 *
 * @author CS
 * @since 1.0-SNAPSHOT
 */
@Component
public class RolesFallback implements IRolesClient {

    /**
     * Class logger
     */
    private static final Logger LOG = LoggerFactory.getLogger(ProjectUsersFallback.class);

    /**
     * Common error message to log
     */
    private static final String fallBackErrorMessage = "RS-ADMIN /roles request error. Fallback.";

    @Override
    public ResponseEntity<List<Resource<Role>>> retrieveRoleList() {
        LOG.error(fallBackErrorMessage);
        return null;
    }

    @Override
    public ResponseEntity<Resource<Role>> createRole(final Role pNewRole) {
        LOG.error(fallBackErrorMessage);
        return null;
    }

    @Override
<<<<<<< HEAD
    public ResponseEntity<Resource<Role>> retrieveRole(final Long pRoleId) {
=======
    public ResponseEntity<Resource<Role>> retrieveRole(final String pRoleName) {
>>>>>>> e8fcb625
        LOG.error(fallBackErrorMessage);
        return null;
    }

    @Override
    public ResponseEntity<Void> updateRole(final Long pRoleId, final Role pUpdatedRole) {
        LOG.error(fallBackErrorMessage);
        return null;
    }

    @Override
    public ResponseEntity<Void> removeRole(final Long pRoleId) {
        LOG.error(fallBackErrorMessage);
        return null;
    }

    @Override
    public ResponseEntity<List<Resource<ResourcesAccess>>> retrieveRoleResourcesAccessList(final Long pRoleId) {
        LOG.error(fallBackErrorMessage);
        return null;
    }

    @Override
    public ResponseEntity<Void> updateRoleResourcesAccess(final Long pRoleId,
            final List<ResourcesAccess> pResourcesAccessList) {
        LOG.error(fallBackErrorMessage);
        return null;
    }

    @Override
    public ResponseEntity<Void> clearRoleResourcesAccess(final Long pRoleId) {
        LOG.error(fallBackErrorMessage);
        return null;
    }

    @Override
    public ResponseEntity<List<Resource<ProjectUser>>> retrieveRoleProjectUserList(final Long pRoleId) {
        LOG.error(fallBackErrorMessage);
        return null;
    }

}<|MERGE_RESOLUTION|>--- conflicted
+++ resolved
@@ -51,11 +51,7 @@
     }
 
     @Override
-<<<<<<< HEAD
-    public ResponseEntity<Resource<Role>> retrieveRole(final Long pRoleId) {
-=======
     public ResponseEntity<Resource<Role>> retrieveRole(final String pRoleName) {
->>>>>>> e8fcb625
         LOG.error(fallBackErrorMessage);
         return null;
     }
