--- conflicted
+++ resolved
@@ -25,10 +25,6 @@
 import org.springframework.http.HttpStatus;
 import org.springframework.http.ResponseEntity;
 import org.springframework.test.context.TestPropertySource;
-<<<<<<< HEAD
-import org.springframework.test.web.servlet.result.MockMvcResultMatchers;
-=======
->>>>>>> 404c442f
 
 import fr.cnes.regards.framework.jpa.multitenant.transactional.MultitenantTransactional;
 import fr.cnes.regards.framework.test.integration.AbstractRegardsTransactionalIT;
@@ -53,14 +49,6 @@
     @Autowired
     private IAccountSettingsClient accountSettingsClient;
 
-<<<<<<< HEAD
-    /**
-     * Class logger
-     */
-    private static final Logger LOGGER = LoggerFactory.getLogger(RegistrationContractIT.class);
-
-=======
->>>>>>> 404c442f
     @SuppressWarnings("unchecked")
     @Test
     public void requestAccess() {
@@ -80,15 +68,8 @@
 
         String accessRequest = readJsonContract("request-access.json");
 
-<<<<<<< HEAD
-        RequestBuilderCustomizer requestBuilder = getNewRequestBuilderCustomizer();
-        requestBuilder.addExpectation(MockMvcResultMatchers.status().isCreated());
-        performDefaultPost(RegistrationController.REQUEST_MAPPING_ROOT, accessRequest, requestBuilder,
-                           "Access request error!");
-=======
         performDefaultPost(RegistrationController.REQUEST_MAPPING_ROOT, accessRequest,
                            customizer().expectStatusCreated(), "Access request error!");
->>>>>>> 404c442f
     }
 
 }