/*
 * Copyright 2017-2018 CNES - CENTRE NATIONAL d'ETUDES SPATIALES
 *
 * This file is part of REGARDS.
 *
 * REGARDS is free software: you can redistribute it and/or modify
 * it under the terms of the GNU General Public License as published by
 * the Free Software Foundation, either version 3 of the License, or
 * (at your option) any later version.
 *
 * REGARDS is distributed in the hope that it will be useful,
 * but WITHOUT ANY WARRANTY; without even the implied warranty of
 * MERCHANTABILITY or FITNESS FOR A PARTICULAR PURPOSE. See the
 * GNU General Public License for more details.
 *
 * You should have received a copy of the GNU General Public License
 * along with REGARDS. If not, see <http://www.gnu.org/licenses/>.
 */
package fr.cnes.regards.modules.accessrights.rest;

import java.util.ArrayList;

import org.junit.Test;
import org.springframework.beans.factory.annotation.Autowired;
import org.springframework.test.context.TestPropertySource;
<<<<<<< HEAD
import org.springframework.test.web.servlet.result.MockMvcResultMatchers;
=======
>>>>>>> 404c442f
import org.springframework.web.bind.annotation.RequestMethod;

import com.google.common.collect.Lists;

import fr.cnes.regards.framework.jpa.multitenant.transactional.MultitenantTransactional;
import fr.cnes.regards.framework.security.role.DefaultRole;
import fr.cnes.regards.framework.test.integration.AbstractRegardsTransactionalIT;
import fr.cnes.regards.framework.test.integration.RequestBuilderCustomizer;
import fr.cnes.regards.framework.test.report.annotation.Purpose;
import fr.cnes.regards.framework.test.report.annotation.Requirement;
import fr.cnes.regards.modules.accessrights.dao.projects.IProjectUserRepository;
import fr.cnes.regards.modules.accessrights.dao.projects.IResourcesAccessRepository;
import fr.cnes.regards.modules.accessrights.dao.projects.IRoleRepository;
import fr.cnes.regards.modules.accessrights.domain.projects.ProjectUser;
import fr.cnes.regards.modules.accessrights.domain.projects.ResourcesAccess;
import fr.cnes.regards.modules.accessrights.domain.projects.Role;

/**
 * @author Marc Sordi
 */
@MultitenantTransactional
@TestPropertySource(properties = { "spring.jpa.properties.hibernate.default_schema=account" })
public class UserResourceControllerIT extends AbstractRegardsTransactionalIT {

    @Autowired
    private IRoleRepository roleRepository;

    @Autowired
    private IProjectUserRepository projectUserRepository;

    @Autowired
    private IResourcesAccessRepository resourcesAccessRepository;

    @Test
    @Requirement("REGARDS_DSL_ADM_ADM_230")
    @Purpose("Check that the system allows to retrieve a user's permissions.")
    public void getUserPermissions() {

        // Create user
        Role adminRole = roleRepository.findOneByName(DefaultRole.ADMIN.toString()).get();
        ProjectUser user = projectUserRepository
                .save(new ProjectUser(getDefaultUserEmail(), adminRole, new ArrayList<>(), new ArrayList<>()));

        // Create a new resource
        ResourcesAccess resource = new ResourcesAccess(null, "microservice", "/to/user", "controller",
                RequestMethod.GET, DefaultRole.ADMIN);
        resourcesAccessRepository.save(resource);

        // Add access to user
        user.setPermissions(Lists.newArrayList(resource));

<<<<<<< HEAD
        RequestBuilderCustomizer requestBuilderCustomizer = getNewRequestBuilderCustomizer();
        requestBuilderCustomizer.addExpectation(MockMvcResultMatchers.status().isOk());
        performDefaultGet(UserResourceController.TYPE_MAPPING, requestBuilderCustomizer,
                          "Error retrieving resourcesAccess for user.", user.getEmail());

        requestBuilderCustomizer = getNewRequestBuilderCustomizer();
        requestBuilderCustomizer.addExpectation(MockMvcResultMatchers.status().isNotFound());
        performDefaultGet(UserResourceController.TYPE_MAPPING, requestBuilderCustomizer,
=======
        performDefaultGet(UserResourceController.TYPE_MAPPING, customizer().expectStatusOk(),
                          "Error retrieving resourcesAccess for user.", user.getEmail());

        performDefaultGet(UserResourceController.TYPE_MAPPING, customizer().expectStatusNotFound(),
>>>>>>> 404c442f
                          "The user does not exists. There should be an error 404", "wrongEmail");
    }

}<|MERGE_RESOLUTION|>--- conflicted
+++ resolved
@@ -23,10 +23,6 @@
 import org.junit.Test;
 import org.springframework.beans.factory.annotation.Autowired;
 import org.springframework.test.context.TestPropertySource;
-<<<<<<< HEAD
-import org.springframework.test.web.servlet.result.MockMvcResultMatchers;
-=======
->>>>>>> 404c442f
 import org.springframework.web.bind.annotation.RequestMethod;
 
 import com.google.common.collect.Lists;
@@ -78,21 +74,10 @@
         // Add access to user
         user.setPermissions(Lists.newArrayList(resource));
 
-<<<<<<< HEAD
-        RequestBuilderCustomizer requestBuilderCustomizer = getNewRequestBuilderCustomizer();
-        requestBuilderCustomizer.addExpectation(MockMvcResultMatchers.status().isOk());
-        performDefaultGet(UserResourceController.TYPE_MAPPING, requestBuilderCustomizer,
-                          "Error retrieving resourcesAccess for user.", user.getEmail());
-
-        requestBuilderCustomizer = getNewRequestBuilderCustomizer();
-        requestBuilderCustomizer.addExpectation(MockMvcResultMatchers.status().isNotFound());
-        performDefaultGet(UserResourceController.TYPE_MAPPING, requestBuilderCustomizer,
-=======
         performDefaultGet(UserResourceController.TYPE_MAPPING, customizer().expectStatusOk(),
                           "Error retrieving resourcesAccess for user.", user.getEmail());
 
         performDefaultGet(UserResourceController.TYPE_MAPPING, customizer().expectStatusNotFound(),
->>>>>>> 404c442f
                           "The user does not exists. There should be an error 404", "wrongEmail");
     }
 
