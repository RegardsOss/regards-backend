--- conflicted
+++ resolved
@@ -45,10 +45,6 @@
                                    "osef", RequestMethod.PUT, DefaultRole.ADMIN.toString());
 
         performPut(LicenseController.PATH_LICENSE + LicenseController.PATH_RESET, customToken, null,
-<<<<<<< HEAD
-                   requestBuilderCustomizer, "Error retrieving endpoints", getDefaultTenant());
-=======
                    customizer().expectStatusNoContent(), "Error retrieving endpoints", getDefaultTenant());
->>>>>>> 404c442f
     }
 }