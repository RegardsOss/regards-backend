--- conflicted
+++ resolved
@@ -82,23 +82,10 @@
 
     @Test
     public void registerResourcesFromFeignClient() {
-<<<<<<< HEAD
         final List<ResourceMapping> resources = new ArrayList<>();
-        resources.add(new ResourceMapping("/register/test", RequestMethod.GET));
+        resources.add(new ResourceMapping("/register/test", "Controller", RequestMethod.GET));
         final ResponseEntity<Void> response = client.registerMicroserviceEndpoints("rs-test", resources);
         Assert.assertTrue(response.getStatusCode().equals(HttpStatus.OK));
-=======
-        try {
-            jwtService.injectToken(DEFAULT_TENANT, DefaultRole.INSTANCE_ADMIN.toString(), "");
-            final List<ResourceMapping> resources = new ArrayList<>();
-            resources.add(new ResourceMapping("/register/test", "Controller", RequestMethod.GET));
-            final ResponseEntity<Void> response = client.registerMicroserviceEndpoints("rs-test", resources);
-            Assert.assertTrue(response.getStatusCode().equals(HttpStatus.OK));
-        } catch (final Exception e) {
-            LOG.error(e.getMessage(), e);
-            Assert.fail(e.getMessage());
-        }
->>>>>>> 16991ce8
     }
 
     @Test
