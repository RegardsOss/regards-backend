--- conflicted
+++ resolved
@@ -28,10 +28,6 @@
 import org.springframework.http.HttpStatus;
 import org.springframework.http.ResponseEntity;
 import org.springframework.test.context.TestPropertySource;
-<<<<<<< HEAD
-import org.springframework.test.web.servlet.result.MockMvcResultMatchers;
-=======
->>>>>>> 404c442f
 
 import fr.cnes.regards.framework.jpa.multitenant.transactional.MultitenantTransactional;
 import fr.cnes.regards.framework.security.role.DefaultRole;
@@ -173,13 +169,7 @@
     @Requirement("REGARDS_DSL_ADM_ADM_310")
     @Purpose("Check that the system allows to retrieve all access requests for a project.")
     public void getAllAccesses() {
-<<<<<<< HEAD
-        RequestBuilderCustomizer requestBuilder = getNewRequestBuilderCustomizer();
-        requestBuilder.addExpectation(MockMvcResultMatchers.status().isOk());
-        performDefaultGet(apiAccessesPending, requestBuilder, errorMessage);
-=======
         performDefaultGet(apiAccessesPending, customizer().expectStatusOk(), errorMessage);
->>>>>>> 404c442f
     }
 
     /**
@@ -208,19 +198,9 @@
         Mockito.when(accountSettingsClient.retrieveAccountSettings())
                 .thenReturn(new ResponseEntity<>(new Resource<>(accountSettings), HttpStatus.OK));
 
-<<<<<<< HEAD
-        RequestBuilderCustomizer requestBuilder = getNewRequestBuilderCustomizer();
-        requestBuilder.addExpectation(MockMvcResultMatchers.status().isCreated());
-        performDefaultPost(apiAccesses, newAccessRequest, requestBuilder, errorMessage);
-
-        requestBuilder = getNewRequestBuilderCustomizer();
-        requestBuilder.addExpectation(MockMvcResultMatchers.status().isConflict());
-        performDefaultPost(apiAccesses, newAccessRequest, requestBuilder, errorMessage);
-=======
         performDefaultPost(apiAccesses, newAccessRequest, customizer().expectStatusCreated(), errorMessage);
 
         performDefaultPost(apiAccesses, newAccessRequest, customizer().expectStatusConflict(), errorMessage);
->>>>>>> 404c442f
     }
 
     /**
@@ -237,21 +217,6 @@
         projectUser.setStatus(UserStatus.ACCESS_DENIED);
         projectUserRepository.save(projectUser);
 
-<<<<<<< HEAD
-        RequestBuilderCustomizer requestBuilder = getNewRequestBuilderCustomizer();
-        requestBuilder.addExpectation(MockMvcResultMatchers.status().isOk());
-        performDefaultPut(apiAccessAccept, null, requestBuilder, errorMessage, projectUser.getId());
-
-        // Now the project user is ACCESS_GRANTED, so trying to re-accept will fail
-        requestBuilder = getNewRequestBuilderCustomizer();
-        requestBuilder.addExpectation(MockMvcResultMatchers.status().isForbidden());
-        performDefaultPut(apiAccessAccept, null, requestBuilder, errorMessage, projectUser.getId());
-
-        // something that does not exist
-        requestBuilder = getNewRequestBuilderCustomizer();
-        requestBuilder.addExpectation(MockMvcResultMatchers.status().isNotFound());
-        performDefaultPut(apiAccessAccept, null, requestBuilder, errorMessage, Long.MAX_VALUE);
-=======
         performDefaultPut(apiAccessAccept, null, customizer().expectStatusOk(), errorMessage, projectUser.getId());
 
         // Now the project user is ACCESS_GRANTED, so trying to re-accept will fail
@@ -260,7 +225,6 @@
 
         // something that does not exist
         performDefaultPut(apiAccessAccept, null, customizer().expectStatusNotFound(), errorMessage, Long.MAX_VALUE);
->>>>>>> 404c442f
     }
 
     /**
@@ -277,27 +241,12 @@
         projectUser.setStatus(UserStatus.WAITING_ACCESS);
         projectUserRepository.save(projectUser);
 
-<<<<<<< HEAD
-        RequestBuilderCustomizer requestBuilder = getNewRequestBuilderCustomizer();
-        requestBuilder.addExpectation(MockMvcResultMatchers.status().isOk());
-        performDefaultPut(apiAccessDeny, null, requestBuilder, errorMessage, projectUser.getId());
-
-        // Now the project user is ACCESS_DENIED, so trying to re-deny it will fail
-        requestBuilder = getNewRequestBuilderCustomizer();
-        requestBuilder.addExpectation(MockMvcResultMatchers.status().isForbidden());
-        performDefaultPut(apiAccessDeny, null, requestBuilder, errorMessage, projectUser.getId());
-
-        requestBuilder = getNewRequestBuilderCustomizer();
-        requestBuilder.addExpectation(MockMvcResultMatchers.status().isNotFound());
-        performDefaultPut(apiAccessDeny, null, requestBuilder, errorMessage, Long.MAX_VALUE);
-=======
         performDefaultPut(apiAccessDeny, null, customizer().expectStatusOk(), errorMessage, projectUser.getId());
 
         // Now the project user is ACCESS_DENIED, so trying to re-deny it will fail
         performDefaultPut(apiAccessDeny, null, customizer().expectStatusForbidden(), errorMessage, projectUser.getId());
 
         performDefaultPut(apiAccessDeny, null, customizer().expectStatusNotFound(), errorMessage, Long.MAX_VALUE);
->>>>>>> 404c442f
     }
 
     /**
@@ -313,25 +262,11 @@
                 .save(new ProjectUser(EMAIL, publicRole, new ArrayList<>(), new ArrayList<>()));
 
         // Case not found
-<<<<<<< HEAD
-        RequestBuilderCustomizer requestBuilder = getNewRequestBuilderCustomizer();
-        requestBuilder.addExpectation(MockMvcResultMatchers.status().isNotFound());
-        performDefaultDelete(apiAccessId, requestBuilder, errorMessage, 12345678L);
-
-        requestBuilder = getNewRequestBuilderCustomizer();
-        requestBuilder.addExpectation(MockMvcResultMatchers.status().isOk());
-        performDefaultDelete(apiAccessId, requestBuilder, errorMessage, projectUser.getId());
-
-        requestBuilder = getNewRequestBuilderCustomizer();
-        requestBuilder.addExpectation(MockMvcResultMatchers.status().isNotFound());
-        performDefaultDelete(apiAccessId, requestBuilder, errorMessage, projectUser.getId());
-=======
         performDefaultDelete(apiAccessId, customizer().expectStatusNotFound(), errorMessage, 12345678L);
 
         performDefaultDelete(apiAccessId, customizer().expectStatusOk(), errorMessage, projectUser.getId());
 
         performDefaultDelete(apiAccessId, customizer().expectStatusNotFound(), errorMessage, projectUser.getId());
->>>>>>> 404c442f
     }
 
     /**
@@ -344,13 +279,7 @@
         // Populate
         accessSettingsRepository.save(new AccessSettings());
 
-<<<<<<< HEAD
-        RequestBuilderCustomizer requestBuilder = getNewRequestBuilderCustomizer();
-        requestBuilder.addExpectation(MockMvcResultMatchers.status().isOk());
-        performDefaultGet(apiAccessSettings, requestBuilder, errorMessage);
-=======
         performDefaultGet(apiAccessSettings, customizer().expectStatusOk(), errorMessage);
->>>>>>> 404c442f
     }
 
     /**
@@ -363,13 +292,7 @@
         final AccessSettings settings = new AccessSettings();
         settings.setId(999L);
 
-<<<<<<< HEAD
-        RequestBuilderCustomizer requestBuilder = getNewRequestBuilderCustomizer();
-        requestBuilder.addExpectation(MockMvcResultMatchers.status().isNotFound());
-        performDefaultPut(apiAccessSettings, settings, requestBuilder, "TODO Error message");
-=======
         performDefaultPut(apiAccessSettings, settings, customizer().expectStatusNotFound(), "TODO Error message");
->>>>>>> 404c442f
     }
 
     /**
@@ -387,13 +310,7 @@
         // Then update them
         settings.setMode("manual");
 
-<<<<<<< HEAD
-        RequestBuilderCustomizer requestBuilder = getNewRequestBuilderCustomizer();
-        requestBuilder.addExpectation(MockMvcResultMatchers.status().isOk());
-        performDefaultPut(apiAccessSettings, settings, requestBuilder, "TODO Error message");
-=======
         performDefaultPut(apiAccessSettings, settings, customizer().expectStatusOk(), "TODO Error message");
->>>>>>> 404c442f
     }
 
     /**
@@ -421,13 +338,7 @@
         String endpoint = RegistrationController.REQUEST_MAPPING_ROOT
                 + RegistrationController.ACTIVE_ACCESS_RELATIVE_PATH;
 
-<<<<<<< HEAD
-        RequestBuilderCustomizer requestBuilder = getNewRequestBuilderCustomizer();
-        requestBuilder.addExpectation(MockMvcResultMatchers.status().isOk());
-        performDefaultPut(endpoint, null, requestBuilder, errorMessage, projectUser.getId());
-=======
         performDefaultPut(endpoint, null, customizer().expectStatusOk(), errorMessage, projectUser.getId());
->>>>>>> 404c442f
     }
 
     /**
@@ -448,13 +359,7 @@
         String endpoint = RegistrationController.REQUEST_MAPPING_ROOT
                 + RegistrationController.INACTIVE_ACCESS_RELATIVE_PATH;
 
-<<<<<<< HEAD
-        RequestBuilderCustomizer requestBuilder = getNewRequestBuilderCustomizer();
-        requestBuilder.addExpectation(MockMvcResultMatchers.status().isOk());
-        performDefaultPut(endpoint, null, requestBuilder, errorMessage, projectUser.getId());
-=======
         performDefaultPut(endpoint, null, customizer().expectStatusOk(), errorMessage, projectUser.getId());
->>>>>>> 404c442f
     }
 
 }