--- conflicted
+++ resolved
@@ -82,6 +82,8 @@
 
     @Value("${root.admin.password:admin}")
     private String rootAdminPassword;
+    
+    private static final String ROLE_TEST = "TEST_ROLE";
 
     private Role roleTest;
 
@@ -97,10 +99,6 @@
 
         // Init roles
         publicRole = roleRepository.findOneByName(DefaultRole.PUBLIC.toString()).get();
-<<<<<<< HEAD
-        roleRepository.findOneByName(DEFAULT_ROLE).ifPresent(role -> roleRepository.delete(role));
-        roleTest = roleRepository.save(new Role(DEFAULT_ROLE, publicRole));
-=======
         List<ResourcesAccess> resourcesAccessPublic = new ArrayList<>();
         ResourcesAccess aResourcesAccessPublic = new ResourcesAccess("", "aMicroservice", "the public resource",
                 HttpVerb.GET);
@@ -125,7 +123,6 @@
         aNewRole.setPermissions(resourcesAccess);
         resourcesAccessRepository.save(resourcesAccess);
         roleTest = roleRepository.save(aNewRole);
->>>>>>> 012987f3
     }
 
     @Test
