--- conflicted
+++ resolved
@@ -112,16 +112,12 @@
         apiRolesPermissions = apiRolesId + "/permissions";
         apiRolesUsers = apiRolesId + "/users";
 
-<<<<<<< HEAD
-        rolePublic = roleService.retrieveRole(DefaultRole.PUBLIC.toString());
-=======
         // Flush repos
         roleRepository.deleteAll();
         resourcesAccessRepository.deleteAll();
         // Reinit
         roleService.initDefaultRoles();
         rolePublic = roleService.getRolePublic();
->>>>>>> c0980c3b
     }
 
     @Test
