/*
 * Copyright 2017-2018 CNES - CENTRE NATIONAL d'ETUDES SPATIALES
 *
 * This file is part of REGARDS.
 *
 * REGARDS is free software: you can redistribute it and/or modify
 * it under the terms of the GNU General Public License as published by
 * the Free Software Foundation, either version 3 of the License, or
 * (at your option) any later version.
 *
 * REGARDS is distributed in the hope that it will be useful,
 * but WITHOUT ANY WARRANTY; without even the implied warranty of
 * MERCHANTABILITY or FITNESS FOR A PARTICULAR PURPOSE. See the
 * GNU General Public License for more details.
 *
 * You should have received a copy of the GNU General Public License
 * along with REGARDS. If not, see <http://www.gnu.org/licenses/>.
 */
package fr.cnes.regards.modules.accessrights.rest;

<<<<<<< HEAD
import static org.hamcrest.Matchers.hasSize;
import static org.springframework.test.web.servlet.result.MockMvcResultMatchers.status;

=======
>>>>>>> 404c442f
import java.util.HashSet;
import java.util.Set;

import org.junit.Assert;
import org.junit.Before;
import org.junit.Rule;
import org.junit.Test;
import org.junit.rules.ExpectedException;
import org.springframework.beans.factory.annotation.Autowired;
import org.springframework.beans.factory.annotation.Value;
import org.springframework.test.context.TestPropertySource;
<<<<<<< HEAD
import org.springframework.test.web.servlet.result.MockMvcResultMatchers;
=======
>>>>>>> 404c442f
import org.springframework.web.bind.annotation.RequestMethod;

import fr.cnes.regards.framework.jpa.multitenant.transactional.MultitenantTransactional;
import fr.cnes.regards.framework.module.rest.exception.EntityException;
import fr.cnes.regards.framework.security.role.DefaultRole;
import fr.cnes.regards.framework.security.utils.jwt.exception.JwtException;
import fr.cnes.regards.framework.test.integration.AbstractRegardsTransactionalIT;
import fr.cnes.regards.framework.test.report.annotation.Purpose;
import fr.cnes.regards.framework.test.report.annotation.Requirement;
import fr.cnes.regards.modules.accessrights.dao.projects.IResourcesAccessRepository;
import fr.cnes.regards.modules.accessrights.dao.projects.IRoleRepository;
import fr.cnes.regards.modules.accessrights.domain.projects.ResourcesAccess;
import fr.cnes.regards.modules.accessrights.domain.projects.Role;
import fr.cnes.regards.modules.accessrights.service.role.RoleService;

/**
 * Integration tests for Roles REST Controller.
 * @author Sébastien Binda
 * @author Xavier-Alexandre Brochard
 * @author Christophe Mertz
 */
@MultitenantTransactional
@TestPropertySource(properties = { "spring.jpa.properties.hibernate.default_schema=account" })
public class RolesControllerIT extends AbstractRegardsTransactionalIT {

    private String apiRolesUsers;

    @Autowired
    private RoleService roleService;

    @Autowired
    private IResourcesAccessRepository resourcesAccessRepository;

    /**
     * Role repository
     */
    @Autowired
    private IRoleRepository roleRepository;

    @Rule
    public ExpectedException thrown_ = ExpectedException.none();

    @Value("${root.admin.login:admin}")
    private String rootAdminLogin;

    @Value("${root.admin.password:admin}")
    private String rootAdminPassword;

    private static final String ROLE_TEST = "TEST_ROLE";

    private Role roleTest;

    private Role publicRole;

    private ResourcesAccess resourceAccessPublic;

    @Before
    public void init() {

        apiRolesUsers = ProjectUsersController.TYPE_MAPPING + "/roles/{role_id}";

        // Init roles
        publicRole = roleRepository.findOneByName(DefaultRole.PUBLIC.toString()).get();
        Set<ResourcesAccess> resourcesAccessPublic = new HashSet<>();
        resourceAccessPublic = new ResourcesAccess("", "aMicroservice", "the public resource", "Controller",
                RequestMethod.GET, DefaultRole.ADMIN);
        resourceAccessPublic = resourcesAccessRepository.save(resourceAccessPublic);
        resourcesAccessPublic.add(resourceAccessPublic);
        publicRole.setPermissions(resourcesAccessPublic);
        roleRepository.save(publicRole);

        // Create a new Role
        roleRepository.findOneByName(ROLE_TEST).ifPresent(role -> roleRepository.delete(role));
        Role aNewRole = roleRepository.save(new Role(ROLE_TEST, publicRole));

        Set<ResourcesAccess> resourcesAccess = new HashSet<>();
        ResourcesAccess aResourcesAccess = new ResourcesAccess("", "aMicroservice", "the resource", "Controller",
                RequestMethod.GET, DefaultRole.ADMIN);
        aResourcesAccess = resourcesAccessRepository.save(aResourcesAccess);
        ResourcesAccess bResourcesAccess = new ResourcesAccess("", "aMicroservice", "the resource", "Controller",
                RequestMethod.DELETE, DefaultRole.ADMIN);
        bResourcesAccess = resourcesAccessRepository.save(bResourcesAccess);

        resourcesAccess.add(aResourcesAccess);
        resourcesAccess.add(bResourcesAccess);
        aNewRole.setPermissions(resourcesAccess);
        roleTest = roleRepository.save(aNewRole);
    }

    @Test
    @Requirement("REGARDS_DSL_ADM_ADM_210")
    @Purpose("Check that the system allows to create a role and handle fail cases.")
    public void createRole() throws EntityException {
        String newRoleName = "NEW_ROLE";
        if (roleService.existByName(newRoleName)) {
            Role toDelete = roleService.retrieveRole(newRoleName);
            roleService.removeRole(toDelete.getId());
        }
        Role newRole = new Role(newRoleName, publicRole);

<<<<<<< HEAD
        RequestBuilderCustomizer requestBuilderCustomizer = getNewRequestBuilderCustomizer();
        requestBuilderCustomizer.addExpectation(MockMvcResultMatchers.status().isCreated());
        performDefaultPost(RoleController.TYPE_MAPPING, newRole, requestBuilderCustomizer, "TODO Error message");

        requestBuilderCustomizer = getNewRequestBuilderCustomizer();
        requestBuilderCustomizer.addExpectation(MockMvcResultMatchers.status().isConflict());
        performDefaultPost(RoleController.TYPE_MAPPING, newRole, requestBuilderCustomizer, "TODO Error message");
=======
        performDefaultPost(RoleController.TYPE_MAPPING, newRole, customizer().expectStatusCreated(),
                           "TODO Error message");

        performDefaultPost(RoleController.TYPE_MAPPING, newRole, customizer().expectStatusConflict(),
                           "TODO Error message");
>>>>>>> 404c442f
    }

    @Test
    @Requirement("REGARDS_DSL_ADM_ADM_210")
    @Purpose("Check that the allows to retrieve a single role and handle fail cases.")
    public void retrieveRole() {
<<<<<<< HEAD
        RequestBuilderCustomizer requestBuilderCustomizer = getNewRequestBuilderCustomizer();
        requestBuilderCustomizer.addExpectation(MockMvcResultMatchers.status().isOk());
        performDefaultGet(RoleController.TYPE_MAPPING + RoleController.ROLE_MAPPING, requestBuilderCustomizer,
                          "TODO Error message", DefaultRole.REGISTERED_USER);

        final String wrongRoleName = "WRONG_ROLE";
        requestBuilderCustomizer = getNewRequestBuilderCustomizer();
        requestBuilderCustomizer.addExpectation(MockMvcResultMatchers.status().isNotFound());
        performDefaultGet(RoleController.TYPE_MAPPING + RoleController.ROLE_MAPPING, requestBuilderCustomizer,
                          "TODO Error message", wrongRoleName);
=======
        performDefaultGet(RoleController.TYPE_MAPPING + RoleController.ROLE_MAPPING, customizer().expectStatusOk(),
                          "TODO Error message", DefaultRole.REGISTERED_USER);

        String wrongRoleName = "WRONG_ROLE";
        performDefaultGet(RoleController.TYPE_MAPPING + RoleController.ROLE_MAPPING,
                          customizer().expectStatusNotFound(), "TODO Error message", wrongRoleName);
>>>>>>> 404c442f
    }

    @Test
    @Requirement("REGARDS_DSL_ADM_ADM_210")
    @Purpose("Check that the system allows to update a role and handle fail cases.")
    public void updateRole() {
        // Grab a role and change something
        roleTest.setName("newValue");

        // Regular case
<<<<<<< HEAD
        RequestBuilderCustomizer requestBuilderCustomizer = getNewRequestBuilderCustomizer();
        requestBuilderCustomizer.addExpectation(MockMvcResultMatchers.status().isOk());
        performDefaultPut(RoleController.TYPE_MAPPING + RoleController.ROLE_MAPPING, roleTest, requestBuilderCustomizer,
                          "TODO Error message", roleTest.getName());

        // Fail case: ids differ
        requestBuilderCustomizer = getNewRequestBuilderCustomizer();
        requestBuilderCustomizer.addExpectation(MockMvcResultMatchers.status().isBadRequest());
        performDefaultPut(RoleController.TYPE_MAPPING + RoleController.ROLE_MAPPING, roleTest, requestBuilderCustomizer,
                          "TODO Error message", 99L);
=======
        performDefaultPut(RoleController.TYPE_MAPPING + RoleController.ROLE_MAPPING, roleTest,
                          customizer().expectStatusOk(), "TODO Error message", roleTest.getName());

        // Fail case: ids differ
        performDefaultPut(RoleController.TYPE_MAPPING + RoleController.ROLE_MAPPING, roleTest,
                          customizer().expectStatusBadRequest(), "TODO Error message", 99L);
>>>>>>> 404c442f
    }

    /**
     * Check that the system prevents from deleting a native role.
     */
    @Test
    @Requirement("REGARDS_DSL_ADM_ADM_210")
    @Purpose("Check that the system prevents from deleting a native role.")
    public void removeRoleNative() throws JwtException {
        // Role public is native, we use this one
<<<<<<< HEAD
        final long nRole = roleRepository.count();
        RequestBuilderCustomizer requestBuilderCustomizer = getNewRequestBuilderCustomizer();
        requestBuilderCustomizer.addExpectation(MockMvcResultMatchers.status().isForbidden());
        performDefaultDelete(RoleController.TYPE_MAPPING + RoleController.ROLE_MAPPING, requestBuilderCustomizer,
                             "TODO Error message", publicRole.getName());
=======
        long nRole = roleRepository.count();
        performDefaultDelete(RoleController.TYPE_MAPPING + RoleController.ROLE_MAPPING,
                             customizer().expectStatusForbidden(), "TODO Error message", publicRole.getName());
>>>>>>> 404c442f

        jwtService.injectToken(getDefaultTenant(), DefaultRole.PROJECT_ADMIN.toString(), "", "");
        Assert.assertEquals(nRole, roleRepository.count());
    }

    @Test
    @Requirement("REGARDS_DSL_ADM_ADM_210")
    @Purpose("Check that the allows to retrieve roles.")
    public void retrieveRoleList() {
        Assert.assertEquals(roleRepository.count(), 6);

        // Use PROJECT ADMIN
        String projectAdminJwt = manageSecurity(getDefaultTenant(), RoleResourceController.TYPE_MAPPING,
                                                RequestMethod.GET, getDefaultUserEmail(),
                                                DefaultRole.PROJECT_ADMIN.name());
        performGet(RoleController.TYPE_MAPPING, projectAdminJwt,
                   customizer().expectStatusOk().expectToHaveSize("$.*.content.id", 5)
                           // 6 = 5 roles and the added role TEST_ROLE has two permissions
                           // Updated : Permissions are ignore in roles results requests to avoid lazy load.
                           // expectations.add(MockMvcResultMatchers.jsonPath("$.*.content.permissions", hasSize(6)));
                           // 3 = 3 roles has a parent (public, project_admin, instance_admin has no parent)
                           .expectToHaveSize("$.*.content.parentRole", 3),
                   "TODO Error message");
    }

    @Test
    @Purpose("Check that the microservice allow to retrieve all roles associated to a given resource.")
<<<<<<< HEAD
    public void retrieveRoleAsswoatedToAResourceAccess() throws JwtException {
        RequestBuilderCustomizer requestBuilderCustomizer = getNewRequestBuilderCustomizer();
        requestBuilderCustomizer.addExpectation(MockMvcResultMatchers.status().isOk());
        requestBuilderCustomizer.addExpectation(MockMvcResultMatchers.jsonPath("$.*.content.id", hasSize(1)));
        performDefaultGet(RoleController.TYPE_MAPPING + RoleController.ROLE_WITH_RESOURCE_MAPPING,
                          requestBuilderCustomizer, "TODO Error message", resourceAccessPublic.getId());
=======
    public void retrieveRoleAsswoatedToAResourceAccess() {
        performDefaultGet(RoleController.TYPE_MAPPING + RoleController.ROLE_WITH_RESOURCE_MAPPING,
                          customizer().expectStatusOk().expectToHaveSize("$.*.content.id", 1), "TODO Error message",
                          resourceAccessPublic.getId());
>>>>>>> 404c442f
    }

    /**
     * Check that the system allows to delete a role.
     */
    @Test
    @Requirement("REGARDS_DSL_ADM_ADM_210")
    @Purpose("Check that the system allows to delete a role.")
    public void removeRole() throws JwtException {
        long nRole = roleRepository.count();
        // Create a non-native role
<<<<<<< HEAD
        RequestBuilderCustomizer requestBuilderCustomizer = getNewRequestBuilderCustomizer();
        requestBuilderCustomizer.addExpectation(MockMvcResultMatchers.status().isOk());
        performDefaultDelete(RoleController.TYPE_MAPPING + RoleController.ROLE_MAPPING, requestBuilderCustomizer,
=======
        performDefaultDelete(RoleController.TYPE_MAPPING + RoleController.ROLE_MAPPING, customizer().expectStatusOk(),
>>>>>>> 404c442f
                             "TODO Error message", roleTest.getName());

        jwtService.injectToken(getDefaultTenant(), DefaultRole.PROJECT_ADMIN.toString(), "", "");
        Assert.assertEquals(nRole - 1, roleRepository.count());
    }

    @Test
    @Requirement("REGARDS_DSL_ADM_ADM_210")
    @Purpose("Check that the system allows to retrieve all resources accesses of a role.")
    public void retrieveRoleResourcesAccessList() {
<<<<<<< HEAD
        RequestBuilderCustomizer requestBuilderCustomizer = getNewRequestBuilderCustomizer();
        requestBuilderCustomizer.addExpectation(MockMvcResultMatchers.status().isOk());
        performDefaultGet(RoleResourceController.TYPE_MAPPING, requestBuilderCustomizer, "TODO Error message",
=======
        performDefaultGet(RoleResourceController.TYPE_MAPPING, customizer().expectStatusOk(), "TODO Error message",
>>>>>>> 404c442f
                          roleTest.getName());
    }

    @Test
    @Requirement("REGARDS_DSL_ADM_ADM_210")
    @Purpose("Check that the system allows to retrieve all users of a role.")
    public void retrieveRoleProjectUserList() {
<<<<<<< HEAD
        RequestBuilderCustomizer requestBuilderCustomizer = getNewRequestBuilderCustomizer();
        requestBuilderCustomizer.addExpectation(MockMvcResultMatchers.status().isOk());
        performDefaultGet(apiRolesUsers, requestBuilderCustomizer, "TODO Error message", roleTest.getId());
=======
        performDefaultGet(apiRolesUsers, customizer().expectStatusOk(), "TODO Error message", roleTest.getId());
>>>>>>> 404c442f
    }

    /**
     * Check hierarchy of roles
     */
    @Test
    @Requirement("REGARDS_DSL_ADM_ADM_210")
    @Purpose("Check hierachy of roles")
    public void retrieveInheritedRoles() {
        Set<Role> roles = roleService.retrieveInheritedRoles(publicRole);
        Assert.assertEquals(roles.size(), DefaultRole.values().length - 3 + 1);
        Assert.assertTrue(roles.stream().anyMatch(r -> r.getName().equals(DefaultRole.ADMIN.toString())));
        Assert.assertTrue(roles.stream().anyMatch(r -> r.getName().equals(DefaultRole.REGISTERED_USER.toString())));
        Assert.assertTrue(roles.stream().anyMatch(r -> r.getName().equals(ROLE_TEST)));
    }

}<|MERGE_RESOLUTION|>--- conflicted
+++ resolved
@@ -18,12 +18,6 @@
  */
 package fr.cnes.regards.modules.accessrights.rest;
 
-<<<<<<< HEAD
-import static org.hamcrest.Matchers.hasSize;
-import static org.springframework.test.web.servlet.result.MockMvcResultMatchers.status;
-
-=======
->>>>>>> 404c442f
 import java.util.HashSet;
 import java.util.Set;
 
@@ -35,10 +29,6 @@
 import org.springframework.beans.factory.annotation.Autowired;
 import org.springframework.beans.factory.annotation.Value;
 import org.springframework.test.context.TestPropertySource;
-<<<<<<< HEAD
-import org.springframework.test.web.servlet.result.MockMvcResultMatchers;
-=======
->>>>>>> 404c442f
 import org.springframework.web.bind.annotation.RequestMethod;
 
 import fr.cnes.regards.framework.jpa.multitenant.transactional.MultitenantTransactional;
@@ -139,46 +129,23 @@
         }
         Role newRole = new Role(newRoleName, publicRole);
 
-<<<<<<< HEAD
-        RequestBuilderCustomizer requestBuilderCustomizer = getNewRequestBuilderCustomizer();
-        requestBuilderCustomizer.addExpectation(MockMvcResultMatchers.status().isCreated());
-        performDefaultPost(RoleController.TYPE_MAPPING, newRole, requestBuilderCustomizer, "TODO Error message");
-
-        requestBuilderCustomizer = getNewRequestBuilderCustomizer();
-        requestBuilderCustomizer.addExpectation(MockMvcResultMatchers.status().isConflict());
-        performDefaultPost(RoleController.TYPE_MAPPING, newRole, requestBuilderCustomizer, "TODO Error message");
-=======
         performDefaultPost(RoleController.TYPE_MAPPING, newRole, customizer().expectStatusCreated(),
                            "TODO Error message");
 
         performDefaultPost(RoleController.TYPE_MAPPING, newRole, customizer().expectStatusConflict(),
                            "TODO Error message");
->>>>>>> 404c442f
     }
 
     @Test
     @Requirement("REGARDS_DSL_ADM_ADM_210")
     @Purpose("Check that the allows to retrieve a single role and handle fail cases.")
     public void retrieveRole() {
-<<<<<<< HEAD
-        RequestBuilderCustomizer requestBuilderCustomizer = getNewRequestBuilderCustomizer();
-        requestBuilderCustomizer.addExpectation(MockMvcResultMatchers.status().isOk());
-        performDefaultGet(RoleController.TYPE_MAPPING + RoleController.ROLE_MAPPING, requestBuilderCustomizer,
-                          "TODO Error message", DefaultRole.REGISTERED_USER);
-
-        final String wrongRoleName = "WRONG_ROLE";
-        requestBuilderCustomizer = getNewRequestBuilderCustomizer();
-        requestBuilderCustomizer.addExpectation(MockMvcResultMatchers.status().isNotFound());
-        performDefaultGet(RoleController.TYPE_MAPPING + RoleController.ROLE_MAPPING, requestBuilderCustomizer,
-                          "TODO Error message", wrongRoleName);
-=======
         performDefaultGet(RoleController.TYPE_MAPPING + RoleController.ROLE_MAPPING, customizer().expectStatusOk(),
                           "TODO Error message", DefaultRole.REGISTERED_USER);
 
         String wrongRoleName = "WRONG_ROLE";
         performDefaultGet(RoleController.TYPE_MAPPING + RoleController.ROLE_MAPPING,
                           customizer().expectStatusNotFound(), "TODO Error message", wrongRoleName);
->>>>>>> 404c442f
     }
 
     @Test
@@ -189,25 +156,12 @@
         roleTest.setName("newValue");
 
         // Regular case
-<<<<<<< HEAD
-        RequestBuilderCustomizer requestBuilderCustomizer = getNewRequestBuilderCustomizer();
-        requestBuilderCustomizer.addExpectation(MockMvcResultMatchers.status().isOk());
-        performDefaultPut(RoleController.TYPE_MAPPING + RoleController.ROLE_MAPPING, roleTest, requestBuilderCustomizer,
-                          "TODO Error message", roleTest.getName());
-
-        // Fail case: ids differ
-        requestBuilderCustomizer = getNewRequestBuilderCustomizer();
-        requestBuilderCustomizer.addExpectation(MockMvcResultMatchers.status().isBadRequest());
-        performDefaultPut(RoleController.TYPE_MAPPING + RoleController.ROLE_MAPPING, roleTest, requestBuilderCustomizer,
-                          "TODO Error message", 99L);
-=======
         performDefaultPut(RoleController.TYPE_MAPPING + RoleController.ROLE_MAPPING, roleTest,
                           customizer().expectStatusOk(), "TODO Error message", roleTest.getName());
 
         // Fail case: ids differ
         performDefaultPut(RoleController.TYPE_MAPPING + RoleController.ROLE_MAPPING, roleTest,
                           customizer().expectStatusBadRequest(), "TODO Error message", 99L);
->>>>>>> 404c442f
     }
 
     /**
@@ -218,17 +172,9 @@
     @Purpose("Check that the system prevents from deleting a native role.")
     public void removeRoleNative() throws JwtException {
         // Role public is native, we use this one
-<<<<<<< HEAD
-        final long nRole = roleRepository.count();
-        RequestBuilderCustomizer requestBuilderCustomizer = getNewRequestBuilderCustomizer();
-        requestBuilderCustomizer.addExpectation(MockMvcResultMatchers.status().isForbidden());
-        performDefaultDelete(RoleController.TYPE_MAPPING + RoleController.ROLE_MAPPING, requestBuilderCustomizer,
-                             "TODO Error message", publicRole.getName());
-=======
         long nRole = roleRepository.count();
         performDefaultDelete(RoleController.TYPE_MAPPING + RoleController.ROLE_MAPPING,
                              customizer().expectStatusForbidden(), "TODO Error message", publicRole.getName());
->>>>>>> 404c442f
 
         jwtService.injectToken(getDefaultTenant(), DefaultRole.PROJECT_ADMIN.toString(), "", "");
         Assert.assertEquals(nRole, roleRepository.count());
@@ -256,19 +202,10 @@
 
     @Test
     @Purpose("Check that the microservice allow to retrieve all roles associated to a given resource.")
-<<<<<<< HEAD
-    public void retrieveRoleAsswoatedToAResourceAccess() throws JwtException {
-        RequestBuilderCustomizer requestBuilderCustomizer = getNewRequestBuilderCustomizer();
-        requestBuilderCustomizer.addExpectation(MockMvcResultMatchers.status().isOk());
-        requestBuilderCustomizer.addExpectation(MockMvcResultMatchers.jsonPath("$.*.content.id", hasSize(1)));
-        performDefaultGet(RoleController.TYPE_MAPPING + RoleController.ROLE_WITH_RESOURCE_MAPPING,
-                          requestBuilderCustomizer, "TODO Error message", resourceAccessPublic.getId());
-=======
     public void retrieveRoleAsswoatedToAResourceAccess() {
         performDefaultGet(RoleController.TYPE_MAPPING + RoleController.ROLE_WITH_RESOURCE_MAPPING,
                           customizer().expectStatusOk().expectToHaveSize("$.*.content.id", 1), "TODO Error message",
                           resourceAccessPublic.getId());
->>>>>>> 404c442f
     }
 
     /**
@@ -280,13 +217,7 @@
     public void removeRole() throws JwtException {
         long nRole = roleRepository.count();
         // Create a non-native role
-<<<<<<< HEAD
-        RequestBuilderCustomizer requestBuilderCustomizer = getNewRequestBuilderCustomizer();
-        requestBuilderCustomizer.addExpectation(MockMvcResultMatchers.status().isOk());
-        performDefaultDelete(RoleController.TYPE_MAPPING + RoleController.ROLE_MAPPING, requestBuilderCustomizer,
-=======
         performDefaultDelete(RoleController.TYPE_MAPPING + RoleController.ROLE_MAPPING, customizer().expectStatusOk(),
->>>>>>> 404c442f
                              "TODO Error message", roleTest.getName());
 
         jwtService.injectToken(getDefaultTenant(), DefaultRole.PROJECT_ADMIN.toString(), "", "");
@@ -297,13 +228,7 @@
     @Requirement("REGARDS_DSL_ADM_ADM_210")
     @Purpose("Check that the system allows to retrieve all resources accesses of a role.")
     public void retrieveRoleResourcesAccessList() {
-<<<<<<< HEAD
-        RequestBuilderCustomizer requestBuilderCustomizer = getNewRequestBuilderCustomizer();
-        requestBuilderCustomizer.addExpectation(MockMvcResultMatchers.status().isOk());
-        performDefaultGet(RoleResourceController.TYPE_MAPPING, requestBuilderCustomizer, "TODO Error message",
-=======
         performDefaultGet(RoleResourceController.TYPE_MAPPING, customizer().expectStatusOk(), "TODO Error message",
->>>>>>> 404c442f
                           roleTest.getName());
     }
 
@@ -311,13 +236,7 @@
     @Requirement("REGARDS_DSL_ADM_ADM_210")
     @Purpose("Check that the system allows to retrieve all users of a role.")
     public void retrieveRoleProjectUserList() {
-<<<<<<< HEAD
-        RequestBuilderCustomizer requestBuilderCustomizer = getNewRequestBuilderCustomizer();
-        requestBuilderCustomizer.addExpectation(MockMvcResultMatchers.status().isOk());
-        performDefaultGet(apiRolesUsers, requestBuilderCustomizer, "TODO Error message", roleTest.getId());
-=======
         performDefaultGet(apiRolesUsers, customizer().expectStatusOk(), "TODO Error message", roleTest.getId());
->>>>>>> 404c442f
     }
 
     /**
