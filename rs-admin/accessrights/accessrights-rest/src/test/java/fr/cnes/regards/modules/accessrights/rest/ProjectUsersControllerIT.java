--- conflicted
+++ resolved
@@ -29,10 +29,7 @@
 import fr.cnes.regards.modules.accessrights.dao.projects.IResourcesAccessRepository;
 import fr.cnes.regards.modules.accessrights.dao.projects.IRoleRepository;
 import fr.cnes.regards.modules.accessrights.domain.HttpVerb;
-<<<<<<< HEAD
-=======
 import fr.cnes.regards.modules.accessrights.domain.projects.DefaultRoleNames;
->>>>>>> c0980c3b
 import fr.cnes.regards.modules.accessrights.domain.UserStatus;
 import fr.cnes.regards.modules.accessrights.domain.projects.MetaData;
 import fr.cnes.regards.modules.accessrights.domain.projects.ProjectUser;
@@ -229,22 +226,11 @@
      */
     @Test
     @Requirement("REGARDS_DSL_ADM_ADM_270")
-<<<<<<< HEAD
-    @Purpose("Check that the system allows a user to connect using a hierarchically inferior role to its own and handle fail cases.")
-    public void getUserPermissionsWithBorrowedRole() {
-        // Initiate a specific project user for the test
-        Assert.assertTrue(roleRepository.findOneByName(DefaultRole.ADMIN.toString()) != null);
-        final Role role = roleRepository.findOneByName(DefaultRole.ADMIN.toString());
-        final ProjectUser projectUser = new ProjectUser(4824L, null, null, UserStatus.ACCESS_GRANTED, new ArrayList<>(),
-                role, new ArrayList<>(), "email@test.com");
-        // Save it
-=======
     @Purpose("Check that the system prevents a user to connect using a hierarchically superior role.")
     public void getUserPermissionsWithBorrowedRoleInferior() throws EntityNotFoundException {
         // Prepare a project user with role admin
         final Role roleAdmin = roleService.retrieveRole(DefaultRoleNames.ADMIN.toString());
         projectUser.setRole(roleAdmin);
->>>>>>> c0980c3b
         projectUserRepository.save(projectUser);
 
         // Get the borrowed role
@@ -252,17 +238,9 @@
         final Role borrowedRole = roleService.retrieveRole(borrowedRoleName);
 
         // Borrowing a hierarchically inferior role
-<<<<<<< HEAD
-        String borrowedRoleName = DefaultRole.REGISTERED_USER.toString();
-        Assert.assertTrue(roleRepository.findOneByName(borrowedRoleName) != null);
-        Role borrowedRole = roleRepository.findOneByName(borrowedRoleName);
-        Assert.assertTrue(roleService.isHierarchicallyInferior(borrowedRole, role));
-        expectations.add(status().isOk());
-=======
         final List<ResultMatcher> expectations = new ArrayList<>(1);
         Assert.assertTrue(roleService.isHierarchicallyInferior(borrowedRole, roleAdmin));
         expectations.add(MockMvcResultMatchers.status().isOk());
->>>>>>> c0980c3b
         performGet(apiUserPermissionsBorrowedRole + borrowedRoleName, jwt, expectations, errorMessage,
                    projectUser.getEmail());
     }
@@ -286,15 +264,8 @@
         final Role borrowedRole = roleService.retrieveRole(borrowedRoleName);
 
         // Borrowing a hierarchically superior role
-<<<<<<< HEAD
-        borrowedRoleName = DefaultRole.INSTANCE_ADMIN.toString();
-        Assert.assertTrue(roleRepository.findOneByName(borrowedRoleName) != null);
-        borrowedRole = roleRepository.findOneByName(borrowedRoleName);
-        Assert.assertTrue(!roleService.isHierarchicallyInferior(borrowedRole, role));
-=======
         final List<ResultMatcher> expectations = new ArrayList<>(1);
         Assert.assertTrue(!roleService.isHierarchicallyInferior(borrowedRole, roleAdmin));
->>>>>>> c0980c3b
         expectations.clear();
         expectations.add(MockMvcResultMatchers.status().isBadRequest());
         performGet(apiUserPermissionsBorrowedRole + borrowedRoleName, jwt, expectations, errorMessage,
