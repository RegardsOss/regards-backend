/*
 * Copyright 2017-2018 CNES - CENTRE NATIONAL d'ETUDES SPATIALES
 *
 * This file is part of REGARDS.
 *
 * REGARDS is free software: you can redistribute it and/or modify
 * it under the terms of the GNU General Public License as published by
 * the Free Software Foundation, either version 3 of the License, or
 * (at your option) any later version.
 *
 * REGARDS is distributed in the hope that it will be useful,
 * but WITHOUT ANY WARRANTY; without even the implied warranty of
 * MERCHANTABILITY or FITNESS FOR A PARTICULAR PURPOSE. See the
 * GNU General Public License for more details.
 *
 * You should have received a copy of the GNU General Public License
 * along with REGARDS. If not, see <http://www.gnu.org/licenses/>.
 */
package fr.cnes.regards.modules.accessrights.rest;

import org.junit.Assert;
import org.junit.Ignore;
import org.junit.Test;
import org.springframework.beans.factory.annotation.Autowired;
import org.springframework.http.HttpStatus;
import org.springframework.test.context.TestPropertySource;
import org.springframework.test.web.servlet.result.MockMvcResultMatchers;
import org.springframework.web.bind.annotation.RequestMethod;

import fr.cnes.regards.framework.jpa.multitenant.transactional.MultitenantTransactional;
import fr.cnes.regards.framework.module.rest.exception.EntityException;
import fr.cnes.regards.framework.security.role.DefaultRole;
import fr.cnes.regards.framework.test.integration.AbstractRegardsTransactionalIT;
import fr.cnes.regards.framework.test.report.annotation.Purpose;
import fr.cnes.regards.modules.accessrights.dao.projects.IResourcesAccessRepository;
import fr.cnes.regards.modules.accessrights.dao.projects.IRoleRepository;
import fr.cnes.regards.modules.accessrights.domain.projects.ResourcesAccess;
import fr.cnes.regards.modules.accessrights.domain.projects.Role;
import fr.cnes.regards.modules.accessrights.service.role.IRoleService;

/**
 * @author Marc Sordi
 */
@MultitenantTransactional
@TestPropertySource(properties = { "spring.jpa.properties.hibernate.default_schema=account" })
public class RoleResourceControllerIT extends AbstractRegardsTransactionalIT {

    private static final String NEW_ROLE_NAME = "NEW_ROLE";

    @Autowired
    private IRoleRepository roleRepository;

    @Autowired
    private IResourcesAccessRepository resourcesAccessRepository;

    @Autowired
    private IRoleService roleService;

    /**
     * Get all role resources
     */
    @Test
    public void getRoleResourcesTest() {
    }

    /**
     * Add new resource access to a role
     */
    @Test
    public void addRoleResourceTest() {
    }

    /**
     * Removing {@link DefaultRole#ADMIN} access from role inheriting ADMIN changes its parent to
     * {@link DefaultRole#REGISTERED_USER}
     * @throws EntityException if error occurs
     */
    @Test
    public void adminToRuParentTest() throws EntityException {
        changeParentTest(DefaultRole.ADMIN, HttpStatus.NO_CONTENT, DefaultRole.REGISTERED_USER);
    }

    /**
     * Removing {@link DefaultRole#REGISTERED_USER} access from role inheriting ADMIN changes its parent to
     * {@link DefaultRole#PUBLIC}
     * @throws EntityException if error occurs
     */
    @Test
    @Ignore("No default resource with REGISTERED USER at the moment")
    public void adminToPublicParentTest() throws EntityException {
        changeParentTest(DefaultRole.REGISTERED_USER, HttpStatus.NO_CONTENT, DefaultRole.PUBLIC);
    }

    /**
     * Removing {@link DefaultRole} access from role inheriting ADMIN changes its parent to {@link DefaultRole#PUBLIC}
     * @throws EntityException if error occurs
     */
    @Test
    public void adminToNoRoleParentTest() throws EntityException {
        changeParentTest(DefaultRole.PUBLIC, HttpStatus.FORBIDDEN, null);
    }

    /**
     * Automatically change native role parent when removing resource access
     * @param removedAccessDefaultRole access to remove
     * @param expectedStatus expected HTTP status
     * @param expected expected native parent role
     * @throws EntityException if error occurs
     */
    private void changeParentTest(DefaultRole removedAccessDefaultRole, HttpStatus expectedStatus, DefaultRole expected)
            throws EntityException {

        // Retrieve default admin role
        Role adminRole = roleRepository.findOneByName(DefaultRole.ADMIN.toString()).get();

        // Create role inheriting from admin
        Role newRole = roleService.createRole(new Role(NEW_ROLE_NAME, adminRole));

        Assert.assertNotNull(newRole.getPermissions());

        // Remove first admin inherited permission from new role
        ResourcesAccess resourceToRemove = null;
        for (ResourcesAccess access : newRole.getPermissions()) {
            if (removedAccessDefaultRole.equals(access.getDefaultRole())) {
                resourceToRemove = access;
                break;
            }
        }

        // Check resource not null
        Assert.assertNotNull("Cannot find an ADMIN resources", resourceToRemove);

        // Delete resource with PROJECT ADMIN
<<<<<<< HEAD

=======
>>>>>>> 404c442f
        String projectAdminJwt = manageSecurity(getDefaultTenant(),
                                                RoleResourceController.TYPE_MAPPING
                                                        + RoleResourceController.SINGLE_RESOURCE_MAPPING,
                                                RequestMethod.DELETE, getDefaultUserEmail(),
                                                DefaultRole.PROJECT_ADMIN.name());
        performDelete(RoleResourceController.TYPE_MAPPING + RoleResourceController.SINGLE_RESOURCE_MAPPING,
<<<<<<< HEAD
                      projectAdminJwt, requestBuilderCustomizer, "Error retrieving resourcesAccess for user.",
                      newRole.getName(), resourceToRemove.getId());
=======
                      projectAdminJwt, customizer().expect(MockMvcResultMatchers.status().is(expectedStatus.value())),
                      "Error retrieving resourcesAccess for user.", newRole.getName(), resourceToRemove.getId());
>>>>>>> 404c442f

        // Check new role associated to expected one
        if (expected != null) {
            Assert.assertEquals(expected.name(), newRole.getParentRole().getName());
        }
    }

    /**
     * Add resource to {@link DefaultRole#ADMIN} change inherited role parent to {@link DefaultRole#REGISTERED_USER}
     * @throws EntityException if error occurs
     */
    @Test
    public void addAndRestoreResource() throws EntityException {
        // Retrieve default admin role
        Role adminRole = roleRepository.findOneByName(DefaultRole.ADMIN.toString()).get();

        // Create role inheriting from admin
        Role newRole = roleService.createRole(new Role(NEW_ROLE_NAME, adminRole));

        Assert.assertNotNull(newRole.getPermissions());
        Assert.assertFalse("newRole has no permissions", newRole.getPermissions().isEmpty());

        // Remove first admin inherited permission from new role
        ResourcesAccess resourceToRemove = null;
        for (ResourcesAccess access : newRole.getPermissions()) {
            if (DefaultRole.ADMIN.equals(access.getDefaultRole())) {
                resourceToRemove = access;
                break;
            }
        }

        // Check resource not null
        Assert.assertNotNull("Cannot find an ADMIN resources", resourceToRemove);

        // Delete resource with PROJECT ADMIN
        String projectAdminJwt = manageSecurity(getDefaultTenant(),
                                                RoleResourceController.TYPE_MAPPING
                                                        + RoleResourceController.SINGLE_RESOURCE_MAPPING,
                                                RequestMethod.DELETE, getDefaultUserEmail(),
                                                DefaultRole.PROJECT_ADMIN.name());
        performDelete(RoleResourceController.TYPE_MAPPING + RoleResourceController.SINGLE_RESOURCE_MAPPING,
<<<<<<< HEAD
                      projectAdminJwt, requestBuilderCustomizer, "Error retrieving resourcesAccess for user.",
                      newRole.getName(), resourceToRemove.getId());
=======
                      projectAdminJwt, customizer().expectStatusNoContent(),
                      "Error retrieving resourcesAccess for user.", newRole.getName(), resourceToRemove.getId());
>>>>>>> 404c442f

        // Check new role associated to REGISTERED USER instead of ADMIN
        Assert.assertEquals(DefaultRole.REGISTERED_USER.name(), newRole.getParentRole().getName());

        // Add resource with ADMIN
        String adminJwt = manageSecurity(getDefaultTenant(), RoleResourceController.TYPE_MAPPING, RequestMethod.POST,
                                         getDefaultUserEmail(), DefaultRole.ADMIN.name());
<<<<<<< HEAD
        performPost(RoleResourceController.TYPE_MAPPING, adminJwt, resourceToRemove, requestBuilderCustomizer,
=======
        performPost(RoleResourceController.TYPE_MAPPING, adminJwt, resourceToRemove, customizer().expectStatusCreated(),
>>>>>>> 404c442f
                    "Access should be added to ADMIN role", newRole.getName());

        // Check new role associated to REGISTERED USER instead of ADMIN
        Assert.assertEquals(DefaultRole.ADMIN.name(), newRole.getParentRole().getName());
    }

    /**
     * Delete resource access from a role
     */
    @Test
    @Purpose("Check that the system allows to remove a resourceAccess permission to a given role.")
    public void deleteRoleResourceTest() {

        // Create a new resource
        ResourcesAccess resource = new ResourcesAccess(null, "microservice", "/to/delete", "delController",
                RequestMethod.GET, DefaultRole.ADMIN);
        resourcesAccessRepository.save(resource);

        // Add to admin group
        Role adminRole = roleRepository.findOneByName(DefaultRole.ADMIN.toString()).get();
        adminRole.addPermission(resource);
        roleRepository.save(adminRole);

        // Delete resource with PROJECT ADMIN
<<<<<<< HEAD

=======
>>>>>>> 404c442f
        String projectAdminJwt = manageSecurity(getDefaultTenant(),
                                                RoleResourceController.TYPE_MAPPING
                                                        + RoleResourceController.SINGLE_RESOURCE_MAPPING,
                                                RequestMethod.DELETE, getDefaultUserEmail(),
                                                DefaultRole.PROJECT_ADMIN.name());
        performDelete(RoleResourceController.TYPE_MAPPING + RoleResourceController.SINGLE_RESOURCE_MAPPING,
<<<<<<< HEAD
                      projectAdminJwt, requestBuilderCustomizer, "Error retrieving resourcesAccess for user.",
                      adminRole.getName(), resource.getId());
=======
                      projectAdminJwt, customizer().expectStatusNoContent(),
                      "Error retrieving resourcesAccess for user.", adminRole.getName(), resource.getId());
>>>>>>> 404c442f
    }

}<|MERGE_RESOLUTION|>--- conflicted
+++ resolved
@@ -131,23 +131,14 @@
         Assert.assertNotNull("Cannot find an ADMIN resources", resourceToRemove);
 
         // Delete resource with PROJECT ADMIN
-<<<<<<< HEAD
-
-=======
->>>>>>> 404c442f
         String projectAdminJwt = manageSecurity(getDefaultTenant(),
                                                 RoleResourceController.TYPE_MAPPING
                                                         + RoleResourceController.SINGLE_RESOURCE_MAPPING,
                                                 RequestMethod.DELETE, getDefaultUserEmail(),
                                                 DefaultRole.PROJECT_ADMIN.name());
         performDelete(RoleResourceController.TYPE_MAPPING + RoleResourceController.SINGLE_RESOURCE_MAPPING,
-<<<<<<< HEAD
-                      projectAdminJwt, requestBuilderCustomizer, "Error retrieving resourcesAccess for user.",
-                      newRole.getName(), resourceToRemove.getId());
-=======
                       projectAdminJwt, customizer().expect(MockMvcResultMatchers.status().is(expectedStatus.value())),
                       "Error retrieving resourcesAccess for user.", newRole.getName(), resourceToRemove.getId());
->>>>>>> 404c442f
 
         // Check new role associated to expected one
         if (expected != null) {
@@ -189,13 +180,8 @@
                                                 RequestMethod.DELETE, getDefaultUserEmail(),
                                                 DefaultRole.PROJECT_ADMIN.name());
         performDelete(RoleResourceController.TYPE_MAPPING + RoleResourceController.SINGLE_RESOURCE_MAPPING,
-<<<<<<< HEAD
-                      projectAdminJwt, requestBuilderCustomizer, "Error retrieving resourcesAccess for user.",
-                      newRole.getName(), resourceToRemove.getId());
-=======
                       projectAdminJwt, customizer().expectStatusNoContent(),
                       "Error retrieving resourcesAccess for user.", newRole.getName(), resourceToRemove.getId());
->>>>>>> 404c442f
 
         // Check new role associated to REGISTERED USER instead of ADMIN
         Assert.assertEquals(DefaultRole.REGISTERED_USER.name(), newRole.getParentRole().getName());
@@ -203,11 +189,7 @@
         // Add resource with ADMIN
         String adminJwt = manageSecurity(getDefaultTenant(), RoleResourceController.TYPE_MAPPING, RequestMethod.POST,
                                          getDefaultUserEmail(), DefaultRole.ADMIN.name());
-<<<<<<< HEAD
-        performPost(RoleResourceController.TYPE_MAPPING, adminJwt, resourceToRemove, requestBuilderCustomizer,
-=======
         performPost(RoleResourceController.TYPE_MAPPING, adminJwt, resourceToRemove, customizer().expectStatusCreated(),
->>>>>>> 404c442f
                     "Access should be added to ADMIN role", newRole.getName());
 
         // Check new role associated to REGISTERED USER instead of ADMIN
@@ -232,23 +214,14 @@
         roleRepository.save(adminRole);
 
         // Delete resource with PROJECT ADMIN
-<<<<<<< HEAD
-
-=======
->>>>>>> 404c442f
         String projectAdminJwt = manageSecurity(getDefaultTenant(),
                                                 RoleResourceController.TYPE_MAPPING
                                                         + RoleResourceController.SINGLE_RESOURCE_MAPPING,
                                                 RequestMethod.DELETE, getDefaultUserEmail(),
                                                 DefaultRole.PROJECT_ADMIN.name());
         performDelete(RoleResourceController.TYPE_MAPPING + RoleResourceController.SINGLE_RESOURCE_MAPPING,
-<<<<<<< HEAD
-                      projectAdminJwt, requestBuilderCustomizer, "Error retrieving resourcesAccess for user.",
-                      adminRole.getName(), resource.getId());
-=======
                       projectAdminJwt, customizer().expectStatusNoContent(),
                       "Error retrieving resourcesAccess for user.", adminRole.getName(), resource.getId());
->>>>>>> 404c442f
     }
 
 }