/*
 * Copyright 2017-2019 CNES - CENTRE NATIONAL d'ETUDES SPATIALES
 *
 * This file is part of REGARDS.
 *
 * REGARDS is free software: you can redistribute it and/or modify
 * it under the terms of the GNU General Public License as published by
 * the Free Software Foundation, either version 3 of the License, or
 * (at your option) any later version.
 *
 * REGARDS is distributed in the hope that it will be useful,
 * but WITHOUT ANY WARRANTY; without even the implied warranty of
 * MERCHANTABILITY or FITNESS FOR A PARTICULAR PURPOSE. See the
 * GNU General Public License for more details.
 *
 * You should have received a copy of the GNU General Public License
 * along with REGARDS. If not, see <http://www.gnu.org/licenses/>.
 */
package fr.cnes.regards.modules.accessrights.rest;

import javax.validation.Valid;

import org.springframework.beans.factory.annotation.Autowired;
import org.springframework.data.domain.Pageable;
import org.springframework.data.domain.Sort;
import org.springframework.data.web.PageableDefault;
import org.springframework.data.web.PagedResourcesAssembler;
import org.springframework.hateoas.EntityModel;
import org.springframework.hateoas.PagedModel;
import org.springframework.http.HttpStatus;
import org.springframework.http.ResponseEntity;
import org.springframework.web.bind.annotation.PathVariable;
import org.springframework.web.bind.annotation.RequestBody;
import org.springframework.web.bind.annotation.RequestMapping;
import org.springframework.web.bind.annotation.RequestMethod;
import org.springframework.web.bind.annotation.RestController;

import fr.cnes.regards.framework.hateoas.IResourceController;
import fr.cnes.regards.framework.hateoas.IResourceService;
import fr.cnes.regards.framework.hateoas.LinkRels;
import fr.cnes.regards.framework.hateoas.MethodParamFactory;
import fr.cnes.regards.framework.module.rest.exception.EntityInvalidException;
import fr.cnes.regards.framework.module.rest.exception.ModuleException;
import fr.cnes.regards.framework.security.annotation.ResourceAccess;
import fr.cnes.regards.framework.security.role.DefaultRole;
import fr.cnes.regards.modules.accessrights.domain.projects.ResourcesAccess;
import fr.cnes.regards.modules.accessrights.service.resources.IResourcesService;

/**
 * Resource management API
 *
 * Rest controller to access ResourcesAccess entities. ResourceAccess are the security configuration to allow access for
 * given roles to microservices endpoints. This configuration is made for each project of the regards instance.
 * @author Sébastien Binda
 * @since 1.0-SNASHOT
 */
@RestController
@RequestMapping(value = ResourceController.TYPE_MAPPING)
public class ResourceController implements IResourceController<ResourcesAccess> {

    /**
     * Root mapping for requests of this rest controller
     */
    public static final String TYPE_MAPPING = "/resources";

    /**
     * Single resource mapping
     */
    public static final String RESOURCE_MAPPING = "/{resource_id}";

    /**
     * Business service
     */
    @Autowired
    private IResourcesService resourceService;

    /**
     * Resource service to manage visibles hateoas links
     */
    @Autowired
    private IResourceService hateoasService;

    /**
     * Retrieve resource accesses available to the user
     * @param pageable pagination information
     * @param assembler page assembler
     * @return list of user resource accesses
     * @throws ModuleException if error occurs
     */
    @RequestMapping(method = RequestMethod.GET)
    @ResourceAccess(description = "Retrieve accessible resource accesses of the user among the system",
            role = DefaultRole.PUBLIC)
    public ResponseEntity<PagedModel<EntityModel<ResourcesAccess>>> getAllResourceAccesses(
            @PageableDefault(sort = "id", direction = Sort.Direction.ASC) Pageable pageable,
            PagedResourcesAssembler<ResourcesAccess> assembler) throws ModuleException {
        return new ResponseEntity<>(toPagedResources(resourceService.retrieveRessources(null, pageable), assembler),
                HttpStatus.OK);
    }

    /**
     * Retrieve the ResourceAccess with given id {@link Long} exists.
     * @param resourceId resource id
     * @return {@link ResourcesAccess}
     * @throws ModuleException Exception if resource with given id does not exists
    
     */
    @RequestMapping(method = RequestMethod.GET, value = RESOURCE_MAPPING)
    @ResourceAccess(description = "Retrieve all resource accesses of the REGARDS system", role = DefaultRole.PUBLIC)
    public ResponseEntity<EntityModel<ResourcesAccess>> getResourceAccess(@PathVariable("resource_id") Long resourceId)
            throws ModuleException {
        return new ResponseEntity<>(toResource(resourceService.retrieveRessource(resourceId)), HttpStatus.OK);
    }

    /**
     * Update given resource access informations
     * @param resourceId Resource access identifier
     * @param resourceAccessToUpdate Resource access to update
     * @return updated ResourcesAccess
     * @throws ModuleException Exception if resource with given id does not exists
    
     */
    @RequestMapping(method = RequestMethod.PUT, value = RESOURCE_MAPPING)
<<<<<<< HEAD
    @ResourceAccess(description = "Update access to a given resource", role = DefaultRole.ADMIN)
    public ResponseEntity<EntityModel<ResourcesAccess>> updateResourceAccess(
            @PathVariable("resource_id") Long resourceId, @Valid @RequestBody ResourcesAccess resourceAccessToUpdate)
            throws ModuleException {
        if (resourceAccessToUpdate.getId() == null || !resourceAccessToUpdate.getId().equals(resourceId)) {
=======
    @ResourceAccess(description = "Update access to a given resource", role = DefaultRole.PROJECT_ADMIN)
    public ResponseEntity<Resource<ResourcesAccess>> updateResourceAccess(@PathVariable("resource_id") Long resourceId,
            @Valid @RequestBody ResourcesAccess resourceAccessToUpdate) throws ModuleException {
        if ((resourceAccessToUpdate.getId() == null) || !resourceAccessToUpdate.getId().equals(resourceId)) {
>>>>>>> 7f0c6b9f
            throw new EntityInvalidException(
                    String.format("Resource to update with id %d do not match the required resource id %d",
                                  resourceAccessToUpdate.getId(), resourceId));
        }
        return new ResponseEntity<>(toResource(resourceService.updateResource(resourceAccessToUpdate)), HttpStatus.OK);
    }

    @Override
    public EntityModel<ResourcesAccess> toResource(final ResourcesAccess element, final Object... extras) {
        final EntityModel<ResourcesAccess> resource = hateoasService.toResource(element);
        hateoasService.addLink(resource, this.getClass(), "getAllResourceAccesses", LinkRels.LIST,
                               MethodParamFactory.build(Pageable.class),
                               MethodParamFactory.build(PagedResourcesAssembler.class));
        hateoasService.addLink(resource, this.getClass(), "getResourceAccess", LinkRels.SELF,
                               MethodParamFactory.build(Long.class, element.getId()));
        hateoasService.addLink(resource, this.getClass(), "updateResourceAccess", LinkRels.UPDATE,
                               MethodParamFactory.build(Long.class, element.getId()),
                               MethodParamFactory.build(element.getClass()));
        return resource;
    }
}<|MERGE_RESOLUTION|>--- conflicted
+++ resolved
@@ -102,7 +102,7 @@
      * @param resourceId resource id
      * @return {@link ResourcesAccess}
      * @throws ModuleException Exception if resource with given id does not exists
-    
+
      */
     @RequestMapping(method = RequestMethod.GET, value = RESOURCE_MAPPING)
     @ResourceAccess(description = "Retrieve all resource accesses of the REGARDS system", role = DefaultRole.PUBLIC)
@@ -117,21 +117,14 @@
      * @param resourceAccessToUpdate Resource access to update
      * @return updated ResourcesAccess
      * @throws ModuleException Exception if resource with given id does not exists
-    
+
      */
     @RequestMapping(method = RequestMethod.PUT, value = RESOURCE_MAPPING)
-<<<<<<< HEAD
-    @ResourceAccess(description = "Update access to a given resource", role = DefaultRole.ADMIN)
+    @ResourceAccess(description = "Update access to a given resource", role = DefaultRole.PROJECT_ADMIN)
     public ResponseEntity<EntityModel<ResourcesAccess>> updateResourceAccess(
             @PathVariable("resource_id") Long resourceId, @Valid @RequestBody ResourcesAccess resourceAccessToUpdate)
             throws ModuleException {
-        if (resourceAccessToUpdate.getId() == null || !resourceAccessToUpdate.getId().equals(resourceId)) {
-=======
-    @ResourceAccess(description = "Update access to a given resource", role = DefaultRole.PROJECT_ADMIN)
-    public ResponseEntity<Resource<ResourcesAccess>> updateResourceAccess(@PathVariable("resource_id") Long resourceId,
-            @Valid @RequestBody ResourcesAccess resourceAccessToUpdate) throws ModuleException {
         if ((resourceAccessToUpdate.getId() == null) || !resourceAccessToUpdate.getId().equals(resourceId)) {
->>>>>>> 7f0c6b9f
             throw new EntityInvalidException(
                     String.format("Resource to update with id %d do not match the required resource id %d",
                                   resourceAccessToUpdate.getId(), resourceId));
