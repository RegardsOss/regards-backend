--- conflicted
+++ resolved
@@ -104,16 +104,10 @@
     }
 
     @Override
-<<<<<<< HEAD
-    @ResourceAccess(description = "Retrieve the list of project users of the role with role_id", name = "")
-    public ResponseEntity<List<Resource<ProjectUser>>> retrieveRoleProjectUserList(
-            @PathVariable("role_id") final Long pRoleId) throws EntityNotFoundException {
-        final List<ProjectUser> projectUserList = roleService.retrieveRoleProjectUserList(pRoleId);
-=======
     @ResourceAccess(
             description = "Retrieve the list of project users (crawls through parents' hierarachy) of the role with role_id",
             name = "")
-    public HttpEntity<List<Resource<ProjectUser>>> retrieveRoleProjectUserList(
+    public ResponseEntity<List<Resource<ProjectUser>>> retrieveRoleProjectUserList(
             @PathVariable("role_id") final Long pRoleId) {
         List<ProjectUser> projectUserList = new ArrayList<>();
         try {
@@ -122,7 +116,6 @@
             // TODO Auto-generated catch block
             e.printStackTrace();
         }
->>>>>>> cff4d809
         final List<Resource<ProjectUser>> resources = projectUserList.stream().map(pu -> new Resource<>(pu))
                 .collect(Collectors.toList());
         return new ResponseEntity<>(resources, HttpStatus.OK);
