--- conflicted
+++ resolved
@@ -82,13 +82,9 @@
     @Value("${regards.accounts.root.user.login}")
     private String rootAdminUserLogin;
 
-<<<<<<< HEAD
-=======
-    /*
-     *
-     * ======= >>>>>>> 5a86b98d629f0fb8ce6e617a318d92274bc1f505 Use this to publish events
-     */
->>>>>>> 48b99f3b
+    /**
+     * Use this to publish events
+     */
     @Autowired
     private ApplicationEventPublisher eventPublisher;
 
