/*
 * LICENSE_PLACEHOLDER
 */
package fr.cnes.regards.modules.accessrights.rest;

import java.util.List;
import java.util.stream.Collectors;

import javax.validation.Valid;

import org.springframework.beans.factory.annotation.Autowired;
import org.springframework.hateoas.Resource;
import org.springframework.http.HttpStatus;
import org.springframework.http.ResponseEntity;
import org.springframework.web.bind.annotation.PathVariable;
import org.springframework.web.bind.annotation.RequestBody;
import org.springframework.web.bind.annotation.RequestParam;
import org.springframework.web.bind.annotation.RestController;

import fr.cnes.regards.framework.module.annotation.ModuleInfo;
import fr.cnes.regards.framework.module.rest.exception.AlreadyExistingException;
import fr.cnes.regards.framework.module.rest.exception.EntityException;
import fr.cnes.regards.framework.module.rest.exception.InvalidValueException;
import fr.cnes.regards.framework.module.rest.exception.ModuleEntityNotFoundException;
import fr.cnes.regards.framework.security.annotation.ResourceAccess;
import fr.cnes.regards.modules.accessrights.domain.CodeType;
import fr.cnes.regards.modules.accessrights.domain.instance.Account;
import fr.cnes.regards.modules.accessrights.domain.instance.AccountSettings;
import fr.cnes.regards.modules.accessrights.service.account.IAccountService;
import fr.cnes.regards.modules.accessrights.service.account.IAccountSettingsService;
import fr.cnes.regards.modules.accessrights.signature.IAccountsSignature;

@RestController
@ModuleInfo(name = "users", version = "1.0-SNAPSHOT", author = "REGARDS", legalOwner = "CS", documentation = "http://test")
public class AccountsController implements IAccountsSignature {
<<<<<<< HEAD

    private static final Logger LOG = LoggerFactory.getLogger(AccountsController.class);
=======
>>>>>>> c0980c3b

    @Autowired
    private IAccountService accountService;

    @Autowired
    private IAccountSettingsService accountSettingsService;

    @Override
    @ResourceAccess(description = "retrieve the list of account in the instance")
    public ResponseEntity<List<Resource<Account>>> retrieveAccountList() {
        final List<Account> accounts = accountService.retrieveAccountList();
        final List<Resource<Account>> resources = accounts.stream().map(a -> new Resource<>(a))
                .collect(Collectors.toList());
        return new ResponseEntity<>(resources, HttpStatus.OK);
    }

    @Override
    @ResourceAccess(description = "create an new account")
    public ResponseEntity<Resource<Account>> createAccount(@Valid @RequestBody final Account pNewAccount)
            throws AlreadyExistingException {
        final Account created = accountService.createAccount(pNewAccount);
        final Resource<Account> resource = new Resource<>(created);
        return new ResponseEntity<>(resource, HttpStatus.CREATED);
    }

    @Override
    @ResourceAccess(description = "retrieve the account account_id")
    public ResponseEntity<Resource<Account>> retrieveAccount(@PathVariable("account_id") final Long accountId)
            throws ModuleEntityNotFoundException {
        final Account account = accountService.retrieveAccount(accountId);
        final Resource<Account> resource = new Resource<>(account);
        return new ResponseEntity<>(resource, HttpStatus.OK);
    }

    @ResourceAccess(description = "retrieve the account with his unique email")
    @Override
    public ResponseEntity<Resource<Account>> retrieveAccounByEmail(String pAccountEmail) {
        ResponseEntity<Resource<Account>> response;
        try {
            final Account account = accountService.retrieveAccountByEmail(pAccountEmail);
            final Resource<Account> resource = new Resource<>(account);
            response = new ResponseEntity<>(resource, HttpStatus.OK);
        } catch (final ModuleEntityNotFoundException e) {
            response = new ResponseEntity<>(HttpStatus.NOT_FOUND);
        }
        return response;

    }

    @Override
    @ResourceAccess(description = "update the account account_id according to the body specified")
    public ResponseEntity<Void> updateAccount(@PathVariable("account_id") final Long accountId,
            @Valid @RequestBody final Account pUpdatedAccount)
            throws ModuleEntityNotFoundException, InvalidValueException {
        accountService.updateAccount(accountId, pUpdatedAccount);
        return new ResponseEntity<>(HttpStatus.OK);
    }

    @Override
<<<<<<< HEAD
    @ResourceAccess(description = "remove the account account_id")
    public ResponseEntity<Void> removeAccount(@PathVariable("account_id") final Long accountId) throws EntityException {
        accountService.removeAccount(accountId);
=======
    @ResourceAccess(description = "remove the account account_id", name = "")
    public ResponseEntity<Void> removeAccount(@PathVariable("account_id") final Long pAccountId)
            throws EntityException {
        final Account account = accountService.retrieveAccount(pAccountId);
        accountService.delete(account);
>>>>>>> c0980c3b
        return new ResponseEntity<>(HttpStatus.OK);
    }

    @Override
    @ResourceAccess(description = "unlock the account account_id according to the code unlock_code")
    public ResponseEntity<Void> unlockAccount(@PathVariable("account_id") final Long accountId,
            @PathVariable("unlock_code") final String unlockCode)
            throws InvalidValueException, ModuleEntityNotFoundException {
        accountService.unlockAccount(accountId, unlockCode);
        return new ResponseEntity<>(HttpStatus.OK);
    }

    @Override
    @ResourceAccess(description = "change the passsword of account account_id according to the code reset_code")
    public ResponseEntity<Void> changeAccountPassword(@PathVariable("account_id") final Long accountId,
            @PathVariable("reset_code") final String resetCode, @Valid @RequestBody final String pNewPassword)
            throws ModuleEntityNotFoundException, InvalidValueException {
        accountService.changeAccountPassword(accountId, resetCode, pNewPassword);
        return new ResponseEntity<>(HttpStatus.OK);
    }

    @Override
    @ResourceAccess(description = "send a code of type type to the email specified")
    public ResponseEntity<Void> sendAccountCode(@RequestParam("email") final String email,
            @RequestParam("type") final CodeType type) throws ModuleEntityNotFoundException {
        accountService.sendAccountCode(email, type);
        return new ResponseEntity<>(HttpStatus.OK);
    }

    @Override
    @ResourceAccess(description = "retrieve the list of setting managing the accounts")
    public ResponseEntity<Resource<AccountSettings>> retrieveAccountSettings() {
        final AccountSettings settings = accountSettingsService.retrieve();
        return new ResponseEntity<>(new Resource<>(settings), HttpStatus.OK);
    }

    @Override
    @ResourceAccess(description = "update the setting managing the account")
    public ResponseEntity<Void> updateAccountSetting(@Valid @RequestBody final AccountSettings pUpdatedAccountSetting) {
        accountSettingsService.update(pUpdatedAccountSetting);
        return new ResponseEntity<>(HttpStatus.OK);
    }

    @Override
    @ResourceAccess(description = "Validate the account password")
    public ResponseEntity<Void> validatePassword(@PathVariable("account_login") final String pLogin,
            @RequestParam("password") final String pPassword) throws ModuleEntityNotFoundException {
        if (accountService.validatePassword(pLogin, pPassword)) {
            return new ResponseEntity<>(HttpStatus.OK);
        } else {
            return new ResponseEntity<>(HttpStatus.UNAUTHORIZED);
        }
    }

}<|MERGE_RESOLUTION|>--- conflicted
+++ resolved
@@ -33,11 +33,6 @@
 @RestController
 @ModuleInfo(name = "users", version = "1.0-SNAPSHOT", author = "REGARDS", legalOwner = "CS", documentation = "http://test")
 public class AccountsController implements IAccountsSignature {
-<<<<<<< HEAD
-
-    private static final Logger LOG = LoggerFactory.getLogger(AccountsController.class);
-=======
->>>>>>> c0980c3b
 
     @Autowired
     private IAccountService accountService;
@@ -97,17 +92,11 @@
     }
 
     @Override
-<<<<<<< HEAD
-    @ResourceAccess(description = "remove the account account_id")
-    public ResponseEntity<Void> removeAccount(@PathVariable("account_id") final Long accountId) throws EntityException {
-        accountService.removeAccount(accountId);
-=======
     @ResourceAccess(description = "remove the account account_id", name = "")
     public ResponseEntity<Void> removeAccount(@PathVariable("account_id") final Long pAccountId)
             throws EntityException {
         final Account account = accountService.retrieveAccount(pAccountId);
         accountService.delete(account);
->>>>>>> c0980c3b
         return new ResponseEntity<>(HttpStatus.OK);
     }
 
