--- conflicted
+++ resolved
@@ -85,11 +85,7 @@
 
     public static final String EMAIL_ORIGIN = EMAIL + "/origin/{origin}";
 
-<<<<<<< HEAD
-    public static final String EMAIL_VERIFICATION_SEND = EMAIL + "/verification/resend";
-=======
     public static final String EMAIL_VERIFICATION_SEND = "/email/verification/resend";
->>>>>>> 4c437471
 
     public static final String EXPORT = "/export";
 
@@ -138,15 +134,9 @@
     @PostMapping(SEARCH_USERS)
     @ResourceAccess(description = "retrieve the list of users of the project", role = DefaultRole.EXPLOIT)
     public ResponseEntity<PagedModel<EntityModel<ProjectUser>>> retrieveProjectUserList(
-<<<<<<< HEAD
         @RequestBody ProjectUserSearchParameters parameters,
         @PageableDefault(sort = "created", direction = Sort.Direction.ASC) Pageable pageable,
         PagedResourcesAssembler<ProjectUser> pagedResourcesAssembler) {
-=======
-        @PageableDefault(sort = "email", direction = Sort.Direction.ASC) Pageable pageable,
-        PagedResourcesAssembler<ProjectUser> pagedResourcesAssembler,
-        ProjectUserSearchParameters parameters) {
->>>>>>> 4c437471
         return ResponseEntity.ok(toPagedResources(projectUserService.retrieveUserList(parameters, pageable),
                                                   pagedResourcesAssembler));
     }
@@ -161,11 +151,7 @@
     @GetMapping(PENDING_ACCESSES)
     @ResourceAccess(description = "Retrieves the list of access request", role = DefaultRole.PROJECT_ADMIN)
     public ResponseEntity<PagedModel<EntityModel<ProjectUser>>> retrieveAccessRequestList(
-<<<<<<< HEAD
         @PageableDefault(sort = "created", direction = Sort.Direction.ASC) Pageable pageable,
-=======
-        @PageableDefault(sort = "email", direction = Sort.Direction.ASC) Pageable pageable,
->>>>>>> 4c437471
         PagedResourcesAssembler<ProjectUser> assembler) {
         return ResponseEntity.ok(toPagedResources(projectUserService.retrieveAccessRequestList(pageable), assembler));
     }
@@ -376,15 +362,9 @@
 
     @PostMapping(EMAIL_VERIFICATION_SEND)
     @ResourceAccess(description = "Send a new verification email for a user creation", role = DefaultRole.EXPLOIT)
-<<<<<<< HEAD
-    public ResponseEntity<Void> sendVerificationEmail(@PathVariable("email") String email)
-        throws EntityNotFoundException {
-        projectUserService.sendVerificationEmail(email);
-=======
     public ResponseEntity<Void> sendVerificationEmail(@Valid @RequestBody EmailVerificationDto emailVerificationDto)
         throws EntityNotFoundException {
         projectUserService.sendVerificationEmail(emailVerificationDto);
->>>>>>> 4c437471
         return ResponseEntity.ok().build();
     }
 
@@ -423,15 +403,9 @@
                                     clazz,
                                     "retrieveProjectUserList",
                                     LinkRels.LIST,
-<<<<<<< HEAD
                                     MethodParamFactory.build(ProjectUserSearchParameters.class),
                                     MethodParamFactory.build(Pageable.class),
                                     MethodParamFactory.build(PagedResourcesAssembler.class));
-=======
-                                    MethodParamFactory.build(Pageable.class),
-                                    MethodParamFactory.build(PagedResourcesAssembler.class),
-                                    MethodParamFactory.build(ProjectUserSearchParameters.class));
->>>>>>> 4c437471
             // Specific links to add in WAITING_ACCESS state
             if (UserStatus.WAITING_ACCESS.equals(element.getStatus())) {
                 resourceService.addLink(resource,
@@ -474,11 +448,7 @@
                                         clazz,
                                         "sendVerificationEmail",
                                         LinkRelation.of("sendVerificationEmail"),
-<<<<<<< HEAD
-                                        MethodParamFactory.build(String.class, element.getEmail()));
-=======
                                         MethodParamFactory.build(EmailVerificationDto.class));
->>>>>>> 4c437471
             }
         }
         return resource;
