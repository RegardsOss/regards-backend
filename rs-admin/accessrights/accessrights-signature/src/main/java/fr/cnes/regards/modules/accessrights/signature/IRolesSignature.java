--- conflicted
+++ resolved
@@ -19,10 +19,7 @@
 import fr.cnes.regards.framework.module.rest.exception.AlreadyExistingException;
 import fr.cnes.regards.framework.module.rest.exception.EntityNotFoundException;
 import fr.cnes.regards.framework.module.rest.exception.InvalidValueException;
-<<<<<<< HEAD
-=======
 import fr.cnes.regards.framework.module.rest.exception.OperationForbiddenException;
->>>>>>> ecf50b78
 import fr.cnes.regards.modules.accessrights.domain.projects.ProjectUser;
 import fr.cnes.regards.modules.accessrights.domain.projects.ResourcesAccess;
 import fr.cnes.regards.modules.accessrights.domain.projects.Role;
@@ -53,8 +50,7 @@
      * @throws AlreadyExistingException
      *             Thrown if a {@link Role} with same <code>id</code> already exists
      */
-    @RequestMapping(method = RequestMethod.POST, consumes = MediaType.APPLICATION_JSON_VALUE,
-            produces = MediaType.APPLICATION_JSON_VALUE)
+    @RequestMapping(method = RequestMethod.POST, consumes = MediaType.APPLICATION_JSON_VALUE, produces = MediaType.APPLICATION_JSON_VALUE)
     @ResponseBody
     ResponseEntity<Resource<Role>> createRole(@Valid @RequestBody Role pNewRole) throws AlreadyExistingException;
 
@@ -83,8 +79,7 @@
      * @return {@link Void} wrapped in an {@link ResponseEntity}
      */
     @ResponseBody
-    @RequestMapping(value = "/{role_id}", method = RequestMethod.PUT, consumes = MediaType.APPLICATION_JSON_VALUE,
-            produces = MediaType.APPLICATION_JSON_VALUE)
+    @RequestMapping(value = "/{role_id}", method = RequestMethod.PUT, consumes = MediaType.APPLICATION_JSON_VALUE, produces = MediaType.APPLICATION_JSON_VALUE)
     ResponseEntity<Void> updateRole(@PathVariable("role_id") Long pRoleId, @Valid @RequestBody Role pUpdatedRole)
             throws EntityNotFoundException, InvalidValueException;
 
@@ -111,8 +106,7 @@
      * @throws EntityNotFoundException
      *             Thrown when no {@link Role} with passed <code>id</code> could be found
      */
-    @RequestMapping(value = "/{role_id}/permissions", method = RequestMethod.GET,
-            produces = MediaType.APPLICATION_JSON_VALUE)
+    @RequestMapping(value = "/{role_id}/permissions", method = RequestMethod.GET, produces = MediaType.APPLICATION_JSON_VALUE)
     @ResponseBody
     ResponseEntity<List<Resource<ResourcesAccess>>> retrieveRoleResourcesAccessList(
             @PathVariable("role_id") Long pRoleId) throws EntityNotFoundException;
@@ -129,8 +123,7 @@
      * @throws EntityNotFoundException
      *             Thrown when no {@link Role} with passed <code>id</code> could be found
      */
-    @RequestMapping(value = "/{role_id}/permissions", method = RequestMethod.PUT,
-            consumes = MediaType.APPLICATION_JSON_VALUE, produces = MediaType.APPLICATION_JSON_VALUE)
+    @RequestMapping(value = "/{role_id}/permissions", method = RequestMethod.PUT, consumes = MediaType.APPLICATION_JSON_VALUE, produces = MediaType.APPLICATION_JSON_VALUE)
     @ResponseBody
     ResponseEntity<Void> updateRoleResourcesAccess(@PathVariable("role_id") Long pRoleId,
             @Valid @RequestBody List<ResourcesAccess> pResourcesAccessList) throws EntityNotFoundException;
@@ -145,8 +138,7 @@
      * @throws EntityNotFoundException
      *             Thrown when no {@link Role} with passed <code>id</code> could be found
      */
-    @RequestMapping(value = "/{role_id}/permissions", method = RequestMethod.DELETE,
-            produces = MediaType.APPLICATION_JSON_VALUE)
+    @RequestMapping(value = "/{role_id}/permissions", method = RequestMethod.DELETE, produces = MediaType.APPLICATION_JSON_VALUE)
     @ResponseBody
     ResponseEntity<Void> clearRoleResourcesAccess(@PathVariable("role_id") Long pRoleId) throws EntityNotFoundException;
 
