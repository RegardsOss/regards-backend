/*
 * LICENSE_PLACEHOLDER
 */
package fr.cnes.regards.modules.accessrights.signature;

import java.util.List;

import javax.validation.Valid;

import org.springframework.hateoas.Resource;
import org.springframework.http.MediaType;
import org.springframework.http.ResponseEntity;
import org.springframework.web.bind.annotation.PathVariable;
import org.springframework.web.bind.annotation.RequestBody;
import org.springframework.web.bind.annotation.RequestMapping;
import org.springframework.web.bind.annotation.RequestMethod;
import org.springframework.web.bind.annotation.ResponseBody;

import fr.cnes.regards.modules.accessrights.domain.projects.ProjectUser;
import fr.cnes.regards.modules.accessrights.domain.projects.ResourcesAccess;
import fr.cnes.regards.modules.accessrights.domain.projects.Role;
import fr.cnes.regards.modules.core.exception.AlreadyExistingException;
import fr.cnes.regards.modules.core.exception.EntityNotFoundException;
import fr.cnes.regards.modules.core.exception.InvalidValueException;

/**
 * Define the common interface of REST clients for {@link Role}s.
 *
 * @author CS SI
 */
@RequestMapping("/roles")
public interface IRolesSignature {

    /**
     * Define the endpoint for retrieving the list of all roles.
     *
     * @return A {@link List} of roles as {@link Role} wrapped in an {@link ResponseEntity}
     */
    @RequestMapping(method = RequestMethod.GET, produces = MediaType.APPLICATION_JSON_VALUE)
    @ResponseBody
    ResponseEntity<List<Resource<Role>>> retrieveRoleList();

    /**
     * Define the endpoint for creating a new {@link Role}.
     *
     * @param pNewRole
     *            The new {@link Role} values
     * @return The created {@link Role}
     * @throws AlreadyExistingException
     *             Thrown if a {@link Role} with same <code>id</code> already exists
     */
    @RequestMapping(method = RequestMethod.POST, consumes = MediaType.APPLICATION_JSON_VALUE,
            produces = MediaType.APPLICATION_JSON_VALUE)
    @ResponseBody
    ResponseEntity<Resource<Role>> createRole(@Valid @RequestBody Role pNewRole) throws AlreadyExistingException;

    /**
     * Define the endpoint for retrieving the {@link Role} of passed <code>id</code>.
     *
     * @param pRoleId
     *            The {@link Role}'s <code>id</code>
     * @return The {@link Role} wrapped in an {@link ResponseEntity}
     */
    @RequestMapping(value = "/{role_name}", method = RequestMethod.GET, produces = MediaType.APPLICATION_JSON_VALUE)
    @ResponseBody
<<<<<<< HEAD
    ResponseEntity<Resource<Role>> retrieveRole(@PathVariable("role_id") Long pRoleId);
=======
    ResponseEntity<Resource<Role>> retrieveRole(@PathVariable("role_name") String pRoleName);
>>>>>>> e8fcb625

    /**
     * Define the endpoint for updating the {@link Role} of id <code>pRoleId</code>.
     *
     * @param pRoleId
     *            The {@link Role} <code>id</code>
     * @param pUpdatedRole
     *            The new {@link Role}
     * @throws InvalidValueException
     *             Thrown when <code>pRoleId</code> is different from the id of <code>pUpdatedRole</code>
     * @throws EntityNotFoundException
     *             Thrown when no {@link Role} with passed <code>id</code> could be found
     * @return {@link Void} wrapped in an {@link ResponseEntity}
     */
    @RequestMapping(value = "/{role_id}", method = RequestMethod.PUT, consumes = MediaType.APPLICATION_JSON_VALUE,
            produces = MediaType.APPLICATION_JSON_VALUE)
    @ResponseBody
    ResponseEntity<Void> updateRole(@PathVariable("role_id") Long pRoleId, @Valid @RequestBody Role pUpdatedRole)
            throws EntityNotFoundException, InvalidValueException;

    /**
     * Define the endpoint for deleting the {@link Role} of passed <code>id</code>.
     *
     * @param pRoleId
     *            The {@link Role}'s <code>id</code>
     * @return {@link Void} wrapped in an {@link ResponseEntity}
     * @throws EntityNotFoundException
     *             Thrown when no {@link Role} with passed <code>id</code> could be found
     */
    @RequestMapping(value = "/{role_id}", method = RequestMethod.DELETE, produces = MediaType.APPLICATION_JSON_VALUE)
    @ResponseBody
    ResponseEntity<Void> removeRole(@PathVariable("role_id") Long pRoleId) throws EntityNotFoundException;

    /**
     * Define the endpoint for returning the {@link List} of {@link ResourcesAccess} on the {@link Role} of passed
     * <code>id</code>.
     *
     * @param pRoleId
     *            The {@link Role}'s <code>id</code>
     * @return The {@link List} of permissions as {@link ResourcesAccess} wrapped in an {@link ResponseEntity}
     * @throws EntityNotFoundException
     *             Thrown when no {@link Role} with passed <code>id</code> could be found
     */
    @RequestMapping(value = "/{role_id}/permissions", method = RequestMethod.GET,
            produces = MediaType.APPLICATION_JSON_VALUE)
    @ResponseBody
    ResponseEntity<List<Resource<ResourcesAccess>>> retrieveRoleResourcesAccessList(
            @PathVariable("role_id") Long pRoleId) throws EntityNotFoundException;

    /**
     * Define the endpoint for setting the passed {@link List} of {@link ResourcesAccess} onto the {@link role} of
     * passed <code>id</code>.
     *
     * @param pRoleId
     *            The {@link Role}'s <code>id</code>
     * @param pResourcesAccessList
     *            The {@link List} of {@link ResourcesAccess} to set
     * @return {@link Void} wrapped in an {@link ResponseEntity}
     * @throws EntityNotFoundException
     *             Thrown when no {@link Role} with passed <code>id</code> could be found
     */
    @RequestMapping(value = "/{role_id}/permissions", method = RequestMethod.PUT,
            consumes = MediaType.APPLICATION_JSON_VALUE, produces = MediaType.APPLICATION_JSON_VALUE)
    @ResponseBody
    ResponseEntity<Void> updateRoleResourcesAccess(@PathVariable("role_id") Long pRoleId,
            @Valid @RequestBody List<ResourcesAccess> pResourcesAccessList) throws EntityNotFoundException;

    /**
     * Define the endpoint for clearing the {@link List} of {@link ResourcesAccess} of the {@link Role} with passed
     * <code>id</code>.
     *
     * @param pRoleId
     *            The {@link Role} <code>id</code>
     * @return {@link Void} wrapped in an {@link ResponseEntity}
     * @throws EntityNotFoundException
     *             Thrown when no {@link Role} with passed <code>id</code> could be found
     */
    @RequestMapping(value = "/{role_id}/permissions", method = RequestMethod.DELETE,
            produces = MediaType.APPLICATION_JSON_VALUE)
    @ResponseBody
    ResponseEntity<Void> clearRoleResourcesAccess(@PathVariable("role_id") Long pRoleId) throws EntityNotFoundException;

    /**
     * Define the endpoint for retrieving the {@link List} of {@link ProjectUser} for the {@link Role} of passed
     * <code>id</code> by crawling through parents' hierarachy.
     *
     * @param pRoleId
     *            The {@link Role}'s <code>id</code>
     * @return The {@link List} of {@link ProjectUser} wrapped in an {@link ResponseEntity}
     * @throws EntityNotFoundException
     *             Thrown when no {@link Role} with passed <code>id</code> could be found
     */
    @RequestMapping(value = "/{role_id}/users", method = RequestMethod.GET, produces = MediaType.APPLICATION_JSON_VALUE)
    @ResponseBody
<<<<<<< HEAD
    ResponseEntity<List<Resource<ProjectUser>>> retrieveRoleProjectUserList(@PathVariable("role_id") Long pRoleId);
=======
<<<<<<< HEAD
    ResponseEntity<List<Resource<ProjectUser>>> retrieveRoleProjectUserList(@PathVariable("role_id") Long pRoleId)
            throws EntityNotFoundException;
=======
    HttpEntity<List<Resource<ProjectUser>>> retrieveRoleProjectUserList(@PathVariable("role_id") Long pRoleId);
>>>>>>> branch 'master' of https://sbinda@thor.si.c-s.fr/git/rs-admin
>>>>>>> e8fcb625
}<|MERGE_RESOLUTION|>--- conflicted
+++ resolved
@@ -63,11 +63,7 @@
      */
     @RequestMapping(value = "/{role_name}", method = RequestMethod.GET, produces = MediaType.APPLICATION_JSON_VALUE)
     @ResponseBody
-<<<<<<< HEAD
-    ResponseEntity<Resource<Role>> retrieveRole(@PathVariable("role_id") Long pRoleId);
-=======
     ResponseEntity<Resource<Role>> retrieveRole(@PathVariable("role_name") String pRoleName);
->>>>>>> e8fcb625
 
     /**
      * Define the endpoint for updating the {@link Role} of id <code>pRoleId</code>.
@@ -162,14 +158,6 @@
      */
     @RequestMapping(value = "/{role_id}/users", method = RequestMethod.GET, produces = MediaType.APPLICATION_JSON_VALUE)
     @ResponseBody
-<<<<<<< HEAD
-    ResponseEntity<List<Resource<ProjectUser>>> retrieveRoleProjectUserList(@PathVariable("role_id") Long pRoleId);
-=======
-<<<<<<< HEAD
     ResponseEntity<List<Resource<ProjectUser>>> retrieveRoleProjectUserList(@PathVariable("role_id") Long pRoleId)
             throws EntityNotFoundException;
-=======
-    HttpEntity<List<Resource<ProjectUser>>> retrieveRoleProjectUserList(@PathVariable("role_id") Long pRoleId);
->>>>>>> branch 'master' of https://sbinda@thor.si.c-s.fr/git/rs-admin
->>>>>>> e8fcb625
 }