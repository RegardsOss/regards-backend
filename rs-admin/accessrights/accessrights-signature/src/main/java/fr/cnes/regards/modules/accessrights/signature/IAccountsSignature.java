--- conflicted
+++ resolved
@@ -152,11 +152,6 @@
     @ResponseBody
     @RequestMapping(value = "/{account_login}/validate", method = RequestMethod.GET,
             produces = MediaType.APPLICATION_JSON_VALUE)
-<<<<<<< HEAD
-    @ResponseBody
     ResponseEntity<Void> validatePassword(@PathVariable("account_login") String pLogin,
-=======
-    ResponseEntity<Boolean> validatePassword(@PathVariable("account_login") String pLogin,
->>>>>>> 6e950c8b
             @RequestParam("password") String pPassword) throws EntityNotFoundException;
 }