--- conflicted
+++ resolved
@@ -3,22 +3,13 @@
     <parent>
         <groupId>fr.cnes.regards</groupId>
         <artifactId>regards-parent</artifactId>
-<<<<<<< HEAD
-        <version>3.0.0-RELEASE</version>
-=======
         <version>0.4.0</version>
->>>>>>> 404c442f
         <relativePath></relativePath>
     </parent>
     <modelVersion>4.0.0</modelVersion>
 
     <groupId>fr.cnes.regards.microservices.administration</groupId>
     <artifactId>local-authorities-provider</artifactId>
-<<<<<<< HEAD
-    <version>3.0.0-RELEASE</version>
-    <packaging>jar</packaging>
-=======
->>>>>>> 404c442f
 
     <name>local-authorities-provider</name>
     <url>http://maven.apache.org</url>
