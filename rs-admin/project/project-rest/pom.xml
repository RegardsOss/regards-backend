<?xml version="1.0" encoding="UTF-8"?>
<!--
 Copyright 2017-2018 CNES - CENTRE NATIONAL d'ETUDES SPATIALES
 
 This file is part of REGARDS.
 
 REGARDS is free software: you can redistribute it and/or modify
 it under the terms of the GNU General Public License as published by
 the Free Software Foundation, either version 3 of the License, or
 (at your option) any later version.
 
 REGARDS is distributed in the hope that it will be useful,
 but WITHOUT ANY WARRANTY; without even the implied warranty of
 MERCHANTABILITY or FITNESS FOR A PARTICULAR PURPOSE. See the
 GNU General Public License for more details.
 
 You should have received a copy of the GNU General Public License
 along with REGARDS. If not, see <http://www.gnu.org/licenses/>.
-->
<project xmlns="http://maven.apache.org/POM/4.0.0" xmlns:xsi="http://www.w3.org/2001/XMLSchema-instance"
	xsi:schemaLocation="http://maven.apache.org/POM/4.0.0 http://maven.apache.org/xsd/maven-4.0.0.xsd">
	<modelVersion>4.0.0</modelVersion>

	<groupId>fr.cnes.regards.modules.project</groupId>
	<artifactId>project-rest</artifactId>

	<parent>
		<groupId>fr.cnes.regards.modules</groupId>
		<artifactId>project</artifactId>
<<<<<<< HEAD
		<version>2.0.0-RELEASE</version>
=======
		<version>3.0.0-RELEASE</version>
>>>>>>> 9e34c8f6
	</parent>

	<name>Project REST</name>
	<description>Controller layer of Project module</description>
	<url>https://github.com/RegardsOss/RegardsOss.github.io</url>
	<inceptionYear>2016</inceptionYear>
	<licenses>
		<license>
			<name>GNU General Public License (GNU GPL)</name>
			<url>http://www.gnu.org/licenses/gpl.html</url>
			<distribution>repo</distribution>
		</license>
	</licenses>
	<organization>
		<name>CNES</name>
		<url>https://cnes.fr/fr</url>
	</organization>
	<developers>
		<developer>
			<name>REGARDS Team</name>
			<organization>CS Systèmes d'Information</organization>
			<organizationUrl>http://www.c-s.fr</organizationUrl>
		</developer>
	</developers>

	<dependencies>
		<!-- REGARDS Framework -->
		<dependency>
			<groupId>fr.cnes.regards.framework</groupId>
			<artifactId>hateoas-regards-starter</artifactId>
		</dependency>
		<dependency>
			<groupId>fr.cnes.regards.framework</groupId>
			<artifactId>jpa-instance-regards-starter</artifactId>
		</dependency>
		<dependency>
			<groupId>fr.cnes.regards.framework</groupId>
			<artifactId>security-regards</artifactId>
		</dependency>
		<dependency>
			<groupId>fr.cnes.regards.modules.project</groupId>
			<artifactId>project-service</artifactId>
		</dependency>
		<dependency>
			<groupId>fr.cnes.regards.modules.accessrights</groupId>
			<artifactId>accessrights-client</artifactId>
		</dependency>
		<dependency>
			<groupId>fr.cnes.regards.framework</groupId>
			<artifactId>feign-regards-starter</artifactId>
		</dependency>
		<!-- Tests -->
		<dependency>
			<groupId>fr.cnes.regards.framework.test</groupId>
			<artifactId>regards-integration-test</artifactId>
			<scope>test</scope>
		</dependency>
		<dependency>
			<groupId>fr.cnes.regards.modules.project</groupId>
			<artifactId>project-client</artifactId>
			<scope>test</scope>
		</dependency>
	</dependencies>

</project><|MERGE_RESOLUTION|>--- conflicted
+++ resolved
@@ -27,11 +27,7 @@
 	<parent>
 		<groupId>fr.cnes.regards.modules</groupId>
 		<artifactId>project</artifactId>
-<<<<<<< HEAD
-		<version>2.0.0-RELEASE</version>
-=======
 		<version>3.0.0-RELEASE</version>
->>>>>>> 9e34c8f6
 	</parent>
 
 	<name>Project REST</name>
