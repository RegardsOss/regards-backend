--- conflicted
+++ resolved
@@ -13,10 +13,6 @@
 import org.slf4j.LoggerFactory;
 import org.springframework.hateoas.Link;
 import org.springframework.hateoas.Resource;
-<<<<<<< HEAD
-=======
-import org.springframework.http.HttpEntity;
->>>>>>> e8fcb625
 import org.springframework.http.ResponseEntity;
 import org.springframework.mock.web.MockHttpServletRequest;
 import org.springframework.web.context.request.RequestContextHolder;
@@ -212,144 +208,10 @@
             final Resource<Project> resource = result.getBody();
             final Project createdProject = resource.getContent();
             Assert.assertNotNull("Error during project update.", createdProject);
-<<<<<<< HEAD
-            Link link = resource.getLink(HateoasKeyWords.DELETE.getValue());
-            Assert.assertNotNull(String.format(HATEOAS_MISSING, HateoasKeyWords.DELETE), link);
-            link = resource.getLink(HateoasKeyWords.SELF.getValue());
-            Assert.assertNotNull(String.format(HATEOAS_MISSING, HateoasKeyWords.SELF), link);
-        } catch (final EntityException e) {
-            Assert.fail(e.getMessage());
-        }
-    }
-
-    /**
-     *
-     * Check REST Access to get a project connection and Hateoas returned links
-     *
-     * @since 1.0-SNAPSHOT
-     */
-    @Requirement("REGARDS_DSL_SYS_ARC_050")
-    @Requirement("REGARDS_DSL_SYS_ARC_020")
-    @Purpose("Check REST Access to get a project connection and Hateoas returned links")
-    @Test
-    public void retrieveProjectConnection() {
-
-        try {
-            final ResponseEntity<Resource<ProjectConnection>> result = projectsController
-                    .retrieveProjectConnection(PROJECT_TEST_0, MICROSERVICE_TEST);
-            final Resource<ProjectConnection> resource = result.getBody();
-            final ProjectConnection connection = resource.getContent();
-            Assert.assertNotNull("Error retrieving project connection.", connection);
-            Link link = resource.getLink(HateoasKeyWords.DELETE.getValue());
-            Assert.assertNotNull(String.format(HATEOAS_MISSING, HateoasKeyWords.DELETE), link);
-            link = resource.getLink(HateoasKeyWords.SELF.getValue());
-            Assert.assertNotNull(String.format(HATEOAS_MISSING, HateoasKeyWords.SELF), link);
-            link = resource.getLink(HateoasKeyWords.CREATE.getValue());
-            Assert.assertNotNull(String.format(HATEOAS_MISSING, HateoasKeyWords.CREATE), link);
-            link = resource.getLink(HateoasKeyWords.UPDATE.getValue());
-            Assert.assertNotNull(String.format(HATEOAS_MISSING, HateoasKeyWords.UPDATE), link);
-        } catch (final EntityNotFoundException e) {
-            Assert.fail(e.getMessage());
-        }
-
-    }
-
-    /**
-     *
-     * Check REST Access to create a project connection and Hateoas returned links
-     *
-     * @since 1.0-SNAPSHOT
-     */
-    @Requirement("REGARDS_DSL_SYS_ARC_050")
-    @Requirement("REGARDS_DSL_SYS_ARC_020")
-    @Purpose("Check REST Access to create a project connection and Hateoas returned links")
-    @Test
-    public void createProjectConnection() {
-        try {
-            final ResponseEntity<Resource<ProjectConnection>> result = projectsController
-                    .createProjectConnection(new ProjectConnection(2L, existingProject, "new description",
-                            "newUserName", "newPassword", "newDriver", "newUrl"));
-            final Resource<ProjectConnection> resource = result.getBody();
-            final ProjectConnection connection = resource.getContent();
-            Assert.assertNotNull("Error during project connection creation.", connection);
-            Link link = resource.getLink(HateoasKeyWords.DELETE.getValue());
-            Assert.assertNotNull(String.format(HATEOAS_MISSING, HateoasKeyWords.DELETE), link);
-            link = resource.getLink(HateoasKeyWords.SELF.getValue());
-            Assert.assertNotNull(String.format(HATEOAS_MISSING, HateoasKeyWords.SELF), link);
-            link = resource.getLink(HateoasKeyWords.CREATE.getValue());
-            Assert.assertNotNull(String.format(HATEOAS_MISSING, HateoasKeyWords.CREATE), link);
-            link = resource.getLink(HateoasKeyWords.UPDATE.getValue());
-            Assert.assertNotNull(String.format(HATEOAS_MISSING, HateoasKeyWords.UPDATE), link);
-
-        } catch (final EntityException e) {
-            Assert.fail(e.getMessage());
-        }
-    }
-
-    /**
-     *
-     * Check REST Access to update a project connection and Hateoas returned links
-     *
-     * @since 1.0-SNAPSHOT
-     */
-    @Requirement("REGARDS_DSL_SYS_ARC_050")
-    @Requirement("REGARDS_DSL_SYS_ARC_020")
-    @Purpose("Check REST Access to update a project connection and Hateoas returned links")
-    @Test
-    public void updateProjectConnection() {
-        try {
-            final ResponseEntity<Resource<ProjectConnection>> result = projectsController
-                    .updateProjectConnection(new ProjectConnection(0L, existingProject, "update description",
-                            "updateUserName", "updatePassword", "updateDriver", "updateUrl"));
-            final Resource<ProjectConnection> resource = result.getBody();
-            final ProjectConnection connection = resource.getContent();
-            Assert.assertNotNull("Error during project connection update.", connection);
-            Link link = resource.getLink(HateoasKeyWords.DELETE.getValue());
-            Assert.assertNotNull(String.format(HATEOAS_MISSING, HateoasKeyWords.DELETE), link);
-            link = resource.getLink(HateoasKeyWords.SELF.getValue());
-            Assert.assertNotNull(String.format(HATEOAS_MISSING, HateoasKeyWords.SELF), link);
-            link = resource.getLink(HateoasKeyWords.CREATE.getValue());
-            Assert.assertNotNull(String.format(HATEOAS_MISSING, HateoasKeyWords.CREATE), link);
-            link = resource.getLink(HateoasKeyWords.UPDATE.getValue());
-            Assert.assertNotNull(String.format(HATEOAS_MISSING, HateoasKeyWords.UPDATE), link);
-
-        } catch (final EntityException e) {
-            Assert.fail(e.getMessage());
-        }
-    }
-
-    /**
-     *
-     * Check REST Access to update a project connection and Hateoas returned links
-     *
-     * @since 1.0-SNAPSHOT
-     */
-    @Requirement("REGARDS_DSL_SYS_ARC_050")
-    @Requirement("REGARDS_DSL_SYS_ARC_020")
-    @Purpose("Check REST Access to update a project connection and Hateoas returned links")
-    @Test
-    public void deleteProjectConnection() {
-
-        // Test for inexisting project connection deletion
-        try {
-            projectsController.deleteProjectConnection("project-invalid", MICROSERVICE_TEST_2);
-            Assert.fail("Project connection doesn't exists. There should be an exception thrown here.");
-        } catch (final EntityNotFoundException e1) {
-            // Nothing to do
-        } catch (final EntityException e) {
-            Assert.fail(e.getMessage());
-        }
-
-        // Delete existing entity
-        try {
-            projectsController.deleteProjectConnection(PROJECT_TEST_0, MICROSERVICE_TEST_2);
-
-=======
             Link link = resource.getLink(LinkRels.DELETE);
             Assert.assertNotNull(String.format(HATEOAS_MISSING, LinkRels.DELETE), link);
             link = resource.getLink(LinkRels.SELF);
             Assert.assertNotNull(String.format(HATEOAS_MISSING, LinkRels.SELF), link);
->>>>>>> e8fcb625
         } catch (final EntityException e) {
             Assert.fail(e.getMessage());
         }
