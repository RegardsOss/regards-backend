/*
 * LICENSE_PLACEHOLDER
 */
package fr.cnes.regards.modules.project.rest;

import java.util.ArrayList;
import java.util.List;

import org.hamcrest.Matchers;
import org.junit.Before;
import org.junit.Test;
import org.slf4j.Logger;
import org.slf4j.LoggerFactory;
import org.springframework.beans.factory.annotation.Autowired;
import org.springframework.test.web.servlet.ResultMatcher;
import org.springframework.test.web.servlet.result.MockMvcResultMatchers;

import fr.cnes.regards.framework.jpa.instance.transactional.InstanceTransactional;
import fr.cnes.regards.framework.security.role.DefaultRole;
import fr.cnes.regards.framework.test.integration.AbstractRegardsIT;
import fr.cnes.regards.framework.test.report.annotation.Purpose;
import fr.cnes.regards.framework.test.report.annotation.Requirement;
import fr.cnes.regards.modules.project.dao.IProjectConnectionRepository;
import fr.cnes.regards.modules.project.dao.IProjectRepository;
import fr.cnes.regards.modules.project.domain.Project;
import fr.cnes.regards.modules.project.domain.ProjectConnection;

/**
 *
 * Class ProjectConnectionControllerIT
 *
 * Tests REST endpoint to access ProjectConnection entities
 *
 * @author Sébastien Binda
 * @author Xavier-Alexandre Brochard
 * @since 1.0-SNAPSHOT
 */
@InstanceTransactional
public class ProjectConnectionControllerIT extends AbstractRegardsIT {

    /**
     * Class logger
     */
    private final static Logger LOG = LoggerFactory.getLogger(ProjectConnectionControllerIT.class);

    /**
     * Token for instance admin user
     */
    private String instanceAdmintoken;

    /**
     * JPA Repository for direct access to Project entities
     */
    @Autowired
    private IProjectRepository projectRepo;

    /**
     * JPA Repository for direct access to ProjectConnection entities
     */
    @Autowired
    private IProjectConnectionRepository projectConnRepo;

    /**
     * Name of the project used for tests
     */
    private final static String PROJECT_TEST = "test1";

    /**
     * Name of the microservice used for tests
     */
    private final static String MICROSERVICE_TEST = "microservice-test";

    /**
     * A project connection
     */
    private ProjectConnection connection;

    @Override
    protected Logger getLogger() {
        return LOG;
    }

    /**
     *
     * Initialize token and datas
     *
     * @since 1.0-SNAPSHOT
     */
    @Before
    public void initialize() {
        instanceAdmintoken = jwtService.generateToken(PROJECT_TEST, "public@regards.fr",
                                                      DefaultRole.INSTANCE_ADMIN.name());

        final Project project = projectRepo.findOneByName(PROJECT_TEST);
        connection = new ProjectConnection(project, MICROSERVICE_TEST, "newUserName", "newPassword", "newDriver",
                "newUrl");
        projectConnRepo.save(connection);
    }

<<<<<<< HEAD
=======
    /**
     *
     * Check REST Access to get a project connection and Hateoas returned links
     *
     * @since 1.0-SNAPSHOT
     */
    @Requirement("REGARDS_DSL_SYS_ARC_050")
    @Requirement("REGARDS_DSL_SYS_ARC_020")
    @Purpose("Check REST Access to get a project connection and Hateoas returned links")
    @Test
    public void retrieveProjectConnection() {
        final List<ResultMatcher> expectations = new ArrayList<>(1);
        expectations.add(MockMvcResultMatchers.status().isOk());
        performGet(ProjectConnectionController.TYPE_MAPPING+ "?project_name=" + PROJECT_TEST + "&microservice=" + MICROSERVICE_TEST,
                   instanceAdmintoken, expectations, "error");
    }

>>>>>>> e745da72
    @Requirement("REGARDS_DSL_SYS_ARC_050")
    @Requirement("REGARDS_DSL_SYS_ARC_020")
    @Purpose("Check REST Access to all projects database connections and Hateoas returned links")
    @Test
    public void getAllProjectConnectionsTest() {
        final List<ResultMatcher> expectations = new ArrayList<>();
        expectations.add(MockMvcResultMatchers.status().isOk());
        expectations.add(MockMvcResultMatchers.jsonPath(JSON_PATH_ROOT).isNotEmpty());
        expectations.add(MockMvcResultMatchers.jsonPath(JSON_PATH_ROOT + ".metadata.size", Matchers.is(20)));
        expectations.add(MockMvcResultMatchers.jsonPath(JSON_PATH_ROOT + ".metadata.totalElements", Matchers.is(1)));
        expectations.add(MockMvcResultMatchers.jsonPath(JSON_PATH_ROOT + ".metadata.totalPages", Matchers.is(1)));
        expectations.add(MockMvcResultMatchers.jsonPath(JSON_PATH_ROOT + ".metadata.number", Matchers.is(0)));
<<<<<<< HEAD
        performGet(ProjectConnectionController.TYPE_MAPPING, instanceAdmintoken, expectations, "error", PROJECT_TEST);
=======
        performGet(ProjectConnectionController.TYPE_MAPPING, instanceAdmintoken, expectations, "error");
>>>>>>> e745da72
    }

    /**
     *
     * Check REST Access to get a project connection and Hateoas returned links
     *
     * @since 1.0-SNAPSHOT
     */
    @Requirement("REGARDS_DSL_SYS_ARC_050")
    @Requirement("REGARDS_DSL_SYS_ARC_020")
    @Purpose("Check REST Access to get a project connection and Hateoas returned links")
    @Test
    public void getProjectConnectionTest() {
        final List<ResultMatcher> expectations = new ArrayList<>(1);
<<<<<<< HEAD
        expectations.add(MockMvcResultMatchers.status().isOk());
        performGet(ProjectConnectionController.TYPE_MAPPING + ProjectConnectionController.RESOURCE_ID_MAPPING,
                   instanceAdmintoken, expectations, "error", PROJECT_TEST, connection.getId());
=======
        expectations.add(MockMvcResultMatchers.status().isCreated());
        performPost(ProjectConnectionController.TYPE_MAPPING, instanceAdmintoken, connection, expectations,
                    "Error there must be project results");
>>>>>>> e745da72
    }

    /**
     *
     * Check REST Access to create a project connection and Hateoas returned links
     *
     * @since 1.0-SNAPSHOT
     */
    @Requirement("REGARDS_DSL_SYS_ARC_050")
    @Requirement("REGARDS_DSL_SYS_ARC_020")
    @Purpose("Check REST Access to create a project connection and Hateoas returned links")
    @Test
    public void createProjectConnectionTest() {
        final Project project = projectRepo.findOneByName(PROJECT_TEST);
        final ProjectConnection connection = new ProjectConnection(project, "microservice-test-2", "newUserName",
                "newPassword", "newDriver", "newUrl");
        final List<ResultMatcher> expectations = new ArrayList<>(1);
        expectations.add(MockMvcResultMatchers.status().isOk());
<<<<<<< HEAD
        performPost(ProjectConnectionController.TYPE_MAPPING, instanceAdmintoken, connection, expectations,
                    "Error there must be project results", PROJECT_TEST);
=======
        performPut(ProjectConnectionController.TYPE_MAPPING+ "/{project_connection_id}", instanceAdmintoken, connection, expectations,
                   "Error there must be project results", connection.getId());
>>>>>>> e745da72
    }

    /**
     *
     * Check REST Access to update a project connection and Hateoas returned links
     *
     * @since 1.0-SNAPSHOT
     */
    @Requirement("REGARDS_DSL_SYS_ARC_050")
    @Requirement("REGARDS_DSL_SYS_ARC_020")
    @Purpose("Check REST Access to update a project connection and Hateoas returned links")
    @Test
    public void updateProjectConnectionTest() {
        final ProjectConnection connection = projectConnRepo.findOneByProjectNameAndMicroservice(PROJECT_TEST,
                                                                                                 MICROSERVICE_TEST);
        final List<ResultMatcher> expectations = new ArrayList<>(1);
        expectations.add(MockMvcResultMatchers.status().isOk());
<<<<<<< HEAD
        performPut(ProjectConnectionController.TYPE_MAPPING + ProjectConnectionController.RESOURCE_ID_MAPPING,
                   instanceAdmintoken, connection, expectations, "Error there must be project results", PROJECT_TEST,
                   connection.getId());
=======
        performDelete(ProjectConnectionController.TYPE_MAPPING+ "?project_name=" + PROJECT_TEST + "&microservice=" + MICROSERVICE_TEST,
                      instanceAdmintoken, expectations, "Error there must be project results");
>>>>>>> e745da72
    }

    /**
     *
<<<<<<< HEAD
     * Check REST Access to update a project connection and Hateoas returned links
=======
     * @since 1.0-SNAPSHOT
     */
    @Requirement("REGARDS_DSL_SYS_ARC_050")
    @Purpose("Check REST Access to project connections by project name and Hateoas returned links.")
    @Test
    public void testRetrieveProjectConnectionsByProjectName() {
        final List<ResultMatcher> expectations = new ArrayList<>();
        expectations.add(MockMvcResultMatchers.status().isOk());
        expectations.add(MockMvcResultMatchers.status().isOk());
        expectations.add(MockMvcResultMatchers.jsonPath(JSON_PATH_ROOT).isNotEmpty());
        expectations.add(MockMvcResultMatchers.jsonPath(JSON_PATH_ROOT + ".metadata.size", Matchers.is(20)));
        expectations.add(MockMvcResultMatchers.jsonPath(JSON_PATH_ROOT + ".metadata.totalElements", Matchers.is(1)));
        expectations.add(MockMvcResultMatchers.jsonPath(JSON_PATH_ROOT + ".metadata.totalPages", Matchers.is(1)));
        expectations.add(MockMvcResultMatchers.jsonPath(JSON_PATH_ROOT + ".metadata.number", Matchers.is(0)));
        performGet(ProjectConnectionController.TYPE_MAPPING+ "?project_name=" + PROJECT_TEST, instanceAdmintoken, expectations, "error");
    }

    /**
     * Check REST Access to project connections by id.
>>>>>>> e745da72
     *
     * @since 1.0-SNAPSHOT
     */
    @Requirement("REGARDS_DSL_SYS_ARC_050")
    @Requirement("REGARDS_DSL_SYS_ARC_020")
    @Purpose("Check REST Access to update a project connection and Hateoas returned links")
    @Test
<<<<<<< HEAD
    public void deleteProjectConnectionTest() {
        final List<ResultMatcher> expectations = new ArrayList<>(1);
        expectations.add(MockMvcResultMatchers.status().isNoContent());
        performDelete(ProjectConnectionController.TYPE_MAPPING + ProjectConnectionController.RESOURCE_ID_MAPPING,
                      instanceAdmintoken, expectations, "Error there must be project results", PROJECT_TEST,
                      connection.getId());
=======
    public void testRetrieveProjectConnectionsById() {
        final List<ResultMatcher> expectations = new ArrayList<>();
        expectations.add(MockMvcResultMatchers.status().isOk());
        expectations.add(MockMvcResultMatchers.jsonPath(JSON_PATH_ROOT).isNotEmpty());
        performGet(ProjectConnectionController.TYPE_MAPPING+ "/" + connection.getId(), instanceAdmintoken, expectations, "error");
>>>>>>> e745da72
    }
}<|MERGE_RESOLUTION|>--- conflicted
+++ resolved
@@ -97,26 +97,6 @@
         projectConnRepo.save(connection);
     }
 
-<<<<<<< HEAD
-=======
-    /**
-     *
-     * Check REST Access to get a project connection and Hateoas returned links
-     *
-     * @since 1.0-SNAPSHOT
-     */
-    @Requirement("REGARDS_DSL_SYS_ARC_050")
-    @Requirement("REGARDS_DSL_SYS_ARC_020")
-    @Purpose("Check REST Access to get a project connection and Hateoas returned links")
-    @Test
-    public void retrieveProjectConnection() {
-        final List<ResultMatcher> expectations = new ArrayList<>(1);
-        expectations.add(MockMvcResultMatchers.status().isOk());
-        performGet(ProjectConnectionController.TYPE_MAPPING+ "?project_name=" + PROJECT_TEST + "&microservice=" + MICROSERVICE_TEST,
-                   instanceAdmintoken, expectations, "error");
-    }
-
->>>>>>> e745da72
     @Requirement("REGARDS_DSL_SYS_ARC_050")
     @Requirement("REGARDS_DSL_SYS_ARC_020")
     @Purpose("Check REST Access to all projects database connections and Hateoas returned links")
@@ -129,11 +109,7 @@
         expectations.add(MockMvcResultMatchers.jsonPath(JSON_PATH_ROOT + ".metadata.totalElements", Matchers.is(1)));
         expectations.add(MockMvcResultMatchers.jsonPath(JSON_PATH_ROOT + ".metadata.totalPages", Matchers.is(1)));
         expectations.add(MockMvcResultMatchers.jsonPath(JSON_PATH_ROOT + ".metadata.number", Matchers.is(0)));
-<<<<<<< HEAD
         performGet(ProjectConnectionController.TYPE_MAPPING, instanceAdmintoken, expectations, "error", PROJECT_TEST);
-=======
-        performGet(ProjectConnectionController.TYPE_MAPPING, instanceAdmintoken, expectations, "error");
->>>>>>> e745da72
     }
 
     /**
@@ -148,15 +124,9 @@
     @Test
     public void getProjectConnectionTest() {
         final List<ResultMatcher> expectations = new ArrayList<>(1);
-<<<<<<< HEAD
         expectations.add(MockMvcResultMatchers.status().isOk());
         performGet(ProjectConnectionController.TYPE_MAPPING + ProjectConnectionController.RESOURCE_ID_MAPPING,
                    instanceAdmintoken, expectations, "error", PROJECT_TEST, connection.getId());
-=======
-        expectations.add(MockMvcResultMatchers.status().isCreated());
-        performPost(ProjectConnectionController.TYPE_MAPPING, instanceAdmintoken, connection, expectations,
-                    "Error there must be project results");
->>>>>>> e745da72
     }
 
     /**
@@ -175,13 +145,8 @@
                 "newPassword", "newDriver", "newUrl");
         final List<ResultMatcher> expectations = new ArrayList<>(1);
         expectations.add(MockMvcResultMatchers.status().isOk());
-<<<<<<< HEAD
         performPost(ProjectConnectionController.TYPE_MAPPING, instanceAdmintoken, connection, expectations,
                     "Error there must be project results", PROJECT_TEST);
-=======
-        performPut(ProjectConnectionController.TYPE_MAPPING+ "/{project_connection_id}", instanceAdmintoken, connection, expectations,
-                   "Error there must be project results", connection.getId());
->>>>>>> e745da72
     }
 
     /**
@@ -199,41 +164,13 @@
                                                                                                  MICROSERVICE_TEST);
         final List<ResultMatcher> expectations = new ArrayList<>(1);
         expectations.add(MockMvcResultMatchers.status().isOk());
-<<<<<<< HEAD
         performPut(ProjectConnectionController.TYPE_MAPPING + ProjectConnectionController.RESOURCE_ID_MAPPING,
                    instanceAdmintoken, connection, expectations, "Error there must be project results", PROJECT_TEST,
                    connection.getId());
-=======
-        performDelete(ProjectConnectionController.TYPE_MAPPING+ "?project_name=" + PROJECT_TEST + "&microservice=" + MICROSERVICE_TEST,
-                      instanceAdmintoken, expectations, "Error there must be project results");
->>>>>>> e745da72
     }
 
     /**
-     *
-<<<<<<< HEAD
-     * Check REST Access to update a project connection and Hateoas returned links
-=======
-     * @since 1.0-SNAPSHOT
-     */
-    @Requirement("REGARDS_DSL_SYS_ARC_050")
-    @Purpose("Check REST Access to project connections by project name and Hateoas returned links.")
-    @Test
-    public void testRetrieveProjectConnectionsByProjectName() {
-        final List<ResultMatcher> expectations = new ArrayList<>();
-        expectations.add(MockMvcResultMatchers.status().isOk());
-        expectations.add(MockMvcResultMatchers.status().isOk());
-        expectations.add(MockMvcResultMatchers.jsonPath(JSON_PATH_ROOT).isNotEmpty());
-        expectations.add(MockMvcResultMatchers.jsonPath(JSON_PATH_ROOT + ".metadata.size", Matchers.is(20)));
-        expectations.add(MockMvcResultMatchers.jsonPath(JSON_PATH_ROOT + ".metadata.totalElements", Matchers.is(1)));
-        expectations.add(MockMvcResultMatchers.jsonPath(JSON_PATH_ROOT + ".metadata.totalPages", Matchers.is(1)));
-        expectations.add(MockMvcResultMatchers.jsonPath(JSON_PATH_ROOT + ".metadata.number", Matchers.is(0)));
-        performGet(ProjectConnectionController.TYPE_MAPPING+ "?project_name=" + PROJECT_TEST, instanceAdmintoken, expectations, "error");
-    }
-
-    /**
-     * Check REST Access to project connections by id.
->>>>>>> e745da72
+     * Check REST Access to project connections by id. >>>>>>> 538fc5b3af67db38dc598432cc06e9e4134c9971
      *
      * @since 1.0-SNAPSHOT
      */
@@ -241,19 +178,11 @@
     @Requirement("REGARDS_DSL_SYS_ARC_020")
     @Purpose("Check REST Access to update a project connection and Hateoas returned links")
     @Test
-<<<<<<< HEAD
     public void deleteProjectConnectionTest() {
         final List<ResultMatcher> expectations = new ArrayList<>(1);
         expectations.add(MockMvcResultMatchers.status().isNoContent());
         performDelete(ProjectConnectionController.TYPE_MAPPING + ProjectConnectionController.RESOURCE_ID_MAPPING,
                       instanceAdmintoken, expectations, "Error there must be project results", PROJECT_TEST,
                       connection.getId());
-=======
-    public void testRetrieveProjectConnectionsById() {
-        final List<ResultMatcher> expectations = new ArrayList<>();
-        expectations.add(MockMvcResultMatchers.status().isOk());
-        expectations.add(MockMvcResultMatchers.jsonPath(JSON_PATH_ROOT).isNotEmpty());
-        performGet(ProjectConnectionController.TYPE_MAPPING+ "/" + connection.getId(), instanceAdmintoken, expectations, "error");
->>>>>>> e745da72
     }
 }