--- conflicted
+++ resolved
@@ -70,13 +70,8 @@
 
     @Before
     public void initialize() {
-<<<<<<< HEAD
-        instanceAdmintoken = jwtService.generateToken("test1", getDefaultUserEmail(),
-                                                      DefaultRole.INSTANCE_ADMIN.name());
-=======
         instanceAdmintoken = jwtService
                 .generateToken("test1", getDefaultUserEmail(), DefaultRole.INSTANCE_ADMIN.name());
->>>>>>> 404c442f
     }
 
     /**
@@ -115,26 +110,12 @@
     @Purpose("Check REST Access to project resources and returned Hateoas links")
     @Test
     public void retrieveAllProjects() {
-<<<<<<< HEAD
-        RequestBuilderCustomizer requestBuilderCustomizer = getNewRequestBuilderCustomizer();
-        requestBuilderCustomizer.addExpectation(MockMvcResultMatchers.status().isOk());
-        requestBuilderCustomizer.addExpectation(MockMvcResultMatchers.jsonPath(JSON_PATH_ROOT).isNotEmpty());
-        requestBuilderCustomizer
-                .addExpectation(MockMvcResultMatchers.jsonPath(JSON_PATH_ROOT + ".metadata.size", Matchers.is(20)));
-        requestBuilderCustomizer.addExpectation(MockMvcResultMatchers
-                .jsonPath(JSON_PATH_ROOT + ".metadata.totalElements", Matchers.is(3)));
-        requestBuilderCustomizer.addExpectation(MockMvcResultMatchers.jsonPath(JSON_PATH_ROOT + ".metadata.totalPages",
-                                                                               Matchers.is(1)));
-        requestBuilderCustomizer.customizeRequestParam().param("size", "20");
-        performGet("/projects", instanceAdmintoken, requestBuilderCustomizer, "Error there must be project results");
-=======
         performGet("/projects", instanceAdmintoken, customizer().expectStatusOk().expectIsNotEmpty(JSON_PATH_ROOT)
                            .expectValue(JSON_PATH_ROOT + ".metadata.size", 20)
                            .expectValue(JSON_PATH_ROOT + ".metadata.totalElements", 3)
                            .expectValue(JSON_PATH_ROOT + ".metadata.totalPages", 1).addParameter("size", "20"),
 
                    "Error there must be project results");
->>>>>>> 404c442f
     }
 
     /**
