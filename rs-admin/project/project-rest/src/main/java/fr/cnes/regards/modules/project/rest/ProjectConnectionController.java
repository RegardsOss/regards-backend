/*
 * LICENSE_PLACEHOLDER
 */
package fr.cnes.regards.modules.project.rest;

import javax.validation.Valid;

import org.springframework.data.domain.Page;
import org.springframework.data.domain.Pageable;
import org.springframework.data.web.PagedResourcesAssembler;
import org.springframework.hateoas.PagedResources;
import org.springframework.hateoas.Resource;
import org.springframework.http.ResponseEntity;
import org.springframework.web.bind.annotation.PathVariable;
import org.springframework.web.bind.annotation.RequestBody;
import org.springframework.web.bind.annotation.RequestMapping;
import org.springframework.web.bind.annotation.RequestMethod;
import org.springframework.web.bind.annotation.RestController;

import fr.cnes.regards.framework.hateoas.IResourceController;
import fr.cnes.regards.framework.hateoas.IResourceService;
import fr.cnes.regards.framework.hateoas.LinkRels;
import fr.cnes.regards.framework.hateoas.MethodParamFactory;
import fr.cnes.regards.framework.module.rest.exception.ModuleException;
import fr.cnes.regards.framework.security.annotation.ResourceAccess;
import fr.cnes.regards.framework.security.role.DefaultRole;
import fr.cnes.regards.modules.project.domain.ProjectConnection;
import fr.cnes.regards.modules.project.service.IProjectConnectionService;

/**
 *
 * Project connection API
 *
 * @author Marc Sordi
 *
 */
@RestController
<<<<<<< HEAD
=======
@ModuleInfo(name = "project", version = "1.0-SNAPSHOT", author = "REGARDS", legalOwner = "CS", documentation = "http://test")
>>>>>>> e745da72
@RequestMapping(ProjectConnectionController.TYPE_MAPPING)
public class ProjectConnectionController implements IResourceController<ProjectConnection> {

    /**
     * Type mapping
     */
<<<<<<< HEAD
    public static final String TYPE_MAPPING = "/projects/{projectName}/connections";

    public static final String RESOURCE_ID_MAPPING = "/{connectionId}";
=======
    private static final Logger LOG = LoggerFactory.getLogger(ProjectConnectionController.class);
    
    /**
     * Type mapping
     */
    public static final String TYPE_MAPPING = "/project_connections";
>>>>>>> e745da72

    /**
     * {@link ProjectConnection} service
     */
    private final IProjectConnectionService projectConnectionService;

    /**
     * Resource service
     */
    private final IResourceService resourceService;

    public ProjectConnectionController(IProjectConnectionService projectConnectionService,
            IResourceService resourceService) {
        this.projectConnectionService = projectConnectionService;
        this.resourceService = resourceService;
    }

    /**
     * Retrieve all project connections
     *
     * @param projectName
     *            project name (i.e. tenant)
     * @param pPageable
     *            pageable
     * @param pAssembler
     *            assembler
     * @return all project connections
     */
    @RequestMapping(method = RequestMethod.GET)
    @ResourceAccess(description = "Retrieve all projects connections for a given project/tenant", role = DefaultRole.INSTANCE_ADMIN)
    public ResponseEntity<PagedResources<Resource<ProjectConnection>>> getAllProjectConnections(
            @PathVariable String projectName, Pageable pPageable,
            PagedResourcesAssembler<ProjectConnection> pAssembler) {
        Page<ProjectConnection> connections = projectConnectionService.retrieveProjectsConnectionsByProject(projectName,
                                                                                                            pPageable);
        return ResponseEntity.ok(toPagedResources(connections, pAssembler));
    }

    /**
     * Retrieve a single project connection by identifier
     *
     * @param projectName
     *            project name
     * @param connectionId
     *            connection identifier
     * @return a project connection
     * @throws ModuleException
     *             if error occurs
     */
    @RequestMapping(method = RequestMethod.GET, value = ProjectConnectionController.RESOURCE_ID_MAPPING)
    @ResourceAccess(description = "Retrieve a project connection of a given project/tenant", role = DefaultRole.INSTANCE_ADMIN)
    public ResponseEntity<Resource<ProjectConnection>> getProjectConnection(@PathVariable String projectName,
            @PathVariable Long connectionId) throws ModuleException {
        ProjectConnection pConn = projectConnectionService.retrieveProjectConnectionById(connectionId);
        return ResponseEntity.ok(toResource(pConn));
    }

    /**
     * Create a new project connection
     *
     * @param projectName
     *            project name
     * @param pProjectConnection
     *            connection to create
     * @return the create project connection
     * @throws ModuleException
     *             if error occurs
     */
    @RequestMapping(method = RequestMethod.POST)
    @ResourceAccess(description = "Create a new project connection", role = DefaultRole.INSTANCE_ADMIN)
    public ResponseEntity<Resource<ProjectConnection>> createProjectConnection(@PathVariable String projectName,
            @Valid @RequestBody final ProjectConnection pProjectConnection) throws ModuleException {
        ProjectConnection connection = projectConnectionService.createProjectConnection(pProjectConnection, false);
        return ResponseEntity.ok(toResource(connection));
    }

    /**
     * Update an existing project connection
     *
     * @param projectName
     *            project name
     * @param connectionId
     *            project connection identifier
     * @param pProjectConnection
     *            project connection
     * @return updated connection
     * @throws ModuleException
     *             if error occurs
     */
<<<<<<< HEAD
    @RequestMapping(method = RequestMethod.PUT, value = ProjectConnectionController.RESOURCE_ID_MAPPING)
    @ResourceAccess(description = "Update a project connection", role = DefaultRole.INSTANCE_ADMIN)
    public ResponseEntity<Resource<ProjectConnection>> updateProjectConnection(@PathVariable String projectName,
            @PathVariable Long connectionId, @Valid @RequestBody final ProjectConnection pProjectConnection)
            throws ModuleException {
        ProjectConnection connection = projectConnectionService.updateProjectConnection(connectionId,
                                                                                        pProjectConnection);
        return ResponseEntity.ok(toResource(connection));
=======
    @RequestMapping(method = RequestMethod.PUT, value = "/{project_connection_id}")
    @ResponseBody
    @ResourceAccess(description = "update a project connection", role = DefaultRole.INSTANCE_ADMIN)
    public ResponseEntity<Resource<ProjectConnection>> updateProjectConnection(@PathVariable("project_connection_id") final Long pId,
            @Valid @RequestBody final ProjectConnection pProjectConnection) {
        ResponseEntity<Resource<ProjectConnection>> response;
        try {
            final ProjectConnection pConn = projectConnectionService.updateProjectConnection(pProjectConnection);
            response = ResponseEntity.ok(toResource(pConn));
        } catch (final EntityNotFoundException e) {
            LOG.debug(e.getMessage(), e);
            response = new ResponseEntity<>(HttpStatus.NOT_FOUND);
        }
        return response;
>>>>>>> e745da72
    }

    /**
     *
     * Delete an existing project connection
     *
     * @param projectName
     *            project name
     * @param connectionId
     *            project connection identifier
     * @return {@link Void}
     * @throws ModuleException
     *             if error occurs
     */
    @RequestMapping(method = RequestMethod.DELETE, value = ProjectConnectionController.RESOURCE_ID_MAPPING)
    @ResourceAccess(description = "delete a project connection", role = DefaultRole.INSTANCE_ADMIN)
    public ResponseEntity<Void> deleteProjectConnection(@PathVariable String projectName,
            @PathVariable Long connectionId) throws ModuleException {
        projectConnectionService.deleteProjectConnection(connectionId);
        return ResponseEntity.noContent().build();
    }

    @Override
    public Resource<ProjectConnection> toResource(ProjectConnection pElement, Object... pExtras) {
        final Resource<ProjectConnection> resource = resourceService.toResource(pElement);
        resourceService.addLink(resource, this.getClass(), "getProjectConnection", LinkRels.SELF,
                                MethodParamFactory.build(String.class, pElement.getProject().getName()),
                                MethodParamFactory.build(Long.class, pElement.getId()));
        resourceService.addLink(resource, this.getClass(), "updateProjectConnection", LinkRels.UPDATE,
                                MethodParamFactory.build(String.class, pElement.getProject().getName()),
                                MethodParamFactory.build(Long.class, pElement.getId()),
                                MethodParamFactory.build(ProjectConnection.class));
        resourceService.addLink(resource, this.getClass(), "deleteProjectConnection", LinkRels.DELETE,
                                MethodParamFactory.build(String.class, pElement.getProject().getName()),
                                MethodParamFactory.build(Long.class, pElement.getId()));
        resourceService.addLink(resource, this.getClass(), "getAllProjectConnections", LinkRels.LIST,
                                MethodParamFactory.build(String.class, pElement.getProject().getName()),
                                MethodParamFactory.build(Pageable.class),
                                MethodParamFactory.build(PagedResourcesAssembler.class));
        return resource;
    }
}<|MERGE_RESOLUTION|>--- conflicted
+++ resolved
@@ -21,6 +21,7 @@
 import fr.cnes.regards.framework.hateoas.IResourceService;
 import fr.cnes.regards.framework.hateoas.LinkRels;
 import fr.cnes.regards.framework.hateoas.MethodParamFactory;
+import fr.cnes.regards.framework.module.annotation.ModuleInfo;
 import fr.cnes.regards.framework.module.rest.exception.ModuleException;
 import fr.cnes.regards.framework.security.annotation.ResourceAccess;
 import fr.cnes.regards.framework.security.role.DefaultRole;
@@ -35,28 +36,19 @@
  *
  */
 @RestController
-<<<<<<< HEAD
-=======
 @ModuleInfo(name = "project", version = "1.0-SNAPSHOT", author = "REGARDS", legalOwner = "CS", documentation = "http://test")
->>>>>>> e745da72
 @RequestMapping(ProjectConnectionController.TYPE_MAPPING)
 public class ProjectConnectionController implements IResourceController<ProjectConnection> {
 
     /**
      * Type mapping
      */
-<<<<<<< HEAD
     public static final String TYPE_MAPPING = "/projects/{projectName}/connections";
 
+    /**
+     * Resource id mapping
+     */
     public static final String RESOURCE_ID_MAPPING = "/{connectionId}";
-=======
-    private static final Logger LOG = LoggerFactory.getLogger(ProjectConnectionController.class);
-    
-    /**
-     * Type mapping
-     */
-    public static final String TYPE_MAPPING = "/project_connections";
->>>>>>> e745da72
 
     /**
      * {@link ProjectConnection} service
@@ -146,31 +138,15 @@
      * @throws ModuleException
      *             if error occurs
      */
-<<<<<<< HEAD
     @RequestMapping(method = RequestMethod.PUT, value = ProjectConnectionController.RESOURCE_ID_MAPPING)
     @ResourceAccess(description = "Update a project connection", role = DefaultRole.INSTANCE_ADMIN)
+
     public ResponseEntity<Resource<ProjectConnection>> updateProjectConnection(@PathVariable String projectName,
             @PathVariable Long connectionId, @Valid @RequestBody final ProjectConnection pProjectConnection)
             throws ModuleException {
         ProjectConnection connection = projectConnectionService.updateProjectConnection(connectionId,
                                                                                         pProjectConnection);
         return ResponseEntity.ok(toResource(connection));
-=======
-    @RequestMapping(method = RequestMethod.PUT, value = "/{project_connection_id}")
-    @ResponseBody
-    @ResourceAccess(description = "update a project connection", role = DefaultRole.INSTANCE_ADMIN)
-    public ResponseEntity<Resource<ProjectConnection>> updateProjectConnection(@PathVariable("project_connection_id") final Long pId,
-            @Valid @RequestBody final ProjectConnection pProjectConnection) {
-        ResponseEntity<Resource<ProjectConnection>> response;
-        try {
-            final ProjectConnection pConn = projectConnectionService.updateProjectConnection(pProjectConnection);
-            response = ResponseEntity.ok(toResource(pConn));
-        } catch (final EntityNotFoundException e) {
-            LOG.debug(e.getMessage(), e);
-            response = new ResponseEntity<>(HttpStatus.NOT_FOUND);
-        }
-        return response;
->>>>>>> e745da72
     }
 
     /**
