/*
 * LICENSE_PLACEHOLDER
 */
package fr.cnes.regards.modules.project.signature;

import java.util.List;

import javax.validation.Valid;

import org.springframework.hateoas.Resource;
import org.springframework.http.MediaType;
import org.springframework.http.ResponseEntity;
import org.springframework.web.bind.annotation.PathVariable;
import org.springframework.web.bind.annotation.RequestBody;
import org.springframework.web.bind.annotation.RequestMapping;
import org.springframework.web.bind.annotation.RequestMethod;
import org.springframework.web.bind.annotation.ResponseBody;

import fr.cnes.regards.framework.module.rest.exception.AlreadyExistingException;
import fr.cnes.regards.framework.module.rest.exception.EntityException;
<<<<<<< HEAD
import fr.cnes.regards.framework.module.rest.exception.EntityNotFoundException;
=======
>>>>>>> ecf50b78
import fr.cnes.regards.framework.module.rest.exception.InvalidEntityException;
import fr.cnes.regards.modules.project.domain.Project;

/**
 *
 * Class ProjectsSignature
 *
 * Signature interface for Projects module
 *
 * @author CS
 * @since 1.0-SNAPSHOT
 */
@RequestMapping("/projects")
public interface IProjectsSignature {

    // Projects Requests
    // -----------------

    /**
     *
     * Retrieve projects list
     *
     * @return List of projects
     * @since 1.0-SNAPSHOT
     */
    @RequestMapping(method = RequestMethod.GET, produces = "application/json")
    @ResponseBody
    ResponseEntity<List<Resource<Project>>> retrieveProjectList();

    /**
     *
     * Create a new project
     *
     * @param pNewProject
     *            new Project to create
     * @return Created project
     * @throws EntityException
     *             <br/>
     *             {@link AlreadyExistingException} If Project already exists for the given name
     * @since 1.0-SNAPSHOT
     */
    @RequestMapping(method = RequestMethod.POST, consumes = "application/json", produces = "application/json")
    @ResponseBody
    ResponseEntity<Resource<Project>> createProject(@Valid @RequestBody Project pNewProject) throws EntityException;

    /**
     *
     * Retrieve a project by name
     *
     * @param pProjectName
     *            Project name
     * @return Project
     * @throws EntityException
     *             {@link EntityNotFoundException} project does not exists
     * @since 1.0-SNAPSHOT
     */
    @RequestMapping(method = RequestMethod.GET, value = "/{project_name}", produces = "application/json")
    @ResponseBody
    ResponseEntity<Resource<Project>> retrieveProject(@PathVariable("project_name") String pProjectName)
            throws EntityException;

    /**
     *
     * Update given project.
     *
     * @param pProjectName
     *            project name
     * @param pProjectToUpdate
     *            project to update
     * @return Updated Project
     * @throws EntityException
     *             <br/>
     *             {@link EntityNotFoundException}</b> if the request project does not exists.<br/>
     *             {@link InvalidEntityException} if pProjectName doesn't match the given project
     * @since 1.0-SNAPSHOT
     */
    @RequestMapping(method = RequestMethod.PUT, value = "/{project_name}", consumes = MediaType.APPLICATION_JSON_VALUE,
            produces = MediaType.APPLICATION_JSON_VALUE)
    @ResponseBody
    ResponseEntity<Resource<Project>> updateProject(@PathVariable("project_name") String pProjectName,
            @RequestBody Project pProjectToUpdate) throws EntityException;

    /**
     *
     * Delete given project
     *
     * @param pProjectName
     *            Project name to delete
     * @return Void
     * @throws EntityException
     *             {@link EntityNotFoundException} project to delete does not exists
     * @since 1.0-SNAPSHOT
     */
    @RequestMapping(method = RequestMethod.DELETE, value = "/{project_name}", produces = "application/json")
    @ResponseBody
    ResponseEntity<Void> deleteProject(@PathVariable("project_name") String pProjectName) throws EntityException;

}<|MERGE_RESOLUTION|>--- conflicted
+++ resolved
@@ -18,10 +18,6 @@
 
 import fr.cnes.regards.framework.module.rest.exception.AlreadyExistingException;
 import fr.cnes.regards.framework.module.rest.exception.EntityException;
-<<<<<<< HEAD
-import fr.cnes.regards.framework.module.rest.exception.EntityNotFoundException;
-=======
->>>>>>> ecf50b78
 import fr.cnes.regards.framework.module.rest.exception.InvalidEntityException;
 import fr.cnes.regards.modules.project.domain.Project;
 
@@ -98,8 +94,7 @@
      *             {@link InvalidEntityException} if pProjectName doesn't match the given project
      * @since 1.0-SNAPSHOT
      */
-    @RequestMapping(method = RequestMethod.PUT, value = "/{project_name}", consumes = MediaType.APPLICATION_JSON_VALUE,
-            produces = MediaType.APPLICATION_JSON_VALUE)
+    @RequestMapping(method = RequestMethod.PUT, value = "/{project_name}", consumes = MediaType.APPLICATION_JSON_VALUE, produces = MediaType.APPLICATION_JSON_VALUE)
     @ResponseBody
     ResponseEntity<Resource<Project>> updateProject(@PathVariable("project_name") String pProjectName,
             @RequestBody Project pProjectToUpdate) throws EntityException;
