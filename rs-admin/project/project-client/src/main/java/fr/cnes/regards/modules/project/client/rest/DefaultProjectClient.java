/*
 * Copyright 2017-2020 CNES - CENTRE NATIONAL d'ETUDES SPATIALES
 *
 * This file is part of REGARDS.
 *
 * REGARDS is free software: you can redistribute it and/or modify
 * it under the terms of the GNU General Public License as published by
 * the Free Software Foundation, either version 3 of the License, or
 * (at your option) any later version.
 *
 * REGARDS is distributed in the hope that it will be useful,
 * but WITHOUT ANY WARRANTY; without even the implied warranty of
 * MERCHANTABILITY or FITNESS FOR A PARTICULAR PURPOSE. See the
 * GNU General Public License for more details.
 *
 * You should have received a copy of the GNU General Public License
 * along with REGARDS. If not, see <http://www.gnu.org/licenses/>.
 */
package fr.cnes.regards.modules.project.client.rest;

import javax.validation.Valid;

import org.springframework.beans.factory.annotation.Value;
import org.springframework.context.annotation.Profile;
import org.springframework.hateoas.EntityModel;
import org.springframework.hateoas.PagedModel;
import org.springframework.http.ResponseEntity;
import org.springframework.stereotype.Component;

import fr.cnes.regards.modules.project.domain.Project;

/**
 *
 * Default project client
 * @author Marc SORDI
 *
 */
@Profile("standalone")
@Component
public class DefaultProjectClient implements IProjectsClient {

    public static final String NOT_IMPLEMENTED_IN_DEFAULT_PROJECT_CLIENT = "Not implemented in default project client";

    /**
     * List of configurated tenants
     */
    @Value("${regards.tenant.host}")
    private String host;

    @Override
<<<<<<< HEAD
    public ResponseEntity<PagedModel<EntityModel<Project>>> retrieveProjectList(int pPage, int pSize) {
        throw new UnsupportedOperationException("Not implemented in default project client");
    }

    @Override
    public ResponseEntity<PagedModel<EntityModel<Project>>> retrievePublicProjectList(int page, int size) {
        throw new UnsupportedOperationException("Not implemented in default project client");
    }

    @Override
    public ResponseEntity<EntityModel<Project>> createProject(@Valid Project pNewProject) {
        throw new UnsupportedOperationException("Not implemented in default project client");
=======
    public ResponseEntity<PagedResources<Resource<Project>>> retrieveProjectList(int pPage, int pSize) {
        throw new UnsupportedOperationException(NOT_IMPLEMENTED_IN_DEFAULT_PROJECT_CLIENT);
    }

    @Override
    public ResponseEntity<PagedResources<Resource<Project>>> retrievePublicProjectList(int page, int size) {
        throw new UnsupportedOperationException(NOT_IMPLEMENTED_IN_DEFAULT_PROJECT_CLIENT);
    }

    @Override
    public ResponseEntity<Resource<Project>> createProject(@Valid Project pNewProject) {
        throw new UnsupportedOperationException(NOT_IMPLEMENTED_IN_DEFAULT_PROJECT_CLIENT);
>>>>>>> d3228e86
    }

    @Override
    public ResponseEntity<EntityModel<Project>> retrieveProject(String pProjectName) {
        Project project = new Project("desc", null, true, pProjectName);
        project.setHost(host);
        return ResponseEntity.ok(new EntityModel<>(project));
    }

    @Override
<<<<<<< HEAD
    public ResponseEntity<EntityModel<Project>> updateProject(String pProjectName, Project pProjectToUpdate) {
        throw new UnsupportedOperationException("Not implemented in default project client");
=======
    public ResponseEntity<Resource<Project>> updateProject(String pProjectName, Project pProjectToUpdate) {
        throw new UnsupportedOperationException(NOT_IMPLEMENTED_IN_DEFAULT_PROJECT_CLIENT);
>>>>>>> d3228e86
    }

    @Override
    public ResponseEntity<Void> deleteProject(String pProjectName) {
        throw new UnsupportedOperationException(NOT_IMPLEMENTED_IN_DEFAULT_PROJECT_CLIENT);
    }

}<|MERGE_RESOLUTION|>--- conflicted
+++ resolved
@@ -48,20 +48,6 @@
     private String host;
 
     @Override
-<<<<<<< HEAD
-    public ResponseEntity<PagedModel<EntityModel<Project>>> retrieveProjectList(int pPage, int pSize) {
-        throw new UnsupportedOperationException("Not implemented in default project client");
-    }
-
-    @Override
-    public ResponseEntity<PagedModel<EntityModel<Project>>> retrievePublicProjectList(int page, int size) {
-        throw new UnsupportedOperationException("Not implemented in default project client");
-    }
-
-    @Override
-    public ResponseEntity<EntityModel<Project>> createProject(@Valid Project pNewProject) {
-        throw new UnsupportedOperationException("Not implemented in default project client");
-=======
     public ResponseEntity<PagedResources<Resource<Project>>> retrieveProjectList(int pPage, int pSize) {
         throw new UnsupportedOperationException(NOT_IMPLEMENTED_IN_DEFAULT_PROJECT_CLIENT);
     }
@@ -74,7 +60,6 @@
     @Override
     public ResponseEntity<Resource<Project>> createProject(@Valid Project pNewProject) {
         throw new UnsupportedOperationException(NOT_IMPLEMENTED_IN_DEFAULT_PROJECT_CLIENT);
->>>>>>> d3228e86
     }
 
     @Override
@@ -85,13 +70,8 @@
     }
 
     @Override
-<<<<<<< HEAD
-    public ResponseEntity<EntityModel<Project>> updateProject(String pProjectName, Project pProjectToUpdate) {
-        throw new UnsupportedOperationException("Not implemented in default project client");
-=======
     public ResponseEntity<Resource<Project>> updateProject(String pProjectName, Project pProjectToUpdate) {
         throw new UnsupportedOperationException(NOT_IMPLEMENTED_IN_DEFAULT_PROJECT_CLIENT);
->>>>>>> d3228e86
     }
 
     @Override
