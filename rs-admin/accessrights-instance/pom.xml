<?xml version="1.0" encoding="UTF-8"?>
<!--
 Copyright 2017-2018 CNES - CENTRE NATIONAL d'ETUDES SPATIALES
 
 This file is part of REGARDS.
 
 REGARDS is free software: you can redistribute it and/or modify
 it under the terms of the GNU General Public License as published by
 the Free Software Foundation, either version 3 of the License, or
 (at your option) any later version.
 
 REGARDS is distributed in the hope that it will be useful,
 but WITHOUT ANY WARRANTY; without even the implied warranty of
 MERCHANTABILITY or FITNESS FOR A PARTICULAR PURPOSE. See the
 GNU General Public License for more details.
 
 You should have received a copy of the GNU General Public License
 along with REGARDS. If not, see <http://www.gnu.org/licenses/>.
-->
<project xmlns="http://maven.apache.org/POM/4.0.0" xmlns:xsi="http://www.w3.org/2001/XMLSchema-instance"
         xsi:schemaLocation="http://maven.apache.org/POM/4.0.0 http://maven.apache.org/xsd/maven-4.0.0.xsd">
    <modelVersion>4.0.0</modelVersion>

    <groupId>fr.cnes.regards.modules</groupId>
    <artifactId>accessrights-instance</artifactId>
<<<<<<< HEAD
    <version>3.0.0-RELEASE</version>
=======
    <version>0.4.0</version>
>>>>>>> 404c442f
    <packaging>pom</packaging>

    <parent>
        <groupId>fr.cnes.regards</groupId>
        <artifactId>regards-parent</artifactId>
<<<<<<< HEAD
        <version>3.0.0-RELEASE</version>
=======
        <version>0.4.0</version>
>>>>>>> 404c442f
        <relativePath></relativePath>
    </parent>

    <url>https://github.com/RegardsOss/RegardsOss.github.io</url>
    <inceptionYear>2016</inceptionYear>
    <licenses>
        <license>
            <name>GNU General Public License (GNU GPL)</name>
            <url>http://www.gnu.org/licenses/gpl.html</url>
            <distribution>repo</distribution>
        </license>
    </licenses>
    <organization>
        <name>CNES</name>
        <url>https://cnes.fr/fr</url>
    </organization>
    <developers>
        <developer>
            <name>REGARDS Team</name>
            <organization>CS Systèmes d'Information</organization>
            <organizationUrl>http://www.c-s.fr</organizationUrl>
        </developer>
    </developers>

    <dependencyManagement>
        <dependencies>
            <!-- Module layers -->
            <dependency>
                <groupId>fr.cnes.regards.modules.accessrights-instance</groupId>
                <artifactId>accessrights-instance-dao</artifactId>
                <version>${project.version}</version>
            </dependency>
            <dependency>
                <groupId>fr.cnes.regards.modules.accessrights-instance</groupId>
                <artifactId>accessrights-instance-domain</artifactId>
                <version>${project.version}</version>
            </dependency>
            <dependency>
                <groupId>fr.cnes.regards.modules.accessrights-instance</groupId>
                <artifactId>accessrights-instance-rest</artifactId>
                <version>${project.version}</version>
            </dependency>
            <dependency>
                <groupId>fr.cnes.regards.modules.accessrights-instance</groupId>
                <artifactId>accessrights-instance-service</artifactId>
                <version>${project.version}</version>
            </dependency>
            <dependency>
                <groupId>fr.cnes.regards.modules.accessrights-instance</groupId>
                <artifactId>accessrights-instance-client</artifactId>
                <version>${project.version}</version>
            </dependency>
        </dependencies>
    </dependencyManagement>

    <modules>
        <module>accessrights-instance-domain</module>
        <module>accessrights-instance-client</module>
        <module>accessrights-instance-dao</module>
        <module>accessrights-instance-rest</module>
        <module>accessrights-instance-service</module>
    </modules>
</project><|MERGE_RESOLUTION|>--- conflicted
+++ resolved
@@ -23,21 +23,13 @@
 
     <groupId>fr.cnes.regards.modules</groupId>
     <artifactId>accessrights-instance</artifactId>
-<<<<<<< HEAD
-    <version>3.0.0-RELEASE</version>
-=======
     <version>0.4.0</version>
->>>>>>> 404c442f
     <packaging>pom</packaging>
 
     <parent>
         <groupId>fr.cnes.regards</groupId>
         <artifactId>regards-parent</artifactId>
-<<<<<<< HEAD
-        <version>3.0.0-RELEASE</version>
-=======
         <version>0.4.0</version>
->>>>>>> 404c442f
         <relativePath></relativePath>
     </parent>
 
