--- conflicted
+++ resolved
@@ -28,11 +28,7 @@
     <parent>
         <groupId>fr.cnes.regards.modules</groupId>
         <artifactId>accessrights-instance</artifactId>
-<<<<<<< HEAD
-        <version>2.0.0-RELEASE</version>
-=======
         <version>3.0.0-RELEASE</version>
->>>>>>> 9e34c8f6
     </parent>
 
     <url>https://github.com/RegardsOss/RegardsOss.github.io</url>
