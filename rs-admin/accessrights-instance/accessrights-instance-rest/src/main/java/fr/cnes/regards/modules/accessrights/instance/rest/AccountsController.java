--- conflicted
+++ resolved
@@ -339,11 +339,7 @@
         final Account toReset = accountService.retrieveAccountByEmail(accountEmail);
         if (!authResolver.getUser().equals(accountEmail)
                 && !accountService.validatePassword(accountEmail, changePasswordDto.getOldPassword(), false)) {
-<<<<<<< HEAD
-            return new ResponseEntity<Void>(HttpStatus.FORBIDDEN);
-=======
             return new ResponseEntity<>(HttpStatus.FORBIDDEN);
->>>>>>> 404c442f
         }
         accountService.validPassword(changePasswordDto.getNewPassword());
         accountService.changePassword(toReset.getId(),
