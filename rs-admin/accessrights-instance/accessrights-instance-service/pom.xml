--- conflicted
+++ resolved
@@ -24,19 +24,11 @@
     <groupId>fr.cnes.regards.modules.accessrights-instance</groupId>
     <artifactId>accessrights-instance-service</artifactId>
 
-<<<<<<< HEAD
-    <parent>
-        <groupId>fr.cnes.regards.modules</groupId>
-        <artifactId>accessrights-instance</artifactId>
-        <version>1.4.1-SNAPSHOT</version>
-    </parent>
-=======
 	<parent>
 		<groupId>fr.cnes.regards.modules</groupId>
 		<artifactId>accessrights-instance</artifactId>
 		<version>${modules.accessrights-instance.version}</version>
 	</parent>
->>>>>>> d22678cb
 
     <url>https://github.com/RegardsOss/RegardsOss.github.io</url>
     <inceptionYear>2016</inceptionYear>
