/*
 * Copyright 2017-2018 CNES - CENTRE NATIONAL d'ETUDES SPATIALES
 *
 * This file is part of REGARDS.
 *
 * REGARDS is free software: you can redistribute it and/or modify
 * it under the terms of the GNU General Public License as published by
 * the Free Software Foundation, either version 3 of the License, or
 * (at your option) any later version.
 *
 * REGARDS is distributed in the hope that it will be useful,
 * but WITHOUT ANY WARRANTY; without even the implied warranty of
 * MERCHANTABILITY or FITNESS FOR A PARTICULAR PURPOSE. See the
 * GNU General Public License for more details.
 *
 * You should have received a copy of the GNU General Public License
 * along with REGARDS. If not, see <http://www.gnu.org/licenses/>.
 */
package fr.cnes.regards.modules.accessrights.instance.service;

import java.time.LocalDateTime;
import java.util.Optional;
import java.util.Set;
import java.util.regex.Pattern;

import javax.annotation.PostConstruct;

import org.slf4j.Logger;
import org.slf4j.LoggerFactory;
import org.springframework.beans.factory.annotation.Autowired;
import org.springframework.beans.factory.annotation.Value;
import org.springframework.data.domain.Page;
import org.springframework.data.domain.Pageable;
import org.springframework.scheduling.annotation.EnableScheduling;
import org.springframework.scheduling.annotation.Scheduled;
import org.springframework.stereotype.Service;

import fr.cnes.regards.framework.jpa.instance.transactional.InstanceTransactional;
import fr.cnes.regards.framework.module.rest.exception.EntityException;
import fr.cnes.regards.framework.module.rest.exception.EntityInconsistentIdentifierException;
import fr.cnes.regards.framework.module.rest.exception.EntityInvalidException;
import fr.cnes.regards.framework.module.rest.exception.EntityNotFoundException;
import fr.cnes.regards.framework.multitenant.IRuntimeTenantResolver;
import fr.cnes.regards.modules.accessrights.instance.dao.IAccountRepository;
import fr.cnes.regards.modules.accessrights.instance.domain.Account;
import fr.cnes.regards.modules.accessrights.instance.domain.AccountStatus;
import fr.cnes.regards.modules.accessrights.instance.service.encryption.EncryptionUtils;
import io.micrometer.core.instrument.Counter;
import io.micrometer.core.instrument.MeterRegistry;

/**
 * {@link IAccountService} implementation.
 * @author Xavier-Alexandre Brochard
 * @author Sébastien Binda
 * @author Christophe Mertz
 * @author Sylvain Vissiere-Guerinet
 */
@Service
@InstanceTransactional
@EnableScheduling
public class AccountService implements IAccountService {

    /**
     * Class logger
     */
    private static Logger LOG = LoggerFactory.getLogger(AccountService.class);

    /**
     * Regex that the password should respect. Provided by property file.
     */
    private String passwordRegex;

    /**
     * Associated Pattern
     */
    private Pattern passwordRegexPattern;

    /**
     * Description of the regex to respect in natural language. Provided by property file. Parsed according to "\n" to transform it into a list
     */
    private String passwordRules;

    /**
     * In days. Provided by property file.
     */
    private Long accountPasswordValidityDuration;

    /**
     * In days. Provided by property file.
     */
    private Long accountValidityDuration;

    /**
     * Root admin user login. Provided by property file.
     */
    private String rootAdminUserLogin;

    /**
     * Root admin user password. Provided by property file.
     */
    private String rootAdminUserPassword;

    /**
     * threshold of failed authentication above which an account should be locked. Provided by property file.
     */
    private Long thresholdFailedAuthentication;

    /**
     * CRUD repository handling {@link Account}s. Autowired by Spring.
     */
    private IAccountRepository accountRepository;

    /**
     * Instance tenant name
     */
    private IRuntimeTenantResolver runtimeTenantResolver;

    @Autowired
    private MeterRegistry registry;

    private Counter createdAccountCounter;

    /**
     * Constructor
     * @param accountRepository account repository
     * @param passwordRegex password regex
     * @param passwordRules password rules
     * @param accountPasswordValidityDuration account password validity duration
     * @param accountValidityDuration account validity duration
     * @param rootAdminUserLogin root admin user login
     * @param rootAdminUserPassword root admin user password
     * @param thresholdFailedAuthentication threshold faild autentication
     * @param pRuntimeTenantResolver runtime tenant resolver
     */
    public AccountService(IAccountRepository accountRepository, //NOSONAR
            @Value("${regards.accounts.password.regex}") String passwordRegex,
            @Value("${regards.accounts.password.rules}") String passwordRules,
            @Value("${regards.accounts.password.validity.duration}") Long accountPasswordValidityDuration,
            @Value("${regards.accounts.validity.duration}") Long accountValidityDuration,
            @Value("${regards.accounts.root.user.login}") String rootAdminUserLogin,
            @Value("${regards.accounts.root.user.password}") String rootAdminUserPassword,
            @Value("${regards.accounts.failed.authentication.max}") Long thresholdFailedAuthentication,
            @Autowired IRuntimeTenantResolver pRuntimeTenantResolver) {
        super();
        this.accountRepository = accountRepository;
        this.passwordRegex = passwordRegex;
        this.passwordRegexPattern = Pattern.compile(this.passwordRegex);
        this.passwordRules = passwordRules;
        this.accountPasswordValidityDuration = accountPasswordValidityDuration;
        this.accountValidityDuration = accountValidityDuration;
        this.rootAdminUserLogin = rootAdminUserLogin;
        this.rootAdminUserPassword = rootAdminUserPassword;
        this.thresholdFailedAuthentication = thresholdFailedAuthentication;
        this.runtimeTenantResolver = pRuntimeTenantResolver;
    }

    /**
     * Call after Spring successfully build the bean
     */
    @PostConstruct
    public void initialize() {
        if (!this.existAccount(rootAdminUserLogin)) {
            Account account = new Account(rootAdminUserLogin, rootAdminUserLogin, rootAdminUserLogin,
                    rootAdminUserPassword);
            account.setStatus(AccountStatus.ACTIVE);
            account.setAuthenticationFailedCounter(0L);
            account.setExternal(false);
            createAccount(account);
        }
        this.createdAccountCounter = registry.counter("regards.created.account");
    }

    @Override
    public Page<Account> retrieveAccountList(Pageable pPageable) {
        return accountRepository.findAll(pPageable);
    }

    @Override
    public Page<Account> retrieveAccountList(AccountStatus pStatus, Pageable pPageable) {
        return accountRepository.findAllByStatus(pStatus, pPageable);
    }

    @Override
    public boolean existAccount(Long pId) {
        return accountRepository.existsById(pId);
    }

    @Override
<<<<<<< HEAD
    public Account createAccount(final Account account) {
=======
    public Account createAccount(Account account) {
>>>>>>> 404c442f
        account.setId(null);
        if (account.getPassword() != null) {
            account.setPassword(EncryptionUtils.encryptPassword(account.getPassword()));
        }
        account.setInvalidityDate(LocalDateTime.now().plusDays(accountValidityDuration));
        return accountRepository.save(account);
    }

    @Override
    public Account retrieveAccount(Long pAccountId) throws EntityNotFoundException {
        Optional<Account> account = accountRepository.findById(pAccountId);
        return account.orElseThrow(() -> new EntityNotFoundException(pAccountId.toString(), Account.class));
    }

    @Override
    public Account updateAccount(Long pAccountId, Account pUpdatedAccount) throws EntityException {
        Optional<Account> accountOpt = accountRepository.findById(pAccountId);
        if (!accountOpt.isPresent()) {
            throw new EntityNotFoundException(pAccountId.toString(), Account.class);
        }
        if (!pUpdatedAccount.getId().equals(pAccountId)) {
            throw new EntityInconsistentIdentifierException(pAccountId, pUpdatedAccount.getId(), Account.class);
        }
        Account account = accountOpt.get();
        account.setFirstName(pUpdatedAccount.getFirstName());
        account.setLastName(pUpdatedAccount.getLastName());
        account.setStatus(pUpdatedAccount.getStatus());
        return accountRepository.save(account);
    }

    @Override
    public Account retrieveAccountByEmail(String pEmail) throws EntityNotFoundException {
        return accountRepository.findOneByEmail(pEmail)
                .orElseThrow(() -> new EntityNotFoundException(pEmail, Account.class));
    }

    @Override
    public boolean validatePassword(String email, String password, boolean checkAccountValidity)
            throws EntityNotFoundException {

        Optional<Account> toValidate = accountRepository.findOneByEmail(email);

        if (!toValidate.isPresent()) {
            return false;
        }

        Account accountToValidate = toValidate.get();

        // Check password validity and account active status.
        boolean activeAccount = !checkAccountValidity || accountToValidate.getStatus().equals(AccountStatus.ACTIVE);
        boolean validPassword = accountToValidate.getPassword().equals(EncryptionUtils.encryptPassword(password));

        // If password is invalid
        if (!validPassword && !runtimeTenantResolver.isInstance()) {
            // Increment password error counter and update account
            accountToValidate.setAuthenticationFailedCounter(accountToValidate.getAuthenticationFailedCounter() + 1);
            // If max error reached, lock account
            if (accountToValidate.getAuthenticationFailedCounter() > thresholdFailedAuthentication) {
                accountToValidate.setStatus(AccountStatus.LOCKED);
                try {
                    updateAccount(accountToValidate.getId(), accountToValidate);
                } catch (EntityException e) {
                    LOG.error(e.getMessage(), e);
                }
            }
        } else {
            resetAuthenticationFailedCounter(accountToValidate.getId());
        }
        return activeAccount && validPassword;
    }

    @Override
    public boolean existAccount(String pEmail) {
        accountRepository.findAll();
        return accountRepository.findOneByEmail(pEmail).isPresent();
    }

    @Override
    public void checkPassword(Account pAccount) throws EntityInvalidException {
        if (!pAccount.getExternal() && !validPassword(pAccount.getPassword())) {
            throw new EntityInvalidException(
                    "The provided password doesn't match the configured pattern : " + passwordRegex);
        }
    }

    @Override
    public boolean validPassword(String password) {
        if (password == null) {
            return false;
        }
        return this.passwordRegexPattern.matcher(password).matches();
    }

    @Override
    public String getPasswordRules() {
        return passwordRules;
    }

    @Override
    public void changePassword(Long pId, String pEncryptPassword) throws EntityNotFoundException {
        Account toChange = retrieveAccount(pId);
        toChange.setPassword(pEncryptPassword);
        toChange.setPasswordUpdateDate(LocalDateTime.now());
        resetAuthenticationFailedCounter(toChange);
        toChange.setStatus(AccountStatus.ACTIVE);
        accountRepository.save(toChange);
    }

    @Override
    public void resetAuthenticationFailedCounter(Long id) throws EntityNotFoundException {
        Account account = retrieveAccount(id);
        resetAuthenticationFailedCounter(account);
        accountRepository.save(account);
    }

    /**
     * Reset the authentication failed counter of an Account without explicitly saving changes into db.
     * @param account Account which authentication failed counter is to reset
     */
    private void resetAuthenticationFailedCounter(Account account) {
        account.setAuthenticationFailedCounter(0L);
    }

    @Scheduled(cron = "${regards.accounts.validity.check.cron}")
    @Override
    public void checkAccountValidity() {
        LOG.info("Start checking accounts inactivity");
        Set<Account> toCheck = accountRepository.findAllByStatusNot(AccountStatus.INACTIVE);

        // Account#equals being on email, we create a fake Account with the INSTANCE_ADMIN login and we remove it from the database result.
        toCheck.remove(new Account(rootAdminUserLogin, "", "", rootAdminUserPassword));
        // lets check issues with the invalidity date
        if (accountValidityDuration != null && !accountValidityDuration.equals(0L)) {
            LocalDateTime now = LocalDateTime.now();
            toCheck.stream().filter(a -> a.getInvalidityDate().isBefore(now))
                    .peek(a -> a.setStatus(AccountStatus.INACTIVE))
                    .peek(a -> LOG.info("Account {} set to {} because of its account validity date", a.getEmail(),
                                        AccountStatus.INACTIVE))
                    .forEach(accountRepository::save);
        }

        // lets check issues with the password
        if (accountPasswordValidityDuration != null && !accountPasswordValidityDuration.equals(0L)) {
            LocalDateTime minValidityDate = LocalDateTime.now().minusDays(accountPasswordValidityDuration);
            // get all account that are not already locked, those already locked would not be re-locked anyway
            toCheck.stream()
                    .filter(a -> a.getExternal().equals(false) && a.getPasswordUpdateDate() != null
                            && a.getPasswordUpdateDate().isBefore(minValidityDate))
                    .peek(a -> a.setStatus(AccountStatus.INACTIVE_PASSWORD))
                    .peek(a -> LOG.info("Account {} set to {} because of its password validity date", a.getEmail(),
                                        AccountStatus.INACTIVE_PASSWORD))
                    .forEach(accountRepository::save);
        }
    }

}<|MERGE_RESOLUTION|>--- conflicted
+++ resolved
@@ -186,11 +186,7 @@
     }
 
     @Override
-<<<<<<< HEAD
-    public Account createAccount(final Account account) {
-=======
     public Account createAccount(Account account) {
->>>>>>> 404c442f
         account.setId(null);
         if (account.getPassword() != null) {
             account.setPassword(EncryptionUtils.encryptPassword(account.getPassword()));
