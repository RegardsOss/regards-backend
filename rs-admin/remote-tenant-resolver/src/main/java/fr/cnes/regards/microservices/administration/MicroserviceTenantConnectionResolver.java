/*
 * LICENSE_PLACEHOLDER
 */
package fr.cnes.regards.microservices.administration;

import java.util.ArrayList;
import java.util.List;

import org.slf4j.Logger;
import org.slf4j.LoggerFactory;
import org.springframework.hateoas.Resource;
import org.springframework.http.HttpStatus;
import org.springframework.http.ResponseEntity;

import feign.FeignException;
import fr.cnes.regards.framework.hateoas.HateoasUtils;
import fr.cnes.regards.framework.jpa.multitenant.properties.TenantConnection;
import fr.cnes.regards.framework.jpa.multitenant.resolver.ITenantConnectionResolver;
import fr.cnes.regards.framework.security.utils.endpoint.RoleAuthority;
import fr.cnes.regards.framework.security.utils.jwt.JWTService;
import fr.cnes.regards.framework.security.utils.jwt.exception.JwtException;
import fr.cnes.regards.modules.project.client.rest.IProjectConnectionClient;
import fr.cnes.regards.modules.project.client.rest.IProjectsClient;
import fr.cnes.regards.modules.project.domain.Project;
import fr.cnes.regards.modules.project.domain.ProjectConnection;

/**
 *
 * Class DefaultMultitenantConnectionsReader
 *
 * Default tenants connections configuration reader. Reads tenants from the microservice "rs-admin". Enabled, only if
 * the microservice is Eureka client.
 *
 * @author Sébastien Binda
 * @since 1.0-SNAPSHOT
 */
public class MicroserviceTenantConnectionResolver implements ITenantConnectionResolver {

    /**
     * Class logger
     */
    private static final Logger LOG = LoggerFactory.getLogger(MicroserviceTenantConnectionResolver.class);

    /**
     * Current Microservice name
     */
    private final String microserviceName;

    /**
     * Security service
     */
    private final JWTService jwtService;

    /**
     * Administration service projects client
     */
    private final IProjectsClient projectsClient;

    /**
     * Administration service projectConnections client
     */
    private final IProjectConnectionClient projectConnectionsClient;

    /**
     *
     * Constructor
     *
     * @param pProjectsClient
     *            Admin client
     * @param pMicroserviceName
     *            microservice name
     * @since 1.0-SNAPSHOT
     */
    public MicroserviceTenantConnectionResolver(final String pMicroserviceName, final JWTService pJwtService,
            final IProjectsClient pProjectsClient, final IProjectConnectionClient pProjectConnectionsClient) {
        super();
        microserviceName = pMicroserviceName;
        jwtService = pJwtService;
        projectsClient = pProjectsClient;
        projectConnectionsClient = pProjectConnectionsClient;
    }

    @Override
    public List<TenantConnection> getTenantConnections() {

        final List<TenantConnection> tenants = new ArrayList<>();

        try {
            jwtService.injectToken("instance", RoleAuthority.getSysRole(microserviceName));

            final ResponseEntity<List<Resource<Project>>> results = projectsClient.retrieveProjectList();

            if ((results != null) && (results.getBody() != null)) {
                for (final Resource<Project> resource : results.getBody()) {
                    final ProjectConnection projectConnection = getProjectConnection(resource.getContent().getName());
                    if (projectConnection != null) {
                        tenants.add(new TenantConnection(resource.getContent().getName(), projectConnection.getUrl(),
                                projectConnection.getUserName(), projectConnection.getPassword(),
                                projectConnection.getDriverClassName()));
                    }
                }
            } else {
                LOG.error("Error during remote request to administration service");
            }
        } catch (final JwtException e) {
            LOG.error(e.getMessage(), e);
        }

        return tenants;

    }

    /**
     *
     * Retrieve a tenant connection for a project and a microservice.
     *
     * @param pProjectName
     *            Name of the project
     * @param pMicroserviceName
     *            Name of the microservice
     * @return ProjectConnection
     * @since 1.0-SNAPSHOT
     */
    private ProjectConnection getProjectConnection(final String pProjectName) {
        ProjectConnection projectConnection = null;

        try {
            final ResponseEntity<Resource<ProjectConnection>> response = projectConnectionsClient
                    .retrieveProjectConnection(pProjectName, microserviceName);
            if (response.getStatusCode().equals(HttpStatus.OK)) {
                projectConnection = response.getBody().getContent();
            }

        } catch (final FeignException e) {
            LOG.error(e.getMessage(), e);
            LOG.error(String.format("No database connection found for project %s", pProjectName));
        }

        return projectConnection;
    }

    @Override
    public void addTenantConnection(final TenantConnection pTenantConnection) {
        ResponseEntity<Resource<Project>> response;
        try {
            response = projectsClient.retrieveProject(pTenantConnection.getName());
<<<<<<< HEAD
            if (response.getStatusCode().equals(HttpStatus.OK) && (response.getBody() != null)
                    && (response.getBody().getClass() != null)) {
                final Project project = HateoasUtils.unwrap(response.getBody());
                final ProjectConnection projectConnection = new ProjectConnection(project, microserviceName,
                        pTenantConnection.getUserName(), pTenantConnection.getPassword(),
                        pTenantConnection.getDriverClassName(), pTenantConnection.getUrl());
                projectConnectionsClient.createProjectConnection(projectConnection);
            } else {
                LOG.error("Error getting {} project informations from administration microservice",
                          pTenantConnection.getName());
            }
        } catch (final EntityException | FeignException e) {
=======
            final Project project = HateoasUtils.unwrap(response.getBody());
            final ProjectConnection projectConnection = new ProjectConnection(project, microserviceName,
                    pTenantConnection.getUserName(), pTenantConnection.getPassword(),
                    pTenantConnection.getDriverClassName(), pTenantConnection.getUrl());
            projectConnectionsClient.createProjectConnection(projectConnection);
        } catch (final FeignException e) {
>>>>>>> 5f7d1727
            LOG.error("Error during initialization of new tenant connection for microservice {} and tenant {}",
                      microserviceName, pTenantConnection.getName());
            LOG.error(e.getMessage(), e);
        }
    }

}<|MERGE_RESOLUTION|>--- conflicted
+++ resolved
@@ -144,7 +144,6 @@
         ResponseEntity<Resource<Project>> response;
         try {
             response = projectsClient.retrieveProject(pTenantConnection.getName());
-<<<<<<< HEAD
             if (response.getStatusCode().equals(HttpStatus.OK) && (response.getBody() != null)
                     && (response.getBody().getClass() != null)) {
                 final Project project = HateoasUtils.unwrap(response.getBody());
@@ -156,15 +155,7 @@
                 LOG.error("Error getting {} project informations from administration microservice",
                           pTenantConnection.getName());
             }
-        } catch (final EntityException | FeignException e) {
-=======
-            final Project project = HateoasUtils.unwrap(response.getBody());
-            final ProjectConnection projectConnection = new ProjectConnection(project, microserviceName,
-                    pTenantConnection.getUserName(), pTenantConnection.getPassword(),
-                    pTenantConnection.getDriverClassName(), pTenantConnection.getUrl());
-            projectConnectionsClient.createProjectConnection(projectConnection);
         } catch (final FeignException e) {
->>>>>>> 5f7d1727
             LOG.error("Error during initialization of new tenant connection for microservice {} and tenant {}",
                       microserviceName, pTenantConnection.getName());
             LOG.error(e.getMessage(), e);
