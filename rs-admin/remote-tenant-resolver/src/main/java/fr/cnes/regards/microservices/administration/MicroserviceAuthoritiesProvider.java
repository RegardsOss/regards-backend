--- conflicted
+++ resolved
@@ -86,24 +86,12 @@
 
     @Override
     public List<String> getRoleAuthorizedAddress(final String pRole) throws SecurityException {
-<<<<<<< HEAD
         final List<String> addresses = new ArrayList<>();
         final ResponseEntity<Resource<Role>> result = roleClient.retrieveRole(pRole);
         if (result.getStatusCode().equals(HttpStatus.OK)) {
             final Resource<Role> body = result.getBody();
             if (body != null && body.getContent() != null) {
                 addresses.addAll(body.getContent().getAuthorizedAddresses());
-=======
-        try {
-            final List<String> addresses = new ArrayList<>();
-            final ResponseEntity<Resource<Role>> result = roleClient.retrieveRole(pRole);
-            if (result.getStatusCode().equals(HttpStatus.OK)) {
-                final Resource<Role> body = result.getBody();
-                if (body != null) {
-                    LOG.info(body.getContent().toString());
-                    addresses.addAll(body.getContent().getAuthorizedAddresses());
-                }
->>>>>>> df7c4945
             }
         }
         return addresses;
