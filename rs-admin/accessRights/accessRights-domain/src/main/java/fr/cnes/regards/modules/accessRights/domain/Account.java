--- conflicted
+++ resolved
@@ -9,13 +9,9 @@
 import org.hibernate.validator.constraints.NotBlank;
 import org.springframework.hateoas.Identifiable;
 
-<<<<<<< HEAD
-public class Account implements Identifiable<Long> {
-=======
 import com.fasterxml.jackson.annotation.JsonIgnore;
 
-public class Account extends ResourceSupport {
->>>>>>> fa750bbf
+public class Account implements Identifiable<Long> {
 
     private static Long maxAccountId_ = 0L;
 
@@ -26,6 +22,7 @@
         id_ = pAccountId;
     }
 
+    @NotNull
     @Email
     private String email_;
 
@@ -50,11 +47,7 @@
 
     public Account() {
         super();
-<<<<<<< HEAD
-        this.id_ = maxAccountId_;
-=======
-        accountId_ = maxAccountId_;
->>>>>>> fa750bbf
+        id_ = maxAccountId_;
         maxAccountId_++;
         status_ = AccountStatus.PENDING;
     }
@@ -139,22 +132,17 @@
         return id_;
     }
 
-    @Override
-    public boolean equals(Object o) {
-<<<<<<< HEAD
-        return (o instanceof Account) && ((Account) o).email_.equals(this.email_);
-=======
-        return (o instanceof Account) && ((Account) o).email_.equals(email_);
-
-    }
-
     public String getCode() {
         return code_;
     }
 
     public void setCode(String code) {
         code_ = code;
->>>>>>> fa750bbf
+    }
+
+    @Override
+    public boolean equals(Object o) {
+        return (o instanceof Account) && ((Account) o).email_.equals(email_);
     }
 
 }