/*
 * LICENSE_PLACEHOLDER
 */
package fr.cnes.regards.modules.accessRights.domain;

import java.time.LocalDateTime;
import java.util.ArrayList;
import java.util.List;

import javax.validation.Valid;
import javax.validation.constraints.Min;
import javax.validation.constraints.NotNull;
import javax.validation.constraints.Past;

import org.springframework.hateoas.ResourceSupport;

import com.fasterxml.jackson.databind.annotation.JsonDeserialize;
import com.fasterxml.jackson.databind.annotation.JsonSerialize;

import fr.cnes.regards.modules.core.deserializer.LocalDateTimeDeserializer;
import fr.cnes.regards.modules.core.serializer.LocalDateTimeSerializer;

public class ProjectUser extends ResourceSupport {

    @Min(0)
    private static int maxProjectUserId_ = 0;

<<<<<<< HEAD
    @Min(0)
    private final int projectUserId_;
=======
    private int projectUserId_;
>>>>>>> f111f338

    @Past
    private LocalDateTime lastConnection_;

    @Past
    private LocalDateTime lastUpdate_;

    @NotNull
    private UserStatus status_;

<<<<<<< HEAD
    @Valid
    private List<MetaData> metaDatas_;
=======
    private List<MetaData> metaData_;
>>>>>>> f111f338

    @NotNull
    @Valid
    private Role role_;

<<<<<<< HEAD
    @NotNull
    @Valid
=======
    private List<ResourcesAccess> permissions;

>>>>>>> f111f338
    private Account account_;

    public ProjectUser() {
        super();
        this.projectUserId_ = maxProjectUserId_;
        maxProjectUserId_++;
        this.permissions = new ArrayList<>();
        this.metaData_ = new ArrayList<>();
        this.status_ = UserStatus.WAITING_ACCES;
        this.lastConnection_ = LocalDateTime.now();
        this.lastUpdate_ = LocalDateTime.now();
    }

    /**
     * @param pAccountRequesting
     */
    public ProjectUser(Account pAccountRequesting) {
        this();
        this.account_ = pAccountRequesting;
    }

    
    
    public ProjectUser(int projectUserId_, LocalDateTime lastConnection_, LocalDateTime lastUpdate_, UserStatus status_,
			List<MetaData> metaData_, Role role_, List<ResourcesAccess> permissions, Account account_) {
		super();
		this.projectUserId_ = projectUserId_;
		this.lastConnection_ = lastConnection_;
		this.lastUpdate_ = lastUpdate_;
		this.status_ = status_;
		this.metaData_ = metaData_;
		this.role_ = role_;
		this.permissions = permissions;
		this.account_ = account_;
	}

	@JsonSerialize(using = LocalDateTimeSerializer.class)
    public LocalDateTime getLastConnection() {
        return lastConnection_;
    }

    @JsonDeserialize(using = LocalDateTimeDeserializer.class)
    public void setLastConnection(LocalDateTime pLastConnection) {
        this.lastConnection_ = pLastConnection;
    }

    @JsonSerialize(using = LocalDateTimeSerializer.class)
    public LocalDateTime getLastUpdate() {
        return lastUpdate_;
    }

    @JsonDeserialize(using = LocalDateTimeDeserializer.class)
    public void setLastUpdate(LocalDateTime pLastUpdate) {
        lastUpdate_ = pLastUpdate;
        this.lastUpdate_ = LocalDateTime.now();
    }

    public UserStatus getStatus() {
        return status_;
    }

    public void setStatus(UserStatus pStatus) {
        status_ = pStatus;
        this.lastUpdate_ = LocalDateTime.now();
    }

    public List<MetaData> getMetaData() {
        return metaData_;
    }

    public void setMetaData(List<MetaData> pMetaData) {
        metaData_ = pMetaData;
        this.lastUpdate_ = LocalDateTime.now();
    }

    public ProjectUser accept() {
        if (this.status_.equals(UserStatus.WAITING_ACCES)) {
            this.setStatus(UserStatus.ACCESS_GRANTED);
            return this;
        }
        throw new IllegalStateException("This request has already been treated");
    }

    /**
     * @return
     */
    public ProjectUser deny() {
        if (this.status_.equals(UserStatus.WAITING_ACCES)) {
            this.setStatus(UserStatus.ACCES_DENIED);
            return this;
        }
        throw new IllegalStateException("This request has already been treated");
    }

    public Account getAccount() {
        return account_;
    }

    public void setAccount(Account pAccount) {
        account_ = pAccount;
    }

    public int getProjectUserId() {
        return projectUserId_;
    }

	public void setProjectUserId(int projectUserId_) {
		this.projectUserId_ = projectUserId_;
	}

	public Role getRole() {
        return role_;
    }

    public void setRole(Role pRole) {
        role_ = pRole;
    }

    public List<ResourcesAccess> getPermissions() {
        return permissions;
    }

    public void setPermissions(List<ResourcesAccess> pPermissions) {
        permissions = pPermissions;
    }

    @Override
    public boolean equals(Object o) {
    	return o instanceof ProjectUser && ((ProjectUser) o).projectUserId_ == this.projectUserId_;
    }
    
}<|MERGE_RESOLUTION|>--- conflicted
+++ resolved
@@ -25,12 +25,8 @@
     @Min(0)
     private static int maxProjectUserId_ = 0;
 
-<<<<<<< HEAD
     @Min(0)
     private final int projectUserId_;
-=======
-    private int projectUserId_;
->>>>>>> f111f338
 
     @Past
     private LocalDateTime lastConnection_;
@@ -41,24 +37,17 @@
     @NotNull
     private UserStatus status_;
 
-<<<<<<< HEAD
     @Valid
-    private List<MetaData> metaDatas_;
-=======
     private List<MetaData> metaData_;
->>>>>>> f111f338
 
     @NotNull
     @Valid
     private Role role_;
 
-<<<<<<< HEAD
+    private List<ResourcesAccess> permissions;
+
     @NotNull
     @Valid
-=======
-    private List<ResourcesAccess> permissions;
-
->>>>>>> f111f338
     private Account account_;
 
     public ProjectUser() {
@@ -80,22 +69,20 @@
         this.account_ = pAccountRequesting;
     }
 
-    
-    
     public ProjectUser(int projectUserId_, LocalDateTime lastConnection_, LocalDateTime lastUpdate_, UserStatus status_,
-			List<MetaData> metaData_, Role role_, List<ResourcesAccess> permissions, Account account_) {
-		super();
-		this.projectUserId_ = projectUserId_;
-		this.lastConnection_ = lastConnection_;
-		this.lastUpdate_ = lastUpdate_;
-		this.status_ = status_;
-		this.metaData_ = metaData_;
-		this.role_ = role_;
-		this.permissions = permissions;
-		this.account_ = account_;
-	}
+            List<MetaData> metaData_, Role role_, List<ResourcesAccess> permissions, Account account_) {
+        super();
+        this.projectUserId_ = projectUserId_;
+        this.lastConnection_ = lastConnection_;
+        this.lastUpdate_ = lastUpdate_;
+        this.status_ = status_;
+        this.metaData_ = metaData_;
+        this.role_ = role_;
+        this.permissions = permissions;
+        this.account_ = account_;
+    }
 
-	@JsonSerialize(using = LocalDateTimeSerializer.class)
+    @JsonSerialize(using = LocalDateTimeSerializer.class)
     public LocalDateTime getLastConnection() {
         return lastConnection_;
     }
@@ -165,11 +152,7 @@
         return projectUserId_;
     }
 
-	public void setProjectUserId(int projectUserId_) {
-		this.projectUserId_ = projectUserId_;
-	}
-
-	public Role getRole() {
+    public Role getRole() {
         return role_;
     }
 
@@ -187,7 +170,7 @@
 
     @Override
     public boolean equals(Object o) {
-    	return o instanceof ProjectUser && ((ProjectUser) o).projectUserId_ == this.projectUserId_;
+        return (o instanceof ProjectUser) && (((ProjectUser) o).projectUserId_ == this.projectUserId_);
     }
-    
+
 }