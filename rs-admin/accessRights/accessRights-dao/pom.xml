--- conflicted
+++ resolved
@@ -19,18 +19,11 @@
   		<groupId>org.springframework.data</groupId>
         <artifactId>spring-data-jpa</artifactId>
     </dependency>
-<<<<<<< HEAD
   	<dependency>
   		<groupId>fr.cnes.regards.modules.accessRights</groupId>
   		<artifactId>accessRights-domain</artifactId>
   	</dependency>
-=======
 
-		<dependency>
-			<groupId>fr.cnes.regards.modules.accessRights</groupId>
-			<artifactId>accessRights-domain</artifactId>
-		</dependency>
->>>>>>> fa788185
   </dependencies>
 
 </project>