/*
 * LICENSE_PLACEHOLDER
 */
package fr.cnes.regards.modules.accessRights.fallback;

import java.util.List;

import org.slf4j.Logger;
import org.slf4j.LoggerFactory;
import org.springframework.hateoas.Resource;
import org.springframework.http.HttpEntity;
import org.springframework.stereotype.Component;

import fr.cnes.regards.modules.accessRights.client.IRolesClient;
import fr.cnes.regards.modules.accessRights.domain.projects.ProjectUser;
import fr.cnes.regards.modules.accessRights.domain.projects.ResourcesAccess;
import fr.cnes.regards.modules.accessRights.domain.projects.Role;

/**
 *
 * Class RolesFallback
 *
 * Fallback for Roles Feign client. This implementation is used in case of error during feign client calls.
 *
 * @author CS
 * @since 1.0-SNAPSHOT
 */
@Component
public class RolesFallback implements IRolesClient {

    /**
     * Class logger
     */
    private static final Logger LOG = LoggerFactory.getLogger(ProjectUsersFallback.class);

    /**
     * Common error message to log
     */
    private static final String fallBackErrorMessage = "RS-ADMIN /roles request error. Fallback.";

    @Override
    public HttpEntity<List<Resource<Role>>> retrieveRoleList() {
        LOG.error(fallBackErrorMessage);
        return null;
    }

    @Override
<<<<<<< HEAD
    public HttpEntity<Resource<Role>> createRole(final Role pNewRole) throws AlreadyExistingException {
=======
    public HttpEntity<Resource<Role>> createRole(final Role pNewRole) {
>>>>>>> 8d2d06f0
        LOG.error(fallBackErrorMessage);
        return null;
    }

    @Override
    public HttpEntity<Resource<Role>> retrieveRole(final Long pRoleId) {
        LOG.error(fallBackErrorMessage);
        return null;
    }

    @Override
<<<<<<< HEAD
    public HttpEntity<Void> updateRole(final Long pRoleId, final Role pUpdatedRole)
            throws OperationNotSupportedException {
=======
    public HttpEntity<Void> updateRole(final Long pRoleId, final Role pUpdatedRole) {
>>>>>>> 8d2d06f0
        LOG.error(fallBackErrorMessage);
        return null;
    }

    @Override
<<<<<<< HEAD
    public HttpEntity<Void> removeRole(final Long pRoleId) throws OperationNotSupportedException {
=======
    public HttpEntity<Void> removeRole(final Long pRoleId) {
>>>>>>> 8d2d06f0
        LOG.error(fallBackErrorMessage);
        return null;
    }

    @Override
    public HttpEntity<List<Resource<ResourcesAccess>>> retrieveRoleResourcesAccessList(final Long pRoleId) {
        LOG.error(fallBackErrorMessage);
        return null;
    }

    @Override
    public HttpEntity<Void> updateRoleResourcesAccess(final Long pRoleId,
<<<<<<< HEAD
            final List<ResourcesAccess> pResourcesAccessList) throws OperationNotSupportedException {
=======
            final List<ResourcesAccess> pResourcesAccessList) {
>>>>>>> 8d2d06f0
        LOG.error(fallBackErrorMessage);
        return null;
    }

    @Override
    public HttpEntity<Void> clearRoleResourcesAccess(final Long pRoleId) {
        LOG.error(fallBackErrorMessage);
        return null;
    }

    @Override
<<<<<<< HEAD
    public HttpEntity<List<Resource<ProjectUser>>> retrieveRoleProjectUserList(final Long pRoleId)
            throws OperationNotSupportedException {
=======
    public HttpEntity<List<Resource<ProjectUser>>> retrieveRoleProjectUserList(final Long pRoleId) {
>>>>>>> 8d2d06f0
        LOG.error(fallBackErrorMessage);
        return null;
    }

}<|MERGE_RESOLUTION|>--- conflicted
+++ resolved
@@ -45,11 +45,7 @@
     }
 
     @Override
-<<<<<<< HEAD
-    public HttpEntity<Resource<Role>> createRole(final Role pNewRole) throws AlreadyExistingException {
-=======
     public HttpEntity<Resource<Role>> createRole(final Role pNewRole) {
->>>>>>> 8d2d06f0
         LOG.error(fallBackErrorMessage);
         return null;
     }
@@ -61,22 +57,13 @@
     }
 
     @Override
-<<<<<<< HEAD
-    public HttpEntity<Void> updateRole(final Long pRoleId, final Role pUpdatedRole)
-            throws OperationNotSupportedException {
-=======
     public HttpEntity<Void> updateRole(final Long pRoleId, final Role pUpdatedRole) {
->>>>>>> 8d2d06f0
         LOG.error(fallBackErrorMessage);
         return null;
     }
 
     @Override
-<<<<<<< HEAD
-    public HttpEntity<Void> removeRole(final Long pRoleId) throws OperationNotSupportedException {
-=======
     public HttpEntity<Void> removeRole(final Long pRoleId) {
->>>>>>> 8d2d06f0
         LOG.error(fallBackErrorMessage);
         return null;
     }
@@ -89,11 +76,7 @@
 
     @Override
     public HttpEntity<Void> updateRoleResourcesAccess(final Long pRoleId,
-<<<<<<< HEAD
-            final List<ResourcesAccess> pResourcesAccessList) throws OperationNotSupportedException {
-=======
             final List<ResourcesAccess> pResourcesAccessList) {
->>>>>>> 8d2d06f0
         LOG.error(fallBackErrorMessage);
         return null;
     }
@@ -105,12 +88,7 @@
     }
 
     @Override
-<<<<<<< HEAD
-    public HttpEntity<List<Resource<ProjectUser>>> retrieveRoleProjectUserList(final Long pRoleId)
-            throws OperationNotSupportedException {
-=======
     public HttpEntity<List<Resource<ProjectUser>>> retrieveRoleProjectUserList(final Long pRoleId) {
->>>>>>> 8d2d06f0
         LOG.error(fallBackErrorMessage);
         return null;
     }
