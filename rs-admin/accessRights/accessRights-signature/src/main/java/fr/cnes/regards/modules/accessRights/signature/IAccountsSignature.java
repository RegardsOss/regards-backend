/*
 * LICENSE_PLACEHOLDER
 */
package fr.cnes.regards.modules.accessRights.signature;

import java.util.List;

import javax.validation.Valid;

import org.springframework.hateoas.Resource;
import org.springframework.http.HttpEntity;
import org.springframework.http.MediaType;
import org.springframework.web.bind.annotation.PathVariable;
import org.springframework.web.bind.annotation.RequestBody;
import org.springframework.web.bind.annotation.RequestMapping;
import org.springframework.web.bind.annotation.RequestMethod;
import org.springframework.web.bind.annotation.RequestParam;
import org.springframework.web.bind.annotation.ResponseBody;

import fr.cnes.regards.modules.accessRights.domain.CodeType;
import fr.cnes.regards.modules.accessRights.domain.instance.Account;
import fr.cnes.regards.modules.core.exception.AlreadyExistingException;
import fr.cnes.regards.modules.core.exception.EntityNotFoundException;
import fr.cnes.regards.modules.core.exception.InvalidEntityException;
import fr.cnes.regards.modules.core.exception.InvalidValueException;

<<<<<<< HEAD
@RequestMapping(path = "/accounts")
=======
/**
 * Define the common interface of REST clients for {@link Account}s.
 *
 * @author CS SI
 */
@RequestMapping("/accounts")
>>>>>>> 75992dad
public interface IAccountsSignature {

    @RequestMapping(method = RequestMethod.GET, produces = MediaType.APPLICATION_JSON_VALUE)
    @ResponseBody
    HttpEntity<List<Resource<Account>>> retrieveAccountList();

    @RequestMapping(method = RequestMethod.POST, consumes = MediaType.APPLICATION_JSON_VALUE,
            produces = MediaType.APPLICATION_JSON_VALUE)
    @ResponseBody
    HttpEntity<Resource<Account>> createAccount(@Valid @RequestBody Account pNewAccount)
            throws AlreadyExistingException, InvalidEntityException;

    @RequestMapping(value = "/{account_id}", method = RequestMethod.GET, produces = MediaType.APPLICATION_JSON_VALUE)
    @ResponseBody
    HttpEntity<Resource<Account>> retrieveAccount(@PathVariable("account_id") Long pAccountId)
            throws EntityNotFoundException;

    /**
     * Update an {@link Account} with passed values.
     *
     * @param pAccountId
     *            The <code>id</code> of the {@link Account} to update
     * @param pUpdatedAccount
     *            The new values to set
     * @throws InvalidValueException
     *             Thrown when <code>pAccountId</code> is different from the id of <code>pUpdatedAccount</code>
     * @throws EntityNotFoundException
     *             Thrown when no {@link Account} could be found with id <code>pAccountId</code>
     */
    @RequestMapping(value = "/{account_id}", method = RequestMethod.PUT, consumes = MediaType.APPLICATION_JSON_VALUE,
            produces = MediaType.APPLICATION_JSON_VALUE)
    @ResponseBody
    HttpEntity<Void> updateAccount(@PathVariable("account_id") Long pAccountId,
            @Valid @RequestBody Account pUpdatedAccount) throws EntityNotFoundException, InvalidValueException;

    @RequestMapping(value = "/{account_id}", method = RequestMethod.DELETE, produces = MediaType.APPLICATION_JSON_VALUE)
    @ResponseBody
    HttpEntity<Void> removeAccount(@PathVariable("account_id") Long pAccountId);

    /**
     * Do not respect REST architecture because the request comes from a mail client, ideally should be a PUT
     *
     * @param accountId
     * @param unlockCode
     * @return
     * @throws InvalidValueException
     * @throws EntityNotFoundException
     *             Thrown when no {@link Account} could be found with id <code>pAccountId</code>
     */
    @RequestMapping(value = "/{account_id}/unlock/{unlock_code}", method = RequestMethod.GET,
            produces = MediaType.APPLICATION_JSON_VALUE)
    @ResponseBody
    HttpEntity<Void> unlockAccount(@PathVariable("account_id") Long pAccountId,
            @PathVariable("unlock_code") String pUnlockCode) throws InvalidValueException, EntityNotFoundException;

    /**
     * Change the passord of an {@link Account}.
     *
     * @param pAccountId
     *            The {@link Account}'s <code>id</code>
     * @param pResetCode
     *            The reset code. Required to allow a password change
     * @param pNewPassword
     *            The new <code>password</code>
     * @throws InvalidValueException
     *             Thrown when the passed reset code is different from the one expected
     * @throws EntityNotFoundException
     *             Thrown when no {@link Account} could be found with id <code>pAccountId</code>
     */
    @RequestMapping(value = "/{account_id}/password/{reset_code}", method = RequestMethod.PUT,
            produces = MediaType.APPLICATION_JSON_VALUE)
    @ResponseBody
    HttpEntity<Void> changeAccountPassword(@PathVariable("account_id") Long pAccountId,
            @PathVariable("reset_code") String pResetCode, @Valid @RequestBody String pNewPassword)
            throws InvalidValueException, EntityNotFoundException;

    @RequestMapping(value = "/code", method = RequestMethod.GET, produces = MediaType.APPLICATION_JSON_VALUE)
    @ResponseBody
    HttpEntity<Void> codeForAccount(@RequestParam("email") String pEmail, @RequestParam("type") CodeType pType);

    @RequestMapping(value = "/settings", method = RequestMethod.GET, produces = MediaType.APPLICATION_JSON_VALUE)
    @ResponseBody
    HttpEntity<List<Resource<String>>> retrieveAccountSettings();

    @RequestMapping(value = "/settings", method = RequestMethod.PUT, consumes = MediaType.APPLICATION_JSON_VALUE,
            produces = MediaType.APPLICATION_JSON_VALUE)
    @ResponseBody
    HttpEntity<Void> updateAccountSetting(@Valid @RequestBody String pUpdatedAccountSetting)
            throws InvalidValueException;

    @RequestMapping(value = "/{account_login}/validate", method = RequestMethod.GET,
            produces = MediaType.APPLICATION_JSON_VALUE)
    @ResponseBody
    HttpEntity<Boolean> validatePassword(@PathVariable("account_login") String pLogin,
            @RequestParam("password") String pPassword) throws EntityNotFoundException;
}<|MERGE_RESOLUTION|>--- conflicted
+++ resolved
@@ -24,16 +24,12 @@
 import fr.cnes.regards.modules.core.exception.InvalidEntityException;
 import fr.cnes.regards.modules.core.exception.InvalidValueException;
 
-<<<<<<< HEAD
-@RequestMapping(path = "/accounts")
-=======
 /**
  * Define the common interface of REST clients for {@link Account}s.
  *
  * @author CS SI
  */
-@RequestMapping("/accounts")
->>>>>>> 75992dad
+@RequestMapping(path = "/accounts")
 public interface IAccountsSignature {
 
     @RequestMapping(method = RequestMethod.GET, produces = MediaType.APPLICATION_JSON_VALUE)
