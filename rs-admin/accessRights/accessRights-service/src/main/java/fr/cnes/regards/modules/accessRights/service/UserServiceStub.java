--- conflicted
+++ resolved
@@ -16,9 +16,7 @@
 import org.springframework.stereotype.Service;
 
 import fr.cnes.regards.modules.accessRights.dao.IDaoProjectUser;
-import fr.cnes.regards.modules.accessRights.dao.IRoleRepository;
 import fr.cnes.regards.modules.accessRights.domain.Couple;
-import fr.cnes.regards.modules.accessRights.domain.IProjectUser;
 import fr.cnes.regards.modules.accessRights.domain.MetaData;
 import fr.cnes.regards.modules.accessRights.domain.ProjectUser;
 import fr.cnes.regards.modules.accessRights.domain.ResourcesAccess;
@@ -37,12 +35,6 @@
 
     @Autowired
     private IDaoProjectUser projectUserDao_;
-
-    @Autowired
-    private IRoleService roleService_;
-
-    @Autowired
-    private IRoleRepository roleRepository_;
 
     @PostConstruct
     public void init() {
@@ -109,7 +101,7 @@
     /*
      * (non-Javadoc)
      *
-     * @see fr.cnes.regards.modules.accessRights.service.IUserService#removeUser(Long)
+     * @see fr.cnes.regards.modules.accessRights.service.IUserService#removeUser(int)
      */
     @Override
     public void removeUser(Long pUserId) {
@@ -119,16 +111,11 @@
     /*
      * (non-Javadoc)
      *
-     * @see fr.cnes.regards.modules.accessRights.service.IUserService#retrieveUserAccessRights(Long)
+     * @see fr.cnes.regards.modules.accessRights.service.IUserService#retrieveUserAccessRights(int)
      */
     @Override
-<<<<<<< HEAD
-    public Couple<List<ResourcesAccess>, Role> retrieveUserAccessRights(Long pUserId) {
-        ProjectUser user = retrieveUser(pUserId);
-=======
     public Couple<List<ResourcesAccess>, Role> retrieveUserAccessRights(Long pUserId, String pBorrowedRoleName) {
-        IProjectUser user = this.retrieveUser(pUserId);
->>>>>>> a99c546e
+        IProjectUser user = retrieveUser(pUserId);
         Role userRole = user.getRole();
         Role returnedRole = userRole;
 
