--- conflicted
+++ resolved
@@ -12,9 +12,6 @@
 import fr.cnes.regards.modules.accessRights.domain.Role;
 import fr.cnes.regards.modules.core.exception.AlreadyExistingException;
 
-/*
- * LICENSE_PLACEHOLDER
- */
 public interface IRoleService {
 
     List<Role> retrieveRoleList();
@@ -37,13 +34,11 @@
 
     boolean existRole(Integer pRoleId);
 
-<<<<<<< HEAD
     /**
      * @return
      */
     Role getDefaultRole();
 
-=======
     void init();
->>>>>>> bcf52e8c
+
 }