/*
 * LICENSE_PLACEHOLDER
 */
package fr.cnes.regards.modules.accessRights.service;

import java.util.List;

import javax.naming.OperationNotSupportedException;

import fr.cnes.regards.modules.accessRights.domain.ProjectUser;
import fr.cnes.regards.modules.accessRights.domain.ResourcesAccess;
import fr.cnes.regards.modules.accessRights.domain.Role;
import fr.cnes.regards.modules.core.exception.AlreadyExistingException;

public interface IRoleService {

    List<Role> retrieveRoleList();

    Role createRole(Role pNewRole) throws AlreadyExistingException;

    Role retrieveRole(Integer pRoleId);

    void updateRole(Integer pRoleId, Role pUpdatedRole) throws OperationNotSupportedException;

    void removeRole(Integer pRoleId);

    List<ResourcesAccess> retrieveRoleResourcesAccessList(Integer pRoleId);

    void updateRoleResourcesAccess(Integer pRoleId, List<ResourcesAccess> pResourcesAccessList);

    void clearRoleResourcesAccess(Integer pRoleId);

    List<ProjectUser> retrieveRoleProjectUserList(Integer pRoleId);

    boolean existRole(Integer pRoleId);

<<<<<<< HEAD
=======
    /**
     * @return
     */
>>>>>>> 620c0a5e
    Role getDefaultRole();

    void init();

}<|MERGE_RESOLUTION|>--- conflicted
+++ resolved
@@ -34,14 +34,7 @@
 
     boolean existRole(Integer pRoleId);
 
-<<<<<<< HEAD
-=======
-    /**
-     * @return
-     */
->>>>>>> 620c0a5e
     Role getDefaultRole();
 
     void init();
-
 }