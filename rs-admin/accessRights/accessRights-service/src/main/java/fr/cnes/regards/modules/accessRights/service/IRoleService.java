/*
 * LICENSE_PLACEHOLDER
 */
package fr.cnes.regards.modules.accessRights.service;

import java.util.List;

import javax.naming.OperationNotSupportedException;

import fr.cnes.regards.modules.accessRights.domain.ProjectUser;
import fr.cnes.regards.modules.accessRights.domain.ResourcesAccess;
import fr.cnes.regards.modules.accessRights.domain.Role;
import fr.cnes.regards.modules.core.exception.AlreadyExistingException;

public interface IRoleService {

    List<Role> retrieveRoleList();

    Role createRole(Role pNewRole) throws AlreadyExistingException;

    Role retrieveRole(Long pRoleId);

    void updateRole(Long pRoleId, Role pUpdatedRole) throws OperationNotSupportedException;

    void removeRole(Long pRoleId);

    List<ResourcesAccess> retrieveRoleResourcesAccessList(Long pRoleId);

    void updateRoleResourcesAccess(Long pRoleId, List<ResourcesAccess> pResourcesAccessList);

    void clearRoleResourcesAccess(Long pRoleId);

    List<ProjectUser> retrieveRoleProjectUserList(Long pRoleId);

    boolean existRole(Long pRoleId);

    boolean existRole(Role pRole);

    Role getDefaultRole();

<<<<<<< HEAD
=======
    boolean isHierarchicallyInferior(Role pRole, Role pOther);
>>>>>>> a99c546e
}<|MERGE_RESOLUTION|>--- conflicted
+++ resolved
@@ -38,8 +38,6 @@
 
     Role getDefaultRole();
 
-<<<<<<< HEAD
-=======
+
     boolean isHierarchicallyInferior(Role pRole, Role pOther);
->>>>>>> a99c546e
 }