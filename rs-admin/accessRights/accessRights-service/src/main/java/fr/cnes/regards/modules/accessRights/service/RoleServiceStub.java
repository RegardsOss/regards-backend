--- conflicted
+++ resolved
@@ -21,9 +21,6 @@
 import fr.cnes.regards.modules.accessRights.domain.Role;
 import fr.cnes.regards.modules.core.exception.AlreadyExistingException;
 
-/*
- * LICENSE_PLACEHOLDER
- */
 @Service
 public class RoleServiceStub implements IRoleService {
 
@@ -32,31 +29,11 @@
     @Autowired
     private IDaoRole daoRole_;
 
-<<<<<<< HEAD
-    @Autowired
-    private AccountServiceStub accountService;
-
-    @PostConstruct
-    public void init() {
-        List<ResourcesAccess> permissionList = new ArrayList<>();
-        permissionList.add(new ResourcesAccess("ResourceAccess 0", "Microservice 0", "Resource 0", HttpVerb.GET));
-        permissionList.add(new ResourcesAccess("ResourceAccess 1", "Microservice 1", "Resource 1", HttpVerb.PUT));
-        permissionList.add(new ResourcesAccess("ResourceAccess 2", "Microservice 2", "Resource 2", HttpVerb.DELETE));
-        permissionList.add(new ResourcesAccess("ResourceAccess 3", "Microservice 3", "Resource 3", HttpVerb.GET));
-
-        List<ProjectUser> projectUsers = new ArrayList<>();
-        projectUsers.add(new ProjectUser(this.accountService.createAccount("laurel@cnes.fr")));
-        projectUsers.add(new ProjectUser(this.accountService.createAccount("hardy@cnes.fr")));
-
-        roles.add(new Role(0, "Tête d'affiche", null, permissionList.subList(1, 2), projectUsers.subList(0, 1)));
-        roles.add(new Role(1, "Second rôle", roles.get(0), permissionList.subList(0, 0), projectUsers.subList(0, 0)));
-        roles.add(new Role(2, "Figurant", roles.get(0), permissionList.subList(0, 3), projectUsers.subList(1, 1)));
-=======
     @Override
     @PostConstruct
     public void init() {
         roles_ = daoRole_.getAll();
->>>>>>> bcf52e8c
+
     }
 
     @Override
@@ -145,4 +122,15 @@
         return roles_.stream().filter(r -> r.getRoleId().equals(pRoleId)).findFirst().isPresent();
     }
 
+    /*
+     * (non-Javadoc)
+     *
+     * @see fr.cnes.regards.modules.accessRights.service.IRoleService#getDefaultRole()
+     */
+    @Override
+    public Role getDefaultRole() {
+        // TODO Auto-generated method stub
+        return null;
+    }
+
 }