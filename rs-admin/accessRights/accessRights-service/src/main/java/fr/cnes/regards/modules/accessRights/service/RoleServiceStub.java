--- conflicted
+++ resolved
@@ -33,7 +33,6 @@
     @PostConstruct
     public void init() {
         roles_ = daoRole_.getAll();
-
     }
 
     @Override
@@ -121,22 +120,15 @@
     public boolean existRole(Integer pRoleId) {
         return roles_.stream().filter(r -> r.getRoleId().equals(pRoleId)).findFirst().isPresent();
     }
-
-<<<<<<< HEAD
-    @Override
-    public Role getDefaultRole() {
-        return daoRole_.getAll().stream().filter(r -> r.isDefault()).findFirst().get();
-=======
-    /*
+    
+ 	/*
      * (non-Javadoc)
      *
      * @see fr.cnes.regards.modules.accessRights.service.IRoleService#getDefaultRole()
      */
     @Override
     public Role getDefaultRole() {
-        // TODO Auto-generated method stub
-        return null;
->>>>>>> 620c0a5e
+        return daoRole_.getAll().stream().filter(r -> r.isDefault()).findFirst().get();
     }
 
 }