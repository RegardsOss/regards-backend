--- conflicted
+++ resolved
@@ -5,14 +5,11 @@
 
 import java.util.List;
 
-<<<<<<< HEAD
 import javax.annotation.PostConstruct;
 import javax.naming.OperationNotSupportedException;
 
 import org.springframework.beans.factory.annotation.Autowired;
 import org.springframework.beans.factory.annotation.Value;
-=======
->>>>>>> 75992dad
 import org.springframework.stereotype.Service;
 
 import fr.cnes.regards.modules.accessRights.dao.instance.IAccountRepository;
@@ -50,15 +47,10 @@
 
     @Override
     public Account createAccount(final Account pNewAccount) throws AlreadyExistingException {
-<<<<<<< HEAD
         if (existAccount(pNewAccount.getEmail())) {
             throw new AlreadyExistingException(pNewAccount.getEmail());
         }
         return accountRepository.save(pNewAccount);
-=======
-        // TODO Auto-generated method stub
-        return null;
->>>>>>> 75992dad
     }
 
     @Override
@@ -80,22 +72,14 @@
     }
 
     @Override
-<<<<<<< HEAD
     public Account retrieveAccount(final Long pAccountId) {
-=======
-    public Account retrieveAccount(final Long pAccountId) throws EntityNotFoundException {
->>>>>>> 75992dad
         // TODO Auto-generated method stub
         return null;
     }
 
     @Override
     public void updateAccount(final Long pAccountId, final Account pUpdatedAccount)
-<<<<<<< HEAD
-            throws OperationNotSupportedException {
-=======
             throws InvalidValueException, EntityNotFoundException {
->>>>>>> 75992dad
         // TODO Auto-generated method stub
 
     }
@@ -126,7 +110,6 @@
     }
 
     @Override
-<<<<<<< HEAD
     public Account retrieveAccountByEmail(final String pEmail) throws EntityNotFoundException {
         final Account account = accountRepository.findOneByEmail(pEmail);
         if (account == null) {
@@ -158,28 +141,7 @@
     }
 
     @Override
-    public Account retrieveAccountByLogin(final String pLogin) {
-=======
-    public Account retrieveAccountByEmail(final String pEmail) {
-        // TODO Auto-generated method stub
-        return null;
-    }
-
-    @Override
-    public boolean validatePassword(final String pLogin, final String pPassword) throws EntityNotFoundException {
-        // TODO Auto-generated method stub
-        return true;
-    }
-
-    @Override
-    public boolean existAccount(final String pLogin) {
-        // TODO Auto-generated method stub
-        return false;
-    }
-
-    @Override
     public Account retrieveAccountByLogin(final String pLogin) throws EntityNotFoundException {
->>>>>>> 75992dad
         // TODO Auto-generated method stub
         return null;
     }
