--- conflicted
+++ resolved
@@ -88,13 +88,8 @@
     private ISessionService sessionService;
 
     @RequestMapping(method = RequestMethod.GET)
-<<<<<<< HEAD
-    @ResourceAccess(description = "Retrieve all sessions")
-    public ResponseEntity<PagedModel<EntityModel<Session>>> getSessions(
-=======
     @ResourceAccess(description = "Retrieve all sessions", role = DefaultRole.EXPLOIT)
     public ResponseEntity<PagedResources<Resource<Session>>> getSessions(
->>>>>>> 7f0c6b9f
             @RequestParam(value = "source", required = false) String source,
             @RequestParam(value = "name", required = false) String name,
             @RequestParam(value = "from",
@@ -125,13 +120,8 @@
     }
 
     @RequestMapping(method = RequestMethod.PATCH, value = SESSION_MAPPING)
-<<<<<<< HEAD
-    @ResourceAccess(description = "Update specific field of the session")
-    public ResponseEntity<EntityModel<Session>> updateSession(@PathVariable("session_id") Long id,
-=======
     @ResourceAccess(description = "Update specific field of the session", role = DefaultRole.EXPLOIT)
     public ResponseEntity<Resource<Session>> updateSession(@PathVariable("session_id") Long id,
->>>>>>> 7f0c6b9f
             @Valid @RequestBody UpdateSession session) throws ModuleException {
         Session updateSession = sessionService.updateSessionState(id, session.getState());
         return new ResponseEntity<>(toResource(updateSession), HttpStatus.OK);
