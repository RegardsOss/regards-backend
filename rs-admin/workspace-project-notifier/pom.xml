<project xmlns="http://maven.apache.org/POM/4.0.0" xmlns:xsi="http://www.w3.org/2001/XMLSchema-instance"
         xsi:schemaLocation="http://maven.apache.org/POM/4.0.0 http://maven.apache.org/xsd/maven-4.0.0.xsd">
    <parent>
        <groupId>fr.cnes.regards</groupId>
        <artifactId>regards-parent</artifactId>
<<<<<<< HEAD
        <version>3.0.0-RELEASE</version>
=======
        <version>0.4.0</version>
>>>>>>> 404c442f
        <relativePath/>
    </parent>
    <modelVersion>4.0.0</modelVersion>

    <groupId>fr.cnes.regards.modules.workspace</groupId>
    <artifactId>workspace-project-notifier</artifactId>
<<<<<<< HEAD
    <version>3.0.0-RELEASE</version>
=======
    <version>0.4.0</version>
>>>>>>> 404c442f
    <packaging>jar</packaging>

    <name>workspace-project-notifier</name>
    <url>http://maven.apache.org</url>

    <properties>
        <project.build.sourceEncoding>UTF-8</project.build.sourceEncoding>
    </properties>

    <dependencies>
        <dependency>
            <groupId>fr.cnes.regards.framework.modules.workspace</groupId>
            <artifactId>workspace-service</artifactId>
        </dependency>
        <dependency>
            <groupId>fr.cnes.regards.framework</groupId>
            <artifactId>feign-regards-starter</artifactId>
        </dependency>
        <dependency>
            <groupId>fr.cnes.regards.modules.notification</groupId>
            <artifactId>notification-client</artifactId>
        </dependency>
    </dependencies>
</project><|MERGE_RESOLUTION|>--- conflicted
+++ resolved
@@ -3,22 +3,14 @@
     <parent>
         <groupId>fr.cnes.regards</groupId>
         <artifactId>regards-parent</artifactId>
-<<<<<<< HEAD
-        <version>3.0.0-RELEASE</version>
-=======
         <version>0.4.0</version>
->>>>>>> 404c442f
         <relativePath/>
     </parent>
     <modelVersion>4.0.0</modelVersion>
 
     <groupId>fr.cnes.regards.modules.workspace</groupId>
     <artifactId>workspace-project-notifier</artifactId>
-<<<<<<< HEAD
-    <version>3.0.0-RELEASE</version>
-=======
     <version>0.4.0</version>
->>>>>>> 404c442f
     <packaging>jar</packaging>
 
     <name>workspace-project-notifier</name>
