--- conflicted
+++ resolved
@@ -128,14 +128,6 @@
     Page<Notification> findByStatus(NotificationStatus pStatus, Pageable page);
 
     /**
-<<<<<<< HEAD
-     * Find all notifications with passed <code>status</code>
-     * @param pStatus The notification status
-     * @return The list of notifications
-     */
-    @EntityGraph(attributePaths = { "projectUserRecipients", "roleRecipients" })
-    Page<INotificationWithoutMessage> findWithoutMsgByStatus(NotificationStatus pStatus, Pageable page);
-=======
      * Find all notifications without message with passed <code>status</code>
      * @param status The notification status
      * @return The list of notifications
@@ -152,7 +144,6 @@
             + " where n.status = :status"
             + " order by id desc")
     Page<Long> findPageIdByStatus(@Param("status") NotificationStatus status, Pageable pageable);
->>>>>>> db7945b4
 
     Long countByStatus(NotificationStatus pStatus);
 
