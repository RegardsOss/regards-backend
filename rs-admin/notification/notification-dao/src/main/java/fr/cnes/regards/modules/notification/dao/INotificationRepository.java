--- conflicted
+++ resolved
@@ -45,13 +45,8 @@
      * @param role The required role recipient
      * @return The list of found notifications
      */
-<<<<<<< HEAD
     @Query("select distinct n from t_notification n where ?1 in n.projectUserRecipients or ?2 in n.roleRecipients")
     List<Notification> findByRecipientsContaining(String pProjectUser, String pRole);
-=======
-    @Query("select distinct n from Notification n left join n.projectUserRecipients p left join n.roleRecipients r where p = ?1 or r = ?2")
-    List<Notification> findByRecipientsContaining(ProjectUser projectUser, Role role);
->>>>>>> d6e297a5
 
     /**
      * Find all notifications with passed <code>status</code>
