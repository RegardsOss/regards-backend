--- conflicted
+++ resolved
@@ -34,19 +34,13 @@
 import org.springframework.web.bind.annotation.RequestBody;
 import org.springframework.web.bind.annotation.RequestMapping;
 import org.springframework.web.bind.annotation.RequestMethod;
-<<<<<<< HEAD
-import org.springframework.web.bind.annotation.RestController;
-
-=======
 import org.springframework.web.bind.annotation.RequestParam;
-import org.springframework.web.bind.annotation.ResponseBody;
 import org.springframework.web.bind.annotation.RestController;
 
 import fr.cnes.regards.framework.hateoas.IResourceController;
 import fr.cnes.regards.framework.hateoas.IResourceService;
 import fr.cnes.regards.framework.hateoas.LinkRels;
 import fr.cnes.regards.framework.hateoas.MethodParamFactory;
->>>>>>> 682ade90
 import fr.cnes.regards.framework.module.rest.exception.EntityNotFoundException;
 import fr.cnes.regards.framework.security.annotation.ResourceAccess;
 import fr.cnes.regards.framework.security.role.DefaultRole;
@@ -132,17 +126,11 @@
     @RequestMapping(method = RequestMethod.GET)
     @ResourceAccess(description = "Retrieve the list of notifications for the logged user",
             role = DefaultRole.REGISTERED_USER)
-<<<<<<< HEAD
-    public ResponseEntity<List<Notification>> retrieveNotifications() throws EntityNotFoundException {
-        final List<Notification> notifications = notificationService.retrieveNotifications();
-        return new ResponseEntity<>(notifications, HttpStatus.OK);
-=======
     public ResponseEntity<PagedResources<Resource<Notification>>> retrieveNotifications(
             @RequestParam(name = "state", required = false) NotificationStatus state, Pageable page,
             final PagedResourcesAssembler<Notification> pAssembler) throws EntityNotFoundException {
         final Page<Notification> notifications = notificationService.retrieveNotifications(page, state);
         return new ResponseEntity<>(toPagedResources(notifications, pAssembler), HttpStatus.OK);
->>>>>>> 682ade90
     }
 
     /**
