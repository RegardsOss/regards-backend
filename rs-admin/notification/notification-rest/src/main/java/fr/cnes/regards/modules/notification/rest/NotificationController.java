--- conflicted
+++ resolved
@@ -245,13 +245,7 @@
     }
 
     /**
-<<<<<<< HEAD
-     * Define the endpoint for deleting a notification
-     * @return void
-     * @throws EntityNotFoundException Thrown when no notification with passed <code>id</code> could be found
-=======
      * Endpoint to delete read notifications
->>>>>>> d3228e86
      */
     @RequestMapping(value = NOTIFICATION_DELETE_PATH, method = RequestMethod.DELETE)
     @ResourceAccess(description = "Endpoint to delete read notifications", role = DefaultRole.PUBLIC)
