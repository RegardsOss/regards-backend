package fr.cnes.regards.modules.notification.rest;

import java.util.List;

import org.assertj.core.util.Lists;
import org.hamcrest.Matchers;
import org.junit.Test;
import org.mockito.Mockito;
import org.slf4j.Logger;
import org.slf4j.LoggerFactory;
import org.springframework.beans.factory.annotation.Autowired;
import org.springframework.context.annotation.Bean;
import org.springframework.context.annotation.Configuration;
import org.springframework.http.HttpStatus;
import org.springframework.http.ResponseEntity;
import org.springframework.test.context.TestPropertySource;
import org.springframework.test.web.servlet.ResultMatcher;
import org.springframework.test.web.servlet.result.MockMvcResultMatchers;

import com.google.common.collect.Sets;
import fr.cnes.regards.framework.hateoas.HateoasUtils;
import fr.cnes.regards.framework.jpa.multitenant.transactional.MultitenantTransactional;
import fr.cnes.regards.framework.module.rest.exception.EntityNotFoundException;
import fr.cnes.regards.framework.multitenant.IRuntimeTenantResolver;
import fr.cnes.regards.framework.security.role.DefaultRole;
import fr.cnes.regards.framework.test.integration.AbstractRegardsTransactionalIT;
import fr.cnes.regards.framework.test.integration.RequestBuilderCustomizer;
import fr.cnes.regards.modules.accessrights.client.IProjectUsersClient;
import fr.cnes.regards.modules.accessrights.client.IRolesClient;
import fr.cnes.regards.modules.accessrights.domain.projects.ProjectUser;
import fr.cnes.regards.modules.accessrights.domain.projects.Role;
import fr.cnes.regards.modules.emails.client.IEmailClient;
import fr.cnes.regards.modules.notification.domain.Notification;
import fr.cnes.regards.modules.notification.domain.NotificationStatus;
import fr.cnes.regards.modules.notification.domain.NotificationType;
import fr.cnes.regards.modules.notification.domain.dto.NotificationDTO;
import fr.cnes.regards.modules.notification.service.INotificationService;
import fr.cnes.regards.modules.notification.service.SendingScheduler;

/**
 * @author Sylvain VISSIERE-GUERINET
 */
@TestPropertySource(locations = "classpath:application.properties")
@MultitenantTransactional
public class NotificationControllerIT extends AbstractRegardsTransactionalIT {

    @Autowired
    private SendingScheduler sendingScheduler;

    @Autowired
    private IRuntimeTenantResolver runtimeTenantResolver;

    @Autowired
    private IProjectUsersClient projectUsersClient;

    @Autowired
    private INotificationService notificationService;

    @Override
    protected Logger getLogger() {
        return LoggerFactory.getLogger(this.getClass());
    }

    @Test
    public void testCreateNotification() throws EntityNotFoundException {
        String roleName = DefaultRole.PROJECT_ADMIN.name();
<<<<<<< HEAD
        ProjectUser pu = new ProjectUser("project.admin@test.fr",
                                         new Role(roleName),
                                         Lists.newArrayList(),
                                         Lists.newArrayList());
        Mockito.when(projectUsersClient.retrieveRoleProjectUsersList(roleName, 0, 100)).thenReturn(new ResponseEntity<>(
                HateoasUtils.wrapToPagedResources(Lists.newArrayList(pu)),
                HttpStatus.OK));
=======
        Role pa = roleService.retrieveRole(roleName);
        ProjectUser pu = projectUserRepository
                .save(new ProjectUser("project.admin@test.fr", pa, Lists.newArrayList(), Lists.newArrayList()));
        Mockito.when(projectUsersClient.retrieveRoleProjectUserList(pa.getId(), 0, 100))
                .thenReturn(new ResponseEntity<>(HateoasUtils.wrapToPagedResources(Lists.newArrayList(pu)),
                                                 HttpStatus.OK));
>>>>>>> d6e297a5
        NotificationDTO notif = new NotificationDTO("Lets test",
                                                    Sets.newHashSet(),
                                                    Sets.newHashSet(roleName),
                                                    "microservice",
                                                    "test",
                                                    NotificationType.INFO);

        List<ResultMatcher> expectations = Lists.newArrayList();
        expectations.add(MockMvcResultMatchers.status().isCreated());

        performDefaultPost(NotificationController.NOTIFICATION_PATH, notif, expectations, "error");
        runtimeTenantResolver.forceTenant(DEFAULT_TENANT);
        sendingScheduler.sendDaily();
    }

    @Test
    public void testListNotif() throws EntityNotFoundException {
        String roleName = DefaultRole.PROJECT_ADMIN.name();
        Role pa = roleService.retrieveRole(roleName);
        ProjectUser pu = projectUserRepository
                .save(new ProjectUser("project.admin@test.fr", pa, Lists.newArrayList(), Lists.newArrayList()));
        Mockito.when(projectUsersClient.retrieveRoleProjectUserList(pa.getId(), 0, 100))
                .thenReturn(new ResponseEntity<>(HateoasUtils.wrapToPagedResources(Lists.newArrayList(pu)),
                                                 HttpStatus.OK));
        NotificationDTO notif = new NotificationDTO("Bonne",
                                                    Lists.newArrayList(),
                                                    Lists.newArrayList(roleName),
                                                    "microservice",
                                                    "test",
                                                    NotificationType.INFO);
        notificationService.createNotification(notif);
        notif = new NotificationDTO("Année",
                                    Lists.newArrayList(),
                                    Lists.newArrayList(roleName),
                                    "microservice",
                                    "test",
                                    NotificationType.INFO);
        notificationService.createNotification(notif);
        notif = new NotificationDTO("2018",
                                    Lists.newArrayList(),
                                    Lists.newArrayList(roleName),
                                    "microservice",
                                    "test",
                                    NotificationType.INFO);
        notificationService.createNotification(notif);
        //some lorem ipsum so we have a notification with content
        notif = new NotificationDTO(
                "Lorem ipsum dolor sit amet, consectetur adipiscing elit. Phasellus sed magna turpis. Curabitur ultrices scelerisque magna pretium mollis. Sed suscipit, ligula eu tempus pretium, lorem quam vehicula urna, vel efficitur leo mauris quis mauris. Pellentesque ac ullamcorper lectus. Aliquam sed tempor massa. Proin ex massa, sodales vel turpis non, sodales rhoncus lacus. Maecenas a convallis nisi. Aliquam felis justo, pellentesque id vestibulum id, tempus sit amet dui. Quisque quis lacus vehicula, gravida lectus a, elementum erat. In vitae venenatis turpis, et venenatis lacus. Phasellus facilisis pellentesque elit, in lacinia enim placerat quis.",
                Lists.newArrayList(),
                Lists.newArrayList(roleName),
                "microservice",
                "test",
                NotificationType.INFO);
        notificationService.createNotification(notif);
        RequestBuilderCustomizer requestCustomizer = getNewRequestBuilderCustomizer();
        requestCustomizer.addExpectation(MockMvcResultMatchers.status().isOk());
        requestCustomizer.addExpectation(MockMvcResultMatchers.jsonPath(JSON_PATH_ROOT, Matchers.hasSize(4)));
        String token = jwtService.generateToken(DEFAULT_TENANT, "project.admin@test.fr", pa.getName());
        performGet(NotificationController.NOTIFICATION_PATH,
                   token,
                   requestCustomizer,
                   "Could not retrieve notifications");
    }

    @Test
    public void testSetNotifRead() throws EntityNotFoundException {
        String roleName = DefaultRole.PROJECT_ADMIN.name();
        Role pa = roleService.retrieveRole(roleName);
        ProjectUser pu = projectUserRepository
                .save(new ProjectUser("project.admin@test.fr", pa, Lists.newArrayList(), Lists.newArrayList()));
        Mockito.when(projectUsersClient.retrieveRoleProjectUserList(pa.getId(), 0, 100))
                .thenReturn(new ResponseEntity<>(HateoasUtils.wrapToPagedResources(Lists.newArrayList(pu)),
                                                 HttpStatus.OK));
        NotificationDTO notificationDTO = new NotificationDTO("Bonne",
                                                              Lists.newArrayList(),
                                                              Lists.newArrayList(roleName),
                                                              "microservice",
                                                              "test",
                                                              NotificationType.INFO);
        Notification notification = notificationService.createNotification(notificationDTO);
        RequestBuilderCustomizer requestCustomizer = getNewRequestBuilderCustomizer();
        requestCustomizer.addExpectation(MockMvcResultMatchers.status().isOk());
        performDefaultPut(NotificationController.NOTIFICATION_PATH + NotificationController.NOTIFICATION_READ_PATH,
                          null,
                          requestCustomizer,
                          "Could not set the notification to READ",
                          notification.getId());
    }

    @Test
    public void testSetNotifUnread() throws EntityNotFoundException {
        //create a notification
        String roleName = DefaultRole.PROJECT_ADMIN.name();
        Role pa = roleService.retrieveRole(roleName);
        ProjectUser pu = projectUserRepository
                .save(new ProjectUser("project.admin@test.fr", pa, Lists.newArrayList(), Lists.newArrayList()));
        Mockito.when(projectUsersClient.retrieveRoleProjectUserList(pa.getId(), 0, 100))
                .thenReturn(new ResponseEntity<>(HateoasUtils.wrapToPagedResources(Lists.newArrayList(pu)),
                                                 HttpStatus.OK));
        NotificationDTO notificationDTO = new NotificationDTO("Bonne",
                                                              Lists.newArrayList(),
                                                              Lists.newArrayList(roleName),
                                                              "microservice",
                                                              "test",
                                                              NotificationType.INFO);
        Notification notification = notificationService.createNotification(notificationDTO);
        // set the notification to read
        notificationService.updateNotificationStatus(notification.getId(), NotificationStatus.READ);
        // ask to set the notification to unread
        RequestBuilderCustomizer requestCustomizer = getNewRequestBuilderCustomizer();
        requestCustomizer.addExpectation(MockMvcResultMatchers.status().isOk());
        performDefaultPut(NotificationController.NOTIFICATION_PATH + NotificationController.NOTIFICATION_UNREAD_PATH,
                          null,
                          requestCustomizer,
                          "Could not set the notification to UNREAD",
                          notification.getId());
    }

    @Configuration
    static class Conf {

        @Bean
        public IProjectUsersClient projectUsersClient() {
            return Mockito.mock(IProjectUsersClient.class);
        }

        @Bean
        public IEmailClient emailClient() {
            return Mockito.mock(IEmailClient.class);
        }

        @Bean
        public IRolesClient rolesClient() {
            return Mockito.mock(IRolesClient.class);
        }

    }
}<|MERGE_RESOLUTION|>--- conflicted
+++ resolved
@@ -64,7 +64,6 @@
     @Test
     public void testCreateNotification() throws EntityNotFoundException {
         String roleName = DefaultRole.PROJECT_ADMIN.name();
-<<<<<<< HEAD
         ProjectUser pu = new ProjectUser("project.admin@test.fr",
                                          new Role(roleName),
                                          Lists.newArrayList(),
@@ -72,14 +71,6 @@
         Mockito.when(projectUsersClient.retrieveRoleProjectUsersList(roleName, 0, 100)).thenReturn(new ResponseEntity<>(
                 HateoasUtils.wrapToPagedResources(Lists.newArrayList(pu)),
                 HttpStatus.OK));
-=======
-        Role pa = roleService.retrieveRole(roleName);
-        ProjectUser pu = projectUserRepository
-                .save(new ProjectUser("project.admin@test.fr", pa, Lists.newArrayList(), Lists.newArrayList()));
-        Mockito.when(projectUsersClient.retrieveRoleProjectUserList(pa.getId(), 0, 100))
-                .thenReturn(new ResponseEntity<>(HateoasUtils.wrapToPagedResources(Lists.newArrayList(pu)),
-                                                 HttpStatus.OK));
->>>>>>> d6e297a5
         NotificationDTO notif = new NotificationDTO("Lets test",
                                                     Sets.newHashSet(),
                                                     Sets.newHashSet(roleName),
