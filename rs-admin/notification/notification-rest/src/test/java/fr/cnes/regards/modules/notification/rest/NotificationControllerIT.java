package fr.cnes.regards.modules.notification.rest;

import java.util.Arrays;
import java.util.HashSet;

import javax.mail.internet.MimeMessage;

import org.hamcrest.Matchers;
import org.junit.After;
import org.junit.Before;
import org.junit.Test;
import org.mockito.Mockito;
import org.slf4j.Logger;
import org.slf4j.LoggerFactory;
import org.springframework.beans.factory.annotation.Autowired;
import org.springframework.context.annotation.Bean;
import org.springframework.context.annotation.Configuration;
import org.springframework.mail.javamail.JavaMailSender;
import org.springframework.test.context.ContextConfiguration;
import org.springframework.test.context.TestPropertySource;
import org.springframework.test.web.servlet.result.MockMvcResultMatchers;
import org.springframework.util.MimeTypeUtils;

import com.google.common.collect.Sets;

import fr.cnes.regards.framework.module.rest.exception.EntityNotFoundException;
import fr.cnes.regards.framework.multitenant.IRuntimeTenantResolver;
import fr.cnes.regards.framework.notification.NotificationDTO;
import fr.cnes.regards.framework.notification.NotificationDtoBuilder;
import fr.cnes.regards.framework.notification.NotificationLevel;
import fr.cnes.regards.framework.security.role.DefaultRole;
import fr.cnes.regards.framework.test.integration.AbstractRegardsTransactionalIT;
import fr.cnes.regards.modules.accessrights.instance.client.IAccountSettingsClient;
import fr.cnes.regards.modules.accessrights.instance.client.IAccountsClient;
import fr.cnes.regards.modules.notification.dao.INotificationRepository;
import fr.cnes.regards.modules.notification.dao.INotificationSettingsRepository;
import fr.cnes.regards.modules.notification.domain.Notification;
import fr.cnes.regards.modules.notification.domain.NotificationStatus;
import fr.cnes.regards.modules.notification.service.INotificationService;
import fr.cnes.regards.modules.notification.service.SendingScheduler;
import fr.cnes.regards.modules.project.client.rest.IProjectsClient;

/**
 * @author Sylvain VISSIERE-GUERINET
 */
@TestPropertySource(locations = "classpath:application.properties")
@ContextConfiguration(classes = { NotificationControllerIT.Config.class })
public class NotificationControllerIT extends AbstractRegardsTransactionalIT {

    @Configuration
    public static class Config {

        @Bean
        public JavaMailSender mockSender() {
            final JavaMailSender mailSender = Mockito.mock(JavaMailSender.class);
            Mockito.when(mailSender.createMimeMessage()).thenReturn(Mockito.mock(MimeMessage.class));
            return mailSender;
        }

        @Bean
        public IAccountsClient accountClient() {
            return Mockito.mock(IAccountsClient.class);
        }

        @Bean
        public IAccountSettingsClient settingClient() {
            return Mockito.mock(IAccountSettingsClient.class);
        }

        @Bean
        public IProjectsClient projectsClient() {
            return Mockito.mock(IProjectsClient.class);
        }
    }

    @Autowired
    private SendingScheduler sendingScheduler;

    @Autowired
    private IRuntimeTenantResolver runtimeTenantResolver;

    @Autowired
    private INotificationService notificationService;

    @Autowired
    private INotificationRepository notificationRepo;

    @Autowired
    private INotificationSettingsRepository notificationSettingsRepo;

    @Override
    protected Logger getLogger() {
        return LoggerFactory.getLogger(this.getClass());
    }

    @Before
    public void init() {
        runtimeTenantResolver.forceTenant(getDefaultTenant());
    }

    @After
    public void cleanUp() {
        runtimeTenantResolver.forceTenant(getDefaultTenant());
        notificationRepo.deleteAll();
        notificationSettingsRepo.deleteAll();
    }

    @Test
    public void testCreateNotification() throws EntityNotFoundException {
        String roleName = DefaultRole.PROJECT_ADMIN.name();
<<<<<<< HEAD
        ProjectUser pu = new ProjectUser("project.admin@test.fr", new Role(roleName), Lists.newArrayList(),
                Lists.newArrayList());
        Mockito.when(projectUsersClient.retrieveRoleProjectUsersList(roleName, 0, 100)).thenReturn(new ResponseEntity<>(
                HateoasUtils.wrapToPagedResources(Lists.newArrayList(pu)), HttpStatus.OK));
        NotificationDTO notif = new NotificationDTO("Lets test", Sets.newHashSet(), Sets.newHashSet(roleName),
                                                    "microservice", "test", NotificationType.INFO, MimeTypeUtils.TEXT_PLAIN);
        Mockito.when(rolesClient.retrieveRoleDescendants(roleName))
                .thenReturn(new ResponseEntity<>(Sets.newHashSet(new Role(roleName)), HttpStatus.OK));

        RequestBuilderCustomizer requestBuilderCustomizer = getNewRequestBuilderCustomizer();
        requestBuilderCustomizer.addExpectation(MockMvcResultMatchers.status().isCreated());
        performDefaultPost(NotificationController.NOTIFICATION_PATH, notif, requestBuilderCustomizer, "error");
=======
        NotificationDTO notif = new NotificationDtoBuilder("Lets test", "test", NotificationLevel.INFO, "microservice")
                .toRoles(new HashSet<>(Arrays.asList(roleName)));

        performDefaultPost(NotificationController.NOTIFICATION_PATH, notif, customizer().expectStatusCreated(),
                           "error");
        runtimeTenantResolver.forceTenant(getDefaultTenant());
>>>>>>> 404c442f
        sendingScheduler.sendDaily();
    }

    @Test
    public void testListNotif() throws EntityNotFoundException {
        String roleName = DefaultRole.PROJECT_ADMIN.name();
<<<<<<< HEAD
        Role pa = new Role(roleName);
        ProjectUser pu = new ProjectUser("project.admin@test.fr", pa, Lists.newArrayList(), Lists.newArrayList());
        Mockito.when(projectUsersClient.retrieveRoleProjectUserList(pa.getId(), 0, 100))
                .thenReturn(new ResponseEntity<>(HateoasUtils.wrapToPagedResources(Lists.newArrayList(pu)),
                        HttpStatus.OK));
        Mockito.when(rolesClient.retrieveRoleDescendants(roleName))
                .thenReturn(new ResponseEntity<>(Sets.newHashSet(new Role(roleName)), HttpStatus.OK));
        NotificationDTO notif = new NotificationDTO("Bonne", Sets.newHashSet(), Sets.newHashSet(roleName),
                "microservice", "test", NotificationType.INFO, MimeTypeUtils.TEXT_PLAIN);
        notificationService.createNotification(notif);
        notif = new NotificationDTO("Année", Sets.newHashSet(), Sets.newHashSet(roleName), "microservice", "test",
                NotificationType.INFO, MimeTypeUtils.TEXT_PLAIN);
        notificationService.createNotification(notif);
        notif = new NotificationDTO("2018", Sets.newHashSet(), Sets.newHashSet(roleName), "microservice", "test",
                NotificationType.INFO, MimeTypeUtils.TEXT_PLAIN);
=======
        NotificationDTO notif = new NotificationDtoBuilder("Bonne", "test", NotificationLevel.INFO, "microservice")
                .toRoles(Sets.newHashSet(roleName));
        notificationService.createNotification(notif);
        notif = new NotificationDtoBuilder("Année", "test", NotificationLevel.INFO, "microservice")
                .toRoles(Sets.newHashSet(roleName));
        notificationService.createNotification(notif);
        notif = new NotificationDtoBuilder("2018", "test", NotificationLevel.INFO, "microservice")
                .toRoles(Sets.newHashSet(roleName));
>>>>>>> 404c442f
        notificationService.createNotification(notif);
        //some lorem ipsum so we have a notification with content
        notif = new NotificationDtoBuilder(
                "Lorem ipsum dolor sit amet, consectetur adipiscing elit. Phasellus sed magna turpis. Curabitur ultrices scelerisque magna pretium mollis. Sed suscipit, ligula eu tempus pretium, lorem quam vehicula urna, vel efficitur leo mauris quis mauris. Pellentesque ac ullamcorper lectus. Aliquam sed tempor massa. Proin ex massa, sodales vel turpis non, sodales rhoncus lacus. Maecenas a convallis nisi. Aliquam felis justo, pellentesque id vestibulum id, tempus sit amet dui. Quisque quis lacus vehicula, gravida lectus a, elementum erat. In vitae venenatis turpis, et venenatis lacus. Phasellus facilisis pellentesque elit, in lacinia enim placerat quis.",
<<<<<<< HEAD
                Sets.newHashSet(), Sets.newHashSet(roleName), "microservice", "test", NotificationType.INFO, MimeTypeUtils.TEXT_PLAIN);
=======
                "test", NotificationLevel.INFO, "microservice").toRoles(new HashSet<>(Arrays.asList(roleName)));
>>>>>>> 404c442f
        notificationService.createNotification(notif);
        String token = jwtService.generateToken(getDefaultTenant(), "project.admin@test.fr", roleName);
        //        performGet(NotificationController.NOTIFICATION_PATH, token,
        //                   customizer().expectStatusOk().expectToHaveSize(JSON_PATH_CONTENT, 0)
        //                           .addParameter("state", NotificationStatus.READ.toString()),
        //                   "Could not retrieve notifications");
        //
        //        performGet(NotificationController.NOTIFICATION_PATH, token,
        //                   customizer().expectStatusOk().expectToHaveSize(JSON_PATH_CONTENT, 4),
        //                   "Could not retrieve notifications");

        performGet(NotificationController.NOTIFICATION_PATH, token,
                   customizer().expectStatusOk().expectToHaveSize(JSON_PATH_CONTENT, 4)
                           .addParameter("state", NotificationStatus.UNREAD.toString()),
                   "Could not retrieve notifications");

        performGet(NotificationController.NOTIFICATION_PATH, token,
                   customizer().expectStatusOk().expectToHaveSize(JSON_PATH_CONTENT, 2)
                           .addParameter("state", NotificationStatus.UNREAD.toString()).addParameter("page", "0")
                           .addParameter("size", "2"),
                   "Could not retrieve notifications");

        performGet(NotificationController.NOTIFICATION_PATH + NotificationController.SUMMARY, token,
                   customizer().expectStatusOk(), "Could not retrieve notification summary");
    }

    @Test
    public void testSetNotifRead() throws EntityNotFoundException {
        String roleName = DefaultRole.PROJECT_ADMIN.name();
<<<<<<< HEAD
        Role pa = new Role(roleName);
        ProjectUser pu = new ProjectUser("project.admin@test.fr", pa, Lists.newArrayList(), Lists.newArrayList());
        Mockito.when(projectUsersClient.retrieveRoleProjectUserList(pa.getId(), 0, 100))
                .thenReturn(new ResponseEntity<>(HateoasUtils.wrapToPagedResources(Lists.newArrayList(pu)),
                        HttpStatus.OK));
        NotificationDTO notificationDTO = new NotificationDTO("Bonne", Sets.newHashSet(), Sets.newHashSet(roleName),
                "microservice", "test", NotificationType.INFO, MimeTypeUtils.TEXT_PLAIN);
        Mockito.when(rolesClient.retrieveRoleDescendants(roleName))
                .thenReturn(new ResponseEntity<>(Sets.newHashSet(new Role(roleName)), HttpStatus.OK));
=======
        NotificationDTO notificationDTO = new NotificationDtoBuilder("Bonne", "test", NotificationLevel.INFO,
                "microservice").toRoles(new HashSet<>(Arrays.asList(roleName)));
>>>>>>> 404c442f
        Notification notification = notificationService.createNotification(notificationDTO);
        performDefaultPut(NotificationController.NOTIFICATION_PATH + NotificationController.NOTIFICATION_READ_PATH,
                          null, customizer().expectStatusOk(), "Could not set the notification to READ",
                          notification.getId());
    }

    @Test
    public void testSetNotifUnread() throws EntityNotFoundException {
        //create a notification
        String roleName = DefaultRole.PROJECT_ADMIN.name();
<<<<<<< HEAD
        Role pa = new Role(roleName);
        ProjectUser pu = new ProjectUser("project.admin@test.fr", pa, Lists.newArrayList(), Lists.newArrayList());
        Mockito.when(projectUsersClient.retrieveRoleProjectUserList(pa.getId(), 0, 100))
                .thenReturn(new ResponseEntity<>(HateoasUtils.wrapToPagedResources(Lists.newArrayList(pu)),
                        HttpStatus.OK));
        NotificationDTO notificationDTO = new NotificationDTO("Bonne", Sets.newHashSet(), Sets.newHashSet(roleName),
                "microservice", "test", NotificationType.INFO, MimeTypeUtils.TEXT_PLAIN);
        Mockito.when(rolesClient.retrieveRoleDescendants(roleName))
                .thenReturn(new ResponseEntity<>(Sets.newHashSet(new Role(roleName)), HttpStatus.OK));
=======
        NotificationDTO notificationDTO = new NotificationDtoBuilder("Bonne", "test", NotificationLevel.INFO,
                "microservice").toRoles(new HashSet<>(Arrays.asList(roleName)));
>>>>>>> 404c442f
        Notification notification = notificationService.createNotification(notificationDTO);
        // set the notification to read
        notificationService.updateNotificationStatus(notification.getId(), NotificationStatus.READ);
        // ask to set the notification to unread
        performDefaultPut(NotificationController.NOTIFICATION_PATH + NotificationController.NOTIFICATION_UNREAD_PATH,
                          null, customizer().expectStatusOk(), "Could not set the notification to UNREAD",
                          notification.getId());
    }

    @Test
    public void testRetrieveNotifSetting() {
        performDefaultGet(NotificationController.NOTIFICATION_PATH + NotificationController.NOTIFICATION_SETTINGS,
                          customizer().expectStatusOk()
                                  .expect(MockMvcResultMatchers.jsonPath("$.id", Matchers.notNullValue(Long.class)))
                                  .expect(MockMvcResultMatchers.jsonPath("$.projectUserEmail",
                                                                         Matchers.notNullValue(Long.class)))
                                  .expect(MockMvcResultMatchers.jsonPath("$.frequency",
                                                                         Matchers.notNullValue(Long.class))),
                          "could not retrieve notification settings");
    }
}<|MERGE_RESOLUTION|>--- conflicted
+++ resolved
@@ -108,50 +108,18 @@
     @Test
     public void testCreateNotification() throws EntityNotFoundException {
         String roleName = DefaultRole.PROJECT_ADMIN.name();
-<<<<<<< HEAD
-        ProjectUser pu = new ProjectUser("project.admin@test.fr", new Role(roleName), Lists.newArrayList(),
-                Lists.newArrayList());
-        Mockito.when(projectUsersClient.retrieveRoleProjectUsersList(roleName, 0, 100)).thenReturn(new ResponseEntity<>(
-                HateoasUtils.wrapToPagedResources(Lists.newArrayList(pu)), HttpStatus.OK));
-        NotificationDTO notif = new NotificationDTO("Lets test", Sets.newHashSet(), Sets.newHashSet(roleName),
-                                                    "microservice", "test", NotificationType.INFO, MimeTypeUtils.TEXT_PLAIN);
-        Mockito.when(rolesClient.retrieveRoleDescendants(roleName))
-                .thenReturn(new ResponseEntity<>(Sets.newHashSet(new Role(roleName)), HttpStatus.OK));
-
-        RequestBuilderCustomizer requestBuilderCustomizer = getNewRequestBuilderCustomizer();
-        requestBuilderCustomizer.addExpectation(MockMvcResultMatchers.status().isCreated());
-        performDefaultPost(NotificationController.NOTIFICATION_PATH, notif, requestBuilderCustomizer, "error");
-=======
         NotificationDTO notif = new NotificationDtoBuilder("Lets test", "test", NotificationLevel.INFO, "microservice")
                 .toRoles(new HashSet<>(Arrays.asList(roleName)));
 
         performDefaultPost(NotificationController.NOTIFICATION_PATH, notif, customizer().expectStatusCreated(),
                            "error");
         runtimeTenantResolver.forceTenant(getDefaultTenant());
->>>>>>> 404c442f
         sendingScheduler.sendDaily();
     }
 
     @Test
     public void testListNotif() throws EntityNotFoundException {
         String roleName = DefaultRole.PROJECT_ADMIN.name();
-<<<<<<< HEAD
-        Role pa = new Role(roleName);
-        ProjectUser pu = new ProjectUser("project.admin@test.fr", pa, Lists.newArrayList(), Lists.newArrayList());
-        Mockito.when(projectUsersClient.retrieveRoleProjectUserList(pa.getId(), 0, 100))
-                .thenReturn(new ResponseEntity<>(HateoasUtils.wrapToPagedResources(Lists.newArrayList(pu)),
-                        HttpStatus.OK));
-        Mockito.when(rolesClient.retrieveRoleDescendants(roleName))
-                .thenReturn(new ResponseEntity<>(Sets.newHashSet(new Role(roleName)), HttpStatus.OK));
-        NotificationDTO notif = new NotificationDTO("Bonne", Sets.newHashSet(), Sets.newHashSet(roleName),
-                "microservice", "test", NotificationType.INFO, MimeTypeUtils.TEXT_PLAIN);
-        notificationService.createNotification(notif);
-        notif = new NotificationDTO("Année", Sets.newHashSet(), Sets.newHashSet(roleName), "microservice", "test",
-                NotificationType.INFO, MimeTypeUtils.TEXT_PLAIN);
-        notificationService.createNotification(notif);
-        notif = new NotificationDTO("2018", Sets.newHashSet(), Sets.newHashSet(roleName), "microservice", "test",
-                NotificationType.INFO, MimeTypeUtils.TEXT_PLAIN);
-=======
         NotificationDTO notif = new NotificationDtoBuilder("Bonne", "test", NotificationLevel.INFO, "microservice")
                 .toRoles(Sets.newHashSet(roleName));
         notificationService.createNotification(notif);
@@ -160,16 +128,11 @@
         notificationService.createNotification(notif);
         notif = new NotificationDtoBuilder("2018", "test", NotificationLevel.INFO, "microservice")
                 .toRoles(Sets.newHashSet(roleName));
->>>>>>> 404c442f
         notificationService.createNotification(notif);
         //some lorem ipsum so we have a notification with content
         notif = new NotificationDtoBuilder(
                 "Lorem ipsum dolor sit amet, consectetur adipiscing elit. Phasellus sed magna turpis. Curabitur ultrices scelerisque magna pretium mollis. Sed suscipit, ligula eu tempus pretium, lorem quam vehicula urna, vel efficitur leo mauris quis mauris. Pellentesque ac ullamcorper lectus. Aliquam sed tempor massa. Proin ex massa, sodales vel turpis non, sodales rhoncus lacus. Maecenas a convallis nisi. Aliquam felis justo, pellentesque id vestibulum id, tempus sit amet dui. Quisque quis lacus vehicula, gravida lectus a, elementum erat. In vitae venenatis turpis, et venenatis lacus. Phasellus facilisis pellentesque elit, in lacinia enim placerat quis.",
-<<<<<<< HEAD
-                Sets.newHashSet(), Sets.newHashSet(roleName), "microservice", "test", NotificationType.INFO, MimeTypeUtils.TEXT_PLAIN);
-=======
                 "test", NotificationLevel.INFO, "microservice").toRoles(new HashSet<>(Arrays.asList(roleName)));
->>>>>>> 404c442f
         notificationService.createNotification(notif);
         String token = jwtService.generateToken(getDefaultTenant(), "project.admin@test.fr", roleName);
         //        performGet(NotificationController.NOTIFICATION_PATH, token,
@@ -199,20 +162,8 @@
     @Test
     public void testSetNotifRead() throws EntityNotFoundException {
         String roleName = DefaultRole.PROJECT_ADMIN.name();
-<<<<<<< HEAD
-        Role pa = new Role(roleName);
-        ProjectUser pu = new ProjectUser("project.admin@test.fr", pa, Lists.newArrayList(), Lists.newArrayList());
-        Mockito.when(projectUsersClient.retrieveRoleProjectUserList(pa.getId(), 0, 100))
-                .thenReturn(new ResponseEntity<>(HateoasUtils.wrapToPagedResources(Lists.newArrayList(pu)),
-                        HttpStatus.OK));
-        NotificationDTO notificationDTO = new NotificationDTO("Bonne", Sets.newHashSet(), Sets.newHashSet(roleName),
-                "microservice", "test", NotificationType.INFO, MimeTypeUtils.TEXT_PLAIN);
-        Mockito.when(rolesClient.retrieveRoleDescendants(roleName))
-                .thenReturn(new ResponseEntity<>(Sets.newHashSet(new Role(roleName)), HttpStatus.OK));
-=======
         NotificationDTO notificationDTO = new NotificationDtoBuilder("Bonne", "test", NotificationLevel.INFO,
                 "microservice").toRoles(new HashSet<>(Arrays.asList(roleName)));
->>>>>>> 404c442f
         Notification notification = notificationService.createNotification(notificationDTO);
         performDefaultPut(NotificationController.NOTIFICATION_PATH + NotificationController.NOTIFICATION_READ_PATH,
                           null, customizer().expectStatusOk(), "Could not set the notification to READ",
@@ -223,20 +174,8 @@
     public void testSetNotifUnread() throws EntityNotFoundException {
         //create a notification
         String roleName = DefaultRole.PROJECT_ADMIN.name();
-<<<<<<< HEAD
-        Role pa = new Role(roleName);
-        ProjectUser pu = new ProjectUser("project.admin@test.fr", pa, Lists.newArrayList(), Lists.newArrayList());
-        Mockito.when(projectUsersClient.retrieveRoleProjectUserList(pa.getId(), 0, 100))
-                .thenReturn(new ResponseEntity<>(HateoasUtils.wrapToPagedResources(Lists.newArrayList(pu)),
-                        HttpStatus.OK));
-        NotificationDTO notificationDTO = new NotificationDTO("Bonne", Sets.newHashSet(), Sets.newHashSet(roleName),
-                "microservice", "test", NotificationType.INFO, MimeTypeUtils.TEXT_PLAIN);
-        Mockito.when(rolesClient.retrieveRoleDescendants(roleName))
-                .thenReturn(new ResponseEntity<>(Sets.newHashSet(new Role(roleName)), HttpStatus.OK));
-=======
         NotificationDTO notificationDTO = new NotificationDtoBuilder("Bonne", "test", NotificationLevel.INFO,
                 "microservice").toRoles(new HashSet<>(Arrays.asList(roleName)));
->>>>>>> 404c442f
         Notification notification = notificationService.createNotification(notificationDTO);
         // set the notification to read
         notificationService.updateNotificationStatus(notification.getId(), NotificationStatus.READ);
