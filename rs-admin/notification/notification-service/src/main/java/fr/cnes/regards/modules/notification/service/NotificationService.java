/*
 * Copyright 2017-2018 CNES - CENTRE NATIONAL d'ETUDES SPATIALES
 *
 * This file is part of REGARDS.
 *
 * REGARDS is free software: you can redistribute it and/or modify
 * it under the terms of the GNU General Public License as published by
 * the Free Software Foundation, either version 3 of the License, or
 * (at your option) any later version.
 *
 * REGARDS is distributed in the hope that it will be useful,
 * but WITHOUT ANY WARRANTY; without even the implied warranty of
 * MERCHANTABILITY or FITNESS FOR A PARTICULAR PURPOSE. See the
 * GNU General Public License for more details.
 *
 * You should have received a copy of the GNU General Public License
 * along with REGARDS. If not, see <http://www.gnu.org/licenses/>.
 */
package fr.cnes.regards.modules.notification.service;

import java.time.OffsetDateTime;
import java.util.HashSet;
import java.util.Set;
import java.util.stream.Stream;

import org.slf4j.Logger;
import org.slf4j.LoggerFactory;
import org.springframework.beans.factory.annotation.Value;
import org.springframework.boot.context.event.ApplicationReadyEvent;
import org.springframework.context.ApplicationEventPublisher;
import org.springframework.context.ApplicationListener;
import org.springframework.data.domain.Page;
import org.springframework.data.domain.PageRequest;
import org.springframework.data.domain.Pageable;
import org.springframework.hateoas.PagedResources;
import org.springframework.hateoas.Resource;
import org.springframework.http.HttpStatus;
import org.springframework.http.ResponseEntity;
import org.springframework.stereotype.Service;
import org.springframework.transaction.annotation.Propagation;
import org.springframework.transaction.annotation.Transactional;
import org.springframework.util.Assert;

import fr.cnes.regards.framework.amqp.ISubscriber;
import fr.cnes.regards.framework.amqp.domain.IHandler;
import fr.cnes.regards.framework.amqp.domain.TenantWrapper;
import fr.cnes.regards.framework.authentication.IAuthenticationResolver;
import fr.cnes.regards.framework.feign.security.FeignSecurityManager;
import fr.cnes.regards.framework.hateoas.HateoasUtils;
import fr.cnes.regards.framework.jpa.utils.RegardsTransactional;
import fr.cnes.regards.framework.module.rest.exception.EntityNotFoundException;
import fr.cnes.regards.framework.multitenant.IRuntimeTenantResolver;
import fr.cnes.regards.framework.security.event.RoleEvent;
import fr.cnes.regards.modules.accessrights.client.IProjectUsersClient;
import fr.cnes.regards.modules.accessrights.client.IRolesClient;
import fr.cnes.regards.modules.accessrights.domain.projects.ProjectUser;
import fr.cnes.regards.modules.accessrights.domain.projects.ProjectUserAction;
import fr.cnes.regards.modules.accessrights.domain.projects.ProjectUserEvent;
import fr.cnes.regards.modules.accessrights.domain.projects.Role;
import fr.cnes.regards.modules.notification.dao.INotificationRepository;
import fr.cnes.regards.modules.notification.domain.Notification;
import fr.cnes.regards.modules.notification.domain.NotificationMode;
import fr.cnes.regards.modules.notification.domain.NotificationStatus;
import fr.cnes.regards.modules.notification.domain.NotificationToSendEvent;
import fr.cnes.regards.modules.notification.domain.NotificationType;
import fr.cnes.regards.modules.notification.domain.dto.NotificationDTO;

/**
 * {@link INotificationService} implementation
 *
 * @author Xavier-Alexandre Brochard
 * @author Sébastien Binda
 * @author Sylvain Vissiere-Guerinet
 */
@Service
@RegardsTransactional
public class NotificationService implements INotificationService, ApplicationListener<ApplicationReadyEvent> {

    /**
     * Class logger
     */
    private static final Logger LOG = LoggerFactory.getLogger(NotificationService.class);

    /**
     * CRUD repository managing notifications. Autowired by Spring.
     */
    private final INotificationRepository notificationRepository;

    /**
     * CRUD repository managing roles. Autowired by Spring.
     */
    private final IRolesClient rolesClient;

    /**
     * Feign client for {@link Role}s. Autowired by Spring.
     */
    private final IProjectUsersClient projectUserClient;

    /**
     * Application event publisher
     */
    private final ApplicationEventPublisher applicationEventPublisher;

    /**
     * Notification mode:
     */
    private final NotificationMode notificationMode;

    private final IRuntimeTenantResolver runtimeTenantResolver;

    private final IAuthenticationResolver authenticationResolver;

    private final ISubscriber subscriber;

    /**
     * Creates a {@link NotificationService} wired to the given {@link INotificationRepository}.
     *  @param notificationRepository
     *            Autowired by Spring. Must not be {@literal null}.
     * @param rolesClient
     *            Autowired by Spring. Must not be {@literal null}.
     * @param projectUserClient
     *            Autowired by Spring. Must not be {@literal null}.
     */
    public NotificationService(final INotificationRepository notificationRepository, final IRolesClient rolesClient,
            final IProjectUsersClient projectUserClient, final ApplicationEventPublisher applicationEventPublisher,
            IRuntimeTenantResolver runtimeTenantResolver, IAuthenticationResolver authenticationResolver,
            ISubscriber subscriber,
            @Value("${regards.notification.mode:MULTITENANT}") NotificationMode notificationMode) {
        super();
        this.notificationRepository = notificationRepository;
        this.rolesClient = rolesClient;
        this.projectUserClient = projectUserClient;
        this.applicationEventPublisher = applicationEventPublisher;
        this.notificationMode = notificationMode;
        this.runtimeTenantResolver = runtimeTenantResolver;
        this.authenticationResolver = authenticationResolver;
        this.subscriber = subscriber;
    }

    @Override
    public Page<Notification> retrieveNotifications(Pageable page) throws EntityNotFoundException {
        if (notificationMode == NotificationMode.MULTITENANT) {
            return notificationRepository.findByRecipientsContaining(authenticationResolver.getUser(),
<<<<<<< HEAD
                                                                     authenticationResolver.getRole());
=======
                                                                     authenticationResolver.getRole(), page);
>>>>>>> 682ade90
        } else {
            return notificationRepository.findAll(page);
        }
    }

    @Override
    public Notification createNotification(final NotificationDTO pDto) {
        Notification notification = new Notification();
        notification.setDate(OffsetDateTime.now());
        notification.setMessage(pDto.getMessage());
        notification.setTitle(pDto.getTitle());
        notification.setSender(pDto.getSender());
        notification.setStatus(NotificationStatus.UNREAD);
        notification.setType(pDto.getType());
        notification.setProjectUserRecipients(pDto.getProjectUserRecipients());

        notification.setRoleRecipients(getAllRecipientRoles(pDto.getRoleRecipients()));

        // check the notification type and send it immediately if FATAL or ERROR
        if ((notification.getType() == NotificationType.FATAL) || (notification.getType() == NotificationType.ERROR)) {
            applicationEventPublisher.publishEvent(new NotificationToSendEvent(notification));
        }

        // Save it in db
        notification = notificationRepository.save(notification);

        return notification;
    }

    /**
     * Lets get all roles that should have the notification through the role hierarchy
     * @param roleRecipients
     * @return all recipient role names
     */
    private Set<String> getAllRecipientRoles(Set<String> roleRecipients) {
        Set<String> allRecipientRoleNames = new HashSet<>();
        for (String roleName : roleRecipients) {
            ResponseEntity<Set<Role>> response = rolesClient.retrieveRoleDescendants(roleName);
            if (response.getStatusCode().is2xxSuccessful()) {
                response.getBody().forEach(r -> allRecipientRoleNames.add(r.getName()));
            }
        }
        return allRecipientRoleNames;
    }

    @Override
    public Notification retrieveNotification(final Long pId) throws EntityNotFoundException {
        if (!notificationRepository.exists(pId)) {
            throw new EntityNotFoundException(pId.toString(), Notification.class);
        }
        return notificationRepository.findOne(pId);
    }

    @Override
    public Notification updateNotificationStatus(final Long pId, final NotificationStatus pStatus)
            throws EntityNotFoundException {
        if (!notificationRepository.exists(pId)) {
            throw new EntityNotFoundException(pId.toString(), Notification.class);
        }
        final Notification notification = notificationRepository.findOne(pId);
        notification.setStatus(pStatus);
        return notificationRepository.save(notification);
    }

    @Override
    public void markAllNotificationAs(NotificationStatus status) {
        Assert.notNull(status, "Notification status is required");
        notificationRepository.updateAllNotificationStatusByRole(status, authenticationResolver.getRole());
        notificationRepository.updateAllNotificationStatusByUser(status, authenticationResolver.getUser());
    }

    @Override
    public void deleteNotification(final Long pId) throws EntityNotFoundException {
        if (!notificationRepository.exists(pId)) {
            throw new EntityNotFoundException(pId.toString(), Notification.class);
        }
        notificationRepository.delete(pId);
    }

    @Override
    public Page<Notification> retrieveNotificationsToSend(Pageable page) {
        return notificationRepository.findByStatus(NotificationStatus.UNREAD, page);
    }

    @Override
    public Stream<String> findRecipients(final Notification pNotification) {
        // With the stream of role recipients and project users recipients
        try (final Stream<String> rolesStream = pNotification.getRoleRecipients().stream();
                final Stream<String> usersStream = pNotification.getProjectUserRecipients().stream()) {

            // Merge the two streams
            return Stream.concat(usersStream, rolesStream.flatMap(// Define a function mapping each role to its project users by
                                                                  // calling the roles client
                                                                  r -> HateoasUtils
                                                                          .retrieveAllPages(100,
                                                                                            pageable -> retrieveRoleProjectUserList(r,
                                                                                                                                    pageable))
                                                                          .stream().map(ProjectUser::getEmail)))
                    .distinct();
        }
    }

    private ResponseEntity<PagedResources<Resource<ProjectUser>>> retrieveRoleProjectUserList(String pRole,
            Pageable pPageable) {
        final ResponseEntity<PagedResources<Resource<ProjectUser>>> response = projectUserClient
                .retrieveRoleProjectUsersList(pRole, pPageable.getPageNumber(), pPageable.getPageSize());

<<<<<<< HEAD
        if (!response.getStatusCode().equals(HttpStatus.OK) || response.getBody() == null) {
=======
        if (!response.getStatusCode().equals(HttpStatus.OK) || (response.getBody() == null)) {
>>>>>>> 682ade90
            LOG.warn("Error retrieving projet users for role {}. Remote administration response is {}", pRole,
                     response.getStatusCode());
        }
        return response;
    }

    @Override
    public void removeReceiver(String email) {
        Pageable page = new PageRequest(0, 500);
        Page<Notification> notifications;
        do {
            notifications = notificationRepository.findAllByProjectUserRecipientsContaining(email, page);
            notifications.forEach(notification -> notification.getProjectUserRecipients().remove(email));
            notificationRepository.save(notifications);
            page = notifications.nextPageable();
        } while (notifications.hasNext());
    }

    @Override
    public void removeRoleReceiver(String role) {
        Pageable page = new PageRequest(0, 500);
        Page<Notification> notifications;
        do {
            notifications = notificationRepository.findAllByRoleRecipientsContaining(role, page);
            notifications.forEach(notification -> notification.getRoleRecipients().remove(role));
            notificationRepository.save(notifications);
            page = notifications.nextPageable();
        } while (notifications.hasNext());
    }

    @Override
    @Transactional(propagation = Propagation.NOT_SUPPORTED)
    public void onApplicationEvent(ApplicationReadyEvent event) {
        if (notificationMode == NotificationMode.MULTITENANT) {
            subscriber.subscribeTo(ProjectUserEvent.class, new ProjectUserEventListener());
            subscriber.subscribeTo(RoleEvent.class, new RoleEventListener());
        }
    }

    private class ProjectUserEventListener implements IHandler<ProjectUserEvent> {

        @Override
        public void handle(TenantWrapper<ProjectUserEvent> wrapper) {
            ProjectUserEvent event = wrapper.getContent();
            String tenant = wrapper.getTenant();
            try {
                FeignSecurityManager.asSystem();
                runtimeTenantResolver.forceTenant(tenant);
                if (event.getAction() == ProjectUserAction.DELETION) {
                    NotificationService.this.removeReceiver(event.getEmail());
                }
            } finally {
                runtimeTenantResolver.clearTenant();
                FeignSecurityManager.reset();
            }
        }
    }

    private class RoleEventListener implements IHandler<RoleEvent> {

        @Override
        public void handle(TenantWrapper<RoleEvent> wrapper) {
            String tenant = wrapper.getTenant();
            RoleEvent event = wrapper.getContent();
            try {
                FeignSecurityManager.asSystem();
                runtimeTenantResolver.forceTenant(tenant);
                ResponseEntity<Resource<Role>> roleResponse = rolesClient.retrieveRole(event.getRole());
                if (roleResponse.getStatusCode() == HttpStatus.NOT_FOUND) {
                    // then the role was deleted
                    NotificationService.this.removeRoleReceiver(event.getRole());
                }
            } finally {
                runtimeTenantResolver.clearTenant();
                FeignSecurityManager.reset();
            }
        }
    }

    @Override
    public Page<Notification> retrieveNotifications(Pageable page, NotificationStatus state)
            throws EntityNotFoundException {
        if (state != null) {
            if (notificationMode == NotificationMode.MULTITENANT) {
                return notificationRepository
                        .findByStatusAndRecipientsContaining(state.toString(), authenticationResolver.getUser(),
                                                             authenticationResolver.getRole(), page);
            } else {
                return notificationRepository.findByStatus(state, page);
            }
        } else {
            return retrieveNotifications(page);
        }
    }
}<|MERGE_RESOLUTION|>--- conflicted
+++ resolved
@@ -141,11 +141,7 @@
     public Page<Notification> retrieveNotifications(Pageable page) throws EntityNotFoundException {
         if (notificationMode == NotificationMode.MULTITENANT) {
             return notificationRepository.findByRecipientsContaining(authenticationResolver.getUser(),
-<<<<<<< HEAD
-                                                                     authenticationResolver.getRole());
-=======
                                                                      authenticationResolver.getRole(), page);
->>>>>>> 682ade90
         } else {
             return notificationRepository.findAll(page);
         }
@@ -165,7 +161,7 @@
         notification.setRoleRecipients(getAllRecipientRoles(pDto.getRoleRecipients()));
 
         // check the notification type and send it immediately if FATAL or ERROR
-        if ((notification.getType() == NotificationType.FATAL) || (notification.getType() == NotificationType.ERROR)) {
+        if (notification.getType() == NotificationType.FATAL || notification.getType() == NotificationType.ERROR) {
             applicationEventPublisher.publishEvent(new NotificationToSendEvent(notification));
         }
 
@@ -253,11 +249,7 @@
         final ResponseEntity<PagedResources<Resource<ProjectUser>>> response = projectUserClient
                 .retrieveRoleProjectUsersList(pRole, pPageable.getPageNumber(), pPageable.getPageSize());
 
-<<<<<<< HEAD
         if (!response.getStatusCode().equals(HttpStatus.OK) || response.getBody() == null) {
-=======
-        if (!response.getStatusCode().equals(HttpStatus.OK) || (response.getBody() == null)) {
->>>>>>> 682ade90
             LOG.warn("Error retrieving projet users for role {}. Remote administration response is {}", pRole,
                      response.getStatusCode());
         }
