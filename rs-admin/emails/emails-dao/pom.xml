<?xml version="1.0" encoding="UTF-8"?>
<!--
 Copyright 2017-2018 CNES - CENTRE NATIONAL d'ETUDES SPATIALES
 
 This file is part of REGARDS.
 
 REGARDS is free software: you can redistribute it and/or modify
 it under the terms of the GNU General Public License as published by
 the Free Software Foundation, either version 3 of the License, or
 (at your option) any later version.
 
 REGARDS is distributed in the hope that it will be useful,
 but WITHOUT ANY WARRANTY; without even the implied warranty of
 MERCHANTABILITY or FITNESS FOR A PARTICULAR PURPOSE. See the
 GNU General Public License for more details.
 
 You should have received a copy of the GNU General Public License
 along with REGARDS. If not, see <http://www.gnu.org/licenses/>.
-->
<project xmlns="http://maven.apache.org/POM/4.0.0" xmlns:xsi="http://www.w3.org/2001/XMLSchema-instance"
	xsi:schemaLocation="http://maven.apache.org/POM/4.0.0 http://maven.apache.org/xsd/maven-4.0.0.xsd">
	<modelVersion>4.0.0</modelVersion>

	<groupId>fr.cnes.regards.modules.emails</groupId>
	<artifactId>emails-dao</artifactId>
	<packaging>jar</packaging>
	<name>Emails DAO</name>
	<description>DAO layer of Emails module</description>
	<url>https://github.com/RegardsOss/RegardsOss.github.io</url>
	<inceptionYear>2016</inceptionYear>
	<licenses>
		<license>
			<name>GNU General Public License (GNU GPL)</name>
			<url>http://www.gnu.org/licenses/gpl.html</url>
			<distribution>repo</distribution>
		</license>
	</licenses>
	<organization>
		<name>CNES</name>
		<url>https://cnes.fr/fr</url>
	</organization>
	<developers>
		<developer>
			<name>REGARDS Team</name>
			<organization>CS Systèmes d'Information</organization>
			<organizationUrl>http://www.c-s.fr</organizationUrl>
		</developer>
	</developers>

	<parent>
		<groupId>fr.cnes.regards.modules</groupId>
		<artifactId>emails</artifactId>
<<<<<<< HEAD
		<version>2.0.0-RELEASE</version>
=======
		<version>3.0.0-RELEASE</version>
>>>>>>> 9e34c8f6
	</parent>

	<dependencies>
		<dependency>
			<groupId>fr.cnes.regards.modules.emails</groupId>
			<artifactId>emails-domain</artifactId>
		</dependency>
		<dependency>
			<groupId>fr.cnes.regards.framework</groupId>
			<artifactId>jpa-multitenant-regards-starter</artifactId>
		</dependency>
		<!-- Tests dependencies -->
		<dependency>
			<groupId>fr.cnes.regards.framework</groupId>
			<artifactId>jpa-multitenant-regards-test</artifactId>
			<scope>test</scope>
		</dependency>
	</dependencies>

</project><|MERGE_RESOLUTION|>--- conflicted
+++ resolved
@@ -50,11 +50,7 @@
 	<parent>
 		<groupId>fr.cnes.regards.modules</groupId>
 		<artifactId>emails</artifactId>
-<<<<<<< HEAD
-		<version>2.0.0-RELEASE</version>
-=======
 		<version>3.0.0-RELEASE</version>
->>>>>>> 9e34c8f6
 	</parent>
 
 	<dependencies>
