--- conflicted
+++ resolved
@@ -21,48 +21,6 @@
          xsi:schemaLocation="http://maven.apache.org/POM/4.0.0 http://maven.apache.org/xsd/maven-4.0.0.xsd">
     <modelVersion>4.0.0</modelVersion>
 
-<<<<<<< HEAD
-	<groupId>fr.cnes.regards.cloud</groupId>
-	<artifactId>rs-cloud</artifactId>
-	<version>3.0.0-RELEASE</version>
-	<packaging>pom</packaging>
-
-	<name>REGARDS Cloud</name>
-	<description>Aggregator project for different microservices dedicated to cloud features</description>
-	<url>https://github.com/RegardsOss/RegardsOss.github.io</url>
-	<inceptionYear>2016</inceptionYear>
-	<licenses>
-		<license>
-			<name>GNU General Public License (GNU GPL)</name>
-			<url>http://www.gnu.org/licenses/gpl.html</url>
-			<distribution>repo</distribution>
-		</license>
-	</licenses>
-	<organization>
-		<name>CNES</name>
-		<url>https://cnes.fr/fr</url>
-	</organization>
-	<developers>
-		<developer>
-			<name>REGARDS Team</name>
-			<organization>CS Systèmes d'Information</organization>
-			<organizationUrl>http://www.c-s.fr</organizationUrl>
-		</developer>
-	</developers>
-
-	<properties>
-		<project.build.sourceEncoding>UTF-8</project.build.sourceEncoding>
-		<sonar.language>java</sonar.language>
-		<sonar.jacoco.reportMissing.force.zero>true</sonar.jacoco.reportMissing.force.zero>
-	</properties>
-
-	<parent>
-		<groupId>fr.cnes.regards</groupId>
-		<artifactId>regards-aggregator-parent</artifactId>
-		<version>3.0.0-RELEASE</version>
-		<relativePath></relativePath>
-	</parent>
-=======
     <groupId>fr.cnes.regards.cloud</groupId>
     <artifactId>rs-cloud</artifactId>
     <packaging>pom</packaging>
@@ -79,7 +37,6 @@
         <version>0.4.0</version>
         <relativePath></relativePath>
     </parent>
->>>>>>> e3832d7d
 
     <modules>
         <module>rs-config</module>
