/*
 * LICENSE_PLACEHOLDER
 */
package fr.cnes.regards.framework.authentication;

import java.util.ArrayList;
import java.util.List;

import org.springframework.context.annotation.Primary;
import org.springframework.hateoas.Resource;
import org.springframework.http.HttpStatus;
import org.springframework.http.ResponseEntity;
import org.springframework.stereotype.Component;

import fr.cnes.regards.framework.hateoas.HateoasUtils;
import fr.cnes.regards.modules.accessrights.client.IProjectUsersClient;
import fr.cnes.regards.modules.accessrights.domain.projects.MetaData;
import fr.cnes.regards.modules.accessrights.domain.projects.ProjectUser;
import fr.cnes.regards.modules.accessrights.domain.projects.ResourcesAccess;

/**
 *
 * Class ProjectUsersClientStub
 *
 * Stub to simulate the responses from the administration services for the ProjectUsers entities.
 *
 * @author Sébastien Binda
 * @since 1.0-SNAPSHOT
 */
@Component
@Primary
public class ProjectUsersClientStub implements IProjectUsersClient {

    /**
     * Locale list of users
     */
    private static List<ProjectUser> users = new ArrayList<>();

    /**
     * Id generator count
     */
    private static long idCount = 0;

    @Override
    public ResponseEntity<List<Resource<ProjectUser>>> retrieveProjectUserList() {
        return new ResponseEntity<List<Resource<ProjectUser>>>(HateoasUtils.wrapList(users), HttpStatus.OK);
    }

    @Override
    public ResponseEntity<Resource<ProjectUser>> retrieveProjectUser(final String pUserEmail) {
        ProjectUser result = null;
        for (final ProjectUser user : users) {
            if (user.getEmail().equals(pUserEmail)) {
                result = user;
                break;
            }
        }
<<<<<<< HEAD
=======
        if (result == null) {
            return new ResponseEntity<>(HttpStatus.NOT_FOUND);
        }
>>>>>>> 3a33e786
        return new ResponseEntity<Resource<ProjectUser>>(HateoasUtils.wrap(result), HttpStatus.OK);
    }

    @Override
    public ResponseEntity<Void> updateProjectUser(final Long pUserId, final ProjectUser pUpdatedProjectUser) {
        return null;
    }

    @Override
    public ResponseEntity<Void> removeProjectUser(final Long pUserId) {
        return null;
    }

    @Override
    public ResponseEntity<List<Resource<MetaData>>> retrieveProjectUserMetaData(final Long pUserId) {
        return null;
    }

    @Override
    public ResponseEntity<Void> updateProjectUserMetaData(final Long pUserId,
            final List<MetaData> pUpdatedUserMetaData) {
        return null;
    }

    @Override
    public ResponseEntity<Void> removeProjectUserMetaData(final Long pUserId) {
        return null;
    }

    @Override
    public ResponseEntity<List<Resource<ResourcesAccess>>> retrieveProjectUserAccessRights(final String pUserLogin,
            final String pBorrowedRoleName) {
        return null;
    }

    @Override
    public ResponseEntity<Void> updateProjectUserAccessRights(final String pLogin,
            final List<ResourcesAccess> pUpdatedUserAccessRights) {
        return null;
    }

    @Override
    public ResponseEntity<Void> removeProjectUserAccessRights(final String pUserLogin) {
        return null;
    }

}<|MERGE_RESOLUTION|>--- conflicted
+++ resolved
@@ -55,12 +55,9 @@
                 break;
             }
         }
-<<<<<<< HEAD
-=======
         if (result == null) {
             return new ResponseEntity<>(HttpStatus.NOT_FOUND);
         }
->>>>>>> 3a33e786
         return new ResponseEntity<Resource<ProjectUser>>(HateoasUtils.wrap(result), HttpStatus.OK);
     }
 
