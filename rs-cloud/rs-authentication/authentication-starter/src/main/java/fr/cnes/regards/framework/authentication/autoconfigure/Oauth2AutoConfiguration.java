--- conflicted
+++ resolved
@@ -118,11 +118,6 @@
 
     /**
      * Mvc specific configuration for Oauth2 endpoints
-<<<<<<< HEAD
-     * @param pEndpoints
-     *
-=======
->>>>>>> e3832d7d
      * @return ICustomWebSecurityConfiguration
      */
     @Bean
