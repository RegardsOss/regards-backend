/*
 * Copyright 2017-2018 CNES - CENTRE NATIONAL d'ETUDES SPATIALES
 *
 * This file is part of REGARDS.
 *
 * REGARDS is free software: you can redistribute it and/or modify
 * it under the terms of the GNU General Public License as published by
 * the Free Software Foundation, either version 3 of the License, or
 * (at your option) any later version.
 *
 * REGARDS is distributed in the hope that it will be useful,
 * but WITHOUT ANY WARRANTY; without even the implied warranty of
 * MERCHANTABILITY or FITNESS FOR A PARTICULAR PURPOSE. See the
 * GNU General Public License for more details.
 *
 * You should have received a copy of the GNU General Public License
 * along with REGARDS. If not, see <http://www.gnu.org/licenses/>.
 */
package fr.cnes.regards.framework.authentication.internal;

import java.util.ArrayList;
import java.util.List;
import java.util.Map;

import javax.validation.Validation;
import javax.validation.Validator;
import javax.validation.ValidatorFactory;

import org.slf4j.Logger;
import org.slf4j.LoggerFactory;
import org.springframework.beans.factory.BeanFactory;
import org.springframework.beans.factory.BeanFactoryAware;
import org.springframework.hateoas.Resource;
import org.springframework.http.HttpStatus;
import org.springframework.http.ResponseEntity;
import org.springframework.security.authentication.AbstractAuthenticationToken;
import org.springframework.security.authentication.AuthenticationManager;
import org.springframework.security.authentication.BadCredentialsException;
import org.springframework.security.authentication.UsernamePasswordAuthenticationToken;
import org.springframework.security.core.Authentication;
import org.springframework.security.core.GrantedAuthority;
import org.springframework.security.core.authority.SimpleGrantedAuthority;

import feign.FeignException;
import fr.cnes.regards.framework.authentication.exception.AuthenticationException;
import fr.cnes.regards.framework.feign.security.FeignSecurityManager;
import fr.cnes.regards.framework.module.rest.exception.EntityNotFoundException;
import fr.cnes.regards.framework.module.rest.exception.ModuleException;
import fr.cnes.regards.framework.modules.plugins.domain.PluginConfiguration;
import fr.cnes.regards.framework.modules.plugins.service.IPluginService;
import fr.cnes.regards.framework.multitenant.IRuntimeTenantResolver;
import fr.cnes.regards.framework.security.role.DefaultRole;
import fr.cnes.regards.framework.security.utils.jwt.UserDetails;
import fr.cnes.regards.framework.utils.plugins.exception.NotAvailablePluginConfigurationException;
import fr.cnes.regards.modules.accessrights.client.IProjectUsersClient;
import fr.cnes.regards.modules.accessrights.client.IRegistrationClient;
import fr.cnes.regards.modules.accessrights.domain.projects.ProjectUser;
import fr.cnes.regards.modules.accessrights.domain.registration.AccessRequestDto;
import fr.cnes.regards.modules.accessrights.instance.client.IAccountsClient;
import fr.cnes.regards.modules.accessrights.instance.domain.Account;
import fr.cnes.regards.modules.authentication.plugins.IAuthenticationPlugin;
import fr.cnes.regards.modules.authentication.plugins.domain.AuthenticationPluginResponse;
import fr.cnes.regards.modules.project.client.rest.IProjectsClient;
import fr.cnes.regards.modules.project.domain.Project;

/**
 * Authentication Manager. This class provides authentication process to check user/password and retrieve user
 * account.
 * @author Sébastien Binda
 * @author Christophe Mertz
 */
public class Oauth2AuthenticationManager implements AuthenticationManager, BeanFactoryAware {

    /**
     * Class logger
     */
    private static final Logger LOG = LoggerFactory.getLogger(Oauth2AuthenticationManager.class);

    /**
     * Default authentication plugin to use if none is configured
     */
    private final IAuthenticationPlugin defaultAuthenticationPlugin;

    /**
     * Tenant resolver used to force tenant for client requests.
     */
    private final IRuntimeTenantResolver runTimeTenantResolver;

    /**
     * Static and fixed root login. To know if the user who want to autify is root user.
     */
    private final String staticRootLogin;

    /**
     * Spring bean factory
     */
    private BeanFactory beanFactory;

    /**
     * The default constructor.
     * @param defaultAuthenticationPlugin The {@link IAuthenticationPlugin} to used
     */
    public Oauth2AuthenticationManager(IAuthenticationPlugin defaultAuthenticationPlugin,
            IRuntimeTenantResolver runTimeTenantResolver, String staticRootLogin) {
        super();
        this.defaultAuthenticationPlugin = defaultAuthenticationPlugin;
        this.runTimeTenantResolver = runTimeTenantResolver;
        this.staticRootLogin = staticRootLogin;
    }

    @Override
    public Authentication authenticate(Authentication authentication) {

        String name = authentication.getName();
        String password = (String) authentication.getCredentials();

        if (name == null || password == null) {
            throw new BadCredentialsException("User login / password cannot be empty");
        }

        Object details = authentication.getDetails();
        String originUrl;
        String requestLink;
        String scope;
        if (details instanceof Map) {
            @SuppressWarnings("unchecked")
            Map<String, String> detailsMap = (Map<String, String>) details;
            scope = detailsMap.get("scope");
            if (scope == null) {
                String message = "Attribute scope is missing";
                LOG.error(message);
                throw new BadCredentialsException(message);
            }
            originUrl = detailsMap.get("origineUrl");
            requestLink = detailsMap.get("requestLink");
        } else {
            String message = "Invalid scope";
            LOG.error(message);
            throw new BadCredentialsException(message);
        }

        // There is no token in SecurityContext now. We have to set one for the given scope to allow access to JPA for
        // plugins service
        runTimeTenantResolver.forceTenant(scope);
        FeignSecurityManager.asSystem();
        Authentication auth = doAuthentication(name, password, scope, originUrl, requestLink);
        FeignSecurityManager.reset();
        return auth;

    }

    /**
     * Authenticate a user for a given project
     * @param login user login
     * @param password user password
     * @param scope project to authenticate to
     * @return Authentication token
     */
    private Authentication doAuthentication(String login, String password, String scope, String origineUrl,
            String requestLink) {

        AuthenticationPluginResponse response = new AuthenticationPluginResponse(false, null);

        // If the given is a valid project, then check for project authentication plugins
        if (checkScopeValidity(scope)) {
            response = doScopePluginsAuthentication(login, password, scope);
        }

        // If authentication is not valid, try with the default plugin
        if (!response.getAccessGranted()) {
            // Use default REGARDS internal plugin
            response = doPluginAuthentication(defaultAuthenticationPlugin, login, password, scope);
        }

        // Before returning generating token, check user status.
        AuthenticationStatus status = checkUserStatus(response.getEmail(), scope);
        // If authentication is granted and user does not exists and plugin is not the regards internal authentication.
        if (response.getAccessGranted()
                && (status.equals(AuthenticationStatus.USER_UNKNOWN)
                        || status.equals(AuthenticationStatus.ACCOUNT_UNKNOWN))
                && !response.getPluginClassName().equals(defaultAuthenticationPlugin.getClass().getName())) {
            this.createExternalProjectUser(response.getEmail(), status, origineUrl, requestLink);
            status = checkUserStatus(response.getEmail(), scope);
        }

        if (!status.equals(AuthenticationStatus.ACCESS_GRANTED)) {
            String message = String.format("Access denied for user %s. cause : user status is %s", response.getEmail(),
                                           status.name());
            throw new AuthenticationException(message, status);
        }

        // If access is not allowed then return an unknown account error response
        if (!response.getAccessGranted()) {
            String message = String.format("Access denied for user %s. cause: %s", response.getEmail(),
                                           response.getErrorMessage());
            throw new AuthenticationException(message, AuthenticationStatus.ACCOUNT_UNKNOWN);
        }

        LOG.info("The user <{}> is authenticated for the project {}", response.getEmail(), scope);

        return generateAuthenticationToken(scope, login, response.getEmail(), password);
    }

    /**
     * Authenticate thought authentication plugins for the given scope
     * @param login User login
     * @param password User password
     * @param scope Project
     * @return Authentication
     */
    private AuthenticationPluginResponse doScopePluginsAuthentication(String login, String password, String scope) {

        AuthenticationPluginResponse pluginResponse = new AuthenticationPluginResponse(false, login);

        IPluginService pluginService = beanFactory.getBean(IPluginService.class);
        if (pluginService == null) {
            String message = "Context not initialized, Authentication plugins cannot be retreive";
            LOG.error(message);
            throw new BadCredentialsException(message);
        }

        // Get all available authentication plugins
        List<PluginConfiguration> plgConfs = pluginService.getPluginConfigurationsByType(IAuthenticationPlugin.class);
        for (PluginConfiguration pluginConfiguration : plgConfs) {
            if (!pluginResponse.getAccessGranted()) {
                try {
                    pluginResponse = doPluginAuthentication(pluginService.getPlugin(pluginConfiguration.getId()), login,
                                                            password, scope);
                } catch (ModuleException e) {
                    LOG.error(e.getMessage(), e);
                } catch (NotAvailablePluginConfigurationException e) {
                    LOG.info(e.getMessage(), e);
                }
            }
        }
        return pluginResponse;
    }

    /**
     * Check with administration service, the existence of the given project
     * @param scope Project to check
     * @return [true|false]
     */
    private boolean checkScopeValidity(String scope) {
        // Check for scope validity
        IProjectsClient projectsClient = beanFactory.getBean(IProjectsClient.class);
        if (projectsClient == null) {
            String message = "Context not initialized, Projects client not available";
            LOG.error(message);
            throw new BadCredentialsException(message);
        }

        ResponseEntity<Resource<Project>> response = projectsClient.retrieveProject(scope);
        return response.getStatusCode().equals(HttpStatus.OK);
    }

    /**
     * Create new account and project user by bypassing validation process
     */
    private void createExternalProjectUser(String userEmail, AuthenticationStatus userStatus, String originUrl,
            String requestLink) {
        IRegistrationClient client = beanFactory.getBean(IRegistrationClient.class);
        if (client == null) {
            String message = "Context not initialized, Accounts client is not available";
            LOG.error(message);
            throw new BadCredentialsException(message);
        }
        LOG.info("Creating new account for user email=" + userEmail);
        try {
            FeignSecurityManager.asSystem();
            switch (userStatus) {
                case ACCOUNT_UNKNOWN:
                case USER_UNKNOWN:
                    client.requestExternalAccess(new AccessRequestDto(userEmail, userEmail, userEmail,
                            DefaultRole.PUBLIC.name(), null, null, originUrl, requestLink));
                    break;
                default:
                    // Nothing to do
                    break;
            }
        } catch (FeignException e) {
            String message = String.format("Error creation new account for user %s. Cause : %s", userEmail,
                                           e.getMessage());
            LOG.error(message);
            throw new BadCredentialsException(message);
        } finally {
            FeignSecurityManager.reset();
        }
    }

    /**
     * Check global user status by checking account status then projectUser status.
     * @return {@link AuthenticationStatus}
     */
    private AuthenticationStatus checkUserStatus(String userEmail, String tenant) {

        // Default status
        AuthenticationStatus status;

        // Client account
        IAccountsClient accountClient = beanFactory.getBean(IAccountsClient.class);
        if (accountClient == null) {
            String message = "Context not initialized, Accounts client is not available";
            LOG.error(message);
            throw new BadCredentialsException(message);
        }

        // Client account
        IProjectUsersClient projectUsersClient = beanFactory.getBean(IProjectUsersClient.class);
        if (projectUsersClient == null) {
            String message = "Context not initialized, ProjectUsers client is not available";
            LOG.error(message);
            throw new BadCredentialsException(message);
        }

        try {
            FeignSecurityManager.asSystem();
            // Retrieve user account
            ResponseEntity<Resource<Account>> accountClientResponse = accountClient.retrieveAccounByEmail(userEmail);

            if (!accountClientResponse.getStatusCode().equals(HttpStatus.OK)) {
                status = AuthenticationStatus.ACCOUNT_UNKNOWN;
            } else {
                switch (accountClientResponse.getBody().getContent().getStatus()) {
                    case ACTIVE:
                        status = AuthenticationStatus.ACCESS_GRANTED;
                        break;
                    case INACTIVE:
                        status = AuthenticationStatus.ACCOUNT_INACTIVE;
                        break;
                    case INACTIVE_PASSWORD:
                        status = AuthenticationStatus.ACCOUNT_INACTIVE_PASSWORD;
                        break;
                    case LOCKED:
                        status = AuthenticationStatus.ACCOUNT_LOCKED;
                        break;
                    case PENDING:
                        status = AuthenticationStatus.ACCOUNT_PENDING;
                        break;
                    default:
                        status = AuthenticationStatus.ACCOUNT_UNKNOWN;
                }
            }
        } finally {
            FeignSecurityManager.reset();
        }

        // Check for project user status if the tenant to access is not instance and the user logged is not instance
        // root user.
<<<<<<< HEAD
        if (status.equals(AuthenticationStatus.ACCESS_GRANTED) && tenant != null && !runTimeTenantResolver.isInstance()
                && !userEmail.equals(staticRootLogin)) {
=======
        if (status.equals(AuthenticationStatus.ACCESS_GRANTED) && (tenant != null)
                && !runTimeTenantResolver.isInstance() && !userEmail.equals(staticRootLogin)) {
>>>>>>> c1982806
            // Retrieve user projectUser
            try {
                FeignSecurityManager.asSystem();
                ResponseEntity<Resource<ProjectUser>> projectUserClientResponse = projectUsersClient
                        .retrieveProjectUserByEmail(userEmail);

                if (!projectUserClientResponse.getStatusCode().equals(HttpStatus.OK)) {
                    status = AuthenticationStatus.USER_UNKNOWN;
                } else {
                    switch (projectUserClientResponse.getBody().getContent().getStatus()) {
                        case WAITING_ACCESS:
                            status = AuthenticationStatus.USER_WAITING_ACCESS;
                            break;
                        case WAITING_EMAIL_VERIFICATION:
                            status = AuthenticationStatus.USER_WAITING_EMAIL_VERIFICATION;
                            break;
                        case ACCESS_DENIED:
                            status = AuthenticationStatus.USER_ACCESS_DENIED;
                            break;
                        case ACCESS_GRANTED:
                            status = AuthenticationStatus.ACCESS_GRANTED;
                            break;
                        case ACCESS_INACTIVE:
                            status = AuthenticationStatus.USER_ACCESS_INACTIVE;
                            break;
                        default:
                            status = AuthenticationStatus.USER_UNKNOWN;
                    }
                }
            } finally {
                FeignSecurityManager.reset();
            }
        }

        return status;
    }

    /**
     * Do authentication job with the given authentication plugin
     * @param plugin IAuthenticationPlugin to use for authentication
     * @param userName user name
     * @param userPassword user password
     * @param scope scope
     * @return AbstractAuthenticationToken
     */
    private AuthenticationPluginResponse doPluginAuthentication(IAuthenticationPlugin plugin, String userName,
            String userPassword, String scope) {

        // Check user/password
        AuthenticationPluginResponse response = plugin.authenticate(userName, userPassword, scope);
        try (ValidatorFactory factory = Validation.buildDefaultValidatorFactory()) {
            Validator validator = factory.getValidator();
<<<<<<< HEAD
            if (response == null || !validator.validate(response).isEmpty()) {
=======
            if ((response == null) || !validator.validate(response).isEmpty()) {
>>>>>>> c1982806
                return new AuthenticationPluginResponse(false, userName);
            }
        }
        response.setPluginClassName(plugin.getClass().getName());

        return response;

    }

    /**
     * Generate a token for the given scope and userName
     * @param scope project
     * @param login user email
     * @param password user password
     * @return {@link AbstractAuthenticationToken}
     */
    private AbstractAuthenticationToken generateAuthenticationToken(String scope, String login, String email,
            String password) {
        UserDetails userDetails;

        List<GrantedAuthority> grantedAuths = new ArrayList<>();

        // If instance tenant is requested, only instance user can be authenticated.
        if (runTimeTenantResolver.isInstance() && login.equals(staticRootLogin)) {
            // Manage root login
            userDetails = new UserDetails(scope, login, email, DefaultRole.INSTANCE_ADMIN.toString());
        } else if (!runTimeTenantResolver.isInstance()) {
            // Retrieve account
            userDetails = retrieveUserDetails(login, email, scope);
        } else {
            // Unauthorized access to instance tenant for authenticated user.
            throw new AuthenticationException("Access denied to REGARDS instance administration for user " + login,
                    AuthenticationStatus.INSTANCE_ACCESS_DENIED);
        }
        grantedAuths.add(new SimpleGrantedAuthority(userDetails.getRole()));
        return new UsernamePasswordAuthenticationToken(userDetails, password, grantedAuths);
    }

    /**
     * Retrieve user information from internal REGARDS database
     * @param login user login
     * @param email user email
     * @param scope project to authenticate to
     * @return UserDetails
     */
    public UserDetails retrieveUserDetails(String login, String email, String scope) {
        UserDetails user = null;
        try {

            IProjectUsersClient projectUsersClient = beanFactory.getBean(IProjectUsersClient.class);
            if (projectUsersClient == null) {
                String message = "Context not initialized, Administration users client is not available";
                LOG.error(message);
                throw new BadCredentialsException(message);
            }
            try {
                FeignSecurityManager.asSystem();
                ResponseEntity<Resource<ProjectUser>> response = projectUsersClient.retrieveProjectUserByEmail(email);
                if (response.getStatusCode() == HttpStatus.OK) {
                    ProjectUser projectUser = response.getBody().getContent();
                    // In regards system login is same as email
                    user = new UserDetails(scope, projectUser.getEmail(), login, projectUser.getRole().getName());
                } else {
                    String message = String.format("Remote administration request error. Returned code %s",
                                                   response.getStatusCode());
                    LOG.error(message);
                    throw new EntityNotFoundException(email, ProjectUser.class);
                }
            } finally {
                FeignSecurityManager.reset();
            }
        } catch (EntityNotFoundException e) {
            LOG.error(e.getMessage(), e);
        }

        return user;
    }

    @Override
    public void setBeanFactory(BeanFactory beanFactory) {
        this.beanFactory = beanFactory;
    }

}<|MERGE_RESOLUTION|>--- conflicted
+++ resolved
@@ -347,13 +347,8 @@
 
         // Check for project user status if the tenant to access is not instance and the user logged is not instance
         // root user.
-<<<<<<< HEAD
-        if (status.equals(AuthenticationStatus.ACCESS_GRANTED) && tenant != null && !runTimeTenantResolver.isInstance()
-                && !userEmail.equals(staticRootLogin)) {
-=======
         if (status.equals(AuthenticationStatus.ACCESS_GRANTED) && (tenant != null)
                 && !runTimeTenantResolver.isInstance() && !userEmail.equals(staticRootLogin)) {
->>>>>>> c1982806
             // Retrieve user projectUser
             try {
                 FeignSecurityManager.asSystem();
@@ -406,11 +401,7 @@
         AuthenticationPluginResponse response = plugin.authenticate(userName, userPassword, scope);
         try (ValidatorFactory factory = Validation.buildDefaultValidatorFactory()) {
             Validator validator = factory.getValidator();
-<<<<<<< HEAD
-            if (response == null || !validator.validate(response).isEmpty()) {
-=======
             if ((response == null) || !validator.validate(response).isEmpty()) {
->>>>>>> c1982806
                 return new AuthenticationPluginResponse(false, userName);
             }
         }
