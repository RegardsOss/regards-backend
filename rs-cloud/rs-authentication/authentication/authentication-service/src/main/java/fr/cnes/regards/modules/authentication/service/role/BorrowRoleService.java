--- conflicted
+++ resolved
@@ -76,11 +76,7 @@
 
         return new CoupleJwtRole(jwtService.generateToken(currentToken.getTenant(), currentToken.getName(),
                                                           currentToken.getUser().getEmail(), pTargetRoleName),
-<<<<<<< HEAD
-                pTargetRoleName);
-=======
                                  pTargetRoleName);
->>>>>>> e3832d7d
 
     }
 
