--- conflicted
+++ resolved
@@ -1,11 +1,5 @@
 package fr.cnes.regards.modules.authentication.service;
 
-<<<<<<< HEAD
-import java.lang.reflect.Type;
-import java.util.Map;
-
-=======
->>>>>>> d22678cb
 import org.springframework.beans.factory.annotation.Autowired;
 import org.springframework.http.HttpStatus;
 import org.springframework.http.ResponseEntity;
@@ -13,20 +7,11 @@
 import org.springframework.util.MimeTypeUtils;
 
 import com.google.common.annotations.VisibleForTesting;
-<<<<<<< HEAD
-import com.google.common.base.Joiner;
-import com.google.gson.reflect.TypeToken;
-=======
-
->>>>>>> d22678cb
 import fr.cnes.regards.framework.feign.security.FeignSecurityManager;
 import fr.cnes.regards.framework.jpa.multitenant.transactional.MultitenantTransactional;
-import fr.cnes.regards.framework.modules.tenant.settings.client.IDynamicTenantSettingClient;
-import fr.cnes.regards.framework.modules.tenant.settings.domain.DynamicTenantSetting;
 import fr.cnes.regards.framework.notification.NotificationLevel;
 import fr.cnes.regards.framework.notification.client.INotificationClient;
 import fr.cnes.regards.framework.security.role.DefaultRole;
-import fr.cnes.regards.modules.accessrights.client.IAccessRightSettingClient;
 import fr.cnes.regards.modules.accessrights.client.IProjectUsersClient;
 import fr.cnes.regards.modules.accessrights.domain.UserVisibility;
 import fr.cnes.regards.modules.accessrights.domain.projects.MetaData;
@@ -49,8 +34,6 @@
 
     private IProjectUsersClient usersClient;
 
-    private IAccessRightSettingClient accessRightSettingClient;
-
     private INotificationClient notificationClient;
 
     public UserAccountManagerImpl() {
@@ -58,19 +41,9 @@
 
     @Autowired
     public UserAccountManagerImpl(IAccountsClient accountsClient, IProjectUsersClient usersClient,
-<<<<<<< HEAD
-            IAccessRightSettingClient accessRightSettingClient, IUserClient userAccessGroupsClient,
             INotificationClient notificationClient) {
         this.accountsClient = accountsClient;
         this.usersClient = usersClient;
-        this.accessRightSettingClient = accessRightSettingClient;
-        this.userAccessGroupsClient = userAccessGroupsClient;
-=======
-            IAccessSettingsClient accessSettingsClient, INotificationClient notificationClient) {
-        this.accountsClient = accountsClient;
-        this.usersClient = usersClient;
-        this.accessSettingsClient = accessSettingsClient;
->>>>>>> d22678cb
         this.notificationClient = notificationClient;
     }
 
@@ -78,7 +51,6 @@
     public Try<String> createUserWithAccountAndGroups(ServiceProviderAuthenticationInfo.UserInfo userInfo) {
         return Try.run(FeignSecurityManager::asSystem).flatMap(unit -> createAccount(userInfo)
                 // Notify admin if account retrieval or creation failed
-<<<<<<< HEAD
                 .onFailure(t -> notificationClient.notify(String.format(
                         "The user account creation failed with the following error message : %s.",
                         t.getMessage()),
@@ -86,24 +58,9 @@
                                                           NotificationLevel.INFO,
                                                           MimeTypeUtils.TEXT_PLAIN,
                                                           userInfo.getEmail(),
-                                                          DefaultRole.PROJECT_ADMIN)))
-                .flatMap(unit -> getAccessRightSettings().transform(t -> wrapInUserCreationFailedHandler(t, userInfo)))
-                .flatMap(accessRightSettingMap -> {
-                    String role = accessRightSettingMap.get(AccessSettings.DEFAULT_ROLE).getValue();
-                    List<String> groups = List.of(((java.util.List<String>)accessRightSettingMap.get(AccessSettings.DEFAULT_GROUPS).getValue()).toArray(new String[0]));
-                    return createProjectUser(userInfo, role, groups)
-                            .transform(t -> wrapInUserCreationFailedHandler(t, userInfo)).map(unit -> role);
-                }).andFinally(FeignSecurityManager::reset);
-=======
-                .onFailure(t -> notificationClient
-                        .notify(String.format("The user account creation failed with the following error message : %s.",
-                                              t.getMessage()),
-                                "User account creation failed", NotificationLevel.INFO, MimeTypeUtils.TEXT_PLAIN,
-                                userInfo.getEmail(), DefaultRole.PROJECT_ADMIN)))
-                .flatMap(unit -> {
-                    return createProjectUser(userInfo).transform(t -> wrapInUserCreationFailedHandler(t, userInfo));
-                }).map(user -> user.getRole().getName()).andFinally(FeignSecurityManager::reset);
->>>>>>> d22678cb
+                                                          DefaultRole.PROJECT_ADMIN))).flatMap(unit -> {
+            return createProjectUser(userInfo).transform(t -> wrapInUserCreationFailedHandler(t, userInfo));
+        }).map(user -> user.getRole().getName()).andFinally(FeignSecurityManager::reset);
     }
 
     @VisibleForTesting
@@ -116,15 +73,10 @@
                         case OK:
                             return HttpStatus.CREATED;
                         case NOT_FOUND:
-<<<<<<< HEAD
                             Account account = new Account(userInfo.getEmail(),
                                                           userInfo.getFirstname(),
                                                           userInfo.getLastname(),
                                                           null);
-=======
-                            Account account = new Account(userInfo.getEmail(), userInfo.getFirstname(),
-                                    userInfo.getLastname(), null);
->>>>>>> d22678cb
                             account.setStatus(AccountStatus.ACTIVE);
                             account.setExternal(true);
                             AccountNPassword accountNPassword = new AccountNPassword(account, account.getPassword());
@@ -134,67 +86,9 @@
                     }
                 }).andThen(status -> {
                     if (status != HttpStatus.CREATED) {
-<<<<<<< HEAD
                         throw new RuntimeException(String.format(
                                 "Failed to retrieve existing account or create new account. Returned status code is %s.",
                                 status));
-                    }
-                }).map(ignored -> Unit.UNIT);
-    }
-
-    @VisibleForTesting
-    protected Try<Map<String, DynamicTenantSetting>> getAccessRightSettings() {
-        return Try.of(() -> accessRightSettingClient.retrieveAll()).flatMap(response -> {
-            HttpStatus status = response.getStatusCode();
-            if (status == HttpStatus.OK) {
-                return Try.success(IDynamicTenantSettingClient.transformToMap(response.getBody()));
-            } else {
-                return Try.failure(new RuntimeException(String.format(
-                        "Failed to retrieve access settings. Returned status code is %s.",
-                        status)));
-            }
-        });
-    }
-
-    @VisibleForTesting
-    protected Try<Unit> createProjectUser(ServiceProviderAuthenticationInfo.UserInfo userInfo, String roleName,
-            List<String> groups) {
-        return Try.of(() -> usersClient.retrieveProjectUserByEmail(userInfo.getEmail()))
-                .map(ResponseEntity::getStatusCode)
-                // Create account if not exist
-                .flatMap(status -> {
-                    switch (status) {
-                        case OK:
-                            return Try.success(HttpStatus.CREATED);
-                        case NOT_FOUND:
-                            return Try.of(() -> usersClient.createUser(new AccessRequestDto(userInfo.getEmail(),
-                                                                                            userInfo.getFirstname(),
-                                                                                            userInfo.getLastname(),
-                                                                                            roleName,
-                                                                                            userInfo.getMetadata()
-                                                                                                    .map(t -> new MetaData(
-                                                                                                            t._1,
-                                                                                                            t._2,
-                                                                                                            UserVisibility.READABLE))
-                                                                                                    .toJavaList(),
-                                                                                            null,
-                                                                                            null,
-                                                                                            null)).getStatusCode())
-                                    .flatMap(s -> configureAccessGroups(userInfo, groups).map(unit -> s));
-                        default:
-                            return Try.success(status);
-                    }
-                }).andThen(status -> {
-                    if (status != HttpStatus.CREATED) {
-                        throw new RuntimeException(String.format(
-                                "Failed to retrieve existing or to create new project user. Returned status code is %s.",
-                                status));
-                    }
-                }).map(ignored -> Unit.UNIT);
-=======
-                        throw new RuntimeException(String
-                                .format("Failed to retrieve existing account or create new account. Returned status code is %s.",
-                                        status));
                     }
                 }).map(ignored -> Unit.UNIT);
     }
@@ -210,21 +104,29 @@
                             return Try.success(response.getBody().getContent());
                         case NOT_FOUND:
                             return Try.of(() -> usersClient.createUser(new AccessRequestDto(userInfo.getEmail(),
-                                    userInfo.getFirstname(), userInfo.getLastname(), null, userInfo.getMetadata()
-                                            .map(t -> new MetaData(t._1, t._2, UserVisibility.READABLE)).toJavaList(),
-                                    null, null, null)).getBody().getContent());
+                                                                                            userInfo.getFirstname(),
+                                                                                            userInfo.getLastname(),
+                                                                                            null,
+                                                                                            userInfo.getMetadata()
+                                                                                                    .map(t -> new MetaData(
+                                                                                                            t._1,
+                                                                                                            t._2,
+                                                                                                            UserVisibility.READABLE))
+                                                                                                    .toJavaList(),
+                                                                                            null,
+                                                                                            null,
+                                                                                            null)).getBody()
+                                    .getContent());
                         default:
-                            return Try.failure(new RuntimeException(String
-                                    .format("Failed to retrieve existing or to create new project user. Returned status code is %s.",
-                                            status)));
+                            return Try.failure(new RuntimeException(String.format(
+                                    "Failed to retrieve existing or to create new project user. Returned status code is %s.",
+                                    status)));
                     }
                 });
->>>>>>> d22678cb
     }
 
     private <T> Try<T> wrapInUserCreationFailedHandler(Try<T> call,
             ServiceProviderAuthenticationInfo.UserInfo userInfo) {
-<<<<<<< HEAD
         return call.onFailure(t -> notificationClient.notify(String.format(
                 "The project user creation failed with the following error message : %s.\nThe associated account exists.",
                 t.getMessage()),
@@ -235,35 +137,4 @@
                                                              DefaultRole.PROJECT_ADMIN));
     }
 
-    @VisibleForTesting
-    protected Try<Unit> configureAccessGroups(ServiceProviderAuthenticationInfo.UserInfo userInfo,
-            List<String> groups) {
-        Set<String> toAssociate = groups.toSet();
-        Set<String> associated = toAssociate.takeWhile(group -> {
-            try {
-                return userAccessGroupsClient.associateAccessGroupToUser(userInfo.getEmail(), group).getStatusCode()
-                        == HttpStatus.OK;
-            } catch (Throwable t) {
-                return false;
-            }
-        });
-
-        Set<String> notAssociated = toAssociate.diff(associated);
-        if (notAssociated.isEmpty()) {
-            return Try.success(Unit.UNIT);
-        } else {
-            String groupsString = Joiner.on(", ").join(notAssociated);
-            return Try.failure(new RuntimeException(String.format("Failed to associate user to groups [%s].",
-                                                                  groupsString))).map(ignored -> Unit.UNIT);
-        }
-    }
-=======
-        return call.onFailure(t -> notificationClient.notify(String
-                .format("The project user creation failed with the following error message : %s.\nThe associated account exists.",
-                        t.getMessage()), "Project user creation failed", NotificationLevel.INFO,
-                                                             MimeTypeUtils.TEXT_PLAIN, userInfo.getEmail(),
-                                                             DefaultRole.PROJECT_ADMIN));
-    }
-
->>>>>>> d22678cb
 }