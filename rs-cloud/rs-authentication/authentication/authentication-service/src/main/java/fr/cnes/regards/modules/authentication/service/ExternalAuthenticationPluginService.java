/*
 * Copyright 2017-2018 CNES - CENTRE NATIONAL d'ETUDES SPATIALES
 *
 * This file is part of REGARDS.
 *
 * REGARDS is free software: you can redistribute it and/or modify
 * it under the terms of the GNU General Public License as published by
 * the Free Software Foundation, either version 3 of the License, or
 * (at your option) any later version.
 *
 * REGARDS is distributed in the hope that it will be useful,
 * but WITHOUT ANY WARRANTY; without even the implied warranty of
 * MERCHANTABILITY or FITNESS FOR A PARTICULAR PURPOSE. See the
 * GNU General Public License for more details.
 *
 * You should have received a copy of the GNU General Public License
 * along with REGARDS. If not, see <http://www.gnu.org/licenses/>.
 */
package fr.cnes.regards.modules.authentication.service;

import java.util.List;

import org.springframework.hateoas.Resource;
import org.springframework.http.HttpStatus;
import org.springframework.http.ResponseEntity;
import org.springframework.security.authentication.BadCredentialsException;
import org.springframework.security.oauth2.common.OAuth2AccessToken;
import org.springframework.stereotype.Service;

import fr.cnes.regards.framework.module.rest.exception.ModuleException;
import fr.cnes.regards.framework.modules.plugins.domain.PluginConfiguration;
import fr.cnes.regards.framework.modules.plugins.service.IPluginService;
import fr.cnes.regards.framework.security.utils.jwt.JWTService;
import fr.cnes.regards.framework.security.utils.jwt.UserDetails;
import fr.cnes.regards.modules.accessrights.client.IProjectUsersClient;
import fr.cnes.regards.modules.accessrights.domain.projects.ProjectUser;
import fr.cnes.regards.modules.authentication.plugins.IServiceProviderPlugin;
import fr.cnes.regards.modules.authentication.plugins.domain.ExternalAuthenticationInformations;
import fr.cnes.regards.modules.project.client.rest.IProjectsClient;
import fr.cnes.regards.modules.project.domain.Project;

/**
 * Class InternalAuthenticationPluginService
 *
 * Internal authentication plugins manager
 * @author Sébastien Binda
 * @author Christophe Mertz
 */
@Service
public class ExternalAuthenticationPluginService implements IExternalAuthenticationPluginsService {

    /**
     * Plugins service manager
     */
    private final IPluginService pluginService;

    /**
     * Security service
     */
    private final JWTService jwtService;

    /**
     * REST Client to administration service.
     */
    private final IProjectsClient projectsClient;

    /**
     * REST Client to administration service.
     */
    private final IProjectUsersClient projectUsersClient;

    /**
     * Constructor with attributes
     */
    public ExternalAuthenticationPluginService(final IPluginService pPluginService, final JWTService pJwtService,
            final IProjectsClient pProjectsClient, final IProjectUsersClient pProjectUsersClient) {
        super();
        pluginService = pPluginService;
        jwtService = pJwtService;
        projectsClient = pProjectsClient;
        projectUsersClient = pProjectUsersClient;
    }

    @Override
    public List<PluginConfiguration> retrieveServiceProviderPlugins() {
        return pluginService.getPluginConfigurationsByType(IServiceProviderPlugin.class);
    }

    @Override
    public PluginConfiguration retrieveServiceProviderPlugin(final Long pPluginConfigurationId) throws ModuleException {

        return pluginService.getPluginConfiguration(pPluginConfigurationId);
    }

    @Override
    public PluginConfiguration createServiceProviderPlugin(final PluginConfiguration pPluginConfigurationToCreate)
            throws ModuleException {
        return pluginService.savePluginConfiguration(pPluginConfigurationToCreate);
    }

    @Override
    public PluginConfiguration updateServiceProviderPlugin(final PluginConfiguration pPluginConfigurationToUpdate)
            throws ModuleException {
        return pluginService.updatePluginConfiguration(pPluginConfigurationToUpdate);
    }

    @Override
    public void deleteServiceProviderPlugin(final Long pPluginConfigurationId) throws ModuleException {
        pluginService.deletePluginConfiguration(pPluginConfigurationId);
    }

    @Override
    public OAuth2AccessToken authenticate(final Long pPluginConfigurationId,
            final ExternalAuthenticationInformations pAuthInformations) {
        try {
            // First check project existence
            final ResponseEntity<Resource<Project>> response = projectsClient
                    .retrieveProject(pAuthInformations.getProject());

            if (!HttpStatus.OK.equals(response.getStatusCode())) {
                throw new BadCredentialsException(
                        String.format("Project %s does not exists", pAuthInformations.getProject()));
            }

            // Then authenticate with given ServiceProviderPlugin
            final IServiceProviderPlugin plugin = pluginService.getPlugin(pPluginConfigurationId);
            if (plugin.checkTicketValidity(pAuthInformations)) {

                // Get informations about the user from the external service provider
                final UserDetails userDetails = plugin.getUserInformations(pAuthInformations);

                // Get informations about the user from the regards internal accounts.
                final ResponseEntity<Resource<ProjectUser>> userResponse = projectUsersClient
                        .retrieveProjectUserByEmail(userDetails.getEmail());

<<<<<<< HEAD
                if (userResponse.getStatusCode().equals(HttpStatus.OK)
                        && (userResponse.getBody().getContent() != null)) {
=======
                if (userResponse.getStatusCode().equals(HttpStatus.OK) && userResponse.getBody().getContent() != null) {
>>>>>>> e3832d7d
                    jwtService.generateToken(pAuthInformations.getProject(), pAuthInformations.getUserName(),
                                             userResponse.getBody().getContent().getEmail(),
                                             userResponse.getBody().getContent().getRole().getName());
                } else {
                    throw new BadCredentialsException(
                            String.format("User %s does not have access to project %s", userDetails.getLogin(),
                                          pAuthInformations.getProject()));
                }
            }
        } catch (final ModuleException e) {
            throw new BadCredentialsException(e.getMessage(), e);
        }

        return null;
    }
}<|MERGE_RESOLUTION|>--- conflicted
+++ resolved
@@ -133,12 +133,7 @@
                 final ResponseEntity<Resource<ProjectUser>> userResponse = projectUsersClient
                         .retrieveProjectUserByEmail(userDetails.getEmail());
 
-<<<<<<< HEAD
-                if (userResponse.getStatusCode().equals(HttpStatus.OK)
-                        && (userResponse.getBody().getContent() != null)) {
-=======
                 if (userResponse.getStatusCode().equals(HttpStatus.OK) && userResponse.getBody().getContent() != null) {
->>>>>>> e3832d7d
                     jwtService.generateToken(pAuthInformations.getProject(), pAuthInformations.getUserName(),
                                              userResponse.getBody().getContent().getEmail(),
                                              userResponse.getBody().getContent().getRole().getName());
