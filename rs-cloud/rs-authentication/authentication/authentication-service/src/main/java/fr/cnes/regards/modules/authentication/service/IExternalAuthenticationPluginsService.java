--- conflicted
+++ resolved
@@ -45,14 +45,7 @@
      * Retrieve a configured Service Provider plugin
      * @param pPluginConfigurationId PluginConfiguration identifier to retrieve
      * @return PluginConfiguration
-<<<<<<< HEAD
-     * @throws ModuleException
-     * @throws EntityNotFoundException
-     *             Plugin does not exists
-     * @since 1.0-SNAPSHOT
-=======
      * @throws EntityNotFoundException Plugin does not exists
->>>>>>> e3832d7d
      */
     PluginConfiguration retrieveServiceProviderPlugin(Long pPluginConfigurationId) throws ModuleException;
 
