/*
 * Copyright 2017-2018 CNES - CENTRE NATIONAL d'ETUDES SPATIALES
 *
 * This file is part of REGARDS.
 *
 * REGARDS is free software: you can redistribute it and/or modify
 * it under the terms of the GNU General Public License as published by
 * the Free Software Foundation, either version 3 of the License, or
 * (at your option) any later version.
 *
 * REGARDS is distributed in the hope that it will be useful,
 * but WITHOUT ANY WARRANTY; without even the implied warranty of
 * MERCHANTABILITY or FITNESS FOR A PARTICULAR PURPOSE. See the
 * GNU General Public License for more details.
 *
 * You should have received a copy of the GNU General Public License
 * along with REGARDS. If not, see <http://www.gnu.org/licenses/>.
 */
package fr.cnes.regards.modules.authentication.plugins;

import java.lang.reflect.Field;
import java.util.HashMap;
import java.util.Set;

import org.junit.Assert;
import org.junit.BeforeClass;
import org.junit.Test;
import org.mockito.Mockito;
import org.springframework.hateoas.Resource;
import org.springframework.http.HttpStatus;
import org.springframework.http.ResponseEntity;

import com.google.common.collect.Sets;

import fr.cnes.regards.framework.modules.plugins.domain.PluginParameter;
import fr.cnes.regards.framework.test.report.annotation.Purpose;
import fr.cnes.regards.framework.test.report.annotation.Requirement;
import fr.cnes.regards.framework.utils.plugins.PluginUtils;
import fr.cnes.regards.framework.utils.plugins.PluginUtilsRuntimeException;
import fr.cnes.regards.modules.accessrights.instance.client.IAccountsClient;
import fr.cnes.regards.modules.accessrights.instance.domain.Account;
import fr.cnes.regards.modules.authentication.plugins.domain.AuthenticationPluginResponse;
import fr.cnes.regards.modules.authentication.plugins.regards.RegardsInternalAuthenticationPlugin;

/**
 * Class RegardsInternalAuthenticationPluginTest
 *
 * Test plugin for Regards internal authentication
 * @author Sébastien Binda
 */
public class RegardsInternalAuthenticationPluginTest {

    private static RegardsInternalAuthenticationPlugin plugin;

    /**
     * Initialize Authentication plugin thought plugin utilities.
     */
    @BeforeClass
    public static void init() {

        PluginUtils.setup();
        /*
         * Set all parameters
         */
        final Set<PluginParameter> parameters = Sets.newHashSet();
        try {
            // instantiate plugin
            plugin = PluginUtils.getPlugin(parameters, RegardsInternalAuthenticationPlugin.class, new HashMap<>());
            Assert.assertNotNull(plugin);
        } catch (final PluginUtilsRuntimeException | IllegalArgumentException | SecurityException e) {
            Assert.fail();
        }

    }

    /**
     * Check a valid authentication throught the Regards internal authentication system
     */
    @Requirement("REGARDS_DSL_SYS_SEC_100")
    @Requirement("REGARDS_DSL_ADM_ADM_620")
    @Requirement("REGARDS_DSL_ADM_PLG_200")
    @Purpose("Check a valid authentication throught the Regards internal authentication system")
    @Test
    public void testValidAuthentication() {

        Field privateField;
        try {

            String email = "test@regards.fr";
            final IAccountsClient client = Mockito.mock(IAccountsClient.class);
            final ResponseEntity<Boolean> response = new ResponseEntity<>(Boolean.TRUE, HttpStatus.OK);
            Mockito.when(client.validatePassword(Mockito.anyString(), Mockito.anyString())).thenReturn(response);
<<<<<<< HEAD
            final ResponseEntity<Resource<Account>> accountResponse = new ResponseEntity<Resource<Account>>(
                    new Resource<Account>(new Account(email, "firstName", "lastName", "password")), HttpStatus.OK);
=======
            final ResponseEntity<Resource<Account>> accountResponse = new ResponseEntity<>(
                    new Resource<>(new Account(email, "firstName", "lastName", "password")), HttpStatus.OK);
>>>>>>> e3832d7d
            Mockito.when(client.retrieveAccounByEmail(email)).thenReturn(accountResponse);

            privateField = RegardsInternalAuthenticationPlugin.class.getDeclaredField("accountsClient");
            privateField.setAccessible(true);
            privateField.set(plugin, client);

        } catch (NoSuchFieldException | SecurityException | IllegalArgumentException | IllegalAccessException e) {
            Assert.fail(e.getMessage());
        }

        final AuthenticationPluginResponse response = plugin.authenticate("test@regards.fr", "password", "test1");
        Assert.assertNotNull(response);
        Assert.assertEquals("test@regards.fr", response.getEmail());
        Assert.assertNull(response.getErrorMessage());
        Assert.assertTrue(response.getAccessGranted());

    }

    @Test
<<<<<<< HEAD
    public void testAuthenticationWithEternalAccount() throws EntityNotFoundException {
=======
    public void testAuthenticationWithEternalAccount() {
>>>>>>> e3832d7d

        Field privateField;
        try {

            String email = "test@regards.fr";
            Account extAccount = new Account(email, "firstName", "lastName", "password");
            extAccount.setExternal(true);
            final IAccountsClient client = Mockito.mock(IAccountsClient.class);
            final ResponseEntity<Boolean> response = new ResponseEntity<>(Boolean.TRUE, HttpStatus.OK);
            Mockito.when(client.validatePassword(Mockito.anyString(), Mockito.anyString())).thenReturn(response);
<<<<<<< HEAD
            final ResponseEntity<Resource<Account>> accountResponse = new ResponseEntity<Resource<Account>>(
                    new Resource<Account>(extAccount), HttpStatus.OK);
=======
            final ResponseEntity<Resource<Account>> accountResponse = new ResponseEntity<>(new Resource<>(extAccount),
                    HttpStatus.OK);
>>>>>>> e3832d7d
            Mockito.when(client.retrieveAccounByEmail(email)).thenReturn(accountResponse);

            privateField = RegardsInternalAuthenticationPlugin.class.getDeclaredField("accountsClient");
            privateField.setAccessible(true);
            privateField.set(plugin, client);

        } catch (NoSuchFieldException | SecurityException | IllegalArgumentException | IllegalAccessException e) {
            Assert.fail(e.getMessage());
        }

        final AuthenticationPluginResponse response = plugin.authenticate("test@regards.fr", "password", "test1");
        Assert.assertNotNull(response);
<<<<<<< HEAD
        Assert.assertTrue(response.getEmail().equals("test@regards.fr"));
=======
        Assert.assertEquals("test@regards.fr", response.getEmail());
>>>>>>> e3832d7d
        Assert.assertNotNull(response.getErrorMessage());
        Assert.assertFalse(response.getAccessGranted());

    }

    /**
     * Check a authentication throught the Regards internal authentication system with error
     */
    @Purpose("Check a authentication throught the Regards internal authentication system with error")
    @Requirement("REGARDS_DSL_SYS_SEC_100")
    @Requirement("REGARDS_DSL_ADM_ADM_620")
    @Requirement("REGARDS_DSL_ADM_PLG_200")
    @Test
    public void testErrorAuthentication() {

        Field privateField;
        try {

            final IAccountsClient client = Mockito.mock(IAccountsClient.class);
            final ResponseEntity<Boolean> response = new ResponseEntity<>(Boolean.FALSE, HttpStatus.OK);
            Mockito.when(client.validatePassword(Mockito.anyString(), Mockito.anyString())).thenReturn(response);

            privateField = RegardsInternalAuthenticationPlugin.class.getDeclaredField("accountsClient");
            privateField.setAccessible(true);
            privateField.set(plugin, client);

        } catch (NoSuchFieldException | SecurityException | IllegalArgumentException | IllegalAccessException e) {
            Assert.fail(e.getMessage());
        }

        final AuthenticationPluginResponse response = plugin.authenticate("test@regards.fr", "password", "test1");
        Assert.assertNotNull(response);
        Assert.assertNotNull(response.getErrorMessage());
        Assert.assertFalse(response.getAccessGranted());

    }

    /**
     * Check a authentication throught the Regards internal authentication system with error
     */
    @Purpose("Check a authentication throught the Regards internal authentication system with error")
    @Requirement("REGARDS_DSL_SYS_SEC_100")
    @Requirement("REGARDS_DSL_ADM_ADM_620")
    @Requirement("REGARDS_DSL_ADM_PLG_200")
    @Test
    public void testRequestErrorAuthentication() {

        Field privateField;
        try {

            final IAccountsClient client = Mockito.mock(IAccountsClient.class);
            final ResponseEntity<Boolean> response = new ResponseEntity<>(HttpStatus.SERVICE_UNAVAILABLE);
            Mockito.when(client.validatePassword(Mockito.anyString(), Mockito.anyString())).thenReturn(response);

            privateField = RegardsInternalAuthenticationPlugin.class.getDeclaredField("accountsClient");
            privateField.setAccessible(true);
            privateField.set(plugin, client);

        } catch (NoSuchFieldException | SecurityException | IllegalArgumentException | IllegalAccessException e) {
            Assert.fail(e.getMessage());
        }

        final AuthenticationPluginResponse response = plugin.authenticate("test@regards.fr", "password", "test1");
        Assert.assertNotNull(response);
        Assert.assertNotNull(response.getErrorMessage());
        Assert.assertFalse(response.getAccessGranted());

    }

    /**
     * Check a authentication throught the Regards internal authentication system with error
     */
    @Purpose("Check a authentication throught the Regards internal authentication system with error")
    @Requirement("REGARDS_DSL_SYS_SEC_100")
    @Requirement("REGARDS_DSL_ADM_ADM_620")
    @Requirement("REGARDS_DSL_ADM_PLG_200")
    @Test
    public void testRequestErrorAuthenticationException() {

        Field privateField;
        try {

            final IAccountsClient client = Mockito.mock(IAccountsClient.class);
            final ResponseEntity<Boolean> response = new ResponseEntity<>(HttpStatus.NOT_FOUND);
            Mockito.when(client.validatePassword(Mockito.anyString(), Mockito.anyString())).thenReturn(response);

            privateField = RegardsInternalAuthenticationPlugin.class.getDeclaredField("accountsClient");
            privateField.setAccessible(true);
            privateField.set(plugin, client);

        } catch (NoSuchFieldException | SecurityException | IllegalArgumentException | IllegalAccessException e) {
            Assert.fail(e.getMessage());
        }

        final AuthenticationPluginResponse response = plugin.authenticate("test@regards.fr", "password", "test1");
        Assert.assertNotNull(response);
        Assert.assertNotNull(response.getErrorMessage());
        Assert.assertFalse(response.getAccessGranted());

    }
}<|MERGE_RESOLUTION|>--- conflicted
+++ resolved
@@ -90,13 +90,8 @@
             final IAccountsClient client = Mockito.mock(IAccountsClient.class);
             final ResponseEntity<Boolean> response = new ResponseEntity<>(Boolean.TRUE, HttpStatus.OK);
             Mockito.when(client.validatePassword(Mockito.anyString(), Mockito.anyString())).thenReturn(response);
-<<<<<<< HEAD
-            final ResponseEntity<Resource<Account>> accountResponse = new ResponseEntity<Resource<Account>>(
-                    new Resource<Account>(new Account(email, "firstName", "lastName", "password")), HttpStatus.OK);
-=======
             final ResponseEntity<Resource<Account>> accountResponse = new ResponseEntity<>(
                     new Resource<>(new Account(email, "firstName", "lastName", "password")), HttpStatus.OK);
->>>>>>> e3832d7d
             Mockito.when(client.retrieveAccounByEmail(email)).thenReturn(accountResponse);
 
             privateField = RegardsInternalAuthenticationPlugin.class.getDeclaredField("accountsClient");
@@ -116,11 +111,7 @@
     }
 
     @Test
-<<<<<<< HEAD
-    public void testAuthenticationWithEternalAccount() throws EntityNotFoundException {
-=======
     public void testAuthenticationWithEternalAccount() {
->>>>>>> e3832d7d
 
         Field privateField;
         try {
@@ -131,13 +122,8 @@
             final IAccountsClient client = Mockito.mock(IAccountsClient.class);
             final ResponseEntity<Boolean> response = new ResponseEntity<>(Boolean.TRUE, HttpStatus.OK);
             Mockito.when(client.validatePassword(Mockito.anyString(), Mockito.anyString())).thenReturn(response);
-<<<<<<< HEAD
-            final ResponseEntity<Resource<Account>> accountResponse = new ResponseEntity<Resource<Account>>(
-                    new Resource<Account>(extAccount), HttpStatus.OK);
-=======
             final ResponseEntity<Resource<Account>> accountResponse = new ResponseEntity<>(new Resource<>(extAccount),
                     HttpStatus.OK);
->>>>>>> e3832d7d
             Mockito.when(client.retrieveAccounByEmail(email)).thenReturn(accountResponse);
 
             privateField = RegardsInternalAuthenticationPlugin.class.getDeclaredField("accountsClient");
@@ -150,11 +136,7 @@
 
         final AuthenticationPluginResponse response = plugin.authenticate("test@regards.fr", "password", "test1");
         Assert.assertNotNull(response);
-<<<<<<< HEAD
-        Assert.assertTrue(response.getEmail().equals("test@regards.fr"));
-=======
         Assert.assertEquals("test@regards.fr", response.getEmail());
->>>>>>> e3832d7d
         Assert.assertNotNull(response.getErrorMessage());
         Assert.assertFalse(response.getAccessGranted());
 
