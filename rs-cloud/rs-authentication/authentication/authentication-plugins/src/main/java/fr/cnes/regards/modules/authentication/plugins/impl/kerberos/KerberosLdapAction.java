/*
 * Copyright 2017-2018 CNES - CENTRE NATIONAL d'ETUDES SPATIALES
 *
 * This file is part of REGARDS.
 *
 * REGARDS is free software: you can redistribute it and/or modify
 * it under the terms of the GNU General Public License as published by
 * the Free Software Foundation, either version 3 of the License, or
 * (at your option) any later version.
 *
 * REGARDS is distributed in the hope that it will be useful,
 * but WITHOUT ANY WARRANTY; without even the implied warranty of
 * MERCHANTABILITY or FITNESS FOR A PARTICULAR PURPOSE. See the
 * GNU General Public License for more details.
 *
 * You should have received a copy of the GNU General Public License
 * along with REGARDS. If not, see <http://www.gnu.org/licenses/>.
 */
package fr.cnes.regards.modules.authentication.plugins.impl.kerberos;

import java.net.InetAddress;
import java.net.UnknownHostException;
import java.security.PrivilegedAction;
import java.util.Hashtable;
import java.util.Objects;

import javax.naming.Context;
import javax.naming.NamingEnumeration;
import javax.naming.NamingException;
import javax.naming.directory.Attributes;
import javax.naming.directory.DirContext;
import javax.naming.directory.InitialDirContext;
import javax.naming.directory.SearchControls;
import javax.naming.directory.SearchResult;

import org.apache.directory.api.ldap.model.exception.LdapException;
import org.slf4j.Logger;
import org.slf4j.LoggerFactory;

import fr.cnes.regards.modules.authentication.plugins.impl.ldap.LdapAuthenticationPlugin;

/**
 * Class KerberosLdapAction
 *
 * JAAS Kerberos action to retrieve informations from LDAP.
 * @author Sébastien Binda
 */
public class KerberosLdapAction implements PrivilegedAction<DirContext> {

    /**
     * Class logger
     */
    private static final Logger LOG = LoggerFactory.getLogger(LdapAuthenticationPlugin.class);

    /**
     * LDAP Server name
     */
    private final String serverName;

    /**
     * User login
     */
    private final String userLogin;

    /**
     * LDAP Server port
     */
    private final int serverPort;

    /**
     * Racine du contexte LDAP pour la recherche.
     */
    private String ldapRoot;

    /**
     * Contexte du LDAP.
     */
    private DirContext context;

    public KerberosLdapAction(final String pServerName, final int pServerPort, final String pUserLogin) {
        super();
        serverName = pServerName;
        serverPort = pServerPort;
        userLogin = pUserLogin;
    }

    /**
     * {@inheritDoc}
<<<<<<< HEAD
     *
=======
>>>>>>> e3832d7d
     * @return {@link DirContext}
     * @see java.security.PrivilegedAction#run()
     */
    @Override
    public DirContext run() {
        try {
            context = connect();
        } catch (final LdapException e) {
            LOG.error(e.getMessage(), e);
        }
        return context;
    }

    /**
     * Connect to LDAP server using kerberos ticket
     * @return {@link DirContext}
     * @throws LdapException Connection error
     */
    public DirContext connect() throws LdapException {

        try {
            final Hashtable<String, String> env = new Hashtable<>(); // NOSONAR

            // Initialisation des variables d'environnement
            env.put(Context.INITIAL_CONTEXT_FACTORY, "com.sun.jndi.ldap.LdapCtxFactory");

            // Fournit l'adresse du serveur

            final String canonicalName = InetAddress.getByName(serverName).getCanonicalHostName();
            extractDomainRoot(canonicalName);
            final String fullAddress = "ldap://" + canonicalName + ":" + serverPort;
            env.put(Context.PROVIDER_URL, fullAddress);

            // Indique l'authentification par le mécanisme SASL "GSSAPI" (Kerberos
            // v5)
            env.put(Context.SECURITY_AUTHENTICATION, "GSSAPI");
            context = new InitialDirContext(env);
            return context;
        } catch (NamingException | UnknownHostException e) {
            LOG.error(e.getMessage(), e);
            throw new LdapException(e.getMessage());
        }
    }

    /**
     * Construct Root LDAP server name from complete LDAP domain name
     * @param pFullLdapDomainName complete LDAP domain name
     */
    private void extractDomainRoot(final String pFullLdapDomainName) {
        if (ldapRoot == null) {
            final int dotIndex = pFullLdapDomainName.indexOf('.');
            final String domain = pFullLdapDomainName.substring(dotIndex + 1);
            final String[] parts = domain.split("\\.");
            final StringBuilder builder = new StringBuilder();
            for (int i = 0; i < parts.length; i++) {
                builder.append("DC=").append(parts[i].toUpperCase());
                if (i < (parts.length - 1)) {
                    builder.append(",");
                }
            }
            ldapRoot = builder.toString();
        }
    }

    /**
     * Retrieve user email from LDAP server
     * @param pLdapRootDn Root DN
     * @param pLdapEmailAttribute email attribute to retrieve from User object
     * @param pUserFilter LDAP Filter to find User object
     * @param pAccountNameLabel Account name attribute from User object
     * @return account mail
     * @throws LdapException Error getting user mail
     */
    public String getUserEmail(final String pLdapRootDn, final String pLdapEmailAttribute, final String pUserFilter,
            final String pAccountNameLabel) throws LdapException {
        String userMail = null;

        if (context == null) {
            throw new LdapException("No kerberos context to contact LDAP server.");
        }

        try {
            final String searchFilter = "(&" + pUserFilter + "(" + pAccountNameLabel + "=" + userLogin + "))";
            final String[] attrIDs = { pLdapEmailAttribute };
            final SearchControls controls = setControls(attrIDs);
            final NamingEnumeration<SearchResult> answer = context.search(pLdapRootDn, searchFilter, controls);
            if (answer.hasMore()) {
                final Attributes attrs = answer.next().getAttributes();
                final javax.naming.directory.Attribute emailAttr = attrs.get(pLdapEmailAttribute);
                if ((emailAttr != null) && (emailAttr.get() != null)) {
                    userMail = emailAttr.get().toString();
                }
            }
        } catch (final NamingException e) {
            LOG.error(e.getMessage(), e);
        }

        if ((userMail == null) || userMail.isEmpty()) {
            throw new LdapException("No valid email returned by LDAP server");
        }

        return userMail;

    }

    /**
     * Initialize LDAP search controls
     * @param pArgs search arguments
     * @return {@link SearchControls}
     */
    public SearchControls setControls(final String[] pArgs) {
        final SearchControls controls = new SearchControls();
        controls.setSearchScope(SearchControls.SUBTREE_SCOPE);
        if (Objects.nonNull(pArgs)) {
            controls.setReturningAttributes(pArgs);
        }
        return controls;
    }
}
<|MERGE_RESOLUTION|>--- conflicted
+++ resolved
@@ -1,211 +1,207 @@
-/*
- * Copyright 2017-2018 CNES - CENTRE NATIONAL d'ETUDES SPATIALES
- *
- * This file is part of REGARDS.
- *
- * REGARDS is free software: you can redistribute it and/or modify
- * it under the terms of the GNU General Public License as published by
- * the Free Software Foundation, either version 3 of the License, or
- * (at your option) any later version.
- *
- * REGARDS is distributed in the hope that it will be useful,
- * but WITHOUT ANY WARRANTY; without even the implied warranty of
- * MERCHANTABILITY or FITNESS FOR A PARTICULAR PURPOSE. See the
- * GNU General Public License for more details.
- *
- * You should have received a copy of the GNU General Public License
- * along with REGARDS. If not, see <http://www.gnu.org/licenses/>.
- */
-package fr.cnes.regards.modules.authentication.plugins.impl.kerberos;
-
-import java.net.InetAddress;
-import java.net.UnknownHostException;
-import java.security.PrivilegedAction;
-import java.util.Hashtable;
-import java.util.Objects;
-
-import javax.naming.Context;
-import javax.naming.NamingEnumeration;
-import javax.naming.NamingException;
-import javax.naming.directory.Attributes;
-import javax.naming.directory.DirContext;
-import javax.naming.directory.InitialDirContext;
-import javax.naming.directory.SearchControls;
-import javax.naming.directory.SearchResult;
-
-import org.apache.directory.api.ldap.model.exception.LdapException;
-import org.slf4j.Logger;
-import org.slf4j.LoggerFactory;
-
-import fr.cnes.regards.modules.authentication.plugins.impl.ldap.LdapAuthenticationPlugin;
-
-/**
- * Class KerberosLdapAction
- *
- * JAAS Kerberos action to retrieve informations from LDAP.
- * @author Sébastien Binda
- */
-public class KerberosLdapAction implements PrivilegedAction<DirContext> {
-
-    /**
-     * Class logger
-     */
-    private static final Logger LOG = LoggerFactory.getLogger(LdapAuthenticationPlugin.class);
-
-    /**
-     * LDAP Server name
-     */
-    private final String serverName;
-
-    /**
-     * User login
-     */
-    private final String userLogin;
-
-    /**
-     * LDAP Server port
-     */
-    private final int serverPort;
-
-    /**
-     * Racine du contexte LDAP pour la recherche.
-     */
-    private String ldapRoot;
-
-    /**
-     * Contexte du LDAP.
-     */
-    private DirContext context;
-
-    public KerberosLdapAction(final String pServerName, final int pServerPort, final String pUserLogin) {
-        super();
-        serverName = pServerName;
-        serverPort = pServerPort;
-        userLogin = pUserLogin;
-    }
-
-    /**
-     * {@inheritDoc}
-<<<<<<< HEAD
-     *
-=======
->>>>>>> e3832d7d
-     * @return {@link DirContext}
-     * @see java.security.PrivilegedAction#run()
-     */
-    @Override
-    public DirContext run() {
-        try {
-            context = connect();
-        } catch (final LdapException e) {
-            LOG.error(e.getMessage(), e);
-        }
-        return context;
-    }
-
-    /**
-     * Connect to LDAP server using kerberos ticket
-     * @return {@link DirContext}
-     * @throws LdapException Connection error
-     */
-    public DirContext connect() throws LdapException {
-
-        try {
-            final Hashtable<String, String> env = new Hashtable<>(); // NOSONAR
-
-            // Initialisation des variables d'environnement
-            env.put(Context.INITIAL_CONTEXT_FACTORY, "com.sun.jndi.ldap.LdapCtxFactory");
-
-            // Fournit l'adresse du serveur
-
-            final String canonicalName = InetAddress.getByName(serverName).getCanonicalHostName();
-            extractDomainRoot(canonicalName);
-            final String fullAddress = "ldap://" + canonicalName + ":" + serverPort;
-            env.put(Context.PROVIDER_URL, fullAddress);
-
-            // Indique l'authentification par le mécanisme SASL "GSSAPI" (Kerberos
-            // v5)
-            env.put(Context.SECURITY_AUTHENTICATION, "GSSAPI");
-            context = new InitialDirContext(env);
-            return context;
-        } catch (NamingException | UnknownHostException e) {
-            LOG.error(e.getMessage(), e);
-            throw new LdapException(e.getMessage());
-        }
-    }
-
-    /**
-     * Construct Root LDAP server name from complete LDAP domain name
-     * @param pFullLdapDomainName complete LDAP domain name
-     */
-    private void extractDomainRoot(final String pFullLdapDomainName) {
-        if (ldapRoot == null) {
-            final int dotIndex = pFullLdapDomainName.indexOf('.');
-            final String domain = pFullLdapDomainName.substring(dotIndex + 1);
-            final String[] parts = domain.split("\\.");
-            final StringBuilder builder = new StringBuilder();
-            for (int i = 0; i < parts.length; i++) {
-                builder.append("DC=").append(parts[i].toUpperCase());
-                if (i < (parts.length - 1)) {
-                    builder.append(",");
-                }
-            }
-            ldapRoot = builder.toString();
-        }
-    }
-
-    /**
-     * Retrieve user email from LDAP server
-     * @param pLdapRootDn Root DN
-     * @param pLdapEmailAttribute email attribute to retrieve from User object
-     * @param pUserFilter LDAP Filter to find User object
-     * @param pAccountNameLabel Account name attribute from User object
-     * @return account mail
-     * @throws LdapException Error getting user mail
-     */
-    public String getUserEmail(final String pLdapRootDn, final String pLdapEmailAttribute, final String pUserFilter,
-            final String pAccountNameLabel) throws LdapException {
-        String userMail = null;
-
-        if (context == null) {
-            throw new LdapException("No kerberos context to contact LDAP server.");
-        }
-
-        try {
-            final String searchFilter = "(&" + pUserFilter + "(" + pAccountNameLabel + "=" + userLogin + "))";
-            final String[] attrIDs = { pLdapEmailAttribute };
-            final SearchControls controls = setControls(attrIDs);
-            final NamingEnumeration<SearchResult> answer = context.search(pLdapRootDn, searchFilter, controls);
-            if (answer.hasMore()) {
-                final Attributes attrs = answer.next().getAttributes();
-                final javax.naming.directory.Attribute emailAttr = attrs.get(pLdapEmailAttribute);
-                if ((emailAttr != null) && (emailAttr.get() != null)) {
-                    userMail = emailAttr.get().toString();
-                }
-            }
-        } catch (final NamingException e) {
-            LOG.error(e.getMessage(), e);
-        }
-
-        if ((userMail == null) || userMail.isEmpty()) {
-            throw new LdapException("No valid email returned by LDAP server");
-        }
-
-        return userMail;
-
-    }
-
-    /**
-     * Initialize LDAP search controls
-     * @param pArgs search arguments
-     * @return {@link SearchControls}
-     */
-    public SearchControls setControls(final String[] pArgs) {
-        final SearchControls controls = new SearchControls();
-        controls.setSearchScope(SearchControls.SUBTREE_SCOPE);
-        if (Objects.nonNull(pArgs)) {
-            controls.setReturningAttributes(pArgs);
-        }
-        return controls;
-    }
-}
+/*
+ * Copyright 2017-2018 CNES - CENTRE NATIONAL d'ETUDES SPATIALES
+ *
+ * This file is part of REGARDS.
+ *
+ * REGARDS is free software: you can redistribute it and/or modify
+ * it under the terms of the GNU General Public License as published by
+ * the Free Software Foundation, either version 3 of the License, or
+ * (at your option) any later version.
+ *
+ * REGARDS is distributed in the hope that it will be useful,
+ * but WITHOUT ANY WARRANTY; without even the implied warranty of
+ * MERCHANTABILITY or FITNESS FOR A PARTICULAR PURPOSE. See the
+ * GNU General Public License for more details.
+ *
+ * You should have received a copy of the GNU General Public License
+ * along with REGARDS. If not, see <http://www.gnu.org/licenses/>.
+ */
+package fr.cnes.regards.modules.authentication.plugins.impl.kerberos;
+
+import java.net.InetAddress;
+import java.net.UnknownHostException;
+import java.security.PrivilegedAction;
+import java.util.Hashtable;
+import java.util.Objects;
+
+import javax.naming.Context;
+import javax.naming.NamingEnumeration;
+import javax.naming.NamingException;
+import javax.naming.directory.Attributes;
+import javax.naming.directory.DirContext;
+import javax.naming.directory.InitialDirContext;
+import javax.naming.directory.SearchControls;
+import javax.naming.directory.SearchResult;
+
+import org.apache.directory.api.ldap.model.exception.LdapException;
+import org.slf4j.Logger;
+import org.slf4j.LoggerFactory;
+
+import fr.cnes.regards.modules.authentication.plugins.impl.ldap.LdapAuthenticationPlugin;
+
+/**
+ * Class KerberosLdapAction
+ *
+ * JAAS Kerberos action to retrieve informations from LDAP.
+ * @author Sébastien Binda
+ */
+public class KerberosLdapAction implements PrivilegedAction<DirContext> {
+
+    /**
+     * Class logger
+     */
+    private static final Logger LOG = LoggerFactory.getLogger(LdapAuthenticationPlugin.class);
+
+    /**
+     * LDAP Server name
+     */
+    private final String serverName;
+
+    /**
+     * User login
+     */
+    private final String userLogin;
+
+    /**
+     * LDAP Server port
+     */
+    private final int serverPort;
+
+    /**
+     * Racine du contexte LDAP pour la recherche.
+     */
+    private String ldapRoot;
+
+    /**
+     * Contexte du LDAP.
+     */
+    private DirContext context;
+
+    public KerberosLdapAction(final String pServerName, final int pServerPort, final String pUserLogin) {
+        super();
+        serverName = pServerName;
+        serverPort = pServerPort;
+        userLogin = pUserLogin;
+    }
+
+    /**
+     * {@inheritDoc}
+     * @return {@link DirContext}
+     * @see java.security.PrivilegedAction#run()
+     */
+    @Override
+    public DirContext run() {
+        try {
+            context = connect();
+        } catch (final LdapException e) {
+            LOG.error(e.getMessage(), e);
+        }
+        return context;
+    }
+
+    /**
+     * Connect to LDAP server using kerberos ticket
+     * @return {@link DirContext}
+     * @throws LdapException Connection error
+     */
+    public DirContext connect() throws LdapException {
+
+        try {
+            final Hashtable<String, String> env = new Hashtable<>(); // NOSONAR
+
+            // Initialisation des variables d'environnement
+            env.put(Context.INITIAL_CONTEXT_FACTORY, "com.sun.jndi.ldap.LdapCtxFactory");
+
+            // Fournit l'adresse du serveur
+
+            final String canonicalName = InetAddress.getByName(serverName).getCanonicalHostName();
+            extractDomainRoot(canonicalName);
+            final String fullAddress = "ldap://" + canonicalName + ":" + serverPort;
+            env.put(Context.PROVIDER_URL, fullAddress);
+
+            // Indique l'authentification par le mécanisme SASL "GSSAPI" (Kerberos
+            // v5)
+            env.put(Context.SECURITY_AUTHENTICATION, "GSSAPI");
+            context = new InitialDirContext(env);
+            return context;
+        } catch (NamingException | UnknownHostException e) {
+            LOG.error(e.getMessage(), e);
+            throw new LdapException(e.getMessage());
+        }
+    }
+
+    /**
+     * Construct Root LDAP server name from complete LDAP domain name
+     * @param pFullLdapDomainName complete LDAP domain name
+     */
+    private void extractDomainRoot(final String pFullLdapDomainName) {
+        if (ldapRoot == null) {
+            final int dotIndex = pFullLdapDomainName.indexOf('.');
+            final String domain = pFullLdapDomainName.substring(dotIndex + 1);
+            final String[] parts = domain.split("\\.");
+            final StringBuilder builder = new StringBuilder();
+            for (int i = 0; i < parts.length; i++) {
+                builder.append("DC=").append(parts[i].toUpperCase());
+                if (i < (parts.length - 1)) {
+                    builder.append(",");
+                }
+            }
+            ldapRoot = builder.toString();
+        }
+    }
+
+    /**
+     * Retrieve user email from LDAP server
+     * @param pLdapRootDn Root DN
+     * @param pLdapEmailAttribute email attribute to retrieve from User object
+     * @param pUserFilter LDAP Filter to find User object
+     * @param pAccountNameLabel Account name attribute from User object
+     * @return account mail
+     * @throws LdapException Error getting user mail
+     */
+    public String getUserEmail(final String pLdapRootDn, final String pLdapEmailAttribute, final String pUserFilter,
+            final String pAccountNameLabel) throws LdapException {
+        String userMail = null;
+
+        if (context == null) {
+            throw new LdapException("No kerberos context to contact LDAP server.");
+        }
+
+        try {
+            final String searchFilter = "(&" + pUserFilter + "(" + pAccountNameLabel + "=" + userLogin + "))";
+            final String[] attrIDs = { pLdapEmailAttribute };
+            final SearchControls controls = setControls(attrIDs);
+            final NamingEnumeration<SearchResult> answer = context.search(pLdapRootDn, searchFilter, controls);
+            if (answer.hasMore()) {
+                final Attributes attrs = answer.next().getAttributes();
+                final javax.naming.directory.Attribute emailAttr = attrs.get(pLdapEmailAttribute);
+                if ((emailAttr != null) && (emailAttr.get() != null)) {
+                    userMail = emailAttr.get().toString();
+                }
+            }
+        } catch (final NamingException e) {
+            LOG.error(e.getMessage(), e);
+        }
+
+        if ((userMail == null) || userMail.isEmpty()) {
+            throw new LdapException("No valid email returned by LDAP server");
+        }
+
+        return userMail;
+
+    }
+
+    /**
+     * Initialize LDAP search controls
+     * @param pArgs search arguments
+     * @return {@link SearchControls}
+     */
+    public SearchControls setControls(final String[] pArgs) {
+        final SearchControls controls = new SearchControls();
+        controls.setSearchScope(SearchControls.SUBTREE_SCOPE);
+        if (Objects.nonNull(pArgs)) {
+            controls.setReturningAttributes(pArgs);
+        }
+        return controls;
+    }
+}