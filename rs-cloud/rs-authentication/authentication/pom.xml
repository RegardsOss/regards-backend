<?xml version="1.0" encoding="UTF-8"?>
<!--
 Copyright 2017-2018 CNES - CENTRE NATIONAL d'ETUDES SPATIALES
 
 This file is part of REGARDS.
 
 REGARDS is free software: you can redistribute it and/or modify
 it under the terms of the GNU General Public License as published by
 the Free Software Foundation, either version 3 of the License, or
 (at your option) any later version.
 
 REGARDS is distributed in the hope that it will be useful,
 but WITHOUT ANY WARRANTY; without even the implied warranty of
 MERCHANTABILITY or FITNESS FOR A PARTICULAR PURPOSE. See the
 GNU General Public License for more details.
 
 You should have received a copy of the GNU General Public License
 along with REGARDS. If not, see <http://www.gnu.org/licenses/>.
-->
<project xmlns="http://maven.apache.org/POM/4.0.0" xmlns:xsi="http://www.w3.org/2001/XMLSchema-instance"
         xsi:schemaLocation="http://maven.apache.org/POM/4.0.0 http://maven.apache.org/xsd/maven-4.0.0.xsd">
    <modelVersion>4.0.0</modelVersion>

<<<<<<< HEAD
	<groupId>fr.cnes.regards.modules</groupId>
	<artifactId>authentication</artifactId>
	<version>3.0.0-RELEASE</version>
	<packaging>pom</packaging>

	<name>Authentication</name>
	<description>Module providing authentication features</description>
	<url>https://github.com/RegardsOss/RegardsOss.github.io</url>
	<inceptionYear>2016</inceptionYear>
	<licenses>
		<license>
			<name>GNU General Public License (GNU GPL)</name>
			<url>http://www.gnu.org/licenses/gpl.html</url>
			<distribution>repo</distribution>
		</license>
	</licenses>
	<organization>
		<name>CNES</name>
		<url>https://cnes.fr/fr</url>
	</organization>
	<developers>
		<developer>
			<name>REGARDS Team</name>
			<organization>CS Systèmes d'Information</organization>
			<organizationUrl>http://www.c-s.fr</organizationUrl>
		</developer>
	</developers>

	<parent>
		<groupId>fr.cnes.regards</groupId>
		<artifactId>regards-parent</artifactId>
		<version>3.0.0-RELEASE</version>
		<relativePath />
	</parent>	
	<modules>
		<module>authentication-plugins</module>
		<module>authentication-rest</module>
		<module>authentication-service</module>
	</modules>
=======
    <groupId>fr.cnes.regards.modules</groupId>
    <artifactId>authentication</artifactId>
    <packaging>pom</packaging>

    <parent>
        <groupId>fr.cnes.regards</groupId>
        <artifactId>regards-parent</artifactId>
        <version>0.4.0</version>
        <relativePath/>
    </parent>
    <modules>
        <module>authentication-plugins</module>
        <module>authentication-rest</module>
        <module>authentication-service</module>
    </modules>
>>>>>>> e3832d7d
</project><|MERGE_RESOLUTION|>--- conflicted
+++ resolved
@@ -21,47 +21,6 @@
          xsi:schemaLocation="http://maven.apache.org/POM/4.0.0 http://maven.apache.org/xsd/maven-4.0.0.xsd">
     <modelVersion>4.0.0</modelVersion>
 
-<<<<<<< HEAD
-	<groupId>fr.cnes.regards.modules</groupId>
-	<artifactId>authentication</artifactId>
-	<version>3.0.0-RELEASE</version>
-	<packaging>pom</packaging>
-
-	<name>Authentication</name>
-	<description>Module providing authentication features</description>
-	<url>https://github.com/RegardsOss/RegardsOss.github.io</url>
-	<inceptionYear>2016</inceptionYear>
-	<licenses>
-		<license>
-			<name>GNU General Public License (GNU GPL)</name>
-			<url>http://www.gnu.org/licenses/gpl.html</url>
-			<distribution>repo</distribution>
-		</license>
-	</licenses>
-	<organization>
-		<name>CNES</name>
-		<url>https://cnes.fr/fr</url>
-	</organization>
-	<developers>
-		<developer>
-			<name>REGARDS Team</name>
-			<organization>CS Systèmes d'Information</organization>
-			<organizationUrl>http://www.c-s.fr</organizationUrl>
-		</developer>
-	</developers>
-
-	<parent>
-		<groupId>fr.cnes.regards</groupId>
-		<artifactId>regards-parent</artifactId>
-		<version>3.0.0-RELEASE</version>
-		<relativePath />
-	</parent>	
-	<modules>
-		<module>authentication-plugins</module>
-		<module>authentication-rest</module>
-		<module>authentication-service</module>
-	</modules>
-=======
     <groupId>fr.cnes.regards.modules</groupId>
     <artifactId>authentication</artifactId>
     <packaging>pom</packaging>
@@ -77,5 +36,4 @@
         <module>authentication-rest</module>
         <module>authentication-service</module>
     </modules>
->>>>>>> e3832d7d
 </project>