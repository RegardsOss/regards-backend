<?xml version="1.0" encoding="UTF-8"?>
<!--
 Copyright 2017-2018 CNES - CENTRE NATIONAL d'ETUDES SPATIALES
 
 This file is part of REGARDS.
 
 REGARDS is free software: you can redistribute it and/or modify
 it under the terms of the GNU General Public License as published by
 the Free Software Foundation, either version 3 of the License, or
 (at your option) any later version.
 
 REGARDS is distributed in the hope that it will be useful,
 but WITHOUT ANY WARRANTY; without even the implied warranty of
 MERCHANTABILITY or FITNESS FOR A PARTICULAR PURPOSE. See the
 GNU General Public License for more details.
 
 You should have received a copy of the GNU General Public License
 along with REGARDS. If not, see <http://www.gnu.org/licenses/>.
-->
<project xmlns="http://maven.apache.org/POM/4.0.0" xmlns:xsi="http://www.w3.org/2001/XMLSchema-instance"
         xsi:schemaLocation="http://maven.apache.org/POM/4.0.0 http://maven.apache.org/xsd/maven-4.0.0.xsd">
    <modelVersion>4.0.0</modelVersion>

    <groupId>fr.cnes.regards.microservices</groupId>
    <artifactId>storage</artifactId>
<<<<<<< HEAD
    <version>2.0.0-RELEASE</version>
=======
    <version>3.0.0-RELEASE</version>
>>>>>>> 3f0706ac
    <packaging>pom</packaging>
    
	<description>Microservice providing long-term, perennial storage of the data through the CNES' storage system</description>
	<url>https://github.com/RegardsOss/RegardsOss.github.io</url>
	<inceptionYear>2016</inceptionYear>
	<licenses>
		<license>
			<name>GNU General Public License (GNU GPL)</name>
			<url>http://www.gnu.org/licenses/gpl.html</url>
			<distribution>repo</distribution>
		</license>
	</licenses>
	<organization>
		<name>CNES</name>
		<url>https://cnes.fr/fr</url>
	</organization>
	<developers>
		<developer>
			<name>REGARDS Team</name>
			<organization>CS Systèmes d'Information</organization>
			<organizationUrl>http://www.c-s.fr</organizationUrl>
		</developer>
	</developers>

    <parent>
        <groupId>fr.cnes.regards</groupId>
        <artifactId>regards-aggregator-parent</artifactId>
<<<<<<< HEAD
	<version>2.0.0-RELEASE</version>
=======
        <version>3.0.0-RELEASE</version>
>>>>>>> 3f0706ac
        <relativePath/>
    </parent>

    <modules>
        <module>bootstrap-storage</module>
        <module>storage</module>
    </modules>

</project><|MERGE_RESOLUTION|>--- conflicted
+++ resolved
@@ -23,11 +23,7 @@
 
     <groupId>fr.cnes.regards.microservices</groupId>
     <artifactId>storage</artifactId>
-<<<<<<< HEAD
-    <version>2.0.0-RELEASE</version>
-=======
     <version>3.0.0-RELEASE</version>
->>>>>>> 3f0706ac
     <packaging>pom</packaging>
     
 	<description>Microservice providing long-term, perennial storage of the data through the CNES' storage system</description>
@@ -55,11 +51,7 @@
     <parent>
         <groupId>fr.cnes.regards</groupId>
         <artifactId>regards-aggregator-parent</artifactId>
-<<<<<<< HEAD
-	<version>2.0.0-RELEASE</version>
-=======
         <version>3.0.0-RELEASE</version>
->>>>>>> 3f0706ac
         <relativePath/>
     </parent>
 
