--- conflicted
+++ resolved
@@ -90,21 +90,12 @@
     }
 
     @RequestMapping(method = RequestMethod.DELETE, path = STORAGE_PATH + TYPE_PATH)
-<<<<<<< HEAD
-    @ResourceAccess(description = "Delete storage location", role = DefaultRole.ADMIN)
-    public ResponseEntity<Void> delete(@PathVariable(name = "storage") String storageName,
-                                       @PathVariable(name = "type") FileRequestType type,
-                                       @RequestParam(name = STATUS_PARAM, required = false) FileRequestStatus status,
-                                       Pageable page) throws ModuleException {
-        service.deleteRequests(storageName, type, Optional.ofNullable(status));
-=======
     @ResourceAccess(description = "Delete storage requests", role = DefaultRole.ADMIN)
     public ResponseEntity<Void> delete(@PathVariable(name = "storage") String storageLocationId,
                                        @PathVariable(name = "type") FileRequestType type,
                                        @RequestParam(name = STATUS_PARAM, required = false) FileRequestStatus status)
         throws ModuleException {
         service.deleteRequests(storageLocationId, type, Optional.ofNullable(status));
->>>>>>> 18ea9d6e
         return new ResponseEntity<>(HttpStatus.OK);
     }
 
