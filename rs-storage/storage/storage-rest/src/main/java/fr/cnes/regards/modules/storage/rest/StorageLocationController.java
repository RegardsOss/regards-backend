--- conflicted
+++ resolved
@@ -138,15 +138,10 @@
      */
     @RequestMapping(method = RequestMethod.GET)
     @ResourceAccess(description = "Retrieve list of all known storage locations", role = DefaultRole.EXPLOIT)
-<<<<<<< HEAD
     public ResponseEntity<List<EntityModel<StorageLocationDTO>>> retrieve() throws ModuleException {
-        return new ResponseEntity<>(toResources(service.getAllLocations()), HttpStatus.OK);
-=======
-    public ResponseEntity<List<Resource<StorageLocationDTO>>> retrieve() throws ModuleException {
         Collection<StorageLocationDTO> allLocations = service.getAllLocations();
         allLocations.add(cacheService.toStorageLocation());
         return new ResponseEntity<>(toResources(allLocations), HttpStatus.OK);
->>>>>>> 49f6faeb
     }
 
     /**
@@ -290,22 +285,17 @@
     }
 
     @Override
-<<<<<<< HEAD
     public EntityModel<StorageLocationDTO> toResource(StorageLocationDTO location, Object... extras) {
         EntityModel<StorageLocationDTO> resource = new EntityModel<>(location);
-=======
-    public Resource<StorageLocationDTO> toResource(StorageLocationDTO location, Object... extras) {
-        Resource<StorageLocationDTO> resource = new Resource<>(location);
         if (location == null) {
             return resource;
         }
         if ((location.getName() != null) && location.getName().equals(CacheService.CACHE_NAME)) {
-            resourceService.addLink(resource, this.getClass(), "deleteFiles", "deleteFiles",
+            resourceService.addLink(resource, this.getClass(), "deleteFiles", LinkRelation.of("deleteFiles"),
                                     MethodParamFactory.build(String.class, location.getName()),
                                     MethodParamFactory.build(Boolean.class));
             return resource;
         }
->>>>>>> 49f6faeb
         StorageType type = location.getConfiguration() != null ? location.getConfiguration().getStorageType()
                 : StorageType.OFFLINE;
         if (type != StorageType.OFFLINE) {
