/*
 * Copyright 2017-2019 CNES - CENTRE NATIONAL d'ETUDES SPATIALES
 *
 * This file is part of REGARDS.
 *
 * REGARDS is free software: you can redistribute it and/or modify
 * it under the terms of the GNU General Public License as published by
 * the Free Software Foundation, either version 3 of the License, or
 * (at your option) any later version.
 *
 * REGARDS is distributed in the hope that it will be useful,
 * but WITHOUT ANY WARRANTY; without even the implied warranty of
 * MERCHANTABILITY or FITNESS FOR A PARTICULAR PURPOSE. See the
 * GNU General Public License for more details.
 *
 * You should have received a copy of the GNU General Public License
 * along with REGARDS. If not, see <http://www.gnu.org/licenses/>.
 */
package fr.cnes.regards.modules.storage.rest;

import java.util.List;
import java.util.Optional;

import javax.validation.Valid;

import org.springframework.beans.factory.annotation.Autowired;
import org.springframework.hateoas.EntityModel;
import org.springframework.hateoas.LinkRelation;
import org.springframework.http.HttpStatus;
import org.springframework.http.ResponseEntity;
import org.springframework.util.Assert;
import org.springframework.web.bind.annotation.PathVariable;
import org.springframework.web.bind.annotation.RequestBody;
import org.springframework.web.bind.annotation.RequestMapping;
import org.springframework.web.bind.annotation.RequestMethod;
import org.springframework.web.bind.annotation.RequestParam;
import org.springframework.web.bind.annotation.RestController;

import fr.cnes.regards.framework.hateoas.IResourceController;
import fr.cnes.regards.framework.hateoas.IResourceService;
import fr.cnes.regards.framework.hateoas.LinkRels;
import fr.cnes.regards.framework.hateoas.MethodParamFactory;
import fr.cnes.regards.framework.module.rest.exception.EntityNotFoundException;
import fr.cnes.regards.framework.module.rest.exception.ModuleException;
import fr.cnes.regards.framework.security.annotation.ResourceAccess;
import fr.cnes.regards.framework.security.role.DefaultRole;
import fr.cnes.regards.modules.storage.domain.database.StorageLocationConfiguration;
import fr.cnes.regards.modules.storage.domain.database.request.FileRequestStatus;
import fr.cnes.regards.modules.storage.domain.dto.CopyFilesParametersDTO;
import fr.cnes.regards.modules.storage.domain.dto.StorageLocationDTO;
import fr.cnes.regards.modules.storage.domain.event.FileRequestType;
import fr.cnes.regards.modules.storage.domain.plugin.StorageType;
import fr.cnes.regards.modules.storage.service.location.StorageLocationConfigurationService;
import fr.cnes.regards.modules.storage.service.location.StorageLocationService;

/**
 * Controller to access REST Actions on storage locations.
 *
 * @author Sébastien Binda
 *
 */
@RestController
@RequestMapping(StorageLocationController.BASE_PATH)
public class StorageLocationController implements IResourceController<StorageLocationDTO> {

    public static final String BASE_PATH = "/storages";

    public static final String RUN_MONITORING = "/monitoring/run";

    public static final String FILES = "/files";

    public static final String ID_PATH = "/{id}";

    public static final String COPY = "/copy";

    public static final String RETRY = "/retry/{type}";

    private static final String REQUESTS_PATH = "/requests/{type}";

    public static final String UP_PATH = ID_PATH + "/up";

    public static final String DOWN_PATH = ID_PATH + "/down";

    public static final String RESET_PARAM = "reset";

    @Autowired
    private StorageLocationService service;

    @Autowired
    private StorageLocationConfigurationService storageLocationConfigurationService;

    @Autowired
    private IResourceService resourceService;

    /**
     * End-point to retrieve a storage location by his name
     *
     * @param storageLocation storage location name
     * @return {@link StorageLocationDTO}
     * @throws ModuleException if location does not exists
     */
    @RequestMapping(method = RequestMethod.POST)
    @ResourceAccess(description = "Configure a storage location by his name", role = DefaultRole.PROJECT_ADMIN)
    public ResponseEntity<EntityModel<StorageLocationDTO>> configureLocation(
            @Valid @RequestBody StorageLocationDTO storageLocation) throws ModuleException {
        return new ResponseEntity<>(toResource(service.configureLocation(storageLocation)), HttpStatus.CREATED);
    }

    /**
     * End-point to update a storage location configuration.
     * @param storageLocation to update
     * @return updated {@link StorageLocationDTO}
     * @throws ModuleException  if location does not exists
     */
    @RequestMapping(method = RequestMethod.PUT, path = ID_PATH)
    @ResourceAccess(description = "Update a storage location configuration", role = DefaultRole.PROJECT_ADMIN)
    public ResponseEntity<EntityModel<StorageLocationDTO>> updateLocationConfiguration(
            @PathVariable(name = "id") String storageId, @Valid @RequestBody StorageLocationDTO storageLocation)
            throws ModuleException {
        return new ResponseEntity<>(toResource(service.updateLocationConfiguration(storageId, storageLocation)),
                HttpStatus.OK);
    }

    /**
     * End-point to retrieve all known storage locations
     * @return {@link StorageLocationDTO}s
     * @throws ModuleException
     */
    @RequestMapping(method = RequestMethod.GET)
<<<<<<< HEAD
    @ResourceAccess(description = "Retrieve list of all known storage locations", role = DefaultRole.ADMIN)
    public ResponseEntity<List<EntityModel<StorageLocationDTO>>> retrieve() throws ModuleException {
=======
    @ResourceAccess(description = "Retrieve list of all known storage locations", role = DefaultRole.PROJECT_ADMIN)
    public ResponseEntity<List<Resource<StorageLocationDTO>>> retrieve() throws ModuleException {
>>>>>>> 4ac100a4
        return new ResponseEntity<>(toResources(service.getAllLocations()), HttpStatus.OK);
    }

    /**
     * End-point to retrieve a Storage location by his name
     * @param storageId storage location name
     * @throws ModuleException
     */
    @RequestMapping(method = RequestMethod.GET, path = ID_PATH)
<<<<<<< HEAD
    @ResourceAccess(description = "Retrieve list of all known storage locations", role = DefaultRole.ADMIN)
    public ResponseEntity<EntityModel<StorageLocationDTO>> retrieve(@PathVariable(name = "id") String storageId)
=======
    @ResourceAccess(description = "Retrieve list of all known storage locations", role = DefaultRole.PROJECT_ADMIN)
    public ResponseEntity<Resource<StorageLocationDTO>> retrieve(@PathVariable(name = "id") String storageId)
>>>>>>> 4ac100a4
            throws ModuleException {
        return new ResponseEntity<>(toResource(service.getById(storageId)), HttpStatus.OK);
    }

    /**
     * End-point to delete a storage location configuration
     * @param storageLocationId storage location name to delete
     * @return Void
     * @throws ModuleException
     */
    @RequestMapping(method = RequestMethod.DELETE, path = ID_PATH)
    @ResourceAccess(description = "Delete storage location", role = DefaultRole.PROJECT_ADMIN)
    public ResponseEntity<Void> delete(@PathVariable(name = "id") String storageLocationId) throws ModuleException {
        service.delete(storageLocationId);
        return new ResponseEntity<>(HttpStatus.OK);
    }

    /**
     * End-point to delete a storage location configuration
     * @param storageLocationId storage location name to delete
     * @return Void
     * @throws ModuleException
     */
    @RequestMapping(method = RequestMethod.DELETE, path = ID_PATH + REQUESTS_PATH)
    @ResourceAccess(description = "Delete storage location", role = DefaultRole.PROJECT_ADMIN)
    public ResponseEntity<Void> deleteRequests(@PathVariable(name = "id") String storageLocationId,
            @PathVariable(name = "type") FileRequestType type,
            @RequestParam(name = "status", required = false) FileRequestStatus status) throws ModuleException {
        service.deleteRequests(storageLocationId, type, Optional.ofNullable(status));
        return new ResponseEntity<>(HttpStatus.OK);
    }

    /**
     * End-point to delete all files referenced in a storage location
     * @param storageLocationId storage location name
     * @param forceDelete If true, files are unreferenced even if the physical files cannot be deleted.
     * @throws ModuleException
     */
    @RequestMapping(method = RequestMethod.DELETE, path = ID_PATH + FILES)
    @ResourceAccess(description = "Delete all files of the storage location", role = DefaultRole.PROJECT_ADMIN)
    public ResponseEntity<Void> deleteFiles(@PathVariable(name = "id") String storageLocationId,
            @RequestParam(name = "force", required = false) Boolean forceDelete) throws ModuleException {
        if (forceDelete != null) {
            service.deleteFiles(storageLocationId, forceDelete);
        } else {
            service.deleteFiles(storageLocationId, false);
        }
        return new ResponseEntity<>(HttpStatus.OK);
    }

    /**
     * End-point to copy files for a given path of a storage location to an other one
     * @param parameters copy parameters
     * @return Void
     * @throws ModuleException
     */
    @RequestMapping(method = RequestMethod.POST, path = FILES + COPY)
    @ResourceAccess(description = "Copy files for a given path of a storage location to an other one",
            role = DefaultRole.PROJECT_ADMIN)
    public ResponseEntity<Void> copyFiles(@Valid @RequestBody CopyFilesParametersDTO parameters)
            throws ModuleException {
        Assert.notNull(parameters, "Copy parameters can not be null");
        Assert.notNull(parameters.getFrom(), "Source copy parameters can not be null");
        Assert.notNull(parameters.getFrom().getStorage(), "Source storage location copy parameters can not be null");
        Assert.notNull(parameters.getFrom().getUrl(), "Source storage url to copy parameters can not be null");
        Assert.notNull(parameters.getTo(), "Destination copy parameters can not be null");
        Assert.notNull(parameters.getTo().getStorage(), "Destination storage location copy parameters can not be null");
        service.copyFiles(parameters.getFrom().getStorage(), parameters.getFrom().getUrl(),
                          parameters.getTo().getStorage(), Optional.ofNullable(parameters.getTo().getUrl()));
        return new ResponseEntity<>(HttpStatus.OK);
    }

    /**
     * End-point to retry all files requests in error state for the given storage location and the given request type
     * @param storageLocationId storage location name
     * @param type {@link FileRequestType} to retry
     * @return Void
     * @throws ModuleException
     */
    @RequestMapping(method = RequestMethod.GET, path = ID_PATH + FILES + RETRY)
    @ResourceAccess(
            description = "Retry all files requests in error state for the given storage location and the given request type",
            role = DefaultRole.PROJECT_ADMIN)
    public ResponseEntity<Void> retryErrors(@PathVariable(name = "id") String storageLocationId,
            @PathVariable(name = "type") FileRequestType type) throws ModuleException {
        service.retryErrors(storageLocationId, type);
        return new ResponseEntity<>(HttpStatus.OK);
    }

    /**
     * End-point to increase the priority of a storage location. Priority is used to select a storage location during file retrieving if files are
     * stored on multiple locations.
     * @param storageLocationId
     * @return Void
     * @throws EntityNotFoundException
     */
    @RequestMapping(method = RequestMethod.PUT, path = UP_PATH)
    @ResourceAccess(description = "Increase a storage location priority", role = DefaultRole.PROJECT_ADMIN)
    public ResponseEntity<Void> increaseStorageLocationPriority(@PathVariable(name = "id") String storageLocationId)
            throws EntityNotFoundException {
        service.increasePriority(storageLocationId);
        return new ResponseEntity<>(HttpStatus.OK);
    }

    /**
     * End-point to decrease the priority of a storage location. Priority is used to select a storage location during file retrieving if files are
     * stored on multiple locations.
     * @param storageLocationId
     * @return Void
     * @throws EntityNotFoundException
     */
    @RequestMapping(method = RequestMethod.PUT, path = DOWN_PATH)
    @ResourceAccess(description = "Decrease a storage location priority", role = DefaultRole.PROJECT_ADMIN)
    public ResponseEntity<Void> decreaseStorageLocationPriority(@PathVariable(name = "id") String storageLocationId)
            throws EntityNotFoundException {
        service.decreasePriority(storageLocationId);
        return new ResponseEntity<>(HttpStatus.OK);
    }

    @RequestMapping(method = RequestMethod.GET, path = RUN_MONITORING)
    @ResourceAccess(description = "Manually run storage location monitoring.", role = DefaultRole.PROJECT_ADMIN)
    public ResponseEntity<Void> runMonitoring(@RequestParam(name = RESET_PARAM, required = false) Boolean reset)
            throws EntityNotFoundException {
        if (reset != null) {
            service.monitorStorageLocations(reset);
        } else {
            service.monitorStorageLocations(false);
        }
        return new ResponseEntity<>(HttpStatus.OK);
    }

    @Override
    public EntityModel<StorageLocationDTO> toResource(StorageLocationDTO location, Object... extras) {
        EntityModel<StorageLocationDTO> resource = new EntityModel<>(location);
        StorageType type = location.getConfiguration() != null ? location.getConfiguration().getStorageType()
                : StorageType.OFFLINE;
        if (type != StorageType.OFFLINE) {
            if (!location.getConfiguration().getPriority().equals(StorageLocationConfiguration.HIGHEST_PRIORITY)) {
                resourceService.addLink(resource, this.getClass(), "increaseStorageLocationPriority",
                                        LinkRelation.of("up"),
                                        MethodParamFactory.build(String.class, location.getName()));
            }
            if (!location.getConfiguration().getPriority().equals(storageLocationConfigurationService
                    .getLowestPriority(location.getConfiguration().getStorageType()))) {
                resourceService.addLink(resource, this.getClass(), "decreaseStorageLocationPriority",
                                        LinkRelation.of("down"),
                                        MethodParamFactory.build(String.class, location.getName()));
            }
            resourceService.addLink(resource, this.getClass(), "copyFiles", LinkRelation.of("copy"),
                                    MethodParamFactory.build(CopyFilesParametersDTO.class));
            resourceService.addLink(resource, this.getClass(), "deleteFiles", LinkRelation.of("deleteFiles"),
                                    MethodParamFactory.build(String.class, location.getName()),
                                    MethodParamFactory.build(Boolean.class));
        }
        // If storage location is configured so delete & edit End-point is also available
        if (location.getConfiguration() != null && location.getConfiguration().getId() != null) {
            resourceService.addLink(resource, this.getClass(), "updateLocationConfiguration", LinkRels.UPDATE,
                                    MethodParamFactory.build(String.class, location.getName()),
                                    MethodParamFactory.build(StorageLocationDTO.class));
            resourceService.addLink(resource, this.getClass(), "delete", LinkRels.DELETE,
                                    MethodParamFactory.build(String.class, location.getName()));
        } else {
            resourceService.addLink(resource, this.getClass(), "configureLocation", LinkRels.UPDATE,
                                    MethodParamFactory.build(StorageLocationDTO.class));
        }
        return resource;
    }
}<|MERGE_RESOLUTION|>--- conflicted
+++ resolved
@@ -127,13 +127,8 @@
      * @throws ModuleException
      */
     @RequestMapping(method = RequestMethod.GET)
-<<<<<<< HEAD
-    @ResourceAccess(description = "Retrieve list of all known storage locations", role = DefaultRole.ADMIN)
-    public ResponseEntity<List<EntityModel<StorageLocationDTO>>> retrieve() throws ModuleException {
-=======
     @ResourceAccess(description = "Retrieve list of all known storage locations", role = DefaultRole.PROJECT_ADMIN)
     public ResponseEntity<List<Resource<StorageLocationDTO>>> retrieve() throws ModuleException {
->>>>>>> 4ac100a4
         return new ResponseEntity<>(toResources(service.getAllLocations()), HttpStatus.OK);
     }
 
@@ -143,13 +138,8 @@
      * @throws ModuleException
      */
     @RequestMapping(method = RequestMethod.GET, path = ID_PATH)
-<<<<<<< HEAD
-    @ResourceAccess(description = "Retrieve list of all known storage locations", role = DefaultRole.ADMIN)
-    public ResponseEntity<EntityModel<StorageLocationDTO>> retrieve(@PathVariable(name = "id") String storageId)
-=======
     @ResourceAccess(description = "Retrieve list of all known storage locations", role = DefaultRole.PROJECT_ADMIN)
     public ResponseEntity<Resource<StorageLocationDTO>> retrieve(@PathVariable(name = "id") String storageId)
->>>>>>> 4ac100a4
             throws ModuleException {
         return new ResponseEntity<>(toResource(service.getById(storageId)), HttpStatus.OK);
     }
