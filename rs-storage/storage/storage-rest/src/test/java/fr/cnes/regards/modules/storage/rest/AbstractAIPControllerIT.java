package fr.cnes.regards.modules.storage.rest;

import com.google.gson.Gson;
import fr.cnes.regards.framework.amqp.ISubscriber;
import fr.cnes.regards.framework.module.rest.exception.ModuleException;
import fr.cnes.regards.framework.modules.jobs.dao.IJobInfoRepository;
import fr.cnes.regards.framework.modules.jobs.domain.JobInfo;
import fr.cnes.regards.framework.modules.jobs.domain.JobStatus;
import fr.cnes.regards.framework.modules.jobs.service.IJobInfoService;
import fr.cnes.regards.framework.modules.plugins.dao.IPluginConfigurationRepository;
import fr.cnes.regards.framework.modules.plugins.domain.PluginConfiguration;
import fr.cnes.regards.framework.modules.plugins.domain.PluginMetaData;
import fr.cnes.regards.framework.modules.plugins.domain.PluginParameter;
import fr.cnes.regards.framework.modules.plugins.service.IPluginService;
import fr.cnes.regards.framework.multitenant.IRuntimeTenantResolver;
import fr.cnes.regards.framework.oais.EventType;
import fr.cnes.regards.framework.oais.urn.DataType;
import fr.cnes.regards.framework.oais.urn.EntityType;
import fr.cnes.regards.framework.oais.urn.OAISIdentifier;
import fr.cnes.regards.framework.oais.urn.UniformResourceName;
import fr.cnes.regards.framework.test.integration.AbstractRegardsTransactionalIT;
import fr.cnes.regards.framework.utils.plugins.PluginParametersFactory;
import fr.cnes.regards.framework.utils.plugins.PluginUtils;
import fr.cnes.regards.modules.notification.client.INotificationClient;
import fr.cnes.regards.modules.project.client.rest.IProjectsClient;
import fr.cnes.regards.modules.storage.dao.IAIPDao;
import fr.cnes.regards.modules.storage.dao.IAIPSessionRepository;
import fr.cnes.regards.modules.storage.dao.IAIPUpdateRequestRepository;
import fr.cnes.regards.modules.storage.dao.IDataFileDao;
import fr.cnes.regards.modules.storage.dao.IPrioritizedDataStorageRepository;
import fr.cnes.regards.modules.storage.domain.AIP;
import fr.cnes.regards.modules.storage.domain.AIPBuilder;
import fr.cnes.regards.modules.storage.domain.database.AIPSession;
import fr.cnes.regards.modules.storage.domain.event.DataStorageEvent;
import fr.cnes.regards.modules.storage.plugin.allocation.strategy.DefaultAllocationStrategyPlugin;
import fr.cnes.regards.modules.storage.plugin.datastorage.local.LocalDataStorage;
import fr.cnes.regards.modules.storage.service.DataStorageEventHandler;
import fr.cnes.regards.modules.storage.service.IPrioritizedDataStorageService;
import java.io.File;
import java.io.IOException;
import java.net.MalformedURLException;
import java.net.URISyntaxException;
import java.net.URL;
import java.nio.file.Files;
import java.nio.file.Path;
import java.nio.file.Paths;
import java.time.OffsetDateTime;
import java.util.Comparator;
import java.util.List;
import java.util.Optional;
import java.util.Set;
import java.util.UUID;
import java.util.stream.Collectors;
import org.apache.commons.compress.utils.Lists;
import org.junit.After;
import org.junit.Before;
import org.mockito.Mockito;
import org.slf4j.Logger;
import org.slf4j.LoggerFactory;
import org.springframework.beans.factory.annotation.Autowired;
import org.springframework.context.annotation.Bean;
import org.springframework.context.annotation.Configuration;
import org.springframework.dao.DataIntegrityViolationException;
import org.springframework.test.context.ActiveProfiles;
import org.springframework.test.context.TestPropertySource;
import org.springframework.util.MimeType;

/**
 * @author Léo Mieulet
 */
@TestPropertySource(locations = "classpath:test.properties")
@ActiveProfiles("testAmqp")
public abstract class AbstractAIPControllerIT extends AbstractRegardsTransactionalIT {

    private static final Logger LOG = LoggerFactory.getLogger(AbstractAIPControllerIT.class);

    private static final String ALLOCATION_CONF_LABEL = "AIPControllerIT_ALLOCATION";

    private static final String DATA_STORAGE_CONF_LABEL = "AIPControllerIT_DATA_STORAGE";

    private static final String CATALOG_SECURITY_DELEGATION_LABEL = "AIPControllerIT_SECU_DELEG";

    private static final String SESSION = "Session123";

    @Autowired
    private IPluginService pluginService;

    @Autowired
    protected Gson gson;

    @Autowired
    protected IRuntimeTenantResolver runtimeTenantResolver;

    @Autowired
    private ISubscriber subscriber;

    @Autowired
    private IPluginConfigurationRepository pluginRepo;

    @Autowired
    private IJobInfoRepository jobInfoRepo;

    @Autowired
    protected IDataFileDao dataFileDao;

    @Autowired
    protected IJobInfoService jobInfoService;

    @Autowired
    protected IAIPDao aipDao;

    @Autowired
    protected IAIPUpdateRequestRepository aipUpdateRepo;

    @Autowired
    protected IAIPSessionRepository aipSessionRepo;

    @Autowired
    private IPrioritizedDataStorageService prioritizedDataStorageService;

    @Autowired
    private IPrioritizedDataStorageRepository prioritizedDataStorageRepository;

    private URL baseStorageLocation;

    protected AIP aip;

    @Before
    public void init() throws IOException, ModuleException, URISyntaxException, InterruptedException {
        cleanUp(false);
        runtimeTenantResolver.forceTenant(getDefaultTenant());
        // first of all, lets get an AIP with accessible dataObjects and real checksums
        aip = getAIP();
        // second, lets storeAndCreate a plugin configuration for IAllocationStrategy
        PluginMetaData allocationMeta = PluginUtils.createPluginMetaData(DefaultAllocationStrategyPlugin.class);
        PluginConfiguration allocationConfiguration = new PluginConfiguration(allocationMeta, ALLOCATION_CONF_LABEL);
        allocationConfiguration.setIsActive(true);
        pluginService.savePluginConfiguration(allocationConfiguration);
        // third, lets storeAndCreate a plugin configuration of IDataStorage with the highest priority
        PluginMetaData dataStoMeta = PluginUtils.createPluginMetaData(LocalDataStorage.class);
        baseStorageLocation = new URL("file", "", Paths.get("target/AIPControllerIT").toFile().getAbsolutePath());
        Files.createDirectories(Paths.get(baseStorageLocation.toURI()));
        Set<PluginParameter> parameters = PluginParametersFactory.build()
                .addParameter(LocalDataStorage.LOCAL_STORAGE_TOTAL_SPACE, 9000000000000000L)
                .addParameter(LocalDataStorage.BASE_STORAGE_LOCATION_PLUGIN_PARAM_NAME, baseStorageLocation.toString())
                .getParameters();
        PluginConfiguration dataStorageConf = new PluginConfiguration(dataStoMeta, DATA_STORAGE_CONF_LABEL, parameters,
                0);
        dataStorageConf.setIsActive(true);
        prioritizedDataStorageService.create(dataStorageConf);
        // forth, lets configure a plugin for security checks
        PluginMetaData catalogSecuDelegMeta = PluginUtils.createPluginMetaData(FakeSecurityDelegation.class);
        PluginConfiguration catalogSecuDelegConf = new PluginConfiguration(catalogSecuDelegMeta,
                CATALOG_SECURITY_DELEGATION_LABEL);
        pluginService.savePluginConfiguration(catalogSecuDelegConf);
    }

    @After
    public void cleanUp() throws URISyntaxException, IOException, InterruptedException {
        cleanUp(false);
    }

    public void cleanUp(boolean haveFailed) throws URISyntaxException, IOException, InterruptedException {
        runtimeTenantResolver.forceTenant(getDefaultTenant());
        subscriber.purgeQueue(DataStorageEvent.class, DataStorageEventHandler.class);
        LOG.info("Waiting for current jobs finished ....");
        waitForJobsFinished(10, true);
        LOG.info("All current jobs finished !");
        subscriber.purgeQueue(DataStorageEvent.class, DataStorageEventHandler.class);
        try {
            jobInfoRepo.deleteAll();
            dataFileDao.deleteAll();
            aipUpdateRepo.deleteAll();
            aipDao.deleteAll();
            prioritizedDataStorageRepository.deleteAll();
            pluginRepo.deleteAll();
        } catch (DataIntegrityViolationException e) {
            LOG.warn("Something went wrong while cleaning up database",e.getMessage());
            // Sometimes there is a problem to clean up entities stored in the database,
            // so if that's occurs, let's try another time
            if (!haveFailed) {
                // Try another time
                cleanUp(true);
<<<<<<< HEAD
=======
                return;
>>>>>>> a7b83fbf
            }
        }
        if (baseStorageLocation != null) {
            Files.walk(Paths.get(baseStorageLocation.toURI())).sorted(Comparator.reverseOrder()).map(Path::toFile)
                    .forEach(File::delete);
        }
    }

    protected AIP getAIP() throws MalformedURLException {
        return getNewAip(SESSION);
    }

    protected AIP getNewAip(String aipSession) throws MalformedURLException {
        return getNewAipWithTags(aipSession, "tag");
    }

    protected AIP getNewAip(AIPSession aipSession) throws MalformedURLException {
        return getNewAip(aipSession.getId());
    }

    protected AIP getNewAipWithTags(AIPSession aipSession, String... tags) throws MalformedURLException {
        return getNewAipWithTags(aipSession.getId(), tags);
    }

    protected AIP getNewAipWithTags(String aipSession, String... tags) throws MalformedURLException {

        UniformResourceName sipId = new UniformResourceName(OAISIdentifier.SIP, EntityType.DATA, getDefaultTenant(),
                UUID.randomUUID(), 1);
        UniformResourceName aipId = new UniformResourceName(OAISIdentifier.AIP, EntityType.DATA, getDefaultTenant(),
                sipId.getEntityId(), 1);
        AIPBuilder aipBuilder = new AIPBuilder(aipId, Optional.of(sipId), "providerId", EntityType.DATA, aipSession);

        Path path = Paths.get("src", "test", "resources", "data.txt");
        aipBuilder.getContentInformationBuilder().setDataObject(DataType.RAWDATA, path, "MD5",
                                                                "de89a907d33a9716d11765582102b2e0");
        aipBuilder.getContentInformationBuilder().setSyntax("text", "description", MimeType.valueOf("text/plain"));
        aipBuilder.addContentInformation();
        aipBuilder.getPDIBuilder().setAccessRightInformation("public");
        aipBuilder.getPDIBuilder().setFacility("CS");
        aipBuilder.getPDIBuilder().addProvenanceInformationEvent(EventType.SUBMISSION.name(), "test event",
                                                                 OffsetDateTime.now());
        aipBuilder.addTags(tags);
        return aipBuilder.build();
    }

    private void waitForJobsFinished(int nbMaxSeconds, boolean forceStop) throws InterruptedException {
        List<JobInfo> jobs = Lists.newArrayList();
        Set<JobInfo> unfinishedJobs;
        int cpt = 0;
        do {
            jobs = jobInfoService.retrieveJobs();
            unfinishedJobs = jobs.stream()
                    .filter(f -> !f.getStatus().getStatus().equals(JobStatus.SUCCEEDED)
                            && !f.getStatus().getStatus().equals(JobStatus.FAILED)
                            && !f.getStatus().getStatus().equals(JobStatus.ABORTED))
                    .collect(Collectors.toSet());
            LOG.info("[TEST CLEAN] Waiting for {} Unfinished jobs", unfinishedJobs.size());
            if (forceStop) {
                unfinishedJobs.forEach(j -> {
                    LOG.info("[TEST CLEAN] Trying to stop running job {}-{} [{}]", j.getClassName(), j.getId(),
                             j.getStatus());
                    jobInfoService.stopJob(j.getId());
                });
            }
            if (unfinishedJobs.size() > 0) {
                Thread.sleep(1000);
            }
            cpt++;

        } while ((cpt < nbMaxSeconds) && (unfinishedJobs.size() > 0));

    }

    @Configuration
    static class Config {

        @Bean
        public IProjectsClient projectsClient() {
            return Mockito.mock(IProjectsClient.class);
        }

        @Bean
        public INotificationClient notificationClient() {
            return Mockito.mock(INotificationClient.class);
        }
    }
}<|MERGE_RESOLUTION|>--- conflicted
+++ resolved
@@ -181,10 +181,7 @@
             if (!haveFailed) {
                 // Try another time
                 cleanUp(true);
-<<<<<<< HEAD
-=======
                 return;
->>>>>>> a7b83fbf
             }
         }
         if (baseStorageLocation != null) {
