<?xml version="1.0" encoding="UTF-8"?>
<!--
 Copyright 2017-2021 CNES - CENTRE NATIONAL d'ETUDES SPATIALES
 
 This file is part of REGARDS.
 
 REGARDS is free software: you can redistribute it and/or modify
 it under the terms of the GNU General Public License as published by
 the Free Software Foundation, either version 3 of the License, or
 (at your option) any later version.
 
 REGARDS is distributed in the hope that it will be useful,
 but WITHOUT ANY WARRANTY; without even the implied warranty of
 MERCHANTABILITY or FITNESS FOR A PARTICULAR PURPOSE. See the
 GNU General Public License for more details.
 
 You should have received a copy of the GNU General Public License
 along with REGARDS. If not, see <http://www.gnu.org/licenses/>.
-->
<project xmlns="http://maven.apache.org/POM/4.0.0" xmlns:xsi="http://www.w3.org/2001/XMLSchema-instance"
         xsi:schemaLocation="http://maven.apache.org/POM/4.0.0 http://maven.apache.org/xsd/maven-4.0.0.xsd">
    <modelVersion>4.0.0</modelVersion>

    <groupId>fr.cnes.regards.modules.storage</groupId>
    <artifactId>storage-service</artifactId>
    <packaging>jar</packaging>

    <parent>
        <groupId>fr.cnes.regards.modules</groupId>
        <artifactId>storage</artifactId>
        <version>${modules.storage.version}</version>
    </parent>

    <url>https://github.com/RegardsOss/RegardsOss.github.io</url>
    <inceptionYear>2016</inceptionYear>
    <licenses>
        <license>
            <name>GNU General Public License (GNU GPL)</name>
            <url>http://www.gnu.org/licenses/gpl.html</url>
            <distribution>repo</distribution>
        </license>
    </licenses>
    <organization>
        <name>CNES</name>
        <url>https://cnes.fr/fr</url>
    </organization>
    <developers>
        <developer>
            <name>REGARDS Team</name>
            <organization>CS Systèmes d'Information</organization>
            <organizationUrl>http://www.c-s.fr</organizationUrl>
        </developer>
    </developers>

    <dependencies>
        <dependency>
            <groupId>fr.cnes.regards.modules.storage</groupId>
            <artifactId>storage-dao</artifactId>
        </dependency>
        <dependency>
            <groupId>fr.cnes.regards.modules.storage</groupId>
            <artifactId>storage-domain</artifactId>
        </dependency>
        <dependency>
			<groupId>fr.cnes.regards.framework.modules.plugins</groupId>
    		<artifactId>plugins-service</artifactId>
		</dependency>
		<dependency>
            <groupId>fr.cnes.regards.framework.modules.jobs</groupId>
            <artifactId>jobs-service</artifactId>
        </dependency>
        <dependency>
            <groupId>fr.cnes.regards.framework</groupId>
            <artifactId>module-regards</artifactId>
        </dependency>
        <dependency>
            <groupId>fr.cnes.regards.framework</groupId>
            <artifactId>amqp-regards-starter</artifactId>
        </dependency>
   		<dependency>
			<groupId>org.springframework.cloud</groupId>
			<artifactId>
				spring-cloud-starter-netflix-eureka-client
			</artifactId>
		</dependency>
        <dependency>
            <groupId>fr.cnes.regards.modules.accessrights</groupId>
            <artifactId>accessrights-client</artifactId>
        </dependency>
        <dependency>
            <groupId>fr.cnes.regards.framework</groupId>
            <artifactId>urn-regards</artifactId>
        </dependency>
<<<<<<< HEAD
        <dependency>
            <groupId>fr.cnes.regards.framework.modules.tenant-settings</groupId>
            <artifactId>tenant-settings-service</artifactId>
=======
        <!-- session handling -->
        <dependency>
            <groupId>fr.cnes.regards.framework.modules.session.session-agent</groupId>
            <artifactId>session-agent-client</artifactId>
        </dependency>
        <dependency>
            <groupId>fr.cnes.regards.framework.modules.session.session-agent</groupId>
            <artifactId>session-agent-service</artifactId>
>>>>>>> df2ed290
        </dependency>

        <!-- Libraries -->
        <dependency>
            <groupId>io.vavr</groupId>
            <artifactId>vavr</artifactId>
        </dependency>
        <dependency>
            <groupId>com.github.ben-manes.caffeine</groupId>
            <artifactId>caffeine</artifactId>
        </dependency>

        <!-- TEST dependencies -->
		<dependency>
            <groupId>fr.cnes.regards.framework.test</groupId>
            <artifactId>regards-integration-test</artifactId>
            <scope>test</scope>
        </dependency>
		<dependency>
			<groupId>fr.cnes.regards.framework</groupId>
			<artifactId>jpa-multitenant-regards-test</artifactId>
			<scope>test</scope>
		</dependency>
        <dependency>
            <groupId>org.testcontainers</groupId>
            <artifactId>postgresql</artifactId>
            <version>1.10.6</version>
            <scope>test</scope>
        </dependency>
    </dependencies>
</project><|MERGE_RESOLUTION|>--- conflicted
+++ resolved
@@ -91,11 +91,10 @@
             <groupId>fr.cnes.regards.framework</groupId>
             <artifactId>urn-regards</artifactId>
         </dependency>
-<<<<<<< HEAD
         <dependency>
             <groupId>fr.cnes.regards.framework.modules.tenant-settings</groupId>
             <artifactId>tenant-settings-service</artifactId>
-=======
+        </dependency>
         <!-- session handling -->
         <dependency>
             <groupId>fr.cnes.regards.framework.modules.session.session-agent</groupId>
@@ -104,7 +103,6 @@
         <dependency>
             <groupId>fr.cnes.regards.framework.modules.session.session-agent</groupId>
             <artifactId>session-agent-service</artifactId>
->>>>>>> df2ed290
         </dependency>
 
         <!-- Libraries -->
