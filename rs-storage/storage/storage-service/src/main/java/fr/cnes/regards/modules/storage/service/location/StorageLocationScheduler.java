--- conflicted
+++ resolved
@@ -144,11 +144,7 @@
                 lockingTaskExecutors.executeWithLock(task,
                                                      new LockConfiguration(Instant.now(),
                                                                            lockId,
-<<<<<<< HEAD
-                                                                           Duration.ofSeconds(120),
-=======
                                                                            Duration.ofSeconds(FILE_LOCATION_LOCK_TIME_TO_LIVE_IN_SECONDS),
->>>>>>> dbdfc40f
                                                                            Duration.ZERO));
             } catch (Throwable e) {
                 handleSchedulingError(actionLabel, schedulerTitle, e);
