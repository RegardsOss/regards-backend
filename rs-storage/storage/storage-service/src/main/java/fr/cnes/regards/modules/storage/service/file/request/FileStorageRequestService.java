/*
 * Copyright 2017-2020 CNES - CENTRE NATIONAL d'ETUDES SPATIALES
 *
 * This file is part of REGARDS.
 *
 * REGARDS is free software: you can redistribute it and/or modify
 * it under the terms of the GNU General Public License as published by
 * the Free Software Foundation, either version 3 of the License, or
 * (at your option) any later version.
 *
 * REGARDS is distributed in the hope that it will be useful,
 * but WITHOUT ANY WARRANTY; without even the implied warranty of
 * MERCHANTABILITY or FITNESS FOR A PARTICULAR PURPOSE. See the
 * GNU General Public License for more details.
 *
 * You should have received a copy of the GNU General Public License
 * along with REGARDS. If not, see <http://www.gnu.org/licenses/>.
 */
package fr.cnes.regards.modules.storage.service.file.request;

import java.net.MalformedURLException;
import java.net.URL;
import java.time.OffsetDateTime;
import java.util.Collection;
import java.util.Comparator;
import java.util.List;
import java.util.Map.Entry;
import java.util.Optional;
import java.util.Set;
import java.util.stream.Collectors;

import org.slf4j.Logger;
import org.slf4j.LoggerFactory;
import org.springframework.beans.factory.annotation.Autowired;
import org.springframework.beans.factory.annotation.Value;
import org.springframework.data.domain.Page;
import org.springframework.data.domain.PageRequest;
import org.springframework.data.domain.Pageable;
import org.springframework.data.domain.Sort;
import org.springframework.data.domain.Sort.Direction;
import org.springframework.stereotype.Service;
import org.springframework.transaction.annotation.Propagation;
import org.springframework.transaction.annotation.Transactional;

import com.google.common.collect.Lists;
import com.google.common.collect.Sets;

import fr.cnes.regards.framework.authentication.IAuthenticationResolver;
import fr.cnes.regards.framework.jpa.multitenant.transactional.MultitenantTransactional;
import fr.cnes.regards.framework.module.rest.exception.ModuleException;
import fr.cnes.regards.framework.modules.jobs.domain.JobInfo;
import fr.cnes.regards.framework.modules.jobs.domain.JobParameter;
import fr.cnes.regards.framework.modules.jobs.service.IJobInfoService;
import fr.cnes.regards.framework.modules.plugins.domain.PluginConfiguration;
import fr.cnes.regards.framework.modules.plugins.service.IPluginService;
import fr.cnes.regards.framework.utils.plugins.PluginUtilsRuntimeException;
import fr.cnes.regards.framework.utils.plugins.exception.NotAvailablePluginConfigurationException;
import fr.cnes.regards.modules.storage.dao.IFileReferenceRepository;
import fr.cnes.regards.modules.storage.dao.IFileStorageRequestRepository;
import fr.cnes.regards.modules.storage.domain.database.FileLocation;
import fr.cnes.regards.modules.storage.domain.database.FileReference;
import fr.cnes.regards.modules.storage.domain.database.FileReferenceMetaInfo;
import fr.cnes.regards.modules.storage.domain.database.request.FileDeletionRequest;
import fr.cnes.regards.modules.storage.domain.database.request.FileRequestStatus;
import fr.cnes.regards.modules.storage.domain.database.request.FileStorageRequest;
import fr.cnes.regards.modules.storage.domain.dto.request.FileStorageRequestDTO;
import fr.cnes.regards.modules.storage.domain.dto.request.FileStorageRequestResultDTO;
import fr.cnes.regards.modules.storage.domain.event.FileRequestType;
import fr.cnes.regards.modules.storage.domain.flow.StorageFlowItem;
import fr.cnes.regards.modules.storage.domain.plugin.FileStorageWorkingSubset;
import fr.cnes.regards.modules.storage.domain.plugin.IStorageLocation;
import fr.cnes.regards.modules.storage.domain.plugin.PreparationResponse;
import fr.cnes.regards.modules.storage.service.JobsPriority;
import fr.cnes.regards.modules.storage.service.file.FileReferenceEventPublisher;
import fr.cnes.regards.modules.storage.service.file.FileReferenceService;
import fr.cnes.regards.modules.storage.service.file.job.FileStorageRequestJob;
import fr.cnes.regards.modules.storage.service.location.StoragePluginConfigurationHandler;

/**
 * Service to handle {@link FileStorageRequest}s.
 * Those requests are created when a file reference need to be stored physically thanks to an existing {@link IStorageLocation} plugin.
 *
 * @author Sébastien Binda
 */
@Service
@MultitenantTransactional
public class FileStorageRequestService {

    private static final Logger LOGGER = LoggerFactory.getLogger(FileStorageRequestService.class);

    @Autowired
    private IPluginService pluginService;

    @Autowired
    private IFileStorageRequestRepository fileStorageRequestRepo;

    @Autowired
    private IJobInfoService jobInfoService;

    @Autowired
    private IAuthenticationResolver authResolver;

    @Autowired
    private FileReferenceEventPublisher eventPublisher;

    @Autowired
    private StoragePluginConfigurationHandler storageHandler;

    @Autowired
    protected FileStorageRequestService self;

    @Autowired
    private RequestsGroupService reqGroupService;

    @Autowired
    private FileReferenceService fileRefService;

    @Autowired
    private FileDeletionRequestService fileDelReqService;

    @Autowired
    private FileReferenceRequestService fileRefReqService;

    @Autowired
    private RequestStatusService reqStatusService;

    @Value("${regards.storage.storage.requests.days.before.expiration:5}")
    private Integer nbDaysBeforeExpiration;

    @Value("${regards.storage.storage.requests.per.job:100}")
    private Integer nbRequestsPerJob;

    /**
     * Initialize new storage requests from Flow items.
     * @param list
     */
    public void store(List<StorageFlowItem> list) {
        Set<String> checksums = list.stream().map(StorageFlowItem::getFiles).flatMap(Set::stream)
                .map(FileStorageRequestDTO::getChecksum).collect(Collectors.toSet());
        Set<FileReference> existingOnes = fileRefService.search(checksums);
        Set<FileStorageRequest> existingRequests = Sets.newHashSet();
        Set<FileDeletionRequest> existingDeletionRequests = fileDelReqService.searchByChecksums(checksums);
        for (StorageFlowItem item : list) {
            store(item.getFiles(), item.getGroupId(), existingOnes, existingRequests, existingDeletionRequests);
            reqGroupService.granted(item.getGroupId(), FileRequestType.STORAGE, item.getFiles().size(),
                                    getRequestExpirationDate());
        }
    }

    /**
     * Initialize new storage requests for a given group identifier
     * @param requests
     * @param groupId
     */
    public void store(Collection<FileStorageRequestDTO> requests, String groupId) {
        Set<String> checksums = requests.stream().map(FileStorageRequestDTO::getChecksum).collect(Collectors.toSet());
        Set<FileReference> existingOnes = fileRefService.search(checksums);
        Set<FileStorageRequest> existingRequests = fileStorageRequestRepo.findByMetaInfoChecksumIn(checksums);
        Set<FileDeletionRequest> existingDeletionRequests = fileDelReqService.searchByChecksums(checksums);
        store(requests, groupId, existingOnes, existingRequests, existingDeletionRequests);
    }

    /**
     * Initialize new storage requests for a given group identifier. Parameter existingOnes is passed to improve performance in bulk creation to
     * avoid requesting {@link IFileReferenceRepository} on each request.
     * @param requests
     * @param groupId
     * @param existingOnes
     * @param existingRequests
     */
    public void store(Collection<FileStorageRequestDTO> requests, String groupId,
            Collection<FileReference> existingOnes, Set<FileStorageRequest> existingRequests,
            Set<FileDeletionRequest> existingDeletionRequests) {
        // Retrieve already existing ones by checksum only to improve performance. The associated storage location is checked later
        LOGGER.trace("[STORAGE REQUESTS] Handling {} requests ...", requests.size());
        for (FileStorageRequestDTO request : requests) {
            long start = System.currentTimeMillis();
            // Check if the file already exists for the storage destination
            Optional<FileReference> oFileRef = existingOnes.stream()
                    .filter(f -> f.getMetaInfo().getChecksum().equals(request.getChecksum())
                            && f.getLocation().getStorage().equals(request.getStorage()))
                    .findFirst();
            Optional<FileStorageRequest> oReq = existingRequests.stream()
                    .filter(f -> f.getMetaInfo().getChecksum().equals(request.getChecksum())
                            && f.getStorage().equals(request.getStorage()))
                    .findFirst();
            Optional<FileDeletionRequest> oDelReq = existingDeletionRequests.stream()
                    .filter(f -> f.getFileReference().getMetaInfo().getChecksum().equals(request.getChecksum())
                            && f.getStorage().equals(request.getStorage()))
                    .findFirst();
            RequestResult result = handleRequest(request, oFileRef, oReq, oDelReq, groupId);
            if (result.getFileReference().isPresent()) {
                // Update file reference in the list of file references existing
                existingOnes.removeIf(f -> f.getId().equals(result.getFileReference().get().getId()));
                existingOnes.add(result.getFileReference().get());
            }
            if (result.getStorageRequest().isPresent()) {
                // Update file reference in the list of file references existing
                existingRequests.removeIf(f -> f.getId().equals(result.getStorageRequest().get().getId()));
                existingRequests.add(result.getStorageRequest().get());
            }
            LOGGER.trace("[STORAGE REQUESTS] New request ({}) handled in {} ms", request.getFileName(),
                         System.currentTimeMillis() - start);
        }
    }

    /**
     * Store a new file to a given storage destination
     * @param owner Owner of the new file
     * @param metaInfo information about file
     * @param originUrl current location of file. This URL must be locally accessible to be copied.
     * @param storage name of the storage destination. Must be a existing plugin configuration of a {@link IStorageLocation}
     * @param subDirectory where to store file in the destination location.
     * @param groupId business request identifier
     * @return {@link FileReference} if the file is already referenced.
     */
    public Optional<FileReference> handleRequest(String owner, FileReferenceMetaInfo metaInfo, String originUrl,
            String storage, Optional<String> subDirectory, String groupId) {
        Optional<FileReference> oFileRef = fileRefService.search(storage, metaInfo.getChecksum());
        Optional<FileStorageRequest> oReq = fileStorageRequestRepo.findByMetaInfoChecksum(metaInfo.getChecksum());
        Optional<FileDeletionRequest> oDeletionReq = fileDelReqService.search(metaInfo.getChecksum(), storage);
        FileStorageRequestDTO request = FileStorageRequestDTO
                .build(metaInfo.getFileName(), metaInfo.getChecksum(), metaInfo.getAlgorithm(),
                       metaInfo.getMimeType().toString(), owner, originUrl, storage, subDirectory);
        request.withType(metaInfo.getType());
        return handleRequest(request, oFileRef, oReq, oDeletionReq, groupId).getFileReference();
    }

    /**
     * Internal private class to regroup information about handle {@link FileStorageRequestDTO} result.
     * The result can be : <ul>
     * <li> {@link FileReference} : If the request is associated to a file already referenced.</li>
     * <li> {@link FileStorageRequest} : If the request is a new or updated storage request </li>
     *
     */
    private static class RequestResult {

        Optional<FileReference> fileReference = Optional.empty();

        Optional<FileStorageRequest> storageRequest = Optional.empty();

        public static RequestResult build(FileReference fileReference) {
            RequestResult res = new RequestResult();
            res.fileReference = Optional.ofNullable(fileReference);
            return res;
        }

        public static RequestResult build(FileStorageRequest storageRequest) {
            RequestResult res = new RequestResult();
            res.storageRequest = Optional.ofNullable(storageRequest);
            return res;
        }

        public Optional<FileReference> getFileReference() {
            return fileReference;
        }

        public Optional<FileStorageRequest> getStorageRequest() {
            return storageRequest;
        }

    }

    /**
     * Store a new file to a given storage destination
     * @param request {@link FileStorageRequestDTO} info about file to store
     * @param fileRef {@link FileReference} of associated file if already exists
     * @param oRequest {@link FileStorageRequest} associated to given {@link FileStorageRequestDTO} if already exists
     * @param groupId business request identifier
     * @return {@link FileReference} if the file is already referenced.
     * @throws MalformedURLException
     */
    private RequestResult handleRequest(FileStorageRequestDTO request, Optional<FileReference> fileRef,
            Optional<FileStorageRequest> oReq, Optional<FileDeletionRequest> oDeletionReq, String groupId) {
        if (fileRef.isPresent()) {
            return handleFileToStoreAlreadyExists(fileRef.get(), request, oDeletionReq, groupId);
        } else if (oReq.isPresent()) {
            FileStorageRequest existingReq = oReq.get();
            existingReq.getOwners().add(request.getOwner());
            existingReq.getGroupIds().add(groupId);
            if (existingReq.getStatus() == FileRequestStatus.ERROR) {
                // Allow retry of error requests when the same request is sent
                existingReq.setStatus(FileRequestStatus.TO_DO);
            }
            LOGGER.trace("[STORAGE REQUESTS] Existing request ({}) updated to handle same file of request ({})",
                         existingReq.getMetaInfo().getFileName(), request.getFileName());
            return RequestResult.build(existingReq);
        } else {
            Optional<String> cause = Optional.empty();
            Optional<FileRequestStatus> status = Optional.empty();
            try {
                // Check that URL is a valid
                new URL(request.getOriginUrl());
            } catch (MalformedURLException e) {
                String errorMessage = "Invalid URL for file " + request.getFileName() + "storage. Cause : "
                        + e.getMessage();
                LOGGER.error(errorMessage);
                status = Optional.of(FileRequestStatus.ERROR);
                cause = Optional.of(errorMessage);
            }
            return RequestResult
                    .build(createNewFileStorageRequest(Sets.newHashSet(request.getOwner()), request.buildMetaInfo(),
                                                       request.getOriginUrl(), request.getStorage(),
                                                       request.getOptionalSubDirectory(), groupId, cause, status));
        }
    }

    /**
     * Search for {@link FileStorageRequest}s matching the given destination storage and checksum
     * @param destinationStorage
     * @param checksum
     * @return {@link FileStorageRequest}
     */
    @Transactional(readOnly = true)
    public Collection<FileStorageRequest> search(String destinationStorage, String checksum) {
        return fileStorageRequestRepo.findByMetaInfoChecksumAndStorage(checksum, destinationStorage);
    }

    /**
     * Search for {@link FileStorageRequest}s matching the given destination storage and checksum
     * @return {@link FileStorageRequest}
     */
    @Transactional(readOnly = true)
    public Page<FileStorageRequest> search(String destinationStorage, FileRequestStatus status, Pageable page) {
        return fileStorageRequestRepo.findAllByStorageAndStatus(destinationStorage, status, page);
    }

    /**
     * Search for all {@link FileStorageRequest}s
     * @param pageable
     * @return {@link FileStorageRequest}s by page
     */
    @Transactional(readOnly = true)
    public Page<FileStorageRequest> search(Pageable pageable) {
        return fileStorageRequestRepo.findAll(pageable);
    }

    /**
     * Search for {@link FileStorageRequest}s associated to the given destination storage location.
     * @param pageable
     * @return {@link FileStorageRequest}s by page
     */
    @Transactional(readOnly = true)
    public Page<FileStorageRequest> search(String destinationStorage, Pageable pageable) {
        return fileStorageRequestRepo.findByStorage(destinationStorage, pageable);
    }

    @Transactional(readOnly = true)
    public Long count(String storage, FileRequestStatus status) {
        return fileStorageRequestRepo.countByStorageAndStatus(storage, status);
    }

    /**
     * Delete a {@link FileStorageRequest}
     * @param fileStorageRequest to delete
     */
    public void delete(FileStorageRequest fileStorageRequest) {
        if (fileStorageRequestRepo.existsById(fileStorageRequest.getId())) {
            fileStorageRequestRepo.deleteById(fileStorageRequest.getId());
        } else {
            LOGGER.debug("Unable to delete file storage request {} cause it does not exists",
                         fileStorageRequest.getId());
        }
    }

    /**
     * Update all {@link FileStorageRequest} in error status to change status to {@link FileRequestStatus#TO_DO}.
     * @param groupId request business identifier to retry
     */
    public void retryRequest(String groupId) {
        for (FileStorageRequest request : fileStorageRequestRepo.findByGroupIdsAndStatus(groupId,
                                                                                         FileRequestStatus.ERROR)) {
            request.setStatus(reqStatusService.getNewStatus(request, Optional.empty()));
            request.setErrorCause(null);
            update(request);
        }
    }

    /**
     * Update all {@link FileStorageRequest} in error status to change status to {@link FileRequestStatus#TO_DO} for the given owners.
     */
    public void retry(Collection<String> owners) {
        Pageable page = PageRequest.of(0, nbRequestsPerJob, Sort.by(Direction.ASC, "id"));
        Page<FileStorageRequest> results;
        do {
            results = fileStorageRequestRepo.findByOwnersInAndStatus(owners, FileRequestStatus.ERROR, page);
            for (FileStorageRequest request : results) {
                request.setStatus(reqStatusService.getNewStatus(request, Optional.empty()));
                request.setErrorCause(null);
                update(request);
            }
            // Always retrieve the first page has we modify each element of the results.
            // All element are handled when result is empty.
        } while (results.hasNext());
    }

    /**
     * Update a {@link FileStorageRequest}
     * @param fileStorageRequest to delete
     */
    public FileStorageRequest update(FileStorageRequest fileStorageRequest) {
        return fileStorageRequestRepo.save(fileStorageRequest);
    }

    /**
     * Schedule {@link FileStorageRequestJob}s for all {@link FileStorageRequest}s matching the given parameters
     * @param status of the request to handle
     * @param storages of the request to handle
     * @param owners of the request to handle
     * @return {@link JobInfo}s scheduled
     */
    public Collection<JobInfo> scheduleJobs(FileRequestStatus status, Collection<String> storages,
            Collection<String> owners) {
        Collection<JobInfo> jobList = Lists.newArrayList();
        Set<String> allStorages = fileStorageRequestRepo.findStoragesByStatus(status);
        Set<String> storagesToSchedule = storages != null && !storages.isEmpty()
                ? allStorages.stream().filter(storages::contains).collect(Collectors.toSet())
                : allStorages;
        long start = System.currentTimeMillis();
        LOGGER.trace("[STORAGE REQUESTS] Scheduling storage jobs ...");
        for (String storage : storagesToSchedule) {
            Page<FileStorageRequest> filesPage;
            Long maxId = 0L;
            // Always search the first page of requests until there is no requests anymore.
            // To do so, we order on id to ensure to not handle same requests multiple times.
            Pageable page = PageRequest.of(0, nbRequestsPerJob, Sort.by("id"));
            do {
                // Always retrieve first page, as request status are updated during job scheduling method.
                if ((owners != null) && !owners.isEmpty()) {
                    filesPage = fileStorageRequestRepo
                            .findAllByStorageAndStatusAndOwnersInAndIdGreaterThan(storage, status, owners, maxId, page);
                } else {
                    filesPage = fileStorageRequestRepo.findAllByStorageAndStatusAndIdGreaterThan(storage, status, maxId,
                                                                                                 page);
                }
                if (filesPage.hasContent()) {
                    maxId = filesPage.stream().max(Comparator.comparing(FileStorageRequest::getId)).get().getId();
                    self.scheduleJobsByStorage(jobList, storage, filesPage.getContent());
                }
            } while (filesPage.hasContent());
        }
        LOGGER.debug("[STORAGE REQUESTS] {} jobs scheduled in {} ms", jobList.size(),
                     System.currentTimeMillis() - start);
        return jobList;
    }

    /**
     * @param jobList
     * @param storage
     * @param fileStorageRequests
     */
    @Transactional(propagation = Propagation.REQUIRES_NEW)
    public void scheduleJobsByStorage(Collection<JobInfo> jobList, String storage,
            List<FileStorageRequest> fileStorageRequests) {
        if (storageHandler.getConfiguredStorages().contains(storage)) {
            jobList.addAll(scheduleJobsByStorage(storage, fileStorageRequests));
        } else {
            handleStorageNotAvailable(fileStorageRequests, Optional.empty());
        }
    }

    /**
     * Schedule {@link FileStorageRequestJob}s for all given {@link FileStorageRequest}s and a given storage location.
     * @param storage
     * @param fileStorageRequests
     * @return {@link JobInfo}s scheduled
     */
    private Collection<JobInfo> scheduleJobsByStorage(String storage,
            Collection<FileStorageRequest> fileStorageRequests) {
        Collection<JobInfo> jobInfoList = Sets.newHashSet();
        Collection<FileStorageRequest> remainingRequests = Sets.newHashSet();
        remainingRequests.addAll(fileStorageRequests);
        // FIXME : Check if file reference exists before schedule storage job.
        // see handleFileToStoreAlreadyExists
        try {
            PluginConfiguration conf = pluginService.getPluginConfigurationByLabel(storage);
            IStorageLocation storagePlugin = pluginService.getPlugin(conf.getBusinessId());
            PreparationResponse<FileStorageWorkingSubset, FileStorageRequest> response = storagePlugin
                    .prepareForStorage(fileStorageRequests);
            for (FileStorageWorkingSubset ws : response.getWorkingSubsets()) {
                if (!ws.getFileReferenceRequests().isEmpty()) {
                    jobInfoList.add(scheduleJob(ws, conf.getBusinessId(), storage));
                    remainingRequests.removeAll(ws.getFileReferenceRequests());
                }
            }
            // Handle preparation errors
            for (Entry<FileStorageRequest, String> request : response.getPreparationErrors().entrySet()) {
                this.handleStorageNotAvailable(request.getKey(), Optional.ofNullable(request.getValue()));
            }
            // Handle request not handled by the plugin preparation step.
            for (FileStorageRequest req : remainingRequests) {
                this.handleStorageNotAvailable(req, Optional.of("Request has not been handled by plugin."));
            }
        } catch (ModuleException | PluginUtilsRuntimeException | NotAvailablePluginConfigurationException e) {
            LOGGER.error(e.getMessage(), e);
            this.handleStorageNotAvailable(fileStorageRequests, Optional.of(e.getMessage()));
        }
        return jobInfoList;
    }

    /**
     * Schedule a {@link JobInfo} for the given {@link  FileStorageWorkingSubset}.<br/>
     * NOTE : A new transaction is created for each call at this method. It is mandatory to avoid having too long transactions.
     * @param workingSubset
     * @param plgBusinessId
     * @return {@link JobInfo} scheduled.
     */
    private JobInfo scheduleJob(FileStorageWorkingSubset workingSubset, String plgBusinessId, String storage) {
        Set<JobParameter> parameters = Sets.newHashSet();
        parameters.add(new JobParameter(FileStorageRequestJob.DATA_STORAGE_CONF_BUSINESS_ID, plgBusinessId));
        parameters.add(new JobParameter(FileStorageRequestJob.WORKING_SUB_SET, workingSubset));
        JobInfo jobInfo = jobInfoService.createAsQueued(new JobInfo(false, JobsPriority.FILE_STORAGE_JOB.getPriority(),
                parameters, authResolver.getUser(), FileStorageRequestJob.class.getName()));
        workingSubset.getFileReferenceRequests().forEach(fr -> fileStorageRequestRepo
                .updateStatusAndJobId(FileRequestStatus.PENDING, jobInfo.getId().toString(), fr.getId()));
        LOGGER.debug("[STORAGE REQUESTS] Job scheduled for {} requests on storage {}",
                     workingSubset.getFileReferenceRequests().size(), storage);
        return jobInfo;
    }

    /**
     * Create a new {@link FileStorageRequest}
     * @param owners owners of the file to store
     * @param fileMetaInfo meta information of the file to store
     * @param originUrl file origin location
     * @param storage storage destination location
     * @param storageSubDirectory Optional sub directory where to store file in the storage destination location
     * @param status
     * @param groupId Business identifier of the deletion request
     */
    public FileStorageRequest createNewFileStorageRequest(Collection<String> owners, FileReferenceMetaInfo fileMetaInfo,
            String originUrl, String storage, Optional<String> storageSubDirectory, String groupId,
            Optional<String> errorCause, Optional<FileRequestStatus> status) {
        long start = System.currentTimeMillis();
        FileStorageRequest fileStorageRequest = new FileStorageRequest(owners, fileMetaInfo, originUrl, storage,
                storageSubDirectory, groupId);
        fileStorageRequest.setStatus(reqStatusService.getNewStatus(fileStorageRequest, status));
        fileStorageRequest.setErrorCause(errorCause.orElse(null));
        if (!storageHandler.getConfiguredStorages().contains(storage)) {
            // The storage destination is unknown, we can already set the request in error status
            handleStorageNotAvailable(fileStorageRequest, Optional.empty());
        } else {
            fileStorageRequestRepo.save(fileStorageRequest);
            LOGGER.trace("[STORAGE REQUESTS] New file storage request created for file <{}> to store to {} with status {} in {}ms",
                         fileStorageRequest.getMetaInfo().getFileName(), fileStorageRequest.getStorage(),
                         fileStorageRequest.getStatus(), System.currentTimeMillis() - start);
        }
        return fileStorageRequest;
    }

    /**
     * Update a list of {@link FileStorageRequest}s when the storage destination cannot be handled.
     * A storage destination cannot be handled if <ul>
     * <li> No plugin configuration of {@link IStorageLocation} exists for the storage</li>
     * <li> the plugin configuration is disabled </li>
     * </ul>
     * @param fileStorageRequests
     */
    private void handleStorageNotAvailable(Collection<FileStorageRequest> fileStorageRequests,
            Optional<String> errorCause) {
        fileStorageRequests.forEach(r -> handleStorageNotAvailable(r, errorCause));
    }

    /**
     * Update a {@link FileStorageRequest} when the storage destination cannot be handled.
     * A storage destination cannot be handled if <ul>
     * <li> No plugin configuration of {@link IStorageLocation} exists for the storage</li>
     * <li> the plugin configuration is disabled </li>
     * </ul>
     * @param fileStorageRequest
     */
    private void handleStorageNotAvailable(FileStorageRequest fileStorageRequest, Optional<String> errorCause) {
        long start = System.currentTimeMillis();
        // The storage destination is unknown, we can already set the request in error status
        String lErrorCause = errorCause.orElse(String
                .format("Storage request <%s> cannot be handle as destination storage <%s> is unknown or not accessible (offline).",
                        fileStorageRequest.getMetaInfo().getFileName(), fileStorageRequest.getStorage()));
        fileStorageRequest.setStatus(FileRequestStatus.ERROR);
        fileStorageRequest.setErrorCause(lErrorCause);
        update(fileStorageRequest);
        LOGGER.error(fileStorageRequest.getErrorCause());
        // Send notification for file storage error
        eventPublisher.storeError(fileStorageRequest.getMetaInfo().getChecksum(), fileStorageRequest.getOwners(),
                                  fileStorageRequest.getStorage(), fileStorageRequest.getErrorCause(),
                                  fileStorageRequest.getGroupIds());
        // Inform request groups that the request is in error
        for (String groupId : fileStorageRequest.getGroupIds()) {
            reqGroupService.requestError(groupId, FileRequestType.STORAGE,
                                         fileStorageRequest.getMetaInfo().getChecksum(),
                                         fileStorageRequest.getStorage(), fileStorageRequest.getStorageSubDirectory(),
                                         fileStorageRequest.getOwners(), lErrorCause);
        }
        LOGGER.debug("[STORAGE REQUESTS] Request {} set as error in {} ms. Cause : {}",
                     fileStorageRequest.getMetaInfo().getFileName(), System.currentTimeMillis() - start, lErrorCause);
    }

    public void handleSuccess(Collection<FileStorageRequestResultDTO> results) {
        for (FileStorageRequestResultDTO result : results) {
            FileStorageRequest request = result.getRequest();
            FileReferenceMetaInfo reqMetaInfos = request.getMetaInfo();
            Set<FileReference> fileRefs = Sets.newHashSet();
            for (String owner : result.getRequest().getOwners()) {
                try {
                    FileReferenceMetaInfo fileMeta = new FileReferenceMetaInfo(reqMetaInfos.getChecksum(),
                            reqMetaInfos.getAlgorithm(), reqMetaInfos.getFileName(), result.getFileSize(),
                            reqMetaInfos.getMimeType());
                    fileMeta.setHeight(reqMetaInfos.getHeight());
                    fileMeta.setWidth(reqMetaInfos.getWidth());
                    fileMeta.setType(reqMetaInfos.getType());
                    fileRefs.add(fileRefReqService
                            .reference(owner, fileMeta, new FileLocation(request.getStorage(), result.getStoredUrl()),
                                       request.getGroupIds()));
                } catch (ModuleException e) {
                    LOGGER.error(e.getMessage(), e);
                    handleError(request, e.getMessage());
                }
            }

            for (String groupId : request.getGroupIds()) {
                for (FileReference fileRef : fileRefs) {
                    reqGroupService.requestSuccess(groupId, FileRequestType.STORAGE,
                                                   fileRef.getMetaInfo().getChecksum(),
                                                   fileRef.getLocation().getStorage(), request.getStorageSubDirectory(),
                                                   request.getOwners(), fileRef);
                }
            }

            // Delete the FileRefRequest as it has been handled
            delete(request);
        }
    }

    public void handleError(Collection<FileStorageRequestResultDTO> results) {
        for (FileStorageRequestResultDTO result : results) {
            handleError(result.getRequest(), result.getErrorCause());
        }
    }

    /**
     * Handle a {@link FileStorageRequest} error.
     * <ul>
     * <li> Update the request into database </li>
     * <li> Send bus message information about storage error </li>
     * <li> Update group with the error request </li>
     * </ul>
     */
    private void handleError(FileStorageRequest request, String errorCause) {
        // The file is not really referenced so handle reference error by modifying request to be retry later
        request.setStatus(FileRequestStatus.ERROR);
        request.setErrorCause(errorCause);
        update(request);
        eventPublisher.storeError(request.getMetaInfo().getChecksum(), request.getOwners(), request.getStorage(),
                                  errorCause, request.getGroupIds());
        for (String groupId : request.getGroupIds()) {
            reqGroupService.requestError(groupId, FileRequestType.STORAGE, request.getMetaInfo().getChecksum(),
                                         request.getStorage(), request.getStorageSubDirectory(), request.getOwners(),
                                         errorCause);
        }
    }

    /**
     * Update if needed an already existing {@link FileReference} associated to a
     * new {@link FileStorageRequestDTO} request received.<br/>
     * <br/>
     * If a deletion request is running on the existing {@link FileReference} then a new {@link FileStorageRequest}
     * request is created as DELAYED.<br/>
     *
     * @param fileReference {@link FileReference} to update
     * @param request associated {@link FileStorageRequestDTO} new request
     * @param groupId new business request identifier
     * @return {@link FileReference} updated or null.
     */
    private RequestResult handleFileToStoreAlreadyExists(FileReference fileReference, FileStorageRequestDTO request,
            Optional<FileDeletionRequest> oDeletionRequest, String groupId) {
        long start = System.currentTimeMillis();
        FileReferenceMetaInfo newMetaInfo = request.buildMetaInfo();
<<<<<<< HEAD
        Optional<FileDeletionRequest> deletionRequest = fileDelReqService.search(fileReference);
        if (deletionRequest.isPresent() && deletionRequest.get().getStatus() == FileRequestStatus.PENDING) {
=======
        if (oDeletionRequest.isPresent()) {
>>>>>>> 49f6faeb
            // Deletion is running write now, so delay the new file reference creation with a FileReferenceRequest
            return RequestResult.build(createNewFileStorageRequest(Sets.newHashSet(request.getOwner()), newMetaInfo,
                                                                   request.getOriginUrl(), request.getStorage(),
                                                                   request.getOptionalSubDirectory(), groupId,
                                                                   Optional.empty(), Optional.empty()));
        } else {
            String message = String
                    .format("New owner <%s> added to existing referenced file <%s> at <%s> (checksum: %s) ",
                            request.getOwner(), fileReference.getMetaInfo().getFileName(),
                            fileReference.getLocation().toString(), fileReference.getMetaInfo().getChecksum());
            eventPublisher.storeSuccess(fileReference, message, Sets.newHashSet(groupId));
            fileReference.getOwners().add(request.getOwner());
            reqGroupService.requestSuccess(groupId, FileRequestType.STORAGE, request.getChecksum(),
                                           request.getStorage(), request.getOptionalSubDirectory().orElse(null),
                                           Sets.newHashSet(request.getOwner()), fileReference);
            LOGGER.trace("[STORAGE REQUESTS] Storage request {} succeded for existing reference {} in {}ms.",
                         request.getFileName(), fileReference.getId(), System.currentTimeMillis() - start);
            return RequestResult.build(fileReference);
        }
    }

    /**
     * Delete all requests for the given storage identifier
     * @param storageLocationId
     */
    public void deleteByStorage(String storageLocationId, Optional<FileRequestStatus> status) {
        if (status.isPresent()) {
            fileStorageRequestRepo.deleteByStorageAndStatus(storageLocationId, status.get());
        } else {
            fileStorageRequestRepo.deleteByStorage(storageLocationId);
        }
    }

    /**
     * @param storageId
     * @return
     */
    public boolean isStorageRunning(String storageId) {
        return fileStorageRequestRepo
                .existsByStorageAndStatusIn(storageId,
                                            Sets.newHashSet(FileRequestStatus.TO_DO, FileRequestStatus.PENDING));
    }

    /**
     * Retrieve expiration date for deletion request
     * @return
     */
    public OffsetDateTime getRequestExpirationDate() {
        if ((nbDaysBeforeExpiration != null) && (nbDaysBeforeExpiration > 0)) {
            return OffsetDateTime.now().plusDays(nbDaysBeforeExpiration);
        } else {
            return null;
        }
    }

}<|MERGE_RESOLUTION|>--- conflicted
+++ resolved
@@ -674,12 +674,7 @@
             Optional<FileDeletionRequest> oDeletionRequest, String groupId) {
         long start = System.currentTimeMillis();
         FileReferenceMetaInfo newMetaInfo = request.buildMetaInfo();
-<<<<<<< HEAD
-        Optional<FileDeletionRequest> deletionRequest = fileDelReqService.search(fileReference);
-        if (deletionRequest.isPresent() && deletionRequest.get().getStatus() == FileRequestStatus.PENDING) {
-=======
         if (oDeletionRequest.isPresent()) {
->>>>>>> 49f6faeb
             // Deletion is running write now, so delay the new file reference creation with a FileReferenceRequest
             return RequestResult.build(createNewFileStorageRequest(Sets.newHashSet(request.getOwner()), newMetaInfo,
                                                                    request.getOriginUrl(), request.getStorage(),
