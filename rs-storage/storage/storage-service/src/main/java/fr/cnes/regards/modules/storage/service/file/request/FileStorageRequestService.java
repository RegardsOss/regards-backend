/*
 * Copyright 2017-2019 CNES - CENTRE NATIONAL d'ETUDES SPATIALES
 *
 * This file is part of REGARDS.
 *
 * REGARDS is free software: you can redistribute it and/or modify
 * it under the terms of the GNU General Public License as published by
 * the Free Software Foundation, either version 3 of the License, or
 * (at your option) any later version.
 *
 * REGARDS is distributed in the hope that it will be useful,
 * but WITHOUT ANY WARRANTY; without even the implied warranty of
 * MERCHANTABILITY or FITNESS FOR A PARTICULAR PURPOSE. See the
 * GNU General Public License for more details.
 *
 * You should have received a copy of the GNU General Public License
 * along with REGARDS. If not, see <http://www.gnu.org/licenses/>.
 */
package fr.cnes.regards.modules.storage.service.file.request;

import java.net.MalformedURLException;
import java.net.URL;
import java.time.OffsetDateTime;
import java.util.Collection;
import java.util.List;
import java.util.Map.Entry;
import java.util.Optional;
import java.util.Set;
import java.util.stream.Collectors;

import org.slf4j.Logger;
import org.slf4j.LoggerFactory;
import org.springframework.beans.factory.annotation.Autowired;
import org.springframework.beans.factory.annotation.Value;
import org.springframework.data.domain.Page;
import org.springframework.data.domain.PageRequest;
import org.springframework.data.domain.Pageable;
import org.springframework.data.domain.Sort;
import org.springframework.data.domain.Sort.Direction;
import org.springframework.stereotype.Service;
import org.springframework.transaction.annotation.Propagation;
import org.springframework.transaction.annotation.Transactional;

import com.google.common.collect.Lists;
import com.google.common.collect.Sets;

import fr.cnes.regards.framework.authentication.IAuthenticationResolver;
import fr.cnes.regards.framework.jpa.multitenant.transactional.MultitenantTransactional;
import fr.cnes.regards.framework.module.rest.exception.ModuleException;
import fr.cnes.regards.framework.modules.jobs.domain.JobInfo;
import fr.cnes.regards.framework.modules.jobs.domain.JobParameter;
import fr.cnes.regards.framework.modules.jobs.service.IJobInfoService;
import fr.cnes.regards.framework.modules.plugins.domain.PluginConfiguration;
import fr.cnes.regards.framework.modules.plugins.service.IPluginService;
import fr.cnes.regards.framework.utils.plugins.PluginUtilsRuntimeException;
import fr.cnes.regards.framework.utils.plugins.exception.NotAvailablePluginConfigurationException;
import fr.cnes.regards.modules.storage.dao.IFileReferenceRepository;
import fr.cnes.regards.modules.storage.dao.IFileStorageRequestRepository;
import fr.cnes.regards.modules.storage.domain.database.FileLocation;
import fr.cnes.regards.modules.storage.domain.database.FileReference;
import fr.cnes.regards.modules.storage.domain.database.FileReferenceMetaInfo;
import fr.cnes.regards.modules.storage.domain.database.request.FileDeletionRequest;
import fr.cnes.regards.modules.storage.domain.database.request.FileRequestStatus;
import fr.cnes.regards.modules.storage.domain.database.request.FileStorageRequest;
import fr.cnes.regards.modules.storage.domain.dto.request.FileStorageRequestDTO;
import fr.cnes.regards.modules.storage.domain.dto.request.FileStorageRequestResultDTO;
import fr.cnes.regards.modules.storage.domain.event.FileRequestType;
import fr.cnes.regards.modules.storage.domain.flow.StorageFlowItem;
import fr.cnes.regards.modules.storage.domain.plugin.FileStorageWorkingSubset;
import fr.cnes.regards.modules.storage.domain.plugin.IStorageLocation;
import fr.cnes.regards.modules.storage.domain.plugin.PreparationResponse;
import fr.cnes.regards.modules.storage.service.JobsPriority;
import fr.cnes.regards.modules.storage.service.file.FileReferenceEventPublisher;
import fr.cnes.regards.modules.storage.service.file.FileReferenceService;
import fr.cnes.regards.modules.storage.service.file.job.FileStorageRequestJob;
import fr.cnes.regards.modules.storage.service.location.StoragePluginConfigurationHandler;

/**
 * Service to handle {@link FileStorageRequest}s.
 * Those requests are created when a file reference need to be stored physically thanks to an existing {@link IStorageLocation} plugin.
 *
 * @author Sébastien Binda
 */
@Service
@MultitenantTransactional
public class FileStorageRequestService {

    private static final Logger LOGGER = LoggerFactory.getLogger(FileStorageRequestService.class);

    private static final int NB_REFERENCE_BY_PAGE = 1000;

    @Autowired
    private IPluginService pluginService;

    @Autowired
    private IFileStorageRequestRepository fileStorageRequestRepo;

    @Autowired
    private IJobInfoService jobInfoService;

    @Autowired
    private IAuthenticationResolver authResolver;

    @Autowired
    private FileReferenceEventPublisher eventPublisher;

    @Autowired
    private StoragePluginConfigurationHandler storageHandler;

    @Autowired
    protected FileStorageRequestService self;

    @Autowired
    private RequestsGroupService reqGroupService;

    @Autowired
    private FileReferenceService fileRefService;

    @Autowired
    private FileDeletionRequestService fileDelReqService;

    @Autowired
    private FileReferenceRequestService fileRefReqService;

    @Autowired
    private RequestStatusService reqStatusService;

    @Value("${regards.storage.storage.requests.days.before.expiration:5}")
    private Integer nbDaysBeforeExpiration;

    /**
     * Initialize new storage requests from Flow items.
     * @param list
     */
    public void store(List<StorageFlowItem> list) {
        Set<FileReference> existingOnes = fileRefService.search(list.stream().map(StorageFlowItem::getFiles)
                .flatMap(Set::stream).map(FileStorageRequestDTO::getChecksum).collect(Collectors.toSet()));
        for (StorageFlowItem item : list) {
            store(item.getFiles(), item.getGroupId(), existingOnes);
            reqGroupService.granted(item.getGroupId(), FileRequestType.STORAGE, item.getFiles().size(),
                                    getRequestExpirationDate());
        }

    }

    /**
     * Initialize new storage requests for a given group identifier
     * @param requests
     * @param groupId
     */
    public void store(Collection<FileStorageRequestDTO> requests, String groupId) {
        Set<FileReference> existingOnes = fileRefService
                .search(requests.stream().map(FileStorageRequestDTO::getChecksum).collect(Collectors.toSet()));
        store(requests, groupId, existingOnes);
    }

    /**
     * Initialize new storage requests for a given group identifier. Parameter existingOnes is passed to improve performance in bulk creation to
     * avoid requesting {@link IFileReferenceRepository} on each request.
     * @param requests
     * @param groupId
     * @param existingOnes
     */
    public void store(Collection<FileStorageRequestDTO> requests, String groupId,
            Collection<FileReference> existingOnes) {
        // Retrieve already existing ones by checksum only to improve performance. The associated storage location is checked later
        LOGGER.debug("[STORAGE REQUESTS] Handling {} requests ...", requests.size());

        for (FileStorageRequestDTO request : requests) {
            // Check if the file already exists for the storage destination
            Optional<FileReference> oFileRef = existingOnes.stream()
                    .filter(f -> f.getMetaInfo().getChecksum().equals(request.getChecksum())
                            && f.getLocation().getStorage().contentEquals(request.getStorage()))
                    .findFirst();
            handleRequest(request, oFileRef, groupId);
        }
    }

    /**
     * Store a new file to a given storage destination
     * @param owner Owner of the new file
     * @param metaInfo information about file
     * @param originUrl current location of file. This URL must be locally accessible to be copied.
     * @param storage name of the storage destination. Must be a existing plugin configuration of a {@link IStorageLocation}
     * @param subDirectory where to store file in the destination location.
     * @param groupId business request identifier
     * @return {@link FileReference} if the file is already referenced.
     */
    public Optional<FileReference> handleRequest(String owner, FileReferenceMetaInfo metaInfo, String originUrl,
            String storage, Optional<String> subDirectory, String groupId) {
        Optional<FileReference> oFileRef = fileRefService.search(storage, metaInfo.getChecksum());
        return handleRequest(FileStorageRequestDTO.build(metaInfo.getFileName(), metaInfo.getChecksum(),
                                                         metaInfo.getAlgorithm(), metaInfo.getMimeType().toString(),
                                                         owner, originUrl, storage, subDirectory),
                             oFileRef, groupId);
    }

    /**
     * Store a new file to a given storage destination
     * @param request {@link FileStorageRequestDTO} info about file to store
     * @param fileRef {@link FileReference} of associated file if already exists
     * @param groupId business request identifier
     * @return {@link FileReference} if the file is already referenced.
     * @throws MalformedURLException
     */
    private Optional<FileReference> handleRequest(FileStorageRequestDTO request, Optional<FileReference> fileRef,
            String groupId) {
        if (fileRef.isPresent()) {
            return handleFileToStoreAlreadyExists(fileRef.get(), request, groupId);
        } else {
            Optional<String> cause = Optional.empty();
            Optional<FileRequestStatus> status = Optional.empty();
            try {
                // Check that URL is a valid
                new URL(request.getOriginUrl());
            } catch (MalformedURLException e) {
                String errorMessage = "Invalid URL for file " + request.getFileName() + "storage. Cause : "
                        + e.getMessage();
                LOGGER.error(errorMessage);
                status = Optional.of(FileRequestStatus.ERROR);
                cause = Optional.of(errorMessage);
            }
            createNewFileStorageRequest(Sets.newHashSet(request.getOwner()), request.buildMetaInfo(),
                                        request.getOriginUrl(), request.getStorage(), request.getOptionalSubDirectory(),
                                        groupId, cause, status);
            return Optional.empty();
        }
    }

    /**
     * Search for {@link FileStorageRequest}s matching the given destination storage and checksum
     * @param destinationStorage
     * @param checksum
     * @return {@link FileStorageRequest}
     */
    @Transactional(readOnly = true)
    public Collection<FileStorageRequest> search(String destinationStorage, String checksum) {
        return fileStorageRequestRepo.findByMetaInfoChecksumAndStorage(checksum, destinationStorage);
    }

    /**
     * Search for {@link FileStorageRequest}s matching the given destination storage and checksum
     * @return {@link FileStorageRequest}
     */
    @Transactional(readOnly = true)
    public Page<FileStorageRequest> search(String destinationStorage, FileRequestStatus status, Pageable page) {
        return fileStorageRequestRepo.findAllByStorageAndStatus(destinationStorage, status, page);
    }

    /**
     * Search for all {@link FileStorageRequest}s
     * @param pageable
     * @return {@link FileStorageRequest}s by page
     */
    @Transactional(readOnly = true)
    public Page<FileStorageRequest> search(Pageable pageable) {
        return fileStorageRequestRepo.findAll(pageable);
    }

    /**
     * Search for {@link FileStorageRequest}s associated to the given destination storage location.
     * @param pageable
     * @return {@link FileStorageRequest}s by page
     */
    @Transactional(readOnly = true)
    public Page<FileStorageRequest> search(String destinationStorage, Pageable pageable) {
        return fileStorageRequestRepo.findByStorage(destinationStorage, pageable);
    }

    @Transactional(readOnly = true)
    public Long count(String storage, FileRequestStatus status) {
        return fileStorageRequestRepo.countByStorageAndStatus(storage, status);
    }

    /**
     * Delete a {@link FileStorageRequest}
     * @param fileStorageRequest to delete
     */
    public void delete(FileStorageRequest fileStorageRequest) {
        if (fileStorageRequestRepo.existsById(fileStorageRequest.getId())) {
            fileStorageRequestRepo.deleteById(fileStorageRequest.getId());
        } else {
            LOGGER.warn("Unable to delete file storage request {} cause it does not exists",
                        fileStorageRequest.getId());
        }
    }

    /**
     * Update all {@link FileStorageRequest} in error status to change status to {@link FileRequestStatus#TO_DO}.
     * @param groupId request business identifier to retry
     */
    public void retryRequest(String groupId) {
        for (FileStorageRequest request : fileStorageRequestRepo.findByGroupIdsAndStatus(groupId,
                                                                                         FileRequestStatus.ERROR)) {
            request.setStatus(reqStatusService.getNewStatus(request, Optional.empty()));
            request.setErrorCause(null);
            update(request);
        }
    }

    /**
     * Update all {@link FileStorageRequest} in error status to change status to {@link FileRequestStatus#TO_DO} for the given owners.
     */
    public void retry(Collection<String> owners) {
        Pageable page = PageRequest.of(0, NB_REFERENCE_BY_PAGE, Sort.by(Direction.ASC, "id"));
        Page<FileStorageRequest> results;
        do {
            results = fileStorageRequestRepo.findByOwnersInAndStatus(owners, FileRequestStatus.ERROR, page);
            for (FileStorageRequest request : results) {
                request.setStatus(reqStatusService.getNewStatus(request, Optional.empty()));
                request.setErrorCause(null);
                update(request);
            }
            // Always retrieve the first page has we modify each element of the results.
            // All element are handled when result is empty.
        } while (results.hasNext());
    }

    /**
     * Update a {@link FileStorageRequest}
     * @param fileStorageRequest to delete
     */
    public void update(FileStorageRequest fileStorageRequest) {
        fileStorageRequestRepo.save(fileStorageRequest);
    }

    /**
     * Schedule {@link FileStorageRequestJob}s for all {@link FileStorageRequest}s matching the given parameters
     * @param status of the request to handle
     * @param storages of the request to handle
     * @param owners of the request to handle
     * @return {@link JobInfo}s scheduled
     */
    public Collection<JobInfo> scheduleJobs(FileRequestStatus status, Collection<String> storages,
            Collection<String> owners) {
        Collection<JobInfo> jobList = Lists.newArrayList();
        Set<String> allStorages = fileStorageRequestRepo.findStoragesByStatus(status);
        Set<String> storagesToSchedule = storages != null && !storages.isEmpty()
                ? allStorages.stream().filter(storages::contains).collect(Collectors.toSet())
                : allStorages;
        long start = System.currentTimeMillis();
        LOGGER.debug("[STORAGE REQUESTS] Scheduling storage jobs ...");
        for (String storage : storagesToSchedule) {
            Page<FileStorageRequest> filesPage;
            Pageable page = PageRequest.of(0, NB_REFERENCE_BY_PAGE, Sort.by("id"));
            do {
<<<<<<< HEAD
                if (owners != null && !owners.isEmpty()) {
=======
                // Always retrieve first page, as request status are updated during job scheduling method.
                if ((owners != null) && !owners.isEmpty()) {
>>>>>>> ab9fcc4c
                    filesPage = fileStorageRequestRepo.findAllByStorageAndStatusAndOwnersIn(storage, status, owners,
                                                                                            page);
                } else {
                    filesPage = fileStorageRequestRepo.findAllByStorageAndStatus(storage, status, page);
                }
                List<FileStorageRequest> fileStorageRequests = filesPage.getContent();

                self.scheduleJobsByStorage(jobList, storage, fileStorageRequests);
            } while (filesPage.hasContent());
        }
        LOGGER.debug("[STORAGE REQUESTS] {} jobs scheduled in {} ms", jobList.size(),
                     System.currentTimeMillis() - start);
        return jobList;
    }

    /**
     * @param jobList
     * @param storage
     * @param fileStorageRequests
     */
    @Transactional(propagation = Propagation.REQUIRES_NEW)
    public void scheduleJobsByStorage(Collection<JobInfo> jobList, String storage,
            List<FileStorageRequest> fileStorageRequests) {
        if (storageHandler.getConfiguredStorages().contains(storage)) {
            jobList.addAll(scheduleJobsByStorage(storage, fileStorageRequests));
        } else {
            handleStorageNotAvailable(fileStorageRequests, Optional.empty());
        }
    }

    /**
     * Schedule {@link FileStorageRequestJob}s for all given {@link FileStorageRequest}s and a given storage location.
     * @param storage
     * @param fileStorageRequests
     * @return {@link JobInfo}s scheduled
     */
    private Collection<JobInfo> scheduleJobsByStorage(String storage,
            Collection<FileStorageRequest> fileStorageRequests) {
        Collection<JobInfo> jobInfoList = Sets.newHashSet();
        try {
            PluginConfiguration conf = pluginService.getPluginConfigurationByLabel(storage);
            IStorageLocation storagePlugin = pluginService.getPlugin(conf.getBusinessId());
            PreparationResponse<FileStorageWorkingSubset, FileStorageRequest> response = storagePlugin
                    .prepareForStorage(fileStorageRequests);
            for (FileStorageWorkingSubset ws : response.getWorkingSubsets()) {
                if (!ws.getFileReferenceRequests().isEmpty()) {
                    jobInfoList.add(scheduleJob(ws, conf.getBusinessId(), storage));
                }
            }
            for (Entry<FileStorageRequest, String> request : response.getPreparationErrors().entrySet()) {
                this.handleStorageNotAvailable(request.getKey(), Optional.ofNullable(request.getValue()));
            }
        } catch (ModuleException | PluginUtilsRuntimeException | NotAvailablePluginConfigurationException e) {
            LOGGER.error(e.getMessage(), e);
            this.handleStorageNotAvailable(fileStorageRequests, Optional.of(e.getMessage()));
        }
        return jobInfoList;
    }

    /**
     * Schedule a {@link JobInfo} for the given {@link  FileStorageWorkingSubset}.<br/>
     * NOTE : A new transaction is created for each call at this method. It is mandatory to avoid having too long transactions.
     * @param workingSubset
     * @param plgBusinessId
     * @return {@link JobInfo} scheduled.
     */
    private JobInfo scheduleJob(FileStorageWorkingSubset workingSubset, String plgBusinessId, String storage) {
        Set<JobParameter> parameters = Sets.newHashSet();
        parameters.add(new JobParameter(FileStorageRequestJob.DATA_STORAGE_CONF_BUSINESS_ID, plgBusinessId));
        parameters.add(new JobParameter(FileStorageRequestJob.WORKING_SUB_SET, workingSubset));
        for (FileStorageRequest request : workingSubset.getFileReferenceRequests()) {
            request.setStatus(FileRequestStatus.PENDING);
            fileStorageRequestRepo.save(request);
        }
        JobInfo jobInfo = jobInfoService.createAsQueued(new JobInfo(false, JobsPriority.FILE_STORAGE_JOB.getPriority(),
                parameters, authResolver.getUser(), FileStorageRequestJob.class.getName()));
        LOGGER.debug("[STORAGE REQUESTS] Job scheduled for {} requests on storage {}",
                     workingSubset.getFileReferenceRequests().size(), storage);
        return jobInfo;
    }

    /**
     * Create a new {@link FileStorageRequest}
     * @param owners owners of the file to store
     * @param fileMetaInfo meta information of the file to store
     * @param originUrl file origin location
     * @param storage storage destination location
     * @param storageSubDirectory Optional sub directory where to store file in the storage destination location
     * @param status
     * @param groupId Business identifier of the deletion request
     */
    public FileStorageRequest createNewFileStorageRequest(Collection<String> owners, FileReferenceMetaInfo fileMetaInfo,
            String originUrl, String storage, Optional<String> storageSubDirectory, String groupId,
            Optional<String> errorCause, Optional<FileRequestStatus> status) {
        FileStorageRequest fileStorageRequest = new FileStorageRequest(owners, fileMetaInfo, originUrl, storage,
                storageSubDirectory, groupId);
        fileStorageRequest.setStatus(reqStatusService.getNewStatus(fileStorageRequest, status));
        fileStorageRequest.setErrorCause(errorCause.orElse(null));
        if (!storageHandler.getConfiguredStorages().contains(storage)) {
            // The storage destination is unknown, we can already set the request in error status
            handleStorageNotAvailable(fileStorageRequest, Optional.empty());
        } else {
            fileStorageRequestRepo.save(fileStorageRequest);
            LOGGER.trace("New file storage request created for file <{}> to store to {} with status {}",
                         fileStorageRequest.getMetaInfo().getFileName(), fileStorageRequest.getStorage(),
                         fileStorageRequest.getStatus());
        }
        return fileStorageRequest;
    }

    /**
     * Update a list of {@link FileStorageRequest}s when the storage destination cannot be handled.
     * A storage destination cannot be handled if <ul>
     * <li> No plugin configuration of {@link IStorageLocation} exists for the storage</li>
     * <li> the plugin configuration is disabled </li>
     * </ul>
     * @param fileStorageRequests
     */
    private void handleStorageNotAvailable(Collection<FileStorageRequest> fileStorageRequests,
            Optional<String> errorCause) {
        fileStorageRequests.forEach(r -> handleStorageNotAvailable(r, errorCause));
    }

    /**
     * Update a {@link FileStorageRequest} when the storage destination cannot be handled.
     * A storage destination cannot be handled if <ul>
     * <li> No plugin configuration of {@link IStorageLocation} exists for the storage</li>
     * <li> the plugin configuration is disabled </li>
     * </ul>
     * @param fileStorageRequest
     */
    private void handleStorageNotAvailable(FileStorageRequest fileStorageRequest, Optional<String> errorCause) {
        // The storage destination is unknown, we can already set the request in error status
        String lErrorCause = errorCause.orElse(String
                .format("File <%s> cannot be handle for storage as destination storage <%s> is unknown or disabled.",
                        fileStorageRequest.getMetaInfo().getFileName(), fileStorageRequest.getStorage()));
        fileStorageRequest.setStatus(FileRequestStatus.ERROR);
        fileStorageRequest.setErrorCause(lErrorCause);
        update(fileStorageRequest);
        LOGGER.error(fileStorageRequest.getErrorCause());
        // Send notification for file storage error
        eventPublisher.storeError(fileStorageRequest.getMetaInfo().getChecksum(), fileStorageRequest.getOwners(),
                                  fileStorageRequest.getStorage(), fileStorageRequest.getErrorCause(),
                                  fileStorageRequest.getGroupIds());
        // Inform request groups that the request is in error
        for (String groupId : fileStorageRequest.getGroupIds()) {
            reqGroupService.requestError(groupId, FileRequestType.STORAGE,
                                         fileStorageRequest.getMetaInfo().getChecksum(),
                                         fileStorageRequest.getStorage(), fileStorageRequest.getStorageSubDirectory(),
                                         fileStorageRequest.getOwners(), lErrorCause);
        }
    }

    public void handleSuccess(Collection<FileStorageRequestResultDTO> results) {
        for (FileStorageRequestResultDTO result : results) {
            FileStorageRequest request = result.getRequest();
            FileReferenceMetaInfo reqMetaInfos = request.getMetaInfo();
            for (String owner : result.getRequest().getOwners()) {
                try {
                    FileReferenceMetaInfo fileMeta = new FileReferenceMetaInfo(reqMetaInfos.getChecksum(),
                            reqMetaInfos.getAlgorithm(), reqMetaInfos.getFileName(), result.getFileSize(),
                            reqMetaInfos.getMimeType());
                    fileMeta.setHeight(reqMetaInfos.getHeight());
                    fileMeta.setWidth(reqMetaInfos.getWidth());
                    fileMeta.setType(reqMetaInfos.getType());
                    FileReference fileRef = fileRefReqService
                            .reference(owner, fileMeta, new FileLocation(request.getStorage(), result.getStoredUrl()),
                                       request.getGroupIds());
                    for (String groupId : request.getGroupIds()) {
                        reqGroupService.requestSuccess(groupId, FileRequestType.STORAGE,
                                                       fileRef.getMetaInfo().getChecksum(),
                                                       fileRef.getLocation().getStorage(),
                                                       request.getStorageSubDirectory(), request.getOwners(), fileRef);
                    }
                } catch (ModuleException e) {
                    LOGGER.error(e.getMessage(), e);
                    handleError(request, e.getMessage());
                }
            }
            // Delete the FileRefRequest as it has been handled
            delete(request);
        }
    }

    public void handleError(Collection<FileStorageRequestResultDTO> results) {
        for (FileStorageRequestResultDTO result : results) {
            handleError(result.getRequest(), result.getErrorCause());
        }
    }

    /**
     * Handle a {@link FileStorageRequest} error.
     * <ul>
     * <li> Update the request into database </li>
     * <li> Send bus message information about storage error </li>
     * <li> Update group with the error request </li>
     * </ul>
     */
    private void handleError(FileStorageRequest request, String errorCause) {
        // The file is not really referenced so handle reference error by modifying request to be retry later
        request.setStatus(FileRequestStatus.ERROR);
        request.setErrorCause(errorCause);
        update(request);
        eventPublisher.storeError(request.getMetaInfo().getChecksum(), request.getOwners(), request.getStorage(),
                                  errorCause, request.getGroupIds());
        for (String groupId : request.getGroupIds()) {
            reqGroupService.requestError(groupId, FileRequestType.STORAGE, request.getMetaInfo().getChecksum(),
                                         request.getStorage(), request.getStorageSubDirectory(), request.getOwners(),
                                         errorCause);
        }
    }

    /**
     * Update if needed an already existing {@link FileReference} associated to a
     * new {@link FileStorageRequestDTO} request received.<br/>
     * <br/>
     * If a deletion request is running on the existing {@link FileReference} then a new {@link FileStorageRequest}
     * request is created as DELAYED.<br/>
     *
     * @param fileReference {@link FileReference} to update
     * @param request associated {@link FileStorageRequestDTO} new request
     * @param groupId new business request identifier
     * @return {@link FileReference} updated or null.
     */
    private Optional<FileReference> handleFileToStoreAlreadyExists(FileReference fileReference,
            FileStorageRequestDTO request, String groupId) {
        FileReference updatedFileRef = null;
        FileReferenceMetaInfo newMetaInfo = request.buildMetaInfo();
        Optional<FileDeletionRequest> deletionRequest = fileDelReqService.search(fileReference);
        if (deletionRequest.isPresent() && deletionRequest.get().getStatus() == FileRequestStatus.PENDING) {
            // Deletion is running write now, so delay the new file reference creation with a FileReferenceRequest
            createNewFileStorageRequest(Sets.newHashSet(request.getOwner()), newMetaInfo, request.getOriginUrl(),
                                        request.getStorage(), request.getOptionalSubDirectory(), groupId,
                                        Optional.empty(), Optional.empty());
        } else {
            if (deletionRequest.isPresent()) {
                // Delete not running deletion request to add the new owner
                fileDelReqService.delete(deletionRequest.get());
            }
            String message = String
                    .format("New owner <%s> added to existing referenced file <%s> at <%s> (checksum: %s) ",
                            request.getOwner(), fileReference.getMetaInfo().getFileName(),
                            fileReference.getLocation().toString(), fileReference.getMetaInfo().getChecksum());
            eventPublisher.storeSuccess(fileReference, message, Sets.newHashSet(groupId));
            updatedFileRef = fileRefService.addOwner(fileReference, request.getOwner());
            reqGroupService.requestSuccess(groupId, FileRequestType.STORAGE, request.getChecksum(),
                                           request.getStorage(), request.getOptionalSubDirectory().orElse(null),
                                           Sets.newHashSet(request.getOwner()), updatedFileRef);
        }
        return Optional.ofNullable(updatedFileRef);
    }

    /**
     * Delete all requests for the given storage identifier
     * @param storageLocationId
     */
    public void deleteByStorage(String storageLocationId, Optional<FileRequestStatus> status) {
        if (status.isPresent()) {
            fileStorageRequestRepo.deleteByStorageAndStatus(storageLocationId, status.get());
        } else {
            fileStorageRequestRepo.deleteByStorage(storageLocationId);
        }
    }

    /**
     * @param storageId
     * @return
     */
    public boolean isStorageRunning(String storageId) {
        return fileStorageRequestRepo
                .existsByStorageAndStatusIn(storageId,
                                            Sets.newHashSet(FileRequestStatus.TO_DO, FileRequestStatus.PENDING));
    }

    /**
     * Retrieve expiration date for deletion request
     * @return
     */
    public OffsetDateTime getRequestExpirationDate() {
        if ((nbDaysBeforeExpiration != null) && (nbDaysBeforeExpiration > 0)) {
            return OffsetDateTime.now().plusDays(nbDaysBeforeExpiration);
        } else {
            return null;
        }
    }

}<|MERGE_RESOLUTION|>--- conflicted
+++ resolved
@@ -344,12 +344,8 @@
             Page<FileStorageRequest> filesPage;
             Pageable page = PageRequest.of(0, NB_REFERENCE_BY_PAGE, Sort.by("id"));
             do {
-<<<<<<< HEAD
-                if (owners != null && !owners.isEmpty()) {
-=======
                 // Always retrieve first page, as request status are updated during job scheduling method.
                 if ((owners != null) && !owners.isEmpty()) {
->>>>>>> ab9fcc4c
                     filesPage = fileStorageRequestRepo.findAllByStorageAndStatusAndOwnersIn(storage, status, owners,
                                                                                             page);
                 } else {
