/*
 * LICENSE_PLACEHOLDER
 */
package fr.cnes.regards.modules.storage.service;

import java.io.IOException;
import java.net.URL;
import java.nio.file.Path;
import java.util.HashSet;
import java.util.Optional;
import java.util.Set;
import java.util.stream.Collectors;

import org.slf4j.Logger;
import org.slf4j.LoggerFactory;
import org.springframework.beans.factory.annotation.Autowired;
import org.springframework.beans.factory.annotation.Value;
import org.springframework.stereotype.Component;

import com.google.common.collect.Sets;
import fr.cnes.regards.framework.amqp.IPublisher;
import fr.cnes.regards.framework.amqp.domain.IHandler;
import fr.cnes.regards.framework.amqp.domain.TenantWrapper;
import fr.cnes.regards.framework.feign.security.FeignSecurityManager;
import fr.cnes.regards.framework.jpa.utils.RegardsTransactional;
import fr.cnes.regards.framework.module.rest.exception.ModuleException;
import fr.cnes.regards.framework.modules.plugins.service.PluginService;
import fr.cnes.regards.framework.modules.workspace.service.IWorkspaceService;
import fr.cnes.regards.framework.multitenant.IRuntimeTenantResolver;
import fr.cnes.regards.framework.oais.ContentInformation;
import fr.cnes.regards.framework.oais.EventType;
import fr.cnes.regards.framework.oais.urn.DataType;
import fr.cnes.regards.framework.security.role.DefaultRole;
import fr.cnes.regards.modules.notification.client.INotificationClient;
import fr.cnes.regards.modules.notification.domain.NotificationType;
import fr.cnes.regards.modules.notification.domain.dto.NotificationDTO;
import fr.cnes.regards.modules.storage.dao.IAIPDao;
import fr.cnes.regards.modules.storage.dao.IDataFileDao;
import fr.cnes.regards.modules.storage.domain.AIP;
import fr.cnes.regards.modules.storage.domain.AIPState;
import fr.cnes.regards.modules.storage.domain.database.AIPEntity;
import fr.cnes.regards.modules.storage.domain.database.DataFileState;
import fr.cnes.regards.modules.storage.domain.database.PrioritizedDataStorage;
import fr.cnes.regards.modules.storage.domain.database.StorageDataFile;
import fr.cnes.regards.modules.storage.domain.event.AIPEvent;
import fr.cnes.regards.modules.storage.domain.event.DataFileEvent;
import fr.cnes.regards.modules.storage.domain.event.DataFileEventState;
import fr.cnes.regards.modules.storage.domain.event.DataStorageEvent;
import fr.cnes.regards.modules.storage.domain.event.StorageAction;
import fr.cnes.regards.modules.storage.domain.event.StorageEventType;
import fr.cnes.regards.modules.storage.domain.plugin.IDataStorage;
import fr.cnes.regards.modules.storage.service.job.StorageJobProgressManager;

/**
 * Handler for DataStorageEvent events. This events are sent by the {@link StorageJobProgressManager} associated
 * to the {@link IDataStorage} plugins. After each {@link StorageDataFile} stored, deleted or restored a {@link DataStorageEvent}
 * should be sent thought the {@link StorageJobProgressManager}.
 * @author Sylvain Vissiere-Guerinet
 * @author Sébastien Binda
 */
@Component
@RegardsTransactional
public class DataStorageEventHandler implements IHandler<DataStorageEvent> {

    /**
     * Class logger.
     */
    private static final Logger LOG = LoggerFactory.getLogger(DataStorageEventHandler.class);

    /**
     * Metadata stored successfully message
     */
    private static final String METADATA_STORED_SUCCESSFULLY = "AIP metadata has been successfully stored into REGARDS";

    /**
     * Data file stored successfully message format
     */
    private static final String DATAFILE_STORED_SUCCESSFULLY = "File %s has been successfully stored";

    /**
     * Data file deleted successfully message format
     */
    private static final String DATAFILE_DELETED_SUCCESSFULLY = "File %s has been successfully deleted";

    /**
     * Metadata updated successfully message
     */
    private static final String METADATA_UPDATED_SUCCESSFULLY = "AIP metadata has been successfully updated";

    @Autowired
    private IRuntimeTenantResolver runtimeTenantResolver;

    /**
     * DAO to access {@link StorageDataFile} entities.
     */
    @Autowired
    private IDataFileDao dataFileDao;

    /**
     * DAO to access {@link AIP} entities through the {@link AIPEntity} entities stored in db.
     */
    @Autowired
    private IAIPDao aipDao;

    /**
     * AMQP Publisher.
     */
    @Autowired
    private IPublisher publisher;

    @Autowired
    private ICachedFileService cachedFileService;

    /**
     * Service to retrieve and use Plugins more specificly the {@link IDataStorage} plugins.
     */
    @Autowired
    private PluginService pluginService;

    @Autowired
    private IWorkspaceService workspaceService;

    @Autowired
    private IPrioritizedDataStorageService prioritizedDataStorageService;

    @Autowired
    private INotificationClient notificationClient;

    /**
     * The spring application name ~= microservice type
     */
    @Value("${spring.application.name}")
    private String applicationName;

    /**
     * Dispatch actions to handle by {@link StorageAction}
     */
    @Override
    public void handle(TenantWrapper<DataStorageEvent> wrapper) {
        String tenant = wrapper.getTenant();
        runtimeTenantResolver.forceTenant(tenant);
        DataStorageEvent event = wrapper.getContent();
        StorageAction action = event.getStorageAction();
        StorageEventType type = event.getType();
        switch (action) {
            case STORE:
                handleStoreAction(type, event);
                break;
            case DELETION:
                handleDeletionAction(type, event);
                break;
            case RESTORATION:
                handleRestorationAction(type, event);
                break;
            default:
                throw new EnumConstantNotPresentException(StorageAction.class, action.toString());
        }
        runtimeTenantResolver.clearTenant();
    }

    /**
     * Handle {@link DataStorageEvent} events for {@link StorageAction#RESTORATION} type.
     * @param type {@link StorageEventType}
     * @param event {@link DataStorageEvent}
     */
    private void handleRestorationAction(StorageEventType type, DataStorageEvent event) {
        Optional<StorageDataFile> data = dataFileDao.findOneById(event.getDataFileId());
        if (data.isPresent()) {
            Path restorationPath = event.getRestorationPath();
            switch (type) {
                case SUCCESSFULL:
                    cachedFileService.handleRestorationSuccess(data.get(), restorationPath);
                    publisher.publish(new DataFileEvent(DataFileEventState.AVAILABLE, data.get().getChecksum()));
                    break;
                case FAILED:
                    cachedFileService.handleRestorationFailure(data.get());
                    publisher.publish(new DataFileEvent(DataFileEventState.ERROR, data.get().getChecksum()));
                    break;
                default:
                    break;
            }
        } else {
            LOG.warn("[DATA STORAGE EVENT] restoration of non existing StorageDataFile id {}", event.getDataFileId());
        }
    }

    /**
     * Handle {@link DataStorageEvent} events for {@link StorageAction#DELETION} type.
     * @param type {@link StorageEventType}
     * @param event {@link DataStorageEvent}
     */
    private void handleDeletionAction(StorageEventType type, DataStorageEvent event) {
        // Check that the given StorageDataFile id is associated to an existing StorageDataFile from db.
        Optional<StorageDataFile> data = dataFileDao.findOneById(event.getDataFileId());
        if (data.isPresent()) {
            switch (type) {
                case SUCCESSFULL:
                    handleDeletionSuccess(data.get(), event.getChecksum());
                    break;
                case FAILED:
                default:
                    // IDataStorage plugin used to delete the file is not able to delete the file right now.
                    // Maybe the file can be deleted later. So do nothing and just notify administrator.
                    String message = String.format("Error deleting file (id: %s, checksum: %s).", event.getDataFileId(), event.getChecksum());
                    LOG.error(message);
                    notifyAdmins("File deletion error", message, NotificationType.INFO);
                    break;
            }
        } else {
            LOG.error(
                    "[DATAFILE DELETION EVENT] Invalid StorageDataFile deletion event. StorageDataFile does not exists in db for id {}",
                    event.getDataFileId());
        }
    }

    /**
     * Use the notification module in admin to create a notification for admins
     */
    private void notifyAdmins(String title, String message, NotificationType type) {
        FeignSecurityManager.asSystem();
        try {
            NotificationDTO notif = new NotificationDTO(message, Sets.newHashSet(),
                                                        Sets.newHashSet(DefaultRole.ADMIN.name()), applicationName,
                                                        title, type);
            notificationClient.createNotification(notif);
        } finally {
            FeignSecurityManager.reset();
        }
    }

    /**
     * Method called when a SUCCESSFULL {@link DataStorageEvent} {@link StorageAction#DELETION} event is received.
     * @param dataFileDeleted {@link StorageDataFile} deleted.
     * @param checksumOfDeletedFile {@link String} checksum of the deleted {@link StorageDataFile}
     */
    private void handleDeletionSuccess(StorageDataFile dataFileDeleted, String checksumOfDeletedFile) {
        // Get the associated AIP of the deleted StorageDataFile from db
        Optional<AIP> optionalAssociatedAIP = aipDao.findOneByIpId(dataFileDeleted.getAip().getId().toString());
        if (optionalAssociatedAIP.isPresent() && dataFileDeleted.getChecksum().equals(checksumOfDeletedFile)) {
            AIP associatedAIP = optionalAssociatedAIP.get();
            // If deleted file is not an AIP metadata file
            // Set the AIP to UPDATED state.
            if (!DataType.AIP.equals(dataFileDeleted.getDataType())) {
                // Get from the AIP all the content informations to remove. All content informations to remove are the content informations with the same checksum that
                // the deleted StorageDataFile.
                // @formatter:off
                Set<ContentInformation> cisToRemove =
                        associatedAIP.getProperties().getContentInformations()
                            .stream()
                            .filter(ci -> checksumOfDeletedFile.equals(ci.getDataObject().getChecksum()))
                            .collect(Collectors.toSet());
                // @formatter:on
                associatedAIP.getProperties().getContentInformations().removeAll(cisToRemove);
                associatedAIP.addEvent(EventType.DELETION.name(),
                                       String.format(DATAFILE_DELETED_SUCCESSFULLY, dataFileDeleted.getName()));
                aipDao.save(associatedAIP);
                LOG.debug("[DELETE FILE SUCCESS] AIP {} is in UPDATED state",
                          dataFileDeleted.getAip().getId().toString());
                dataFileDao.remove(dataFileDeleted);
                // Now that deletion of this data file is done, check if the aip metadata has been stored at least once
                Optional<StorageDataFile> metadataOpt = dataFileDao.findByAipAndType(associatedAIP, DataType.AIP);
                if (!metadataOpt.isPresent()) {
                    // If it has not been stored, lets check if any data file are still linked to it
                    Set<StorageDataFile> aipFiles = dataFileDao.findAllByAip(associatedAIP);
                    // If none are linked anymore, lets remove it now and publish the event for the rest of the world
                    if (aipFiles.isEmpty()) {
                        publisher.publish(new AIPEvent(associatedAIP));
                        aipDao.remove(associatedAIP);
                    }
                }
            } else {
                if (associatedAIP.getState() == AIPState.DELETED) {
                    // Deletion has been explicitly required, so lets remove all the dataFiles associated to this AIP...
                    dataFileDao.findAllByAip(associatedAIP).forEach(df -> dataFileDao.remove(df));
                    // ...and the aip itself
                    aipDao.remove(associatedAIP);
                    publisher.publish(new AIPEvent(associatedAIP));
                } else {
                    // Do not delete the dataFileDeleted from db. At this time in db the file is the new one that has been
                    // stored previously to replace the deleted one. This is a special case for AIP metadata file because,
                    // at any time we want to ensure that there is only one StorageDataFile of AIP type for a given AIP.
                    LOG.debug("[DELETE FILE SUCCESS] AIP metadata file replaced.",
                              dataFileDeleted.getAip().getId().toString());
                    associatedAIP.addEvent(EventType.UPDATE.name(), METADATA_UPDATED_SUCCESSFULLY);
                    // unless no other datafiles are linked to the metadata, in that case it means it
                }
            }
        }
    }

    /**
     * Handle {@link DataStorageEvent} events for {@link StorageAction#STORE} type.
     * @param type {@link StorageEventType}
     * @param event {@link DataStorageEvent}
     */
    private void handleStoreAction(StorageEventType type, DataStorageEvent event) {
        Optional<StorageDataFile> optionalData = dataFileDao.findOneById(event.getDataFileId());
        if (optionalData.isPresent()) {
            StorageDataFile data = optionalData.get();
            Optional<AIP> optionalAssociatedAip = aipDao.findOneByIpId(data.getAip().getId().toString());
            if (optionalAssociatedAip.isPresent()) {
                AIP associatedAIP = optionalAssociatedAip.get();
                switch (type) {
                    case SUCCESSFULL:
                        handleStoreSuccess(data, event.getChecksum(), event.getNewUrl(), event.getFileSize(),
                                           event.getStorageConfId(), event.getWidth(), event.getHeight(),
                                           associatedAIP);
                        break;
                    case FAILED:
                        handleStoreFailed(data, associatedAIP, event.getFailureCause());
                        break;
                    default:
                        LOG.error("Unhandle DataStorage STORE event type {}", type);
                        break;
                }
            } else {
                LOG.warn("[DATA STORAGE EVENT] StorageDataFile stored {} is not associated to an existing AIP",
                         event.getDataFileId());
            }
        } else {
            LOG.warn("[DATA STORAGE EVENT] StorageDataFile stored {} does not exists", event.getDataFileId());
        }
    }

    /**
     * Method called when a SUCCESSFULL {@link DataStorageEvent} {@link StorageAction#STORE} event is received.
     * @param storedDataFile {@link StorageDataFile} successfully stored
     * @param associatedAIP {@link AIP} associated to the given {@link StorageDataFile} successfully stored
     */
    private void handleStoreSuccess(StorageDataFile storedDataFile, String storedFileChecksum, URL storedFileNewURL,
            Long storedFileSize, Long dataStoragePluginConfId, Integer dataWidth, Integer dataHeight,
            AIP associatedAIP) {
        // update data status
        PrioritizedDataStorage prioritizedDataStorageUsed = null;
        try {
            prioritizedDataStorageUsed = prioritizedDataStorageService.retrieve(dataStoragePluginConfId);
        } catch (ModuleException e) {
<<<<<<< HEAD
            LOG.error(
                    "You should not have this issue here! That means that the plugin used to store the dataFile just has been removed from the application",
                    e);
=======
            LOG.error("You shouldn't have this issue here! This means the plugin used to storeAndCreate the dataFile "
                              + "has just been removed from the application", e);
>>>>>>> 8612bd11
            return;
        }
        storedDataFile.setChecksum(storedFileChecksum);
        storedDataFile.setFileSize(storedFileSize);
        storedDataFile.addDataStorageUsed(prioritizedDataStorageUsed);
        storedDataFile.decreaseNotYetStoredBy();
        storedDataFile.getUrls().add(storedFileNewURL);
        storedDataFile.setHeight(dataHeight);
        storedDataFile.setWidth(dataWidth);
        if (storedDataFile.getNotYetStoredBy() == 0) {
            storedDataFile.setState(DataFileState.STORED);
            storedDataFile.emptyFailureCauses();
            //specific save once it is stored
            dataFileDao.save(storedDataFile);
            LOG.debug("[STORE FILE SUCCESS] DATA FILE {} is in STORED state", storedDataFile.getUrls());
            if (storedDataFile.getDataType() == DataType.AIP) {
                // can only be obtained after the aip state STORING_METADATA which can only changed to STORED
                // if we just stored the AIP, there is nothing to do but changing AIP state, and clean the
                // workspace!
                // Lets clean the workspace
                try {
                    workspaceService.removeFromWorkspace(storedDataFile.getChecksum() + AIPService.JSON_FILE_EXT);
                } catch (IOException e) {
                    LOG.error("Error during workspace cleaning", e);
                }
                associatedAIP.setState(AIPState.STORED);
                associatedAIP.addEvent(EventType.STORAGE.name(), METADATA_STORED_SUCCESSFULLY);
                aipDao.save(associatedAIP);
                LOG.debug("[STORE FILE SUCCESS] AIP {} is in STORED state", storedDataFile.getAip().getId().toString());
                publisher.publish(new AIPEvent(associatedAIP));
            } else {
                // if it is not the AIP metadata then the AIP metadata are not even scheduled for storage,
                // just let set the new information about this StorageDataFile
                // @formatter:off
                final StorageDataFile storedDataFileFinal = storedDataFile;
            Optional<ContentInformation> ci =
                    associatedAIP.getProperties().getContentInformations()
                        .stream()
                        .filter(contentInformation -> contentInformation.getDataObject().getChecksum().equals(storedDataFileFinal.getChecksum()))
                        .findFirst();
            // @formatter:on
                if (ci.isPresent()) {
                    associatedAIP.getProperties().getPdi().getProvenanceInformation().addEvent(EventType.STORAGE.name(),
                                                                                               "File " + storedDataFile
                                                                                                       .getName()
                                                                                                       + " stored into REGARDS");
                    ci.get().getDataObject().setFileSize(storedDataFile.getFileSize());
                    ci.get().getDataObject().getUrls().addAll(storedDataFile.getUrls());
                    ci.get().getDataObject().setFilename(storedDataFile.getName());
                    associatedAIP.addEvent(EventType.STORAGE.name(),
                                           String.format(DATAFILE_STORED_SUCCESSFULLY, storedDataFile.getName()));
                    aipDao.save(associatedAIP);
                }
            }
        } else {
            dataFileDao.save(storedDataFile);
        }
    }

    /**
     * Method called when a FAILURE {@link DataStorageEvent} {@link StorageAction#STORE} event is received.
     * @param storeFailFile {@link StorageDataFile} not deleted.
     * @param associatedAIP {@link AIP} Associated to the {@link StorageDataFile} in error.
     * @param failureCause
     */
    private void handleStoreFailed(StorageDataFile storeFailFile, AIP associatedAIP, String failureCause) {
        // update data status
        storeFailFile.setState(DataFileState.ERROR);
        storeFailFile.addFailureCause(failureCause);
        dataFileDao.save(storeFailFile);
        // Update associated AIP in db
        associatedAIP.setState(AIPState.STORAGE_ERROR);
        aipDao.save(associatedAIP);
        notifyAdmins("Storage of file " + storeFailFile.getChecksum() + " failed", failureCause, NotificationType.INFO);
        publisher.publish(new AIPEvent(associatedAIP));
    }
}<|MERGE_RESOLUTION|>--- conflicted
+++ resolved
@@ -335,14 +335,8 @@
         try {
             prioritizedDataStorageUsed = prioritizedDataStorageService.retrieve(dataStoragePluginConfId);
         } catch (ModuleException e) {
-<<<<<<< HEAD
-            LOG.error(
-                    "You should not have this issue here! That means that the plugin used to store the dataFile just has been removed from the application",
-                    e);
-=======
             LOG.error("You shouldn't have this issue here! This means the plugin used to storeAndCreate the dataFile "
                               + "has just been removed from the application", e);
->>>>>>> 8612bd11
             return;
         }
         storedDataFile.setChecksum(storedFileChecksum);
