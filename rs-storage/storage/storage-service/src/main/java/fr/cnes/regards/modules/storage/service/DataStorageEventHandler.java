/*
 * LICENSE_PLACEHOLDER
 */
package fr.cnes.regards.modules.storage.service;

import java.io.IOException;
import java.net.URL;
import java.nio.file.Path;
import java.util.Optional;
import java.util.Set;
import java.util.stream.Collectors;

import org.slf4j.Logger;
import org.slf4j.LoggerFactory;
import org.springframework.beans.factory.annotation.Autowired;
import org.springframework.beans.factory.annotation.Value;
import org.springframework.stereotype.Component;

import com.google.common.collect.Sets;
import fr.cnes.regards.framework.amqp.IPublisher;
import fr.cnes.regards.framework.amqp.domain.IHandler;
import fr.cnes.regards.framework.amqp.domain.TenantWrapper;
import fr.cnes.regards.framework.jpa.utils.RegardsTransactional;
import fr.cnes.regards.framework.module.rest.exception.ModuleException;
import fr.cnes.regards.framework.modules.plugins.domain.PluginConfiguration;
import fr.cnes.regards.framework.modules.plugins.service.PluginService;
import fr.cnes.regards.framework.modules.workspace.service.IWorkspaceService;
import fr.cnes.regards.framework.multitenant.IRuntimeTenantResolver;
import fr.cnes.regards.framework.oais.ContentInformation;
import fr.cnes.regards.framework.oais.EventType;
import fr.cnes.regards.framework.oais.urn.DataType;
import fr.cnes.regards.framework.security.role.DefaultRole;
import fr.cnes.regards.modules.notification.client.INotificationClient;
import fr.cnes.regards.modules.notification.domain.NotificationType;
import fr.cnes.regards.modules.notification.domain.dto.NotificationDTO;
import fr.cnes.regards.modules.storage.dao.IAIPDao;
import fr.cnes.regards.modules.storage.dao.IDataFileDao;
import fr.cnes.regards.modules.storage.domain.AIP;
import fr.cnes.regards.modules.storage.domain.AIPState;
import fr.cnes.regards.modules.storage.domain.database.AIPEntity;
import fr.cnes.regards.modules.storage.domain.database.DataFileState;
import fr.cnes.regards.modules.storage.domain.database.PrioritizedDataStorage;
import fr.cnes.regards.modules.storage.domain.database.StorageDataFile;
import fr.cnes.regards.modules.storage.domain.event.AIPEvent;
import fr.cnes.regards.modules.storage.domain.event.DataFileEvent;
import fr.cnes.regards.modules.storage.domain.event.DataFileEventState;
import fr.cnes.regards.modules.storage.domain.event.DataStorageEvent;
import fr.cnes.regards.modules.storage.domain.event.StorageAction;
import fr.cnes.regards.modules.storage.domain.event.StorageEventType;
import fr.cnes.regards.modules.storage.domain.plugin.IDataStorage;
import fr.cnes.regards.modules.storage.service.job.StorageJobProgressManager;

/**
 * Handler for DataStorageEvent events. This events are sent by the {@link StorageJobProgressManager} associated
 * to the {@link IDataStorage} plugins. After each {@link StorageDataFile} stored, deleted or restored a {@link DataStorageEvent}
 * should be sent thought the {@link StorageJobProgressManager}.
 *
 * @author Sylvain Vissiere-Guerinet
 * @author Sébastien Binda
 */
@Component
@RegardsTransactional
public class DataStorageEventHandler implements IHandler<DataStorageEvent> {

    /**
     * Class logger.
     */
    private static final Logger LOG = LoggerFactory.getLogger(DataStorageEventHandler.class);

    /**
     * Metadata stored successfully message
     */
    private static final String METADATA_STORED_SUCCESSFULLY = "AIP metadata has been successfully stored into REGARDS";

    /**
     * Data file stored successfully message format
     */
    private static final String DATAFILE_STORED_SUCCESSFULLY = "File %s has been successfully stored";

    /**
     * Data file deleted successfully message format
     */
    private static final String DATAFILE_DELETED_SUCCESSFULLY = "File %s has been successfully deleted";

    /**
     * Metadata updated successfully message
     */
    private static final String METADATA_UPDATED_SUCCESSFULLY = "AIP metadata has been successfully updated";

    @Autowired
    private IRuntimeTenantResolver runtimeTenantResolver;

    /**
     * DAO to access {@link StorageDataFile} entities.
     */
    @Autowired
    private IDataFileDao dataFileDao;

    /**
     * DAO to access {@link AIP} entities through the {@link AIPEntity} entities stored in db.
     */
    @Autowired
    private IAIPDao aipDao;

    /**
     * AMQP Publisher.
     */
    @Autowired
    private IPublisher publisher;

    @Autowired
    private ICachedFileService cachedFileService;

    /**
     * Service to retrieve and use Plugins more specificly the {@link IDataStorage} plugins.
     */
    @Autowired
    private PluginService pluginService;

    @Autowired
    private IWorkspaceService workspaceService;

    @Autowired
<<<<<<< HEAD
    private INotificationClient notificationClient;

    /**
     * The spring application name ~= microservice type
     */
    @Value("${spring.application.name}")
    private String applicationName;
=======
    private IPrioritizedDataStorageService prioritizedDataStorageService;
>>>>>>> bb78d7b4

    /**
     * Dispatch actions to handle by {@link StorageAction}
     */
    @Override
    public void handle(TenantWrapper<DataStorageEvent> wrapper) {
        String tenant = wrapper.getTenant();
        runtimeTenantResolver.forceTenant(tenant);
        DataStorageEvent event = wrapper.getContent();
        StorageAction action = event.getStorageAction();
        StorageEventType type = event.getType();
        switch (action) {
            case STORE:
                handleStoreAction(type, event);
                break;
            case DELETION:
                handleDeletionAction(type, event);
                break;
            case RESTORATION:
                handleRestorationAction(type, event);
                break;
            default:
                throw new EnumConstantNotPresentException(StorageAction.class, action.toString());
        }
        runtimeTenantResolver.clearTenant();
    }

    /**
     * Handle {@link DataStorageEvent} events for {@link StorageAction#RESTORATION} type.
     * @param type {@link StorageEventType}
     * @param event {@link DataStorageEvent}
     */
    private void handleRestorationAction(StorageEventType type, DataStorageEvent event) {
        Optional<StorageDataFile> data = dataFileDao.findOneById(event.getDataFileId());
        if (data.isPresent()) {
            Path restorationPath = event.getRestorationPath();
            switch (type) {
                case SUCCESSFULL:
                    cachedFileService.handleRestorationSuccess(data.get(), restorationPath);
                    publisher.publish(new DataFileEvent(DataFileEventState.AVAILABLE, data.get().getChecksum()));
                    break;
                case FAILED:
                    cachedFileService.handleRestorationFailure(data.get());
                    publisher.publish(new DataFileEvent(DataFileEventState.ERROR, data.get().getChecksum()));
                    break;
                default:
                    break;
            }
        } else {
            LOG.warn("[DATA STORAGE EVENT] restoration of non existing StorageDataFile id {}", event.getDataFileId());
        }
    }

    /**
     * Handle {@link DataStorageEvent} events for {@link StorageAction#DELETION} type.
     * @param type {@link StorageEventType}
     * @param event {@link DataStorageEvent}
     */
    private void handleDeletionAction(StorageEventType type, DataStorageEvent event) {
        // Check that the given StorageDataFile id is associated to an existing StorageDataFile from db.
        Optional<StorageDataFile> data = dataFileDao.findOneById(event.getDataFileId());
        if (data.isPresent()) {
            switch (type) {
                case SUCCESSFULL:
                    handleDeletionSuccess(data.get(), event.getChecksum());
                    break;
                case FAILED:
                default:
                    // IDataStorage plugin used to delete the file is not able to delete the file right now.
                    // Maybe the file can be deleted later. So do nothing and just notify administrator.
                    String message = String.format("Error deleting file %s.", event.getDataFileId());
                    LOG.error(message);
                    notifyAdmins("File deletion error", message, NotificationType.INFO);
                    break;
            }
        } else {
            LOG.error(
                    "[DATAFILE DELETION EVENT] Invalid StorageDataFile deletion event. StorageDataFile does not exists in db for id {}",
                    event.getDataFileId());
        }
    }

    /**
     * Use the notification module in admin to create a notification for admins
     */
    private void notifyAdmins(String title, String message, NotificationType type) {
        NotificationDTO notif = new NotificationDTO(message,
                                                    Sets.newHashSet(),
                                                    Sets.newHashSet(DefaultRole.ADMIN.name()),
                                                    applicationName,
                                                    title,
                                                    type);
        notificationClient.createNotification(notif);
    }


    /**
     * Method called when a SUCCESSFULL {@link DataStorageEvent} {@link StorageAction#DELETION} event is received.
     * @param dataFileDeleted {@link StorageDataFile} deleted.
     * @param checksumOfDeletedFile {@link String} checksum of the deleted {@link StorageDataFile}
     */
    private void handleDeletionSuccess(StorageDataFile dataFileDeleted, String checksumOfDeletedFile) {
        // Get the associated AIP of the deleted StorageDataFile from db
        Optional<AIP> optionalAssociatedAIP = aipDao.findOneByIpId(dataFileDeleted.getAip().getId().toString());
        if (optionalAssociatedAIP.isPresent() && dataFileDeleted.getChecksum().equals(checksumOfDeletedFile)) {
            AIP associatedAIP = optionalAssociatedAIP.get();
            Optional<StorageDataFile> metadataAIPFile = dataFileDao.findByAipAndType(associatedAIP, DataType.AIP);
            // If deleted file is not an AIP metadata file
            // Set the AIP to UPDATED state.
            if (!DataType.AIP.equals(dataFileDeleted.getDataType())) {
                // Get from the AIP all the content informations to remove. All content informations to remove are the content informations with the same checksum that
                // the deleted StorageDataFile.
                // @formatter:off
                Set<ContentInformation> cisToRemove =
                        associatedAIP.getProperties().getContentInformations()
                            .stream()
                            .filter(ci -> checksumOfDeletedFile.equals(ci.getDataObject().getChecksum()))
                            .collect(Collectors.toSet());
                // @formatter:on
                associatedAIP.getProperties().getContentInformations().removeAll(cisToRemove);
                associatedAIP.addEvent(EventType.DELETION.name(),
                                       String.format(DATAFILE_DELETED_SUCCESSFULLY, dataFileDeleted.getName()));
                aipDao.save(associatedAIP);
                LOG.debug("[DELETE FILE SUCCESS] AIP {} is in UPDATED state",
                          dataFileDeleted.getAip().getId().toString());
                dataFileDao.remove(dataFileDeleted);
            } else {
                if (associatedAIP.getState() == AIPState.DELETED) {
                    // Deletion has been explicitly required, so lets remove all the dataFiles associated to this AIP...
                    dataFileDao.findAllByAip(associatedAIP).forEach(df -> dataFileDao.remove(df));
                    // ...and the aip itself
                    aipDao.remove(associatedAIP);
                    publisher.publish(new AIPEvent(associatedAIP));
                } else {
                    // Do not delete the dataFileDeleted from db. At this time in db the file is the new one that has been
                    // stored previously to replace the deleted one. This is a special case for AIP metadata file because,
                    // at any time we want to ensure that there is only one StorageDataFile of AIP type for a given AIP.
                    LOG.debug("[DELETE FILE SUCCESS] AIP metadata file replaced.",
                              dataFileDeleted.getAip().getId().toString());
                    associatedAIP.addEvent(EventType.UPDATE.name(), METADATA_UPDATED_SUCCESSFULLY);
                    // unless no other datafiles are linked to the metadata, in that case it means it
                }
            }
        }
    }

    /**
     * Handle {@link DataStorageEvent} events for {@link StorageAction#STORE} type.
     * @param type {@link StorageEventType}
     * @param event {@link DataStorageEvent}
     */
    private void handleStoreAction(StorageEventType type, DataStorageEvent event) {
        Optional<StorageDataFile> optionalData = dataFileDao.findOneById(event.getDataFileId());
        if (optionalData.isPresent()) {
            StorageDataFile data = optionalData.get();
            Optional<AIP> optionalAssociatedAip = aipDao.findOneByIpId(data.getAip().getId().toString());
            if (optionalAssociatedAip.isPresent()) {
                AIP associatedAIP = optionalAssociatedAip.get();
                switch (type) {
                    case SUCCESSFULL:
                        handleStoreSuccess(data,
                                           event.getChecksum(),
                                           event.getNewUrl(),
                                           event.getFileSize(),
                                           event.getStorageConfId(),
                                           event.getWidth(),
                                           event.getHeight(),
                                           associatedAIP);
                        break;
                    case FAILED:
                        handleStoreFailed(data, associatedAIP);
                        break;
                    default:
                        LOG.error("Unhandle DataStorage STORE event type {}", type);
                        break;
                }
            } else {
                LOG.warn("[DATA STORAGE EVENT] StorageDataFile stored {} is not associated to an existing AIP",
                         event.getDataFileId());
            }
        } else {
            LOG.warn("[DATA STORAGE EVENT] StorageDataFile stored {} does not exists", event.getDataFileId());
        }
    }

    /**
     * Method called when a SUCCESSFULL {@link DataStorageEvent} {@link StorageAction#STORE} event is received.
     * @param storedDataFile {@link StorageDataFile} successfully stored
     * @param associatedAIP {@link AIP} associated to the given {@link StorageDataFile} successfully stored
     */
    private void handleStoreSuccess(StorageDataFile storedDataFile, String storedFileChecksum, URL storedFileNewURL,
            Long storedFileSize, Long dataStoragePluginConfId, Integer dataWidth, Integer dataHeight,
            AIP associatedAIP) {
        // update data status
        PrioritizedDataStorage prioritizedDataStorageUsed = null;
        try {
            prioritizedDataStorageUsed = prioritizedDataStorageService.retrieve(dataStoragePluginConfId);
        } catch (ModuleException e) {
            LOG.error(
                    "You should not have this issue here! That means that the plugin used to storeAndCreate the dataFile just has been removed from the application",
                    e);
            return;
        }
        storedDataFile.setChecksum(storedFileChecksum);
        storedDataFile.setFileSize(storedFileSize);
        storedDataFile.addDataStorageUsed(prioritizedDataStorageUsed);
        storedDataFile.decreaseNotYetStoredBy();
        storedDataFile.getUrls().add(storedFileNewURL);
        storedDataFile.setHeight(dataHeight);
        storedDataFile.setWidth(dataWidth);
        if (storedDataFile.getNotYetStoredBy() == 0) {
            storedDataFile.setState(DataFileState.STORED);
            //specific save once it is stored
            dataFileDao.save(storedDataFile);
            LOG.debug("[STORE FILE SUCCESS] DATA FILE {} is in STORED state", storedDataFile.getUrls());
            if (storedDataFile.getDataType() == DataType.AIP) {
                // can only be obtained after the aip state STORING_METADATA which can only changed to STORED
                // if we just stored the AIP, there is nothing to do but changing AIP state, and clean the
                // workspace!
                // Lets clean the workspace
                try {
                    workspaceService.removeFromWorkspace(storedDataFile.getChecksum() + AIPService.JSON_FILE_EXT);
                } catch (IOException e) {
                    LOG.error("Error during workspace cleaning", e);
                }
                associatedAIP.setState(AIPState.STORED);
                associatedAIP.addEvent(EventType.STORAGE.name(), METADATA_STORED_SUCCESSFULLY);
                aipDao.save(associatedAIP);
                LOG.debug("[STORE FILE SUCCESS] AIP {} is in STORED state", storedDataFile.getAip().getId().toString());
                publisher.publish(new AIPEvent(associatedAIP));
            } else {
                // if it is not the AIP metadata then the AIP metadata are not even scheduled for storage,
                // just let set the new information about this StorageDataFile
                // @formatter:off
                final StorageDataFile storedDataFileFinal = storedDataFile;
            Optional<ContentInformation> ci =
                    associatedAIP.getProperties().getContentInformations()
                        .stream()
                        .filter(contentInformation -> contentInformation.getDataObject().getChecksum().equals(storedDataFileFinal.getChecksum()))
                        .findFirst();
            // @formatter:on
                if (ci.isPresent()) {
                    associatedAIP.getProperties().getPdi().getProvenanceInformation().addEvent(EventType.STORAGE.name(),
                                                                                               "File " + storedDataFile
                                                                                                       .getName()
                                                                                                       + " stored into REGARDS");
                    ci.get().getDataObject().setFileSize(storedDataFile.getFileSize());
                    ci.get().getDataObject().getUrls().addAll(storedDataFile.getUrls());
                    ci.get().getDataObject().setFilename(storedDataFile.getName());
                    associatedAIP.addEvent(EventType.STORAGE.name(),
                                           String.format(DATAFILE_STORED_SUCCESSFULLY, storedDataFile.getName()));
                    aipDao.save(associatedAIP);
                }
            }
        } else {
            dataFileDao.save(storedDataFile);
        }
    }

    /**
     * Method called when a FAILURE {@link DataStorageEvent} {@link StorageAction#STORE} event is received.
     * @param storeFailFile {@link StorageDataFile} not deleted.
     * @param associatedAIP {@link AIP} Associated to the {@link StorageDataFile} in error.
     */
    private void handleStoreFailed(StorageDataFile storeFailFile, AIP associatedAIP) {
        // update data status
        storeFailFile.setState(DataFileState.ERROR);
        dataFileDao.save(storeFailFile);
        // Update associated AIP in db
        associatedAIP.setState(AIPState.STORAGE_ERROR);
        aipDao.save(associatedAIP);
        publisher.publish(new AIPEvent(associatedAIP));
    }
}<|MERGE_RESOLUTION|>--- conflicted
+++ resolved
@@ -121,7 +121,9 @@
     private IWorkspaceService workspaceService;
 
     @Autowired
-<<<<<<< HEAD
+    private IPrioritizedDataStorageService prioritizedDataStorageService;
+
+    @Autowired
     private INotificationClient notificationClient;
 
     /**
@@ -129,9 +131,6 @@
      */
     @Value("${spring.application.name}")
     private String applicationName;
-=======
-    private IPrioritizedDataStorageService prioritizedDataStorageService;
->>>>>>> bb78d7b4
 
     /**
      * Dispatch actions to handle by {@link StorageAction}
