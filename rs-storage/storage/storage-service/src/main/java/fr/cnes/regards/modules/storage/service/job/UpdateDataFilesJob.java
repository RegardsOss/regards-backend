--- conflicted
+++ resolved
@@ -80,11 +80,7 @@
             WorkingSubsetWrapper<IWorkingSubset> subSetsToDelete = storagePlugin
                     .prepare(oldDataFiles, DataStorageAccessModeEnum.DELETION_MODE);
             for (Map.Entry<StorageDataFile, String> entry : subSetsToDelete.getRejectedDataFiles().entrySet()) {
-<<<<<<< HEAD
-                progressManager.deletionFailed(entry.getKey(), entry.getValue());
-=======
                 progressManager.deletionFailed(entry.getKey(), Optional.empty(), entry.getValue());
->>>>>>> 79254fc8
             }
             for (IWorkingSubset toDelete : subSetsToDelete.getWorkingSubSets()) {
                 storagePlugin.delete(toDelete, progressManager);
