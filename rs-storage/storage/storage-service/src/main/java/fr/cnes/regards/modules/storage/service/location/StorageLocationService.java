/*
 * Copyright 2017-2020 CNES - CENTRE NATIONAL d'ETUDES SPATIALES
 *
 * This file is part of REGARDS.
 *
 * REGARDS is free software: you can redistribute it and/or modify
 * it under the terms of the GNU General Public License as published by
 * the Free Software Foundation, either version 3 of the License, or
 * (at your option) any later version.
 *
 * REGARDS is distributed in the hope that it will be useful,
 * but WITHOUT ANY WARRANTY; without even the implied warranty of
 * MERCHANTABILITY or FITNESS FOR A PARTICULAR PURPOSE. See the
 * GNU General Public License for more details.
 *
 * You should have received a copy of the GNU General Public License
 * along with REGARDS. If not, see <http://www.gnu.org/licenses/>.
 */
package fr.cnes.regards.modules.storage.service.location;

import java.time.OffsetDateTime;
import java.util.Collection;
import java.util.List;
import java.util.Map;
import java.util.Optional;
import java.util.Set;
import java.util.stream.Collectors;

import org.slf4j.Logger;
import org.slf4j.LoggerFactory;
import org.springframework.beans.factory.annotation.Autowired;
import org.springframework.beans.factory.annotation.Value;
import org.springframework.data.domain.Page;
import org.springframework.data.domain.PageImpl;
import org.springframework.data.domain.Pageable;
import org.springframework.stereotype.Service;
import org.springframework.util.Assert;
import org.springframework.util.MimeType;
import org.springframework.util.MimeTypeUtils;

import com.google.common.collect.Lists;
import com.google.common.collect.Sets;

import fr.cnes.regards.framework.jpa.multitenant.transactional.MultitenantTransactional;
import fr.cnes.regards.framework.microservice.manager.MaintenanceManager;
import fr.cnes.regards.framework.module.rest.exception.EntityNotFoundException;
import fr.cnes.regards.framework.module.rest.exception.EntityOperationForbiddenException;
import fr.cnes.regards.framework.module.rest.exception.ModuleException;
import fr.cnes.regards.framework.multitenant.IRuntimeTenantResolver;
import fr.cnes.regards.framework.notification.NotificationLevel;
import fr.cnes.regards.framework.notification.client.INotificationClient;
import fr.cnes.regards.framework.security.role.DefaultRole;
import fr.cnes.regards.modules.storage.dao.IStorageLocationRepository;
import fr.cnes.regards.modules.storage.dao.IStorageMonitoringRepository;
import fr.cnes.regards.modules.storage.domain.database.StorageLocation;
import fr.cnes.regards.modules.storage.domain.database.StorageLocationConfiguration;
import fr.cnes.regards.modules.storage.domain.database.StorageMonitoring;
import fr.cnes.regards.modules.storage.domain.database.StorageMonitoringAggregation;
import fr.cnes.regards.modules.storage.domain.database.request.FileDeletionRequest;
import fr.cnes.regards.modules.storage.domain.database.request.FileRequestStatus;
import fr.cnes.regards.modules.storage.domain.database.request.FileStorageRequest;
import fr.cnes.regards.modules.storage.domain.dto.StorageLocationDTO;
import fr.cnes.regards.modules.storage.domain.dto.request.FileRequestInfoDTO;
import fr.cnes.regards.modules.storage.domain.event.FileRequestType;
import fr.cnes.regards.modules.storage.service.cache.CacheScheduler;
import fr.cnes.regards.modules.storage.service.cache.CacheService;
import fr.cnes.regards.modules.storage.service.file.FileReferenceService;
import fr.cnes.regards.modules.storage.service.file.request.FileCacheRequestService;
import fr.cnes.regards.modules.storage.service.file.request.FileCopyRequestService;
import fr.cnes.regards.modules.storage.service.file.request.FileDeletionRequestService;
import fr.cnes.regards.modules.storage.service.file.request.FileStorageRequestService;

/**
 * Service to handle actions on {@link StorageLocation}s
 *
 * @author Sébastien Binda
 */
@Service
@MultitenantTransactional
public class StorageLocationService {

    private static final Logger LOGGER = LoggerFactory.getLogger(StorageLocationService.class);

    @Autowired
    private FileReferenceService fileReferenceService;

    @Autowired
    private FileDeletionRequestService deletionService;

    @Autowired
    private FileStorageRequestService storageService;

    @Autowired
    private FileCopyRequestService copyService;

    @Autowired
    private IStorageLocationRepository storageLocationRepo;

    @Autowired
    private IStorageMonitoringRepository storageMonitoringRepo;

    @Autowired
    private INotificationClient notificationClient;

    @Autowired
    private IRuntimeTenantResolver runtimeTenantResolver;

    @Autowired
    private FileDeletionRequestService deletionReqService;

    @Autowired
    private FileCacheRequestService cacheReqService;

    @Autowired
    private StorageLocationConfigurationService pLocationConfService;

    @Autowired
    private CacheScheduler cacheScheduler;

    @Value("${regards.storage.data.storage.threshold.percent:70}")
    private Integer threshold;

    @Value("${regards.storage.data.storage.critical.threshold.percent:90}")
    private Integer criticalThreshold;

    public Optional<StorageLocation> search(String storage) {
        return storageLocationRepo.findByName(storage);
    }

    /**
     * Retrieve one {@link StorageLocation} by its id
     * @param storageId
     * @throws EntityNotFoundException
     */
    public StorageLocationDTO getById(String storageId) throws EntityNotFoundException {
        Optional<StorageLocation> oLoc = storageLocationRepo.findByName(storageId);
        Optional<StorageLocationConfiguration> oConf = pLocationConfService.search(storageId);
        Long nbStorageError = storageService.count(storageId, FileRequestStatus.ERROR);
        Long nbDeletionError = deletionReqService.count(storageId, FileRequestStatus.ERROR);
        boolean deletionRunning = deletionReqService.isDeletionRunning(storageId);
        boolean copyRunning = copyService.isCopyRunning(storageId);
        boolean storageRunning = storageService.isStorageRunning(storageId);
        Long nbReferencedFiles = null;
        Long totalSizeOfReferencedFiles = null;
        StorageLocationConfiguration conf = null;
        if (oConf.isPresent() && oLoc.isPresent()) {
            conf = oConf.get();
            StorageLocation loc = oLoc.get();
            if (conf.getPluginConfiguration() != null) {
                nbReferencedFiles = loc.getNumberOfReferencedFiles();
                totalSizeOfReferencedFiles = loc.getTotalSizeOfReferencedFilesInKo();
            }
        } else if (oConf.isPresent()) {
            conf = oConf.get();
        } else if (oLoc.isPresent()) {
            StorageLocation loc = oLoc.get();
            nbReferencedFiles = loc.getNumberOfReferencedFiles();
            totalSizeOfReferencedFiles = loc.getTotalSizeOfReferencedFilesInKo();
        } else {
            throw new EntityNotFoundException(storageId, StorageLocation.class);
        }
        return StorageLocationDTO.build(storageId, nbReferencedFiles, totalSizeOfReferencedFiles, nbStorageError,
                                        nbDeletionError, storageRunning, deletionRunning, copyRunning, conf);
    }

    /**
     * Retrieve all known storage locations with there monitoring informations.
     * @return {@link StorageLocationDTO}s
     */
    public Set<StorageLocationDTO> getAllLocations() {
        Set<StorageLocationDTO> locationsDto = Sets.newHashSet();
        // Get all monitored locations
        Map<String, StorageLocation> monitoredLocations = storageLocationRepo.findAll().stream()
                .collect(Collectors.toMap(l -> l.getName(), l -> l));
        // Get all non monitored locations
        List<StorageLocationConfiguration> confs = pLocationConfService.searchAll();
        // Handle all online storage configured
        for (StorageLocationConfiguration conf : confs) {
            Long nbStorageError = storageService.count(conf.getName(), FileRequestStatus.ERROR);
            Long nbDeletionError = deletionReqService.count(conf.getName(), FileRequestStatus.ERROR);
            boolean deletionRunning = deletionReqService.isDeletionRunning(conf.getName());
            boolean copyRunning = copyService.isCopyRunning(conf.getName());
            boolean storageRunning = storageService.isStorageRunning(conf.getName());
            StorageLocation monitored = monitoredLocations.get(conf.getName());
            if (monitored != null) {
                locationsDto.add(StorageLocationDTO.build(conf.getName(), monitored.getNumberOfReferencedFiles(),
                                                          monitored.getTotalSizeOfReferencedFilesInKo(), nbStorageError,
                                                          nbDeletionError, storageRunning, deletionRunning, copyRunning,
                                                          conf));
                monitoredLocations.remove(monitored.getName());
            } else {
                locationsDto.add(StorageLocationDTO.build(conf.getName(), 0L, 0L, nbStorageError, nbDeletionError,
                                                          storageRunning, deletionRunning, copyRunning, conf));
            }
        }
        // Handle not configured storage as OFFLINE ones
        for (StorageLocation monitored : monitoredLocations.values()) {
            Long nbStorageError = 0L;
            Long nbDeletionError = 0L;
            locationsDto.add(StorageLocationDTO
                    .build(monitored.getName(), monitored.getNumberOfReferencedFiles(),
                           monitored.getTotalSizeOfReferencedFilesInKo(), nbStorageError, nbDeletionError, false, false,
                           false, new StorageLocationConfiguration(monitored.getName(), null, null)));
        }
        return locationsDto;
    }

    /**
     * Monitor all storage locations to calculate informations about stored files.
     */
    public void monitorStorageLocations(Boolean reset) {
        OffsetDateTime monitoringDate = OffsetDateTime.now();
        // Retrieve last monitoring process
        StorageMonitoring storageMonitoring = storageMonitoringRepo.findById(0L)
                .orElse(new StorageMonitoring(true, null, null, null));
        if (reset && storageMonitoring.getId() != null) {
            storageMonitoringRepo.delete(storageMonitoring);
            storageLocationRepo.deleteAll();
            storageMonitoring = new StorageMonitoring(true, null, null, null);
        }
        storageMonitoring.setRunning(true);
        storageMonitoringRepo.save(storageMonitoring);

        // lets ask the data base to calculate the used space per data storage
        long start = System.currentTimeMillis();
        Collection<StorageMonitoringAggregation> aggregations = fileReferenceService
                .aggragateFilesSizePerStorage(storageMonitoring.getLastFileReferenceIdMonitored());
        for (StorageMonitoringAggregation agg : aggregations) {
            // Retrieve associated storage info if exists
            Optional<StorageLocation> oStorage = storageLocationRepo.findByName(agg.getStorage());
            StorageLocation storage = oStorage.orElse(new StorageLocation(agg.getStorage()));
            storage.setLastUpdateDate(monitoringDate);
            storage.setTotalSizeOfReferencedFilesInKo(storage.getTotalSizeOfReferencedFilesInKo()
                    + agg.getUsedSize() / 1024);
            storage.setNumberOfReferencedFiles(storage.getNumberOfReferencedFiles() + agg.getNumberOfFileReference());

            if (storageMonitoring.getLastFileReferenceIdMonitored() == null
                    || storageMonitoring.getLastFileReferenceIdMonitored() < agg.getLastFileReferenceId()) {
                storageMonitoring.setLastFileReferenceIdMonitored(agg.getLastFileReferenceId());
            }
            storageLocationRepo.save(storage);

            // Check for occupation ratio limit reached
            Optional<StorageLocationConfiguration> conf = pLocationConfService.search(agg.getStorage());
<<<<<<< HEAD
            if (conf.isPresent() && conf.get().getAllocatedSizeInKo() != null
                    && conf.get().getAllocatedSizeInKo() > 0L) {
                Double ratio = Double.valueOf(storage.getTotalSizeOfReferencedFilesInKo())
                        / (conf.get().getAllocatedSizeInKo() * 1024L) * 100;
=======
            if (conf.isPresent() && (conf.get().getAllocatedSizeInKo() != null)
                    && (conf.get().getAllocatedSizeInKo() > 0L)) {
                Double ratio = (Double.valueOf(storage.getTotalSizeOfReferencedFilesInKo())
                        / (conf.get().getAllocatedSizeInKo())) * 100;
>>>>>>> 49f6faeb
                if (ratio >= criticalThreshold) {
                    String message = String
                            .format("Storage location %s has reach its disk usage critical threshold. %nActual occupation: %.2f%%, critical threshold: %s%%",
                                    storage.getName(), ratio, criticalThreshold);
                    LOGGER.error(message);
                    notifyAdmins(String.format("Data storage %s is full", storage.getName()), message,
                                 NotificationLevel.ERROR, MimeTypeUtils.TEXT_PLAIN);
                    MaintenanceManager.setMaintenance(runtimeTenantResolver.getTenant());
                } else if (ratio >= threshold) {
                    String message = String.format("Storage location %s has reach its "
                            + "disk usage threshold. %nActual occupation: %.2f%%, threshold: %s%%", storage.getName(),
                                                   ratio, criticalThreshold);
                    LOGGER.warn(message);
                    notifyAdmins(String.format("Data storage %s is almost full", storage.getName()), message,
                                 NotificationLevel.WARNING, MimeTypeUtils.TEXT_PLAIN);
                }
            } else {
                LOGGER.warn("[STORAGE LOCATION] Ratio calculation for {} storage disabled cause storage allowed size is not configured.",
                            storage.getName());
            }
        }
        long finish = System.currentTimeMillis();
        storageMonitoring.setLastMonitoringDuration(finish - start);
        storageMonitoring.setLastMonitoringDate(monitoringDate);
        storageMonitoring.setRunning(false);
        storageMonitoringRepo.save(storageMonitoring);
    }

    private void notifyAdmins(String title, String message, NotificationLevel type, MimeType mimeType) {
        notificationClient.notify(message, title, type, mimeType, DefaultRole.ADMIN);
    }

    /**
     * Up (if possible), the priority of the given storage location configuration
     * @param storageLocationId
     * @throws EntityNotFoundException
     */
    public void increasePriority(String storageLocationId) throws EntityNotFoundException {
        pLocationConfService.increasePriority(storageLocationId);
    }

    /**
     * Down (if possible), the priority of the given storage location configuration
     * @param storageLocationId
     * @throws EntityNotFoundException
     */
    public void decreasePriority(String storageLocationId) throws EntityNotFoundException {
        pLocationConfService.decreasePriority(storageLocationId);
    }

    /**
     * Delete the given storage location informations. <br/>
     * Files reference are not deleted, to do so, use {@link #deleteFiles(String, Boolean)}
     * @param storageLocationId
     * @throws EntityNotFoundException
     */
    public void delete(String storageLocationId) throws ModuleException {
        // Delete storage location plugin configuration
        Optional<StorageLocationConfiguration> pStorageLocation = pLocationConfService.search(storageLocationId);
        if (pStorageLocation.isPresent()) {
            // If a storage configuration is associated, delete it.
            pLocationConfService.delete(pStorageLocation.get().getId());
        }
        // Delete informations in storage locations
        storageLocationRepo.deleteByName(storageLocationId);
        storageMonitoringRepo.deleteAll();
        // Delete requests
        storageService.deleteByStorage(storageLocationId, Optional.empty());
        deletionReqService.deleteByStorage(storageLocationId, Optional.empty());
        cacheReqService.deleteByStorage(storageLocationId, Optional.empty());
    }

    /**
     * Delete all referenced files of the give storage location
     * @param storageLocationId
     * @param forceDelete remove reference if physical file deletion fails.
     * @throws ModuleException
     */
    public void deleteFiles(String storageLocationId, Boolean forceDelete) throws ModuleException {
        if (storageLocationId.equals(CacheService.CACHE_NAME)) {
            cacheScheduler.cleanCache();
        } else {
            deletionService.scheduleJob(storageLocationId, forceDelete);
        }
    }

    /**
     * Copy files of a directory from one storage to an other
     * @param storageLocationId
     * @param destinationStorageId
     * @param sourcePath
     * @param destinationPath
     */
    public void copyFiles(String storageLocationId, String sourcePath, String destinationStorageId,
            Optional<String> destinationPath, Collection<String> types) {
        copyService.scheduleJob(storageLocationId, sourcePath, destinationStorageId, destinationPath, types);
    }

    /**
     * Retry all requests in error for the given storage location.
     * @param storageLocationId
     * @param type
     * @throws EntityOperationForbiddenException
     */
    public void retryErrors(String storageLocationId, FileRequestType type) throws EntityOperationForbiddenException {
        switch (type) {
            case DELETION:
                deletionReqService.scheduleJobs(FileRequestStatus.ERROR, Lists.newArrayList(storageLocationId));
                break;
            case STORAGE:
                storageService.scheduleJobs(FileRequestStatus.ERROR, Lists.newArrayList(storageLocationId),
                                            Lists.newArrayList());
                break;
            case AVAILABILITY:
            case COPY:
            case REFERENCE:
            default:
                throw new EntityOperationForbiddenException(storageLocationId, StorageLocation.class,
                        String.format("Retry for type %s is forbidden", type));
        }
    }

    /**
     * Creates a new configuration for the given storage location.
     * @param storageLocation
     * @throws ModuleException
     */
    public StorageLocationDTO configureLocation(StorageLocationDTO storageLocation) throws ModuleException {
        Assert.notNull(storageLocation, "Storage location to configure can not be null");
        Assert.notNull(storageLocation.getName(), "Storage location name to configure can not be null");
        Assert.notNull(storageLocation.getConfiguration(), "Storage location / Configuration can not be null");
        StorageLocationConfiguration newConf = pLocationConfService
                .create(storageLocation.getName(), storageLocation.getConfiguration().getPluginConfiguration(),
                        storageLocation.getConfiguration().getAllocatedSizeInKo());
        return StorageLocationDTO.build(storageLocation.getName(), 0L, 0L, 0L, 0L, false, false, false, newConf);
    }

    /**
     * Update the configuration of the given storage location.
     * @param storageLocation
     * @throws ModuleException
     */
    public StorageLocationDTO updateLocationConfiguration(String storageId, StorageLocationDTO storageLocation)
            throws ModuleException {
        Assert.notNull(storageLocation, "Storage location to configure can not be null");
        Assert.notNull(storageLocation.getName(), "Storage location name to update can not be null");
        Assert.notNull(storageLocation.getConfiguration(), "Storage location / Configuration can not be null");
        StorageLocationConfiguration newConf = pLocationConfService.update(storageId,
                                                                           storageLocation.getConfiguration());
        return StorageLocationDTO.build(storageLocation.getName(), 0L, 0L, 0L, 0L, false, false, false, newConf);
    }

    /**
     * @param storageLocationId
     * @param type
     */
    public void deleteRequests(String storageLocationId, FileRequestType type, Optional<FileRequestStatus> status) {
        switch (type) {
            case AVAILABILITY:
                cacheReqService.deleteByStorage(storageLocationId, status);
                break;
            case COPY:
                copyService.deleteByStorage(storageLocationId, status);
                break;
            case DELETION:
                deletionReqService.deleteByStorage(storageLocationId, status);
                break;
            case REFERENCE:
                break;
            case STORAGE:
                storageService.deleteByStorage(storageLocationId, status);
                break;
            default:
                break;
        }
    }

    public Page<FileRequestInfoDTO> getRequestInfos(String storageLocationId, FileRequestType type,
            Optional<FileRequestStatus> status, Pageable page) {
        Page<FileRequestInfoDTO> results = Page.empty(page);
        switch (type) {
            case AVAILABILITY:
                break;
            case COPY:
                break;
            case DELETION:
                Page<FileDeletionRequest> delRequests;
                if (status.isPresent()) {
                    delRequests = deletionReqService.search(storageLocationId, status.get(), page);
                } else {
                    delRequests = deletionReqService.search(storageLocationId, page);
                }
                results = new PageImpl<FileRequestInfoDTO>(
                        delRequests.getContent().stream().map(this::toRequestInfosDto).collect(Collectors.toList()),
                        page, delRequests.getTotalElements());
                break;
            case REFERENCE:
                break;
            case STORAGE:
                Page<FileStorageRequest> requests;
                if (status.isPresent()) {
                    requests = storageService.search(storageLocationId, status.get(), page);
                } else {
                    requests = storageService.search(storageLocationId, page);
                }
                results = new PageImpl<FileRequestInfoDTO>(
                        requests.getContent().stream().map(this::toRequestInfosDto).collect(Collectors.toList()), page,
                        requests.getTotalElements());
                break;
            default:
                break;
        }
        return results;
    }

    private FileRequestInfoDTO toRequestInfosDto(FileStorageRequest request) {
        String fileName = "";
        if (request.getMetaInfo() != null) {
            fileName = request.getMetaInfo().getFileName();
        }
        return FileRequestInfoDTO.build(request.getId(), fileName, FileRequestType.STORAGE, request.getStatus(),
                                        request.getErrorCause());
    }

    private FileRequestInfoDTO toRequestInfosDto(FileDeletionRequest request) {
        String fileName = "";
        if ((request.getFileReference() != null) && (request.getFileReference().getMetaInfo() != null)) {
            fileName = request.getFileReference().getMetaInfo().getFileName();
        }
        return FileRequestInfoDTO.build(request.getId(), fileName, FileRequestType.DELETION, request.getStatus(),
                                        request.getErrorCause());
    }

}<|MERGE_RESOLUTION|>--- conflicted
+++ resolved
@@ -242,17 +242,10 @@
 
             // Check for occupation ratio limit reached
             Optional<StorageLocationConfiguration> conf = pLocationConfService.search(agg.getStorage());
-<<<<<<< HEAD
-            if (conf.isPresent() && conf.get().getAllocatedSizeInKo() != null
-                    && conf.get().getAllocatedSizeInKo() > 0L) {
-                Double ratio = Double.valueOf(storage.getTotalSizeOfReferencedFilesInKo())
-                        / (conf.get().getAllocatedSizeInKo() * 1024L) * 100;
-=======
             if (conf.isPresent() && (conf.get().getAllocatedSizeInKo() != null)
                     && (conf.get().getAllocatedSizeInKo() > 0L)) {
                 Double ratio = (Double.valueOf(storage.getTotalSizeOfReferencedFilesInKo())
                         / (conf.get().getAllocatedSizeInKo())) * 100;
->>>>>>> 49f6faeb
                 if (ratio >= criticalThreshold) {
                     String message = String
                             .format("Storage location %s has reach its disk usage critical threshold. %nActual occupation: %.2f%%, critical threshold: %s%%",
