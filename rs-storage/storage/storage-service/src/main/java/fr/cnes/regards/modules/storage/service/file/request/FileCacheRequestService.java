--- conflicted
+++ resolved
@@ -190,7 +190,7 @@
         Optional<FileCacheRequest> fileCacheRequestOptional = cacheRequestRepository.findByChecksum(checksum);
 
         FileCacheRequest fileCacheRequest;
-        if (!fileCacheRequestOptional.isPresent()) {
+        if (fileCacheRequestOptional.isEmpty()) {
             fileCacheRequest = new FileCacheRequest(fileRefToRestore,
                                                     cacheService.getCacheDirectoryPath(checksum),
                                                     availabilityHours,
@@ -200,17 +200,10 @@
                          fileRefToRestore.getMetaInfo().getFileName(),
                          fileRefToRestore.getMetaInfo().getChecksum());
         } else {
-<<<<<<< HEAD
             fileCacheRequest = fileCacheRequestOptional.get();
             fileCacheRequest.setAvailabilityHours(availabilityHours);
             if (fileCacheRequest.getStatus() == FileRequestStatus.ERROR) {
-                fileCacheRequest.setStatus(reqStatusService.getNewStatus(fileCacheRequest));
-=======
-            request = oFcr.get();
-            request.setExpirationDate(expirationDate);
-            if (request.getStatus() == FileRequestStatus.ERROR) {
-                request.setStatus(FileRequestStatus.TO_DO);
->>>>>>> 57dd0e54
+                fileCacheRequest.setStatus(FileRequestStatus.TO_DO);
             }
             fileCacheRequest = cacheRequestRepository.save(fileCacheRequest);
             LOGGER.trace("File {} (checksum {}) is already requested for cache.",
