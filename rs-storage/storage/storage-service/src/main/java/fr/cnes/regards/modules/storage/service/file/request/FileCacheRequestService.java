--- conflicted
+++ resolved
@@ -137,12 +137,9 @@
     @Value("${regards.storage.cache.requests.per.job:100}")
     private Integer nbRequestsPerJob;
 
-<<<<<<< HEAD
     @Value("${regards.storage.group.requests.days.before.expiration:5}")
     private Integer nbDaysBeforeExpiration;
 
-=======
->>>>>>> 5f7c63dd
     public FileCacheRequestService(IFileCacheRequestRepository fileCacheRequestRepository,
                                    IPluginService pluginService,
                                    IJobInfoService jobInfoService,
@@ -195,7 +192,6 @@
      */
     public Optional<FileCacheRequest> create(FileReference fileRefToRestore, int availabilityHours, String groupId) {
         String checksum = fileRefToRestore.getMetaInfo().getChecksum();
-<<<<<<< HEAD
         Optional<FileCacheRequest> fileCacheRequestOptional = fileCacheRequestRepository.findByChecksum(checksum);
 
         FileCacheRequest fileCacheRequest;
@@ -206,16 +202,6 @@
                                                     groupId);
             // Save in database
             fileCacheRequest = fileCacheRequestRepository.save(fileCacheRequest);
-=======
-        Optional<FileCacheRequest> oFcr = fileCacheRequestRepository.findByChecksum(checksum);
-        FileCacheRequest request;
-        if (!oFcr.isPresent()) {
-            request = new FileCacheRequest(fileRefToRestore,
-                                           cacheService.getCacheDirectoryPath(checksum),
-                                           expirationDate,
-                                           groupId);
-            request = fileCacheRequestRepository.save(request);
->>>>>>> 5f7c63dd
             LOGGER.trace("File {} (checksum {}) is requested for cache.",
                          fileRefToRestore.getMetaInfo().getFileName(),
                          fileRefToRestore.getMetaInfo().getChecksum());
@@ -225,12 +211,8 @@
             if (fileCacheRequest.getStatus() == FileRequestStatus.ERROR) {
                 fileCacheRequest.setStatus(FileRequestStatus.TO_DO);
             }
-<<<<<<< HEAD
             // Update in database
             fileCacheRequest = fileCacheRequestRepository.save(fileCacheRequest);
-=======
-            request = fileCacheRequestRepository.save(request);
->>>>>>> 5f7c63dd
             LOGGER.trace("File {} (checksum {}) is already requested for cache.",
                          fileRefToRestore.getMetaInfo().getFileName(),
                          fileRefToRestore.getMetaInfo().getChecksum());
@@ -450,7 +432,6 @@
      * <li> Deletes the {@link FileCacheRequest} handled.
      * </ul>
      */
-<<<<<<< HEAD
     public void handleSuccessInternalCache(FileCacheRequest fileCacheRequest,
                                            URL cacheLocation,
                                            Collection<String> owners,
@@ -498,18 +479,6 @@
             }
             // Create the internal or external cache file associated
             cacheService.addFile(fileCacheRequestOptional.get().getChecksum(),
-=======
-    public void handleSuccess(FileCacheRequest fileReq,
-                              URL cacheLocation,
-                              Collection<String> owners,
-                              Long realFileSize,
-                              String successMessage) {
-        LOGGER.debug("[AVAILABILITY SUCCESS {}] - {}", fileReq.getChecksum(), successMessage);
-        Optional<FileCacheRequest> oRequest = fileCacheRequestRepository.findById(fileReq.getId());
-        if (oRequest.isPresent()) {
-            // Create the cache file associated
-            cacheService.addFile(oRequest.get().getChecksum(),
->>>>>>> 5f7c63dd
                                  realFileSize,
                                  fileCacheRequestOptional.get().getFileReference().getMetaInfo().getFileName(),
                                  fileCacheRequestOptional.get().getFileReference().getMetaInfo().getMimeType(),
@@ -575,10 +544,6 @@
 
         // Calculate internal cache size available by adding internal cache file sizes sum and already queued requests
         Long availableCacheSize = cacheService.getFreeSpaceInBytes();
-<<<<<<< HEAD
-=======
-        Long occupation = 100 - ((availableCacheSize / cacheService.getCacheSizeLimit()) * 100);
->>>>>>> 5f7c63dd
         Long pendingSize = fileCacheRequestRepository.getPendingFileSize();
         long availableSize = availableCacheSize - pendingSize;
 
@@ -818,8 +783,6 @@
         fileCacheRequestRepository.deleteByfileReference(deletedFileRef);
     }
 
-<<<<<<< HEAD
-=======
     public void cleanExpiredCacheRequests() {
         fileCacheRequestRepository.deleteByExpirationDateBefore(OffsetDateTime.now());
     }
@@ -834,7 +797,7 @@
                 List<FileCacheRequest> fileCacheRequests = fileCacheRequestRepository.findAllById(workingSubset.getFileRestorationRequests()
                                                                                                                .stream()
                                                                                                                .map(
-                                                                                                                   FileCacheRequest::getId)
+                                                                                                                   FileCacheRequestDto::getId)
                                                                                                                .toList());
 
                 fileCacheRequests.stream()
@@ -849,5 +812,4 @@
         }
         return isFileCacheRequestJob;
     }
->>>>>>> 5f7c63dd
 }