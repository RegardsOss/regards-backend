/*
 * Copyright 2017-2022 CNES - CENTRE NATIONAL d'ETUDES SPATIALES
 *
 * This file is part of REGARDS.
 *
 * REGARDS is free software: you can redistribute it and/or modify
 * it under the terms of the GNU General Public License as published by
 * the Free Software Foundation, either version 3 of the License, or
 * (at your option) any later version.
 *
 * REGARDS is distributed in the hope that it will be useful,
 * but WITHOUT ANY WARRANTY; without even the implied warranty of
 * MERCHANTABILITY or FITNESS FOR A PARTICULAR PURPOSE. See the
 * GNU General Public License for more details.
 *
 * You should have received a copy of the GNU General Public License
 * along with REGARDS. If not, see <http://www.gnu.org/licenses/>.
 */
package fr.cnes.regards.modules.storage.service.file.request;

import com.google.common.collect.ImmutableList;
import com.google.common.collect.ImmutableListMultimap;
import com.google.common.collect.Multimaps;
import com.google.common.collect.Sets;
import fr.cnes.regards.framework.authentication.IAuthenticationResolver;
import fr.cnes.regards.framework.jpa.multitenant.transactional.MultitenantTransactional;
import fr.cnes.regards.framework.module.rest.exception.ModuleException;
import fr.cnes.regards.framework.modules.jobs.domain.JobInfo;
import fr.cnes.regards.framework.modules.jobs.domain.JobParameter;
import fr.cnes.regards.framework.modules.jobs.service.IJobInfoService;
import fr.cnes.regards.framework.modules.plugins.domain.PluginConfiguration;
import fr.cnes.regards.framework.modules.plugins.service.IPluginService;
import fr.cnes.regards.framework.notification.NotificationLevel;
import fr.cnes.regards.framework.notification.client.INotificationClient;
import fr.cnes.regards.framework.security.role.DefaultRole;
import fr.cnes.regards.framework.utils.RsRuntimeException;
import fr.cnes.regards.framework.utils.plugins.exception.NotAvailablePluginConfigurationException;
import fr.cnes.regards.modules.storage.dao.IFileCacheRequestRepository;
import fr.cnes.regards.modules.storage.domain.database.CacheFile;
import fr.cnes.regards.modules.storage.domain.database.FileReference;
import fr.cnes.regards.modules.storage.domain.database.StorageLocationConfiguration;
import fr.cnes.regards.modules.storage.domain.database.request.FileCacheRequest;
import fr.cnes.regards.modules.storage.domain.database.request.FileRequestStatus;
import fr.cnes.regards.modules.storage.domain.event.FileReferenceEvent;
import fr.cnes.regards.modules.storage.domain.event.FileRequestType;
import fr.cnes.regards.modules.storage.domain.flow.AvailabilityFlowItem;
import fr.cnes.regards.modules.storage.domain.plugin.FileRestorationWorkingSubset;
import fr.cnes.regards.modules.storage.domain.plugin.INearlineStorageLocation;
import fr.cnes.regards.modules.storage.domain.plugin.IStorageLocation;
import fr.cnes.regards.modules.storage.domain.plugin.PreparationResponse;
import fr.cnes.regards.modules.storage.service.DownloadTokenService;
import fr.cnes.regards.modules.storage.service.StorageJobsPriority;
import fr.cnes.regards.modules.storage.service.cache.CacheService;
import fr.cnes.regards.modules.storage.service.file.FileReferenceEventPublisher;
import fr.cnes.regards.modules.storage.service.file.FileReferenceService;
import fr.cnes.regards.modules.storage.service.file.job.FileCacheRequestJob;
import fr.cnes.regards.modules.storage.service.location.StorageLocationConfigurationService;
import fr.cnes.regards.modules.storage.service.location.StoragePluginConfigurationHandler;
import org.apache.commons.compress.utils.Lists;
import org.slf4j.Logger;
import org.slf4j.LoggerFactory;
<<<<<<< HEAD
import org.springframework.beans.factory.annotation.Value;
import org.springframework.context.ApplicationContext;
import org.springframework.context.annotation.Scope;
import org.springframework.context.annotation.ScopedProxyMode;
=======
import org.springframework.beans.factory.annotation.Autowired;
import org.springframework.beans.factory.annotation.Value;
>>>>>>> 4c437471
import org.springframework.data.domain.Page;
import org.springframework.data.domain.PageRequest;
import org.springframework.data.domain.Pageable;
import org.springframework.data.domain.Sort.Direction;
import org.springframework.stereotype.Service;
import org.springframework.transaction.annotation.Propagation;
import org.springframework.transaction.annotation.Transactional;

import javax.persistence.EntityManager;
import java.net.MalformedURLException;
import java.net.URL;
import java.time.OffsetDateTime;
import java.util.*;
import java.util.Map.Entry;
import java.util.stream.Collectors;

/**
 * Service to handle {@link FileCacheRequest}s.
 * Those requests are created when a file reference need to be restored physically thanks to an existing {@link INearlineStorageLocation} plugin.
 *
 * @author Sébastien Binda
 */
@Service
@MultitenantTransactional
@Scope(proxyMode = ScopedProxyMode.TARGET_CLASS)
public class FileCacheRequestService {

    private static final Logger LOGGER = LoggerFactory.getLogger(FileCacheRequestService.class);

<<<<<<< HEAD
    private static boolean globalCacheLimitReached = false;

    private final IFileCacheRequestRepository repository;
=======
    /**
     * Static variable to avoid sending notification of cache full event after each request.
     */
    private static boolean globalCacheLimitReached = false;

    @Autowired
    protected FileCacheRequestService self;

    @Autowired
    private IFileCacheRequestRepository cacheRequestRepository;
>>>>>>> 4c437471

    private final IPluginService pluginService;

    private final IJobInfoService jobInfoService;

    private final IAuthenticationResolver authResolver;

    private final CacheService cacheService;

    private final StoragePluginConfigurationHandler storageHandler;

    private final EntityManager em;

<<<<<<< HEAD
    private final FileReferenceEventPublisher publisher;

    private final RequestsGroupService reqGrpService;

    private final FileReferenceService fileRefService;
=======
    @Autowired
    private FileReferenceEventPublisher publisher;
>>>>>>> 4c437471

    private final StorageLocationConfigurationService pStorageService;

    private final DownloadTokenService downloadTokenService;

    private final RequestStatusService reqStatusService;

    private final INotificationClient notificationClient;

    private final ApplicationContext applicationContext;

    protected FileCacheRequestService self;

    @Value("${regards.storage.cache.requests.per.job:100}")
    private Integer nbRequestsPerJob;

    public FileCacheRequestService(IFileCacheRequestRepository repository,
                                   IPluginService pluginService,
                                   IJobInfoService jobInfoService,
                                   IAuthenticationResolver authResolver,
                                   CacheService cacheService,
                                   StoragePluginConfigurationHandler storageHandler,
                                   EntityManager em,
                                   FileReferenceEventPublisher publisher,
                                   RequestsGroupService reqGrpService,
                                   FileReferenceService fileRefService,
                                   StorageLocationConfigurationService pStorageService,
                                   DownloadTokenService downloadTokenService,
                                   RequestStatusService reqStatusService,
                                   INotificationClient notificationClient,
                                   ApplicationContext applicationContext,
                                   FileCacheRequestService fileCacheRequestService) {
        this.repository = repository;
        this.pluginService = pluginService;
        this.jobInfoService = jobInfoService;
        this.authResolver = authResolver;
        this.cacheService = cacheService;
        this.storageHandler = storageHandler;
        this.em = em;
        this.publisher = publisher;
        this.reqGrpService = reqGrpService;
        this.fileRefService = fileRefService;
        this.pStorageService = pStorageService;
        this.downloadTokenService = downloadTokenService;
        this.reqStatusService = reqStatusService;
        this.notificationClient = notificationClient;
        this.applicationContext = applicationContext;
        this.self = fileCacheRequestService;
    }

    /**
<<<<<<< HEAD
     * Static variable to avoid sending notification of cache full event after each request.
     */

    /**
     * Search for a {@link FileCacheRequest} on the file given checksum.
     *
     * @param checksum
     * @return {@link FileCacheRequest}
=======
     * Search for a {@link FileCacheRequest} on the file given checksum.
>>>>>>> 4c437471
     */
    @Transactional(readOnly = true)
    public Optional<FileCacheRequest> search(String checksum) {
        return cacheRequestRepository.findByChecksum(checksum);
    }

    /**
     * Creates a new {@link FileCacheRequest} if does not exists already.
     *
<<<<<<< HEAD
     * @param fileRefToRestore
     * @param expirationDate
=======
     * @param fileRefToRestore File that we are asking to be put into the cache
     * @param expirationDate   Date at which the cache request expires
>>>>>>> 4c437471
     * @param groupId          Business identifier of the deletion request
     * @return {@link FileCacheRequest} created.
     */
    public Optional<FileCacheRequest> create(FileReference fileRefToRestore,
                                             OffsetDateTime expirationDate,
                                             String groupId) {
        String checksum = fileRefToRestore.getMetaInfo().getChecksum();
        Optional<FileCacheRequest> oFcr = cacheRequestRepository.findByChecksum(checksum);
        FileCacheRequest request;
        if (!oFcr.isPresent()) {
            request = new FileCacheRequest(fileRefToRestore,
                                           cacheService.getCacheDirectoryPath(checksum),
                                           expirationDate,
                                           groupId);
<<<<<<< HEAD
            request = repository.save(request);
=======
            request = cacheRequestRepository.save(request);
>>>>>>> 4c437471
            LOGGER.trace("File {} (checksum {}) is requested for cache.",
                         fileRefToRestore.getMetaInfo().getFileName(),
                         fileRefToRestore.getMetaInfo().getChecksum());
        } else {
            request = oFcr.get();
            request.setExpirationDate(expirationDate);
            if (request.getStatus() == FileRequestStatus.ERROR) {
                request.setStatus(reqStatusService.getNewStatus(request));
            }
            request = cacheRequestRepository.save(request);
            LOGGER.trace("File {} (checksum {}) is already requested for cache.",
                         fileRefToRestore.getMetaInfo().getFileName(),
                         fileRefToRestore.getMetaInfo().getChecksum());
        }
        return Optional.of(request);
    }

    public void makeAvailable(Collection<AvailabilityFlowItem> items) {
        items.forEach(i -> {
            reqGrpService.granted(i.getGroupId(),
                                  FileRequestType.AVAILABILITY,
                                  i.getChecksums().size(),
                                  i.getExpirationDate());
            makeAvailable(i.getChecksums(), i.getExpirationDate(), i.getGroupId());
        });
    }

    /**
     * Ensure availability of given files by their checksum for download.
     *
<<<<<<< HEAD
     * @param checksums
     * @param expirationDate availability expiration date.
     * @param groupId
     * @return Number of availability requests created.
=======
     * @param checksums      Checksums to be made available
     * @param expirationDate Availability expiration date.
     * @param groupId        Request group id
>>>>>>> 4c437471
     */
    public void makeAvailable(Collection<String> checksums, OffsetDateTime expirationDate, String groupId) {

        Set<FileReference> onlines = Sets.newHashSet();
        Set<FileReference> offlines = Sets.newHashSet();
        Set<FileReference> nearlines = Sets.newHashSet();
        Set<FileReference> refs = fileRefService.search(checksums);
        Set<String> unkownFiles = Sets.newHashSet();
        Set<String> remainingChecksums = Sets.newHashSet(checksums);

        // Dispatch by storage
        ImmutableListMultimap<String, FileReference> filesByStorage = Multimaps.index(refs,
                                                                                      f -> f.getLocation()
                                                                                            .getStorage());
        Set<String> remainingStorages = Sets.newHashSet(filesByStorage.keySet());

        Optional<StorageLocationConfiguration> storage = pStorageService.searchActiveHigherPriority(remainingStorages);
        // Handle storage by priority
        while (storage.isPresent() && !remainingStorages.isEmpty() && !remainingChecksums.isEmpty()) {
            // For each storage dispatch files in online, near line and not available
            PluginConfiguration conf = storage.get().getPluginConfiguration();
            String storageName = conf.getLabel();
            ImmutableList<FileReference> storageFiles = filesByStorage.get(storageName);
            // Calculate remaining files to make available for the current storage
            Set<FileReference> files = storageFiles.stream()
                                                   .filter(f -> remainingChecksums.contains(f.getMetaInfo()
                                                                                             .getChecksum()))
                                                   .collect(Collectors.toSet());
            switch (storage.get().getStorageType()) {
                case NEARLINE:
                    nearlines.addAll(files);
                    break;
                case ONLINE:
                    // If storage is an online one, so file is already available
                    onlines.addAll(files);
                    break;
                default:
                    // Unknown storage type
                    offlines.addAll(files);
                    break;
            }
            // Remove handled checksum by the current storage
            remainingChecksums.removeAll(storageFiles.stream()
                                                     .map(f -> f.getMetaInfo().getChecksum())
                                                     .collect(Collectors.toSet()));
            // Remove handled storage
            remainingStorages.remove(storageName);
            // Retrieve the new highest storage priority with the remaining ones
            storage = pStorageService.searchActiveHigherPriority(remainingStorages);
        }
        if (!remainingChecksums.isEmpty()) {
            for (String cs : remainingChecksums) {
                Optional<FileReference> oFileRef = refs.stream()
                                                       .filter(r -> r.getMetaInfo().getChecksum().equals(cs))
                                                       .findFirst();
                if (oFileRef.isPresent()) {
                    offlines.add(oFileRef.get());
                } else {
                    unkownFiles.add(cs);
                }
            }
            // add unknown to offline files
            offlines.addAll(refs.stream()
                                .filter(ref -> remainingChecksums.contains(ref.getMetaInfo().getChecksum()))
                                .collect(Collectors.toSet()));
        }
        notifyUnknowns(unkownFiles, groupId);
        notifyAvailables(onlines, groupId);
        // notifyNotAvailables(offlines, groupId); FIXME: @sbinda what should be done?
        // Handle off lines as near lines files to create new FileCacheRequests.
        nearlines.addAll(offlines);
        makeAvailable(nearlines, expirationDate, groupId);
    }

    private void notifyUnknowns(Set<String> unkownFiles, String requestGroupId) {
        for (String checksum : unkownFiles) {
            String message = String.format("file with checksum %s does not exists.", checksum);
            LOGGER.error("[AVAILABILITY ERROR {}] - {}", checksum, message);
            publisher.notAvailable(checksum, null, message, requestGroupId);
            reqGrpService.requestError(requestGroupId,
                                       FileRequestType.AVAILABILITY,
                                       checksum,
                                       null,
                                       null,
                                       null,
                                       message);
        }

    }

    /**
     * Update all {@link FileCacheRequest} in error status to change status to {@link FileRequestStatus#TO_DO}.
     *
     * @param groupId request business identifier to retry
     */
    public void retryRequest(String groupId) {
        for (FileCacheRequest request : cacheRequestRepository.findByGroupIdAndStatus(groupId,
                                                                                      FileRequestStatus.ERROR)) {
            request.setStatus(reqStatusService.getNewStatus(request));
            request.setErrorCause(null);
            cacheRequestRepository.save(request);
        }
    }

    /**
     * Schedule all {@link FileCacheRequest}s with given status to be handled in {@link JobInfo}s
<<<<<<< HEAD
     *
     * @param status
     * @return scheduled {@link JobInfo}s
=======
>>>>>>> 4c437471
     */
    public Collection<JobInfo> scheduleJobs(FileRequestStatus status) {
        LOGGER.trace("[CACHE REQUESTS] Scheduling Cache jobs ...");
        long start = System.currentTimeMillis();
        Collection<JobInfo> jobList = Lists.newArrayList();
        Set<String> allStorages = cacheRequestRepository.findStoragesByStatus(status);
        for (String storage : allStorages) {
            Page<FileCacheRequest> filesPage;
            Long maxId = 0L;
            // Always search the first page of requests until there is no requests anymore.
            // To do so, we order on id to ensure to not handle same requests multiple times.
            Pageable page = PageRequest.of(0, nbRequestsPerJob, Direction.ASC, "id");
            do {
                filesPage = cacheRequestRepository.findAllByStorageAndStatusAndIdGreaterThan(storage,
                                                                                             status,
                                                                                             maxId,
                                                                                             page);
                if (filesPage.hasContent()) {
                    maxId = filesPage.stream()
                                     .max(Comparator.comparing(FileCacheRequest::getId))
                                     .orElseThrow(() -> new RsRuntimeException(
                                         "This should not happen as there is at least one file"))
                                     .getId();
                    jobList.addAll(self.scheduleJobsByStorage(storage, filesPage.getContent()));
                }
            } while (filesPage.hasContent());
        }
        if (!jobList.isEmpty()) {
            LOGGER.debug("[CACHE REQUESTS] {} jobs scheduled in {} ms",
                         jobList.size(),
                         System.currentTimeMillis() - start);
        }
        return jobList;
    }

    /**
     * Schedule cache requests jobs for given storage using new transaction.
<<<<<<< HEAD
     *
     * @param jobList
     * @param storage
     * @param requests
=======
>>>>>>> 4c437471
     */
    @Transactional(propagation = Propagation.REQUIRES_NEW)
    public Collection<JobInfo> scheduleJobsByStorage(String storage, List<FileCacheRequest> requests) {
        if (storageHandler.isConfigured(storage)) {
            requests = calculateRestorables(requests);
            Collection<JobInfo> jobInfoList = Sets.newHashSet();
            if (!requests.isEmpty()) {
                try {
                    PluginConfiguration conf = pluginService.getPluginConfigurationByLabel(storage);
                    IStorageLocation storagePlugin = pluginService.getPlugin(conf.getBusinessId());
                    PreparationResponse<FileRestorationWorkingSubset, FileCacheRequest> response = storagePlugin.prepareForRestoration(
                        requests);
                    for (FileRestorationWorkingSubset ws : response.getWorkingSubsets()) {
                        jobInfoList.add(scheduleJob(ws, conf.getBusinessId()));
                    }
                    // Handle errors
                    for (Entry<FileCacheRequest, String> error : response.getPreparationErrors().entrySet()) {
                        this.handleStorageNotAvailable(error.getKey(), Optional.ofNullable(error.getValue()));
                    }
                } catch (ModuleException | NotAvailablePluginConfigurationException e) {
                    LOGGER.error(e.getMessage(), e);
                    this.handleStorageNotAvailable(requests);
                }
            }
            return jobInfoList;
        } else {
            handleStorageNotAvailable(requests);
            return Collections.emptyList();
        }
    }

    public void delete(FileCacheRequest request) {
        if (cacheRequestRepository.existsById(request.getId())) {
            cacheRequestRepository.deleteById(request.getId());
        } else {
            LOGGER.warn("Unable to delete file cache request {} cause it does not exists.", request.getId());
        }
    }

    /**
     * Handle a {@link FileCacheRequest} end with success.<ul>
     * <li> Creates the new {@link CacheFile}</li>
     * <li> Deletes the {@link FileCacheRequest} handled.
     * </ul>
<<<<<<< HEAD
     *
     * @param fileReq
     * @param cacheLocation
     * @param realFileSize
=======
>>>>>>> 4c437471
     */
    public void handleSuccess(FileCacheRequest fileReq,
                              URL cacheLocation,
                              Collection<String> owners,
                              Long realFileSize,
                              String successMessage) {
        LOGGER.debug("[AVAILABILITY SUCCESS {}] - {}", fileReq.getChecksum(), successMessage);
        Optional<FileCacheRequest> oRequest = cacheRequestRepository.findById(fileReq.getId());
        if (oRequest.isPresent()) {
            // Create the cache file associated
            cacheService.addFile(oRequest.get().getChecksum(),
                                 realFileSize,
                                 oRequest.get().getFileReference().getMetaInfo().getFileName(),
                                 oRequest.get().getFileReference().getMetaInfo().getMimeType(),
                                 oRequest.get().getFileReference().getMetaInfo().getType(),
                                 cacheLocation,
                                 oRequest.get().getExpirationDate(),
                                 fileReq.getGroupId());
            delete(oRequest.get());
        }
        publisher.available(fileReq.getChecksum(),
                            "cache",
                            fileReq.getStorage(),
                            cacheLocation,
                            owners,
                            successMessage,
                            fileReq.getGroupId());
        // Inform group that a request is done
        reqGrpService.requestSuccess(fileReq.getGroupId(),
                                     FileRequestType.AVAILABILITY,
                                     fileReq.getChecksum(),
                                     null,
                                     null,
                                     owners,
                                     null);
    }

    /**
     * Handle a {@link FileCacheRequest} end with error.
<<<<<<< HEAD
     *
     * @param fileReq
     * @param cause
=======
>>>>>>> 4c437471
     */
    public void handleError(FileCacheRequest fileReq, String cause) {
        FileReference fileRef = fileReq.getFileReference();
        LOGGER.error("[AVAILABILITY ERROR {}] - Restoration error for file {} from {}. Cause : {}",
                     fileRef.getMetaInfo().getChecksum(),
                     fileRef.getMetaInfo().getFileName(),
<<<<<<< HEAD
                     fileRef.getLocation().toString(),
                     cause);
        Optional<FileCacheRequest> oRequest = repository.findById(fileReq.getId());
=======
                     fileRef.getLocation(),
                     cause);
        Optional<FileCacheRequest> oRequest = cacheRequestRepository.findById(fileReq.getId());
>>>>>>> 4c437471
        if (oRequest.isPresent()) {
            FileCacheRequest request = oRequest.get();
            request.setStatus(FileRequestStatus.ERROR);
            request.setErrorCause(cause);
            cacheRequestRepository.save(request);
        }
        publisher.notAvailable(fileReq.getChecksum(), fileReq.getStorage(), cause, fileReq.getGroupId());
        reqGrpService.requestError(fileReq.getGroupId(),
                                   FileRequestType.AVAILABILITY,
                                   fileReq.getChecksum(),
                                   fileReq.getStorage(),
                                   null,
                                   Lists.newArrayList(),
                                   cause);
    }

    /**
     * Return all the request that can be restored in cache to not reach the cache size limit.
<<<<<<< HEAD
     *
     * @param requests
     * @return available {@link FileCacheRequest} requests for restoration in cache
=======
>>>>>>> 4c437471
     */
    private List<FileCacheRequest> calculateRestorables(Collection<FileCacheRequest> requests) {
        List<FileCacheRequest> restorables = Lists.newArrayList();
        // Calculate cache size available by adding cache file sizes sum and already queued requests
        Long availableCacheSize = cacheService.getFreeSpaceInBytes();
        Long occupation = 100 - ((availableCacheSize / cacheService.getCacheSizeLimit()) * 100);
        Long pendingSize = cacheRequestRepository.getPendingFileSize();
        long availableSize = availableCacheSize - pendingSize;
        Iterator<FileCacheRequest> it = requests.iterator();
        boolean cacheLimitReached = false;
        Long totalSize = 0L;
        while (it.hasNext()) {
            FileCacheRequest request = it.next();
            if ((totalSize + request.getFileSize()) <= availableSize) {
                restorables.add(request);
                totalSize += request.getFileSize();
            } else {
                cacheLimitReached = true;
            }
        }
        if (cacheLimitReached) {
            if (!globalCacheLimitReached) {
                String message = String.format("One or many files to restore has been locked cause cache is full (%s%%)",
                                               occupation);
                notificationClient.notify(message, "Cache is full", NotificationLevel.WARNING, DefaultRole.ADMIN);
                globalCacheLimitReached = true;
            }
        } else {
            globalCacheLimitReached = false;
        }
        return restorables;
    }

    /**
     * Schedule a {@link JobInfo} for the given {@link  FileRestorationWorkingSubset}.<br/>
     * NOTE : A new transaction is created for each call at this method. It is mandatory to avoid having too long transactions.
<<<<<<< HEAD
     *
     * @param workingSubset
     * @param plgBusinessId
     * @return {@link JobInfo} scheduled.
=======
>>>>>>> 4c437471
     */
    public JobInfo scheduleJob(FileRestorationWorkingSubset workingSubset, String plgBusinessId) {
        Set<JobParameter> parameters = Sets.newHashSet();
        parameters.add(new JobParameter(FileCacheRequestJob.DATA_STORAGE_CONF_BUSINESS_ID, plgBusinessId));
        parameters.add(new JobParameter(FileCacheRequestJob.WORKING_SUB_SET, workingSubset));
        JobInfo jobInfo = jobInfoService.createAsQueued(new JobInfo(false,
                                                                    StorageJobsPriority.FILE_CACHE_JOB,
                                                                    parameters,
                                                                    authResolver.getUser(),
                                                                    FileCacheRequestJob.class.getName()));
        workingSubset.getFileRestorationRequests()
<<<<<<< HEAD
                     .forEach(r -> repository.updateStatusAndJobId(FileRequestStatus.PENDING,
                                                                   jobInfo.getId().toString(),
                                                                   r.getId()));
=======
                     .forEach(r -> cacheRequestRepository.updateStatusAndJobId(FileRequestStatus.PENDING,
                                                                               jobInfo.getId().toString(),
                                                                               r.getId()));
>>>>>>> 4c437471
        em.flush();
        em.clear();
        return jobInfo;
    }

    /**
     * Creates {@link FileCacheRequest} for each nearline {@link FileReference} to be available for download.
     * After copy in cache, files will be available until the given expiration date.
     *
<<<<<<< HEAD
     * @param fileReferences
     * @param expirationDate
     * @param groupId
     * @return number of cache request created.
=======
     * @param fileReferences Files to put into the cache
     * @param expirationDate Files expiration date in cache
     * @param groupId        Request group id
>>>>>>> 4c437471
     */
    public void makeAvailable(Set<FileReference> fileReferences, OffsetDateTime expirationDate, String groupId) {
        // Check files already available in cache
        Set<FileReference> availables = cacheService.getFilesAvailableInCache(fileReferences, groupId);
        Set<FileReference> toRestore = fileReferences.stream()
                                                     .filter(f -> !availables.contains(f))
                                                     .collect(Collectors.toSet());
        // Notify available
        notifyAlreadyAvailablesInCache(availables, groupId);
        // Create a restoration request for all to restore
        for (FileReference f : toRestore) {
            create(f, expirationDate, groupId);
        }
    }

    /**
     * Update a list of {@link FileCacheRequest}s when the storage origin cannot be handled.
     * A storage origin cannot be handled if <ul>
     * <li> No plugin configuration of {@link IStorageLocation} exists for the storage</li>
     * <li> the plugin configuration is disabled </li>
     * </ul>
<<<<<<< HEAD
     *
     * @param fileRefRequests
=======
>>>>>>> 4c437471
     */
    public void handleStorageNotAvailable(Collection<FileCacheRequest> fileRefRequests) {
        fileRefRequests.forEach(request -> this.handleStorageNotAvailable(request, Optional.empty()));
    }

    /**
     * Update a {@link FileCacheRequest} when the storage origin cannot be handled.
     * A storage origin cannot be handled if <ul>
     * <li> No plugin configuration of {@link IStorageLocation} exists for the storage</li>
     * <li> the plugin configuration is disabled </li>
     * </ul>
<<<<<<< HEAD
     *
     * @param request
=======
>>>>>>> 4c437471
     */
    private void handleStorageNotAvailable(FileCacheRequest request, Optional<String> errorCause) {
        // The storage destination is unknown, we can already set the request in error status
        String message = errorCause.orElse(String.format(
            "File <%s> cannot be handle for restoration as origin storage <%s> is unknown or disabled.",
            request.getFileReference().getMetaInfo().getFileName(),
            request.getStorage()));
        request.setStatus(FileRequestStatus.ERROR);
        request.setErrorCause(message);
        cacheRequestRepository.save(request);
        LOGGER.error("[AVAILABILITY ERROR] File {} is not available. Cause : {}",
                     request.getFileReference().getMetaInfo().getChecksum(),
                     request.getErrorCause());
        publisher.notAvailable(request.getChecksum(),
                               request.getStorage(),
                               request.getErrorCause(),
                               request.getGroupId());
        reqGrpService.requestError(request.getGroupId(),
                                   FileRequestType.AVAILABILITY,
                                   request.getChecksum(),
                                   request.getStorage(),
                                   null,
                                   request.getFileReference().getLazzyOwners(),
                                   message);
    }

    /**
     * Send {@link FileReferenceEvent} for available given files.
     *
     * @param availables          newly available files
     * @param availabilityGroupId business request identifier of the availability request associated.
     */
    private void notifyAvailables(Set<FileReference> availables, String availabilityGroupId) {
        for (FileReference fileRef : availables) {
            String checksum = fileRef.getMetaInfo().getChecksum();
            String storage = fileRef.getLocation().getStorage();
            String message = String.format("file %s (checksum %s) is available for download.",
                                           fileRef.getMetaInfo().getFileName(),
                                           checksum);
            LOGGER.debug("[AVAILABILITY SUCCESS {}] - {}", checksum, message);
            try {
                // For online files we have to generate access url though storage microservice
<<<<<<< HEAD
                String url = downloadTokenService.generateDownloadUrl(checksum);
=======
                String url = downloadService.generateDownloadUrl(checksum);
>>>>>>> 4c437471
                publisher.available(checksum,
                                    storage,
                                    storage,
                                    new URL(url),
                                    fileRef.getLazzyOwners(),
                                    message,
                                    availabilityGroupId);
                reqGrpService.requestSuccess(availabilityGroupId,
                                             FileRequestType.AVAILABILITY,
                                             checksum,
                                             storage,
                                             null,
                                             fileRef.getLazzyOwners(),
                                             fileRef);
            } catch (ModuleException | MalformedURLException e) {
                LOGGER.error(e.getMessage(), e);
                publisher.notAvailable(checksum, storage, e.getMessage(), availabilityGroupId);
                reqGrpService.requestError(availabilityGroupId,
                                           FileRequestType.AVAILABILITY,
                                           checksum,
                                           storage,
                                           null,
                                           fileRef.getLazzyOwners(),
                                           e.getMessage());
            }
        }
    }

    /**
     * Notify all files as AVAILABLE.
<<<<<<< HEAD
     *
     * @param availables
     * @param groupId
=======
>>>>>>> 4c437471
     */
    private void notifyAlreadyAvailablesInCache(Set<FileReference> availables, String groupId) {
        for (FileReference fileRef : availables) {
            String checksum = fileRef.getMetaInfo().getChecksum();
            String storage = fileRef.getLocation().getStorage();
            String message = String.format("File %s (checksum %s) is available for download.",
                                           fileRef.getMetaInfo().getFileName(),
                                           checksum);
            URL availableUrl;
            try {
                availableUrl = new URL("file", null, cacheService.getFilePath(checksum));
                publisher.available(checksum,
                                    "cache",
                                    storage,
                                    availableUrl,
                                    fileRef.getLazzyOwners(),
                                    message,
                                    groupId);
                reqGrpService.requestSuccess(groupId,
                                             FileRequestType.AVAILABILITY,
                                             checksum,
                                             storage,
                                             null,
                                             Lists.newArrayList(),
                                             fileRef);
            } catch (MalformedURLException e) {
                // Should not happen
                LOGGER.error(e.getMessage(), e);
            }
        }
    }

    /**
     * Delete all requests for the given storage identifier
<<<<<<< HEAD
     *
     * @param storageLocationId
=======
>>>>>>> 4c437471
     */
    public void deleteByStorage(String storageLocationId, Optional<FileRequestStatus> status) {
        if (status.isPresent()) {
            cacheRequestRepository.deleteByStorageAndStatus(storageLocationId, status.get());
        } else {
            cacheRequestRepository.deleteByStorage(storageLocationId);
        }
    }

    public void delete(FileReference deletedFileRef) {
        cacheRequestRepository.deleteByfileReference(deletedFileRef);
    }

    public void cleanExpiredCacheRequests() {
        cacheRequestRepository.deleteByExpirationDateBefore(OffsetDateTime.now());
    }
}<|MERGE_RESOLUTION|>--- conflicted
+++ resolved
@@ -59,15 +59,10 @@
 import org.apache.commons.compress.utils.Lists;
 import org.slf4j.Logger;
 import org.slf4j.LoggerFactory;
-<<<<<<< HEAD
 import org.springframework.beans.factory.annotation.Value;
 import org.springframework.context.ApplicationContext;
 import org.springframework.context.annotation.Scope;
 import org.springframework.context.annotation.ScopedProxyMode;
-=======
-import org.springframework.beans.factory.annotation.Autowired;
-import org.springframework.beans.factory.annotation.Value;
->>>>>>> 4c437471
 import org.springframework.data.domain.Page;
 import org.springframework.data.domain.PageRequest;
 import org.springframework.data.domain.Pageable;
@@ -97,22 +92,12 @@
 
     private static final Logger LOGGER = LoggerFactory.getLogger(FileCacheRequestService.class);
 
-<<<<<<< HEAD
+    /**
+     * Static variable to avoid sending notification of cache full event after each request.
+     */
     private static boolean globalCacheLimitReached = false;
 
-    private final IFileCacheRequestRepository repository;
-=======
-    /**
-     * Static variable to avoid sending notification of cache full event after each request.
-     */
-    private static boolean globalCacheLimitReached = false;
-
-    @Autowired
-    protected FileCacheRequestService self;
-
-    @Autowired
-    private IFileCacheRequestRepository cacheRequestRepository;
->>>>>>> 4c437471
+    private final IFileCacheRequestRepository cacheRequestRepository;
 
     private final IPluginService pluginService;
 
@@ -126,16 +111,11 @@
 
     private final EntityManager em;
 
-<<<<<<< HEAD
     private final FileReferenceEventPublisher publisher;
 
     private final RequestsGroupService reqGrpService;
 
     private final FileReferenceService fileRefService;
-=======
-    @Autowired
-    private FileReferenceEventPublisher publisher;
->>>>>>> 4c437471
 
     private final StorageLocationConfigurationService pStorageService;
 
@@ -152,7 +132,7 @@
     @Value("${regards.storage.cache.requests.per.job:100}")
     private Integer nbRequestsPerJob;
 
-    public FileCacheRequestService(IFileCacheRequestRepository repository,
+    public FileCacheRequestService(IFileCacheRequestRepository cacheRequestRepository,
                                    IPluginService pluginService,
                                    IJobInfoService jobInfoService,
                                    IAuthenticationResolver authResolver,
@@ -168,7 +148,7 @@
                                    INotificationClient notificationClient,
                                    ApplicationContext applicationContext,
                                    FileCacheRequestService fileCacheRequestService) {
-        this.repository = repository;
+        this.cacheRequestRepository = cacheRequestRepository;
         this.pluginService = pluginService;
         this.jobInfoService = jobInfoService;
         this.authResolver = authResolver;
@@ -187,18 +167,7 @@
     }
 
     /**
-<<<<<<< HEAD
-     * Static variable to avoid sending notification of cache full event after each request.
-     */
-
-    /**
      * Search for a {@link FileCacheRequest} on the file given checksum.
-     *
-     * @param checksum
-     * @return {@link FileCacheRequest}
-=======
-     * Search for a {@link FileCacheRequest} on the file given checksum.
->>>>>>> 4c437471
      */
     @Transactional(readOnly = true)
     public Optional<FileCacheRequest> search(String checksum) {
@@ -208,13 +177,8 @@
     /**
      * Creates a new {@link FileCacheRequest} if does not exists already.
      *
-<<<<<<< HEAD
-     * @param fileRefToRestore
-     * @param expirationDate
-=======
      * @param fileRefToRestore File that we are asking to be put into the cache
      * @param expirationDate   Date at which the cache request expires
->>>>>>> 4c437471
      * @param groupId          Business identifier of the deletion request
      * @return {@link FileCacheRequest} created.
      */
@@ -229,11 +193,7 @@
                                            cacheService.getCacheDirectoryPath(checksum),
                                            expirationDate,
                                            groupId);
-<<<<<<< HEAD
-            request = repository.save(request);
-=======
             request = cacheRequestRepository.save(request);
->>>>>>> 4c437471
             LOGGER.trace("File {} (checksum {}) is requested for cache.",
                          fileRefToRestore.getMetaInfo().getFileName(),
                          fileRefToRestore.getMetaInfo().getChecksum());
@@ -264,16 +224,9 @@
     /**
      * Ensure availability of given files by their checksum for download.
      *
-<<<<<<< HEAD
-     * @param checksums
-     * @param expirationDate availability expiration date.
-     * @param groupId
-     * @return Number of availability requests created.
-=======
      * @param checksums      Checksums to be made available
      * @param expirationDate Availability expiration date.
      * @param groupId        Request group id
->>>>>>> 4c437471
      */
     public void makeAvailable(Collection<String> checksums, OffsetDateTime expirationDate, String groupId) {
 
@@ -380,12 +333,6 @@
 
     /**
      * Schedule all {@link FileCacheRequest}s with given status to be handled in {@link JobInfo}s
-<<<<<<< HEAD
-     *
-     * @param status
-     * @return scheduled {@link JobInfo}s
-=======
->>>>>>> 4c437471
      */
     public Collection<JobInfo> scheduleJobs(FileRequestStatus status) {
         LOGGER.trace("[CACHE REQUESTS] Scheduling Cache jobs ...");
@@ -423,13 +370,6 @@
 
     /**
      * Schedule cache requests jobs for given storage using new transaction.
-<<<<<<< HEAD
-     *
-     * @param jobList
-     * @param storage
-     * @param requests
-=======
->>>>>>> 4c437471
      */
     @Transactional(propagation = Propagation.REQUIRES_NEW)
     public Collection<JobInfo> scheduleJobsByStorage(String storage, List<FileCacheRequest> requests) {
@@ -474,13 +414,6 @@
      * <li> Creates the new {@link CacheFile}</li>
      * <li> Deletes the {@link FileCacheRequest} handled.
      * </ul>
-<<<<<<< HEAD
-     *
-     * @param fileReq
-     * @param cacheLocation
-     * @param realFileSize
-=======
->>>>>>> 4c437471
      */
     public void handleSuccess(FileCacheRequest fileReq,
                               URL cacheLocation,
@@ -520,27 +453,15 @@
 
     /**
      * Handle a {@link FileCacheRequest} end with error.
-<<<<<<< HEAD
-     *
-     * @param fileReq
-     * @param cause
-=======
->>>>>>> 4c437471
      */
     public void handleError(FileCacheRequest fileReq, String cause) {
         FileReference fileRef = fileReq.getFileReference();
         LOGGER.error("[AVAILABILITY ERROR {}] - Restoration error for file {} from {}. Cause : {}",
                      fileRef.getMetaInfo().getChecksum(),
                      fileRef.getMetaInfo().getFileName(),
-<<<<<<< HEAD
-                     fileRef.getLocation().toString(),
-                     cause);
-        Optional<FileCacheRequest> oRequest = repository.findById(fileReq.getId());
-=======
                      fileRef.getLocation(),
                      cause);
         Optional<FileCacheRequest> oRequest = cacheRequestRepository.findById(fileReq.getId());
->>>>>>> 4c437471
         if (oRequest.isPresent()) {
             FileCacheRequest request = oRequest.get();
             request.setStatus(FileRequestStatus.ERROR);
@@ -559,12 +480,6 @@
 
     /**
      * Return all the request that can be restored in cache to not reach the cache size limit.
-<<<<<<< HEAD
-     *
-     * @param requests
-     * @return available {@link FileCacheRequest} requests for restoration in cache
-=======
->>>>>>> 4c437471
      */
     private List<FileCacheRequest> calculateRestorables(Collection<FileCacheRequest> requests) {
         List<FileCacheRequest> restorables = Lists.newArrayList();
@@ -601,13 +516,6 @@
     /**
      * Schedule a {@link JobInfo} for the given {@link  FileRestorationWorkingSubset}.<br/>
      * NOTE : A new transaction is created for each call at this method. It is mandatory to avoid having too long transactions.
-<<<<<<< HEAD
-     *
-     * @param workingSubset
-     * @param plgBusinessId
-     * @return {@link JobInfo} scheduled.
-=======
->>>>>>> 4c437471
      */
     public JobInfo scheduleJob(FileRestorationWorkingSubset workingSubset, String plgBusinessId) {
         Set<JobParameter> parameters = Sets.newHashSet();
@@ -619,15 +527,9 @@
                                                                     authResolver.getUser(),
                                                                     FileCacheRequestJob.class.getName()));
         workingSubset.getFileRestorationRequests()
-<<<<<<< HEAD
-                     .forEach(r -> repository.updateStatusAndJobId(FileRequestStatus.PENDING,
-                                                                   jobInfo.getId().toString(),
-                                                                   r.getId()));
-=======
                      .forEach(r -> cacheRequestRepository.updateStatusAndJobId(FileRequestStatus.PENDING,
                                                                                jobInfo.getId().toString(),
                                                                                r.getId()));
->>>>>>> 4c437471
         em.flush();
         em.clear();
         return jobInfo;
@@ -637,16 +539,9 @@
      * Creates {@link FileCacheRequest} for each nearline {@link FileReference} to be available for download.
      * After copy in cache, files will be available until the given expiration date.
      *
-<<<<<<< HEAD
-     * @param fileReferences
-     * @param expirationDate
-     * @param groupId
-     * @return number of cache request created.
-=======
      * @param fileReferences Files to put into the cache
      * @param expirationDate Files expiration date in cache
      * @param groupId        Request group id
->>>>>>> 4c437471
      */
     public void makeAvailable(Set<FileReference> fileReferences, OffsetDateTime expirationDate, String groupId) {
         // Check files already available in cache
@@ -668,11 +563,6 @@
      * <li> No plugin configuration of {@link IStorageLocation} exists for the storage</li>
      * <li> the plugin configuration is disabled </li>
      * </ul>
-<<<<<<< HEAD
-     *
-     * @param fileRefRequests
-=======
->>>>>>> 4c437471
      */
     public void handleStorageNotAvailable(Collection<FileCacheRequest> fileRefRequests) {
         fileRefRequests.forEach(request -> this.handleStorageNotAvailable(request, Optional.empty()));
@@ -684,11 +574,6 @@
      * <li> No plugin configuration of {@link IStorageLocation} exists for the storage</li>
      * <li> the plugin configuration is disabled </li>
      * </ul>
-<<<<<<< HEAD
-     *
-     * @param request
-=======
->>>>>>> 4c437471
      */
     private void handleStorageNotAvailable(FileCacheRequest request, Optional<String> errorCause) {
         // The storage destination is unknown, we can already set the request in error status
@@ -731,11 +616,7 @@
             LOGGER.debug("[AVAILABILITY SUCCESS {}] - {}", checksum, message);
             try {
                 // For online files we have to generate access url though storage microservice
-<<<<<<< HEAD
                 String url = downloadTokenService.generateDownloadUrl(checksum);
-=======
-                String url = downloadService.generateDownloadUrl(checksum);
->>>>>>> 4c437471
                 publisher.available(checksum,
                                     storage,
                                     storage,
@@ -766,12 +647,6 @@
 
     /**
      * Notify all files as AVAILABLE.
-<<<<<<< HEAD
-     *
-     * @param availables
-     * @param groupId
-=======
->>>>>>> 4c437471
      */
     private void notifyAlreadyAvailablesInCache(Set<FileReference> availables, String groupId) {
         for (FileReference fileRef : availables) {
@@ -806,11 +681,6 @@
 
     /**
      * Delete all requests for the given storage identifier
-<<<<<<< HEAD
-     *
-     * @param storageLocationId
-=======
->>>>>>> 4c437471
      */
     public void deleteByStorage(String storageLocationId, Optional<FileRequestStatus> status) {
         if (status.isPresent()) {
