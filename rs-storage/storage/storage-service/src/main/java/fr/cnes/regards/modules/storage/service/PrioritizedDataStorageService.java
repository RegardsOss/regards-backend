package fr.cnes.regards.modules.storage.service;

import java.util.List;
import java.util.Optional;
import java.util.Set;

import javax.annotation.Nullable;

import org.slf4j.Logger;
import org.slf4j.LoggerFactory;
import org.springframework.beans.factory.annotation.Autowired;
import org.springframework.stereotype.Service;

import fr.cnes.regards.framework.jpa.utils.RegardsTransactional;
import fr.cnes.regards.framework.module.rest.exception.EntityInconsistentIdentifierException;
import fr.cnes.regards.framework.module.rest.exception.EntityInvalidException;
import fr.cnes.regards.framework.module.rest.exception.EntityNotFoundException;
import fr.cnes.regards.framework.module.rest.exception.EntityOperationForbiddenException;
import fr.cnes.regards.framework.module.rest.exception.ModuleException;
import fr.cnes.regards.framework.modules.plugins.domain.PluginConfiguration;
import fr.cnes.regards.framework.modules.plugins.service.IPluginService;
import fr.cnes.regards.modules.storage.dao.IPrioritizedDataStorageRepository;
import fr.cnes.regards.modules.storage.dao.IStorageDataFileRepository;
import fr.cnes.regards.modules.storage.domain.database.DataStorageType;
import fr.cnes.regards.modules.storage.domain.database.PrioritizedDataStorage;
import fr.cnes.regards.modules.storage.domain.plugin.IDataStorage;
import fr.cnes.regards.modules.storage.domain.plugin.INearlineDataStorage;
import fr.cnes.regards.modules.storage.domain.plugin.IOnlineDataStorage;
import fr.cnes.regards.modules.storage.domain.plugin.PluginConfUpdatable;

/**
 * @author Sylvain VISSIERE-GUERINET
 */
@Service
@RegardsTransactional
public class PrioritizedDataStorageService implements IPrioritizedDataStorageService {

    private static final Logger LOG = LoggerFactory.getLogger(PrioritizedDataStorageService.class);

    @Autowired
    private IPluginService pluginService;

    @Autowired
    private IPrioritizedDataStorageRepository prioritizedDataStorageRepository;

    @Autowired
    private IStorageDataFileRepository storageDataFileRepository;

    @Override
    public PrioritizedDataStorage create(PluginConfiguration toBeCreated) throws ModuleException {
        PluginConfiguration dataStorageConf = pluginService.savePluginConfiguration(toBeCreated);
        DataStorageType dataStorageType;
        if (dataStorageConf.getInterfaceNames().contains(IOnlineDataStorage.class.getName())) {
            dataStorageType = DataStorageType.ONLINE;
        } else if (dataStorageConf.getInterfaceNames().contains(INearlineDataStorage.class.getName())) {
            dataStorageType = DataStorageType.NEARLINE;
        } else {
            throw new EntityInvalidException(String
                    .format("Given plugin configuration(label: %s) is not a configuration for an online or nearline data storage (respectfully %s or %s)!",
                            dataStorageConf.getLabel(), IOnlineDataStorage.class.getName(),
                            INearlineDataStorage.class.getName()));
        }
        Long actualLowestPriority = getLowestPriority(dataStorageType);
        return prioritizedDataStorageRepository.save(new PrioritizedDataStorage(dataStorageConf,
<<<<<<< HEAD
                                                                                actualLowestPriority == null ?
                                                                                        PrioritizedDataStorage.HIGHEST_PRIORITY :
                                                                                        actualLowestPriority + 1,
                                                                                dataStorageType));
=======
                actualLowestPriority == null ? 0 : actualLowestPriority + 1, dataStorageType));
>>>>>>> 92e0da24
    }

    @Override
    public List<PrioritizedDataStorage> findAllByType(DataStorageType type) {
        return prioritizedDataStorageRepository.findAllByDataStorageTypeOrderByPriorityAsc(type);
    }

    @Override
    public Long getLowestPriority(DataStorageType dataStorageType) {
        PrioritizedDataStorage lowestPrioritizedDataStorage = prioritizedDataStorageRepository
                .findFirstByDataStorageTypeOrderByPriorityDesc(dataStorageType);
        if (lowestPrioritizedDataStorage == null) {
            // in case there is no one yet, lets give it the highest priority
            return null;
        }
        return lowestPrioritizedDataStorage.getPriority();
    }

    @Override
    @Nullable
    public PrioritizedDataStorage getFirstActiveByType(DataStorageType dataStorageType) {
        PrioritizedDataStorage prioritizedDataStorage = prioritizedDataStorageRepository
                .findFirstByDataStorageTypeAndDataStorageConfigurationActiveOrderByPriorityAsc(dataStorageType, true);
        return prioritizedDataStorage;
    }

    @Override
    public void increasePriority(Long prioritizedDataStorageId) throws EntityNotFoundException {
        PrioritizedDataStorage actual = retrieve(prioritizedDataStorageId);
        PrioritizedDataStorage other = prioritizedDataStorageRepository
                .findOneByDataStorageTypeAndPriority(actual.getDataStorageType(), actual.getPriority() - 1);
        // is there someone which has a greater priority?
        if (other != null) {
            Long actualPriority = actual.getPriority();
            actual.setPriority(null);
            other.setPriority(null);
            prioritizedDataStorageRepository.saveAndFlush(actual);
            prioritizedDataStorageRepository.saveAndFlush(other);
            other.setPriority(actualPriority);
            actual.setPriority(actualPriority - 1);
            prioritizedDataStorageRepository.saveAndFlush(other);
            prioritizedDataStorageRepository.saveAndFlush(actual);
        }
    }

    @Override
    public void decreasePriority(Long prioritizedDataStorageId) throws EntityNotFoundException {
        PrioritizedDataStorage actual = retrieve(prioritizedDataStorageId);
        PrioritizedDataStorage other = prioritizedDataStorageRepository
                .findOneByDataStorageTypeAndPriority(actual.getDataStorageType(), actual.getPriority() + 1);
        // is there someone which has a lower priority?
        if (other != null) {
            Long actualPriority = actual.getPriority();
            actual.setPriority(null);
            other.setPriority(null);
            prioritizedDataStorageRepository.saveAndFlush(actual);
            prioritizedDataStorageRepository.saveAndFlush(other);
            other.setPriority(actualPriority);
            actual.setPriority(actualPriority + 1);
            prioritizedDataStorageRepository.saveAndFlush(other);
            prioritizedDataStorageRepository.saveAndFlush(actual);
        }
    }

    @Override
    public PrioritizedDataStorage retrieve(Long id) throws EntityNotFoundException {
        PrioritizedDataStorage actual = prioritizedDataStorageRepository.findOne(id);
        if (actual == null) {
            throw new EntityNotFoundException(id, PrioritizedDataStorage.class);
        }
        return actual;
    }

    @Override
    public PrioritizedDataStorage update(Long id, PrioritizedDataStorage updated) throws ModuleException {
        PrioritizedDataStorage oldOne = retrieve(id);
        if (!id.equals(updated.getId())) {
            throw new EntityInconsistentIdentifierException(id, updated.getId(), PrioritizedDataStorage.class);
        }

        // Count number of files stored by the plugin configuration
        Long nbfilesAlreadyStored = storageDataFileRepository.countByPrioritizedDataStoragesId(id);

        // Ask plugin if the update is allowed
        IDataStorage<?> plugin = pluginService.getPlugin(oldOne.getDataStorageConfiguration().getId());
        PluginConfUpdatable updatable = plugin.allowConfigurationUpdate(updated.getDataStorageConfiguration(),
                                                                        oldOne.getDataStorageConfiguration(),
                                                                        nbfilesAlreadyStored > 0);
        if (updatable.isUpdateAllowed()) {
            PluginConfiguration updatedConf = pluginService
                    .updatePluginConfiguration(updated.getDataStorageConfiguration());
            oldOne.setDataStorageConfiguration(updatedConf);
            return prioritizedDataStorageRepository.save(oldOne);
        } else {
            throw new EntityOperationForbiddenException(oldOne.getDataStorageConfiguration().getLabel(),
                    PrioritizedDataStorage.class, updatable.getUpdateNotAllowedReason());
        }
    }

    @Override
    public void delete(Long pluginConfId) throws ModuleException {
        Optional<PrioritizedDataStorage> toDeleteOpt = prioritizedDataStorageRepository.findOneById(pluginConfId);
        if (toDeleteOpt.isPresent()) {
            // first we need to increase all the priorities of those which are less prioritized than the one to delete
            PrioritizedDataStorage toDelete = toDeleteOpt.get();
            if (canDelete(toDelete)) {
                Set<PrioritizedDataStorage> lessPrioritizeds = prioritizedDataStorageRepository
                        .findAllByDataStorageTypeAndPriorityGreaterThanOrderByPriorityAsc(toDelete.getDataStorageType(),
                                                                                          toDelete.getPriority());
                prioritizedDataStorageRepository.delete(toDelete);
                pluginService.deletePluginConfiguration(toDelete.getDataStorageConfiguration().getId());
                for (PrioritizedDataStorage lessPrioritized : lessPrioritizeds) {
                    lessPrioritized.setPriority(lessPrioritized.getPriority() - 1);
                }
                prioritizedDataStorageRepository.save(lessPrioritizeds);
            } else {
                String msg = String.format("Data storage %s could not be deleted because it contains files",
                                           toDelete.getDataStorageConfiguration().getLabel());
                LOG.info(msg);
                throw new EntityOperationForbiddenException(msg);
            }
        }
    }

    @Override
    public boolean canDelete(PrioritizedDataStorage prioritizedDataStorage) {
        return storageDataFileRepository.findTopByPrioritizedDataStoragesId(prioritizedDataStorage.getId()) == null;
    }
}<|MERGE_RESOLUTION|>--- conflicted
+++ resolved
@@ -62,14 +62,10 @@
         }
         Long actualLowestPriority = getLowestPriority(dataStorageType);
         return prioritizedDataStorageRepository.save(new PrioritizedDataStorage(dataStorageConf,
-<<<<<<< HEAD
                                                                                 actualLowestPriority == null ?
                                                                                         PrioritizedDataStorage.HIGHEST_PRIORITY :
                                                                                         actualLowestPriority + 1,
                                                                                 dataStorageType));
-=======
-                actualLowestPriority == null ? 0 : actualLowestPriority + 1, dataStorageType));
->>>>>>> 92e0da24
     }
 
     @Override
