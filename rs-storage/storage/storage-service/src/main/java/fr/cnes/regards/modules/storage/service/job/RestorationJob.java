--- conflicted
+++ resolved
@@ -31,10 +31,7 @@
 import fr.cnes.regards.framework.modules.jobs.domain.exception.JobParameterMissingException;
 import fr.cnes.regards.framework.utils.RsRuntimeException;
 import fr.cnes.regards.framework.utils.plugins.PluginUtilsRuntimeException;
-<<<<<<< HEAD
-=======
 import fr.cnes.regards.framework.utils.plugins.exception.NotAvailablePluginConfigurationException;
->>>>>>> 47007c51
 import fr.cnes.regards.modules.storage.domain.database.StorageDataFile;
 import fr.cnes.regards.modules.storage.domain.plugin.INearlineDataStorage;
 import fr.cnes.regards.modules.storage.domain.plugin.IWorkingSubset;
@@ -88,12 +85,8 @@
             logger.debug("Plugin {} - Running restoration for {}files", storagePlugin.getClass().getName(),
                          workingSubset.getDataFiles().size());
             storagePlugin.retrieve(workingSubset, destination, progressManager);
-<<<<<<< HEAD
-        } catch (ModuleException | PluginUtilsRuntimeException | IOException e) {
-=======
         } catch (ModuleException | PluginUtilsRuntimeException | IOException
                 | NotAvailablePluginConfigurationException e) {
->>>>>>> 47007c51
             // throwing new runtime allows us to make the job fail.
             throw new RsRuntimeException(e);
         }
