/*
 * Copyright 2017-2024 CNES - CENTRE NATIONAL d'ETUDES SPATIALES
 *
 * This file is part of REGARDS.
 *
 * REGARDS is free software: you can redistribute it and/or modify
 * it under the terms of the GNU General Public License as published by
 * the Free Software Foundation, either version 3 of the License, or
 * (at your option) any later version.
 *
 * REGARDS is distributed in the hope that it will be useful,
 * but WITHOUT ANY WARRANTY; without even the implied warranty of
 * MERCHANTABILITY or FITNESS FOR A PARTICULAR PURPOSE. See the
 * GNU General Public License for more details.
 *
 * You should have received a copy of the GNU General Public License
 * along with REGARDS. If not, see <http://www.gnu.org/licenses/>.
 */
package fr.cnes.regards.modules.storage.service.file.job;

import com.google.common.collect.Sets;
import fr.cnes.regards.framework.amqp.IPublisher;
import fr.cnes.regards.framework.jpa.multitenant.lock.ILockingTaskExecutors;
import fr.cnes.regards.framework.module.rest.exception.ModuleException;
import fr.cnes.regards.framework.modules.jobs.domain.AbstractJob;
import fr.cnes.regards.framework.modules.jobs.domain.JobParameter;
import fr.cnes.regards.framework.modules.jobs.domain.exception.JobParameterInvalidException;
import fr.cnes.regards.framework.modules.jobs.domain.exception.JobParameterMissingException;
import fr.cnes.regards.framework.modules.plugins.service.IPluginService;
import fr.cnes.regards.framework.notification.NotificationLevel;
import fr.cnes.regards.framework.notification.client.INotificationClient;
import fr.cnes.regards.framework.security.role.DefaultRole;
import fr.cnes.regards.framework.utils.plugins.exception.NotAvailablePluginConfigurationException;
import fr.cnes.regards.modules.fileaccess.dto.request.FileCopyDto;
import fr.cnes.regards.modules.fileaccess.plugin.domain.IStorageLocation;
import fr.cnes.regards.modules.filecatalog.amqp.input.FilesCopyEvent;
import fr.cnes.regards.modules.storage.domain.database.FileLocation;
import fr.cnes.regards.modules.storage.domain.database.FileReference;
import fr.cnes.regards.modules.storage.domain.database.request.FileCopyRequest;
import fr.cnes.regards.modules.storage.service.file.FileReferenceService;
import fr.cnes.regards.modules.storage.service.file.request.FileCopyRequestService;
import net.javacrumbs.shedlock.core.LockConfiguration;
import net.javacrumbs.shedlock.core.LockingTaskExecutor.Task;
import org.springframework.beans.factory.annotation.Autowired;
import org.springframework.data.domain.Page;
import org.springframework.data.domain.PageRequest;
import org.springframework.data.domain.Pageable;

import java.net.MalformedURLException;
import java.net.URL;
import java.nio.file.Path;
import java.nio.file.Paths;
import java.time.Duration;
import java.time.Instant;
import java.util.Map;
import java.util.Optional;
import java.util.Set;
import java.util.UUID;

/**
 * JOB to handle copy requests on many {@link FileReference}s.<br>
 * This jobs requests database to retrieve {@link FileReference}s with search criterion and for each, send a {@link FilesCopyEvent} events.<br>
 * Events can be then handled by the first available storage microservice to create associated {@link FileCopyRequest}.<br>
 * NOTE : Be careful that the {@link #run()} stays not transactional.
 *
 * @author Sébastien Binda
 */
public class FileCopyRequestsCreatorJob extends AbstractJob<Void> {

    public static final String STORAGE_LOCATION_SOURCE_ID_PARMETER_NAME = "source";

    public static final String STORAGE_LOCATION_DESTINATION_ID_PARMETER_NAME = "dest";

    public static final String SOURCE_PATH_PARMETER_NAME = "sourcePath";

    public static final String DESTINATION_PATH_PARMETER_NAME = "destinationPath";

    public static final String FILE_TYPES_PARMETER_NAME = "types";

    public static final String SESSION_OWNER_PARMETER_NAME = "sessionOwner";

    public static final String SESSION_PARMETER_NAME = "session";

    /**
     * Scheduler lock timeout.
     */
    private static final long COPY_LOCK_TIME_TO_LIVE_IN_SECONDS = 60;

    @Autowired
    private IPublisher publisher;

    @Autowired
    private INotificationClient notifClient;

    @Autowired
    private FileReferenceService fileRefService;

    @Autowired
    private IPluginService pluginService;

    @Autowired
    private ILockingTaskExecutors lockingTaskExecutors;

    private String storageLocationSourceId;

    private String storageLocationDestinationId;

    private String sourcePath;

    private String destinationPath;

    private Set<String> types = Sets.newHashSet();

    private int totalPages = 0;

    private String sessionOwner;

    private String session;

    private IStorageLocation sourcePlugin;

    @Override
    public void setParameters(Map<String, JobParameter> parameters)
        throws JobParameterMissingException, JobParameterInvalidException {
        storageLocationSourceId = parameters.get(STORAGE_LOCATION_SOURCE_ID_PARMETER_NAME).getValue();
        storageLocationDestinationId = parameters.get(STORAGE_LOCATION_DESTINATION_ID_PARMETER_NAME).getValue();
        sourcePath = parameters.get(SOURCE_PATH_PARMETER_NAME).getValue();
        destinationPath = parameters.get(DESTINATION_PATH_PARMETER_NAME).getValue();
        sessionOwner = parameters.get(SESSION_OWNER_PARMETER_NAME).getValue();
        session = parameters.get(SESSION_PARMETER_NAME).getValue();
        if (parameters.get(FILE_TYPES_PARMETER_NAME) != null) {
            types = parameters.get(FILE_TYPES_PARMETER_NAME).getValue();
        }
        try {
            sourcePlugin = pluginService.getPlugin(storageLocationSourceId);
        } catch (ModuleException e) {
            throw new JobParameterInvalidException(String.format(
                "Invalid source location plugin %s. Associated storage location plugin not available",
                storageLocationSourceId), e);
        }
    }

    /**
     * Publish {@link FilesCopyEvent}s for each {@link FileReference} to copy from one destination to an other one.
     */
    private final Task publishCopyFilesCopyEventTask = () -> {
        lockingTaskExecutors.assertLocked();
        long start = System.currentTimeMillis();
        logger.info("[COPY JOB] Calculate all files to copy from storage location {} to {} ...",
                    storageLocationSourceId,
                    storageLocationDestinationId);
        Pageable pageRequest = PageRequest.of(0, FilesCopyEvent.MAX_REQUEST_PER_GROUP);
        Page<FileReference> pageResults;
        Optional<Path> sourceRootPath = sourcePlugin.getRootPath();
        logger.info("[COPY JOB] Origin source location {}", sourceRootPath.orElse(Paths.get("/")));
        long nbFilesToCopy = 0L;
        do {
            // Search for all file references matching the given storage location.
            if (types.isEmpty()) {
                pageResults = fileRefService.search(storageLocationSourceId, pageRequest);
            } else {
                pageResults = fileRefService.search(storageLocationSourceId, types, pageRequest);
            }
            totalPages = pageResults.getTotalPages();
            String groupId = UUID.randomUUID().toString();
            Set<FileCopyDto> requests = Sets.newHashSet();
            for (FileReference fileRef : pageResults.getContent()) {
                try {
                    Optional<Path> desinationFilePath = getDestinationFilePath(fileRef.getLocation().getUrl(),
                                                                               sourceRootPath,
                                                                               sourcePath,
                                                                               destinationPath);
                    if (desinationFilePath.isPresent()) {
                        nbFilesToCopy++;
                        // For each file reference located in the given path, send a copy request to the destination storage location.
                        requests.add(FileCopyDto.build(fileRef.getMetaInfo().getChecksum(),
                                                       storageLocationDestinationId,
                                                       desinationFilePath.get().toString(),
                                                       sessionOwner,
                                                       session));
                    }
                } catch (MalformedURLException | ModuleException e) {
                    logger.error(String.format("Unable to handle file reference %s for copy from %s to %s. Cause:",
                                               fileRef.getLocation().getUrl(),
                                               storageLocationSourceId,
                                               storageLocationDestinationId), e);
                }
                this.advanceCompletion();
            }
            if (!requests.isEmpty()) {
                publisher.publish(new FilesCopyEvent(requests, groupId));
            }
            pageRequest = pageRequest.next();
        } while (pageResults.hasNext());
        String message = String.format("Copy process found %s files to copy from %s:%s to %s:%s.",
                                       nbFilesToCopy,
                                       storageLocationSourceId,
                                       sourcePath,
                                       storageLocationDestinationId,
                                       destinationPath);
        if (nbFilesToCopy > 0) {
            message = message + " Copy of files is now running, to monitor copy process go to storage locations page.";
            notifClient.notify(message, "Copy files", NotificationLevel.INFO, DefaultRole.EXPLOIT);
        } else {
            notifClient.notify(message, "Copy files", NotificationLevel.WARNING, DefaultRole.EXPLOIT);
        }
        logger.info("[COPY JOB] {} All jobs scheduled in {}ms", message, System.currentTimeMillis() - start);
    };

    @Override
    public void run() {
        try {
            lockingTaskExecutors.executeWithLock(publishCopyFilesCopyEventTask,
                                                 new LockConfiguration(Instant.now(),
                                                                       FileCopyRequestService.COPY_REQUEST_CREATOR_LOCK,
<<<<<<< HEAD
                                                                       Duration.ofSeconds(300),
=======
                                                                       Duration.ofSeconds(COPY_LOCK_TIME_TO_LIVE_IN_SECONDS),
>>>>>>> dbdfc40f
                                                                       Duration.ZERO));
        } catch (Throwable e) {
            logger.error("[COPY JOB] Error creating copy requests");
            logger.error(e.getMessage(), e);
        }
    }

    @Override
    public int getCompletionCount() {
        return totalPages > 0 ? totalPages : super.getCompletionCount();
    }

    /**
     * Check if the given file is in the path to copy. If it is, calculate the relative destination path.
     */
    public static Optional<Path> getDestinationFilePath(String fileUrl,
                                                        Optional<Path> sourceRootPath,
                                                        String sourcePathToCopy,
                                                        String destinationPath)
        throws MalformedURLException, ModuleException {
        String destinationFilePath = "";
        if (destinationPath == null) {
            destinationFilePath = "";
        } else if (destinationPath.startsWith("/")) {
            // Make sure destination path is relative
            destinationFilePath = destinationPath.substring(1);
        } else {
            destinationFilePath = destinationPath;
        }
        URL url = new URL(fileUrl);
        Path fileDirectoryPath = Paths.get(url.getPath()).getParent();
        String fileDir = fileDirectoryPath.toString();
        Path resolvedSourcePathToCopy;
        // If source path to copy is absolute, copy from the exact given directory
        if (sourcePathToCopy.startsWith("/")) {
            resolvedSourcePathToCopy = Paths.get(sourcePathToCopy);
        } else if (sourcePathToCopy.isEmpty()) {
            // If source path to copy is empty, copy from the storage location root path
            resolvedSourcePathToCopy = sourceRootPath.orElse(Paths.get("/"));
        } else {
            // If source path to copy is relative, copy from the storage location root path resoved with the source path to copy given
            resolvedSourcePathToCopy = sourceRootPath.orElse(Paths.get("/")).resolve(sourcePathToCopy);
        }

        if (fileDir.startsWith(resolvedSourcePathToCopy.toString())) {
            Path destinationSubDirPath = resolvedSourcePathToCopy.relativize(fileDirectoryPath);
            destinationFilePath = Paths.get(destinationPath, destinationSubDirPath.toString()).toString();
            if (destinationFilePath.length() > FileLocation.URL_MAX_LENGTH) {
                throw new ModuleException(String.format(
                    "Destination path <%s> legnth is too long (> %d). fileUrl=%s,sourcePathToCopy=%s,destinationPath=%s",
                    destinationFilePath,
                    FileLocation.URL_MAX_LENGTH,
                    fileUrl,
                    resolvedSourcePathToCopy,
                    destinationPath));
            }
            return Optional.of(Paths.get(destinationFilePath));
        } else {
            return Optional.empty();
        }
    }

}<|MERGE_RESOLUTION|>--- conflicted
+++ resolved
@@ -213,11 +213,7 @@
             lockingTaskExecutors.executeWithLock(publishCopyFilesCopyEventTask,
                                                  new LockConfiguration(Instant.now(),
                                                                        FileCopyRequestService.COPY_REQUEST_CREATOR_LOCK,
-<<<<<<< HEAD
-                                                                       Duration.ofSeconds(300),
-=======
                                                                        Duration.ofSeconds(COPY_LOCK_TIME_TO_LIVE_IN_SECONDS),
->>>>>>> dbdfc40f
                                                                        Duration.ZERO));
         } catch (Throwable e) {
             logger.error("[COPY JOB] Error creating copy requests");
