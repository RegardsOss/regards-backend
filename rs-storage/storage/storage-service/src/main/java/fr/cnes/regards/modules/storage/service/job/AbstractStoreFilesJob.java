--- conflicted
+++ resolved
@@ -47,10 +47,7 @@
 import fr.cnes.regards.framework.utils.file.CommonFileUtils;
 import fr.cnes.regards.framework.utils.file.DownloadUtils;
 import fr.cnes.regards.framework.utils.plugins.PluginUtilsRuntimeException;
-<<<<<<< HEAD
-=======
 import fr.cnes.regards.framework.utils.plugins.exception.NotAvailablePluginConfigurationException;
->>>>>>> 47007c51
 import fr.cnes.regards.modules.storage.domain.StorageException;
 import fr.cnes.regards.modules.storage.domain.database.StorageDataFile;
 import fr.cnes.regards.modules.storage.domain.plugin.IDataStorage;
@@ -259,11 +256,7 @@
             @SuppressWarnings("rawtypes")
             IDataStorage storagePlugin = pluginService.getPlugin(confIdToUse);
             storagePlugin.store(workingSubset, replaceMode, progressManager);
-<<<<<<< HEAD
-        } catch (ModuleException | PluginUtilsRuntimeException e) {
-=======
         } catch (ModuleException | PluginUtilsRuntimeException | NotAvailablePluginConfigurationException e) {
->>>>>>> 47007c51
             // throwing new runtime allows us to make the job fail.
             throw new JobRuntimeException(e);
         }
