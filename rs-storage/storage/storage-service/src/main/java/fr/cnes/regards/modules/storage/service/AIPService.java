--- conflicted
+++ resolved
@@ -603,15 +603,10 @@
             Long dataStorageConfId, DataStorageAccessModeEnum accessMode) throws ModuleException {
         IDataStorage<IWorkingSubset> storage = pluginService.getPlugin(dataStorageConfId);
         LOG.trace("Getting working subsets for data storage of id {}", dataStorageConfId);
-<<<<<<< HEAD
-        Set<IWorkingSubset> workingSubSets = storage.prepare(dataFilesToSubSet, accessMode);
-        LOG.trace("{} data objects were dispatched into {} working subsets", dataFilesToSubSet.size(),
-=======
         WorkingSubsetWrapper workingSubsetWrapper = storage.prepare(dataFilesToSubSet, accessMode);
         Set<IWorkingSubset> workingSubSets = workingSubsetWrapper.getWorkingSubSets();
         LOG.trace("{} data objects were dispatched into {} working subsets",
                   dataFilesToSubSet.size(),
->>>>>>> 3287707e
                   workingSubSets.size());
         // as we are trusty people, we check that the prepare gave us back all DataFiles into the WorkingSubSets
         Set<StorageDataFile> subSetDataFiles = workingSubSets.stream().flatMap(wss -> wss.getDataFiles().stream())
@@ -1022,16 +1017,11 @@
                 Set<JobParameter> parameters = Sets.newHashSet();
                 parameters.add(new JobParameter(AbstractStoreFilesJob.PLUGIN_TO_USE_PARAMETER_NAME, dataStorageConfId));
                 parameters.add(new JobParameter(AbstractStoreFilesJob.WORKING_SUB_SET_PARAMETER_NAME, workingSubset));
-<<<<<<< HEAD
-                jobIds.add(jobInfoService.createAsQueued(new JobInfo(false, 0, parameters, authResolver.getUser(),
-                        DeleteDataFilesJob.class.getName())).getId());
-=======
                 jobIds.add(jobInfoService.createAsQueued(new JobInfo(false,
                                                                      0,
                                                                      parameters,
                                                                      authResolver.getUser(),
                                                                      DeleteDataFilesJob.class.getName())).getId());
->>>>>>> 3287707e
 
             }
         }
@@ -1246,25 +1236,6 @@
                     .findFirst();
             if (odf.isPresent()) {
                 StorageDataFile dataFile = odf.get();
-<<<<<<< HEAD
-                if (dataFile.getDataStorages() != null) {
-                    Set<String> dataFileStoragesInterfaces = dataFile.getDataStorages().stream()
-                            .flatMap(pc -> pc.getInterfaceNames().stream()).collect(Collectors.toSet());
-                    if (dataFileStoragesInterfaces.contains(IOnlineDataStorage.class.getName())) {
-                        // lets get the most prioritized online data storage between those which has stored the data file
-                        PrioritizedDataStorage dataStorageToUse = dataFile.getDataStorages().stream().map(pc -> {
-                            try {
-                                return prioritizedDataStorageService.retrieve(pc.getId());
-                            } catch (EntityNotFoundException e) {
-                                LOG.error(String.format(
-                                                        "We could not retrieve a prioritized data storage for the following plugin configuration: %s",
-                                                        pc.getLabel()),
-                                          e);
-                                return null;
-                            }
-                        }).filter(pds -> pds.getDataStorageType().equals(DataStorageType.ONLINE)).sorted().findFirst()
-                                .get();
-=======
                 if (dataFile.getPrioritizedDataStorages() != null) {
                     //first let see if this file is stored on an online data storage and lets get the most prioritized
                     Optional<PrioritizedDataStorage> onlinePrioritizedDataStorageOpt = dataFile
@@ -1272,7 +1243,6 @@
                             .filter(pds -> pds.getDataStorageType().equals(DataStorageType.ONLINE)).sorted()
                             .findFirst();
                     if (onlinePrioritizedDataStorageOpt.isPresent()) {
->>>>>>> 3287707e
                         InputStream dataFileIS = ((IOnlineDataStorage) pluginService
                                 .getPlugin(onlinePrioritizedDataStorageOpt.get().getId())).retrieve(dataFile);
                         return Pair.of(dataFile, dataFileIS);
