/*
 * LICENSE_PLACEHOLDER
 */
package fr.cnes.regards.modules.storage.service;

import java.io.BufferedWriter;
import java.io.IOException;
import java.net.MalformedURLException;
import java.net.URL;
import java.nio.charset.StandardCharsets;
import java.nio.file.Files;
import java.nio.file.Path;
import java.nio.file.Paths;
import java.security.DigestInputStream;
import java.security.MessageDigest;
import java.security.NoSuchAlgorithmException;
import java.time.OffsetDateTime;
import java.util.Collection;
import java.util.List;
import java.util.Set;
import java.util.UUID;
import java.util.stream.Collectors;

import org.slf4j.Logger;
import org.slf4j.LoggerFactory;
import org.springframework.beans.factory.annotation.Autowired;
import org.springframework.beans.factory.annotation.Value;
import org.springframework.boot.context.event.ApplicationReadyEvent;
import org.springframework.context.ApplicationListener;
import org.springframework.data.domain.Page;
import org.springframework.data.domain.Pageable;
import org.springframework.scheduling.annotation.Scheduled;
import org.springframework.stereotype.Service;
import org.springframework.transaction.annotation.Propagation;
import org.springframework.transaction.annotation.Transactional;
import org.springframework.util.MimeType;

import com.google.common.collect.HashMultimap;
import com.google.common.collect.Multimap;
import com.google.common.collect.Sets;
import com.google.gson.Gson;

import fr.cnes.regards.framework.amqp.IPublisher;
import fr.cnes.regards.framework.amqp.ISubscriber;
import fr.cnes.regards.framework.amqp.domain.IHandler;
import fr.cnes.regards.framework.amqp.domain.TenantWrapper;
import fr.cnes.regards.framework.amqp.event.Target;
import fr.cnes.regards.framework.amqp.event.WorkerMode;
import fr.cnes.regards.framework.file.utils.ChecksumUtils;
import fr.cnes.regards.framework.jpa.utils.RegardsTransactional;
import fr.cnes.regards.framework.module.rest.exception.EntityNotFoundException;
import fr.cnes.regards.framework.module.rest.exception.ModuleException;
import fr.cnes.regards.framework.modules.jobs.domain.JobInfo;
import fr.cnes.regards.framework.modules.jobs.domain.JobParameter;
import fr.cnes.regards.framework.modules.jobs.service.IJobInfoService;
import fr.cnes.regards.framework.modules.plugins.domain.PluginConfiguration;
import fr.cnes.regards.framework.modules.plugins.service.PluginService;
import fr.cnes.regards.framework.multitenant.IRuntimeTenantResolver;
import fr.cnes.regards.framework.multitenant.ITenantResolver;
import fr.cnes.regards.framework.oais.DataObject;
import fr.cnes.regards.framework.oais.InformationObject;
import fr.cnes.regards.framework.oais.urn.DataType;
import fr.cnes.regards.framework.oais.urn.UniformResourceName;
import fr.cnes.regards.framework.security.utils.jwt.SecurityUtils;
import fr.cnes.regards.modules.storage.dao.IAIPDao;
import fr.cnes.regards.modules.storage.dao.IDataFileDao;
<<<<<<< HEAD
import fr.cnes.regards.modules.storage.domain.*;
import fr.cnes.regards.modules.storage.domain.database.*;
import fr.cnes.regards.modules.storage.domain.event.*;
=======
import fr.cnes.regards.modules.storage.domain.AIP;
import fr.cnes.regards.modules.storage.domain.AIPState;
import fr.cnes.regards.modules.storage.domain.EventType;
import fr.cnes.regards.modules.storage.domain.database.DataFile;
import fr.cnes.regards.modules.storage.domain.database.DataFileState;
import fr.cnes.regards.modules.storage.domain.event.AIPEvent;
import fr.cnes.regards.modules.storage.domain.event.DataStorageEvent;
import fr.cnes.regards.modules.storage.domain.event.StorageAction;
import fr.cnes.regards.modules.storage.domain.event.StorageEventType;
>>>>>>> b948344e
import fr.cnes.regards.modules.storage.plugin.DataStorageAccessModeEnum;
import fr.cnes.regards.modules.storage.plugin.IDataStorage;
import fr.cnes.regards.modules.storage.plugin.IOnlineDataStorage;
import fr.cnes.regards.modules.storage.plugin.IWorkingSubset;
import fr.cnes.regards.modules.storage.service.job.AbstractStoreFilesJob;
import fr.cnes.regards.modules.storage.service.job.StoreDataFilesJob;
import fr.cnes.regards.modules.storage.service.job.StoreMetadataFilesJob;
import fr.cnes.regards.modules.storage.service.job.UpdateDataFilesJob;

/**
 * @author Sylvain Vissiere-Guerinet
 *
 */
@Service
@RegardsTransactional
public class AIPService implements IAIPService, ApplicationListener<ApplicationReadyEvent> {

    private static final Logger LOG = LoggerFactory.getLogger(AIPService.class);

    @Autowired
    private IAIPDao dao;

    @Autowired
    private IPublisher publisher;

    @Autowired
    private ISubscriber subscriber;

    @Autowired
    private PluginService pluginService;

    @Autowired
    private IJobInfoService jobInfoService;

    @Autowired
    private ITenantResolver tenantResolver;

    @Autowired
    private IRuntimeTenantResolver runtimeTenantResolver;

    @Autowired
    private Gson gson;

    @Autowired
    private IDataFileDao dataFileDao;

    /**
     * to get transactionnality inside scheduled
     */
    @Autowired
    private IAIPService self;

    @Value("${regards.storage.workspace}")
    private String workspace;

    @Autowired
    private ICachedFileService cachedFileService;

    public AIPService() {
    }

    @Transactional(propagation = Propagation.NOT_SUPPORTED)
    @Override
    public void onApplicationEvent(ApplicationReadyEvent event) {
        subscriber.subscribeTo(DataStorageEvent.class, new DataStorageEventHandler(), WorkerMode.SINGLE,
                               Target.MICROSERVICE);
    }

    private class DataStorageEventHandler implements IHandler<DataStorageEvent> {

        @Override
        public void handle(TenantWrapper<DataStorageEvent> wrapper) {
            String tenant = wrapper.getTenant();
            runtimeTenantResolver.forceTenant(tenant);
            DataStorageEvent event = wrapper.getContent();
            StorageAction action = event.getStorageAction();
            StorageEventType type = event.getType();
            switch (action) {
                case STORE:
                    handleStoreAction(type, event);
                    break;
                case DELETION:
                    handleDeletionAction(type, event);
                    break;
                case RESTORATION:
                    handleRestorationAction(type, event);
                    break;
                default:
                    throw new EnumConstantNotPresentException(StorageAction.class, action.toString());
            }
            runtimeTenantResolver.clearTenant();
        }

        private void handleRestorationAction(StorageEventType type, DataStorageEvent event) {
            DataFile data = dataFileDao.findOneById(event.getDataFileId());
            Path restorationPath = event.getRestorationPath();
            switch (type) {
                case SUCCESSFUL:
<<<<<<< HEAD
                    cachedFileService.handleRestorationSuccess(data, restorationPath);
                    publisher.publish(new DataFileEvent(DataFileEventState.AVAILABLE, data.getChecksum()));
                    break;
                case FAILED:
                    cachedFileService.handleRestorationFailure(data);
                    publisher.publish(new DataFileEvent(DataFileEventState.ERROR, data.getChecksum()));
                    break;
                default:
                    break;
            }
        }

        private void handleDeletionAction(StorageEventType type, DataStorageEvent event) {
            DataFile data = dataFileDao.findOneById(event.getDataFileId());
            switch (type) {
                case SUCCESSFUL:
                    if (data.getChecksum().equals(event.getChecksum())) {
                        AIP aip = dao.findOneByIpId(data.getAip().getIpId());
                        Set<InformationObject> iosToRemove = aip.getInformationObjects().stream()
                                .filter(io -> io.getPdi().getFixityInformation().getChecksum()
                                        .equals(data.getChecksum())).collect(Collectors.toSet());
                        aip.getInformationObjects().removeAll(iosToRemove);
                        aip.setState(AIPState.UPDATED);
                        dao.save(aip);
                        dataFileDao.remove(data);
                    }
                    //otherwise we consider it comes from an update and the aip should not be set to updated
                    break;
                case FAILED:
                    //FIXME: what to do?
=======
                    // update data status
                    // dataFileDao.remove(data);
                    // FIXME: what do we do on AIP here? change the meta or not? do we change meta on removal query?
                    break;
                case FAILED:
                    // update data status
                    // FIXME: what to do?
>>>>>>> b948344e
                    break;
            }
        }

        private void handleStoreAction(StorageEventType type, DataStorageEvent event) {
            DataFile data = dataFileDao.findOneById(event.getDataFileId());
            data.setUrl(event.getNewUrl());
            switch (type) {
                case SUCCESSFUL:
                    // update data status
                    PluginConfiguration dataStorageUsed = null;
                    try {
                        dataStorageUsed = pluginService.getPluginConfiguration(event.getStorageConfId());
                    } catch (ModuleException e) {
                        LOG.error("You should not have this issue here! That means that the plugin used to store the dataFile just has been removed from the application",
                                  e);
                        throw new RuntimeException(e);
                    }
                    data.setChecksum(event.getChecksum());
                    data.setFileSize(event.getFileSize());
                    data.setDataStorageUsed(dataStorageUsed);
                    data.setState(DataFileState.STORED);
                    dataFileDao.save(data);
                    if (data.getDataType() == DataType.AIP) {
                        // can only be obtained after the aip state STORING_METADATA which can only changed to STORED
                        // if we just stored the AIP, there is nothing to do but changing AIP state, and clean the
                        // workspace!
                        Paths.get(workspace, runtimeTenantResolver.getTenant(), data.getChecksum() + ".json").toFile()
                                .delete();
                        AIP aip = data.getAip();
                        aip.setState(AIPState.STORED);
                        dao.save(aip);
                        publisher.publish(new AIPEvent(aip));
                    } else {
                        // if it is not the AIP metadata then the AIP metadata are not even scheduled for storage,
                        // just let set the new information about this DataFile
                        AIP aip = dao.findOneByIpId(data.getAip().getIpId());
                        InformationObject io = aip
                                .getInformationObjects().stream().filter(informationObject -> informationObject.getPdi()
                                        .getFixityInformation().getChecksum().equals(data.getChecksum()))
                                .findFirst().get();
                        io.getPdi().getProvenanceInformation().addEvent(EventType.STORAGE.name(),
                                                                        "File stored into REGARDS");
                        io.getPdi().getFixityInformation().setFileSize(data.getFileSize());
                        io.getContentInformation().getDataObject().setUrl(data.getUrl());
                        io.getContentInformation().getDataObject().setFilename(data.getName());
                        dao.save(aip);
                    }
                    break;
                case FAILED:
                    // update data status
                    data.setState(DataFileState.ERROR);
                    dataFileDao.save(data);
                    AIP aip = data.getAip();
                    aip = dao.findOneByIpId(aip.getIpId());
                    aip.setState(AIPState.STORAGE_ERROR);
                    dao.save(aip);
                    publisher.publish(new AIPEvent(aip));
                    break;
            }
        }
    }

    /**
     * AIP has been validated by Controller REST. Validation of an AIP is only to check if network has not corrupted
     * informations.(There is another validation point when each file is stocked as file are only downloaded by
     * asynchronous task)
     *
     */
    @Override
    public Set<UUID> create(Set<AIP> aips) throws ModuleException {
        LOG.trace("Entering method create(Set<AIP>) with {} aips", aips.size());
        // save into DB as valid
        Set<AIP> aipsInDb = Sets.newHashSet();
        Set<DataFile> dataFilesToStore = Sets.newHashSet();
        for (AIP aip : aips) {
            aip.setState(AIPState.VALID);
            aip.addEvent(EventType.SUBMISSION.name(), "Submission to REGARDS");
            if (dao.findOneByIpId(aip.getIpId()) != null) {
                throw new EntityAlreadyExistsException(
                        String.format("AIP with ip id %s already exists", aip.getIpId()));
            }
            aipsInDb.add(dao.save(aip));
            Collection<DataFile> dataFiles = dataFileDao.save(DataFile.extractDataFiles(aip));
            dataFiles.forEach(df -> df.setState(DataFileState.PENDING));
            dataFilesToStore.addAll(dataFiles);
            publisher.publish(new AIPEvent(aip));
        }
        LOG.trace("{} aips built {} data objects to store", aips.size(), dataFilesToStore.size());
        IAllocationStrategy allocationStrategy = getAllocationStrategy(); // FIXME: should probably set the tenant into
        // maintenance in case of module exception

        // now lets ask to the strategy to dispatch dataFiles between possible DataStorages
        Multimap<PluginConfiguration, DataFile> storageWorkingSetMap = allocationStrategy.dispatch(dataFilesToStore);
        LOG.trace("{} data objects has been dispatched between {} data storage by allocation strategy",
                  dataFilesToStore.size(), storageWorkingSetMap.keySet().size());
        // as we are trusty people, we check that the dispatch gave us back all DataFiles into the WorkingSubSets
        checkDispatch(dataFilesToStore, storageWorkingSetMap);
        Set<UUID> jobIds = scheduleStorage(storageWorkingSetMap, true);
        // change the state to PENDING
        for (AIP aip : aipsInDb) {
            aip.setState(AIPState.PENDING);
            dao.save(aip);
            publisher.publish(new AIPEvent(aip));
        }

        return jobIds;
    }

    protected void checkDispatch(Set<DataFile> dataFilesToStore,
            Multimap<PluginConfiguration, DataFile> storageWorkingSetMap) {
        Set<DataFile> dataFilesInSubSet = storageWorkingSetMap.entries().stream().map(entry -> entry.getValue())
                .collect(Collectors.toSet());
        if (dataFilesToStore.size() != dataFilesInSubSet.size()) {
            Set<DataFile> notSubSetDataFiles = Sets.newHashSet(dataFilesToStore);
            notSubSetDataFiles.removeAll(dataFilesInSubSet);
            for (DataFile prepareFailed : notSubSetDataFiles) {
                prepareFailed.setState(DataFileState.ERROR);
                AIP aip = prepareFailed.getAip();
                aip.setState(AIPState.STORAGE_ERROR);
                dataFileDao.save(prepareFailed);
                dao.save(aip);
                publisher.publish(new AIPEvent(aip));
                // TODO: notify
            }
        }
    }

    private Set<UUID> scheduleUpdate(Set<History> metadataToUpdate) throws ModuleException {
        // This is an update so we don't use the allocation strategy and we directly use the PluginConf used to store
        // the file.
        // Lets construct the Multimap<PluginConf, DataFile> allowing us to then create IWorkingSubSets
        Multimap<PluginConfiguration, DataFile> toPrepareMap = HashMultimap.create();
        for (History oldNew : metadataToUpdate) {
            toPrepareMap.put(oldNew.getOldOne().getDataStorageUsed(), oldNew.getNewOne());
        }
        // now lets work with workingSubsets
        Set<JobInfo> jobsToSchedule = Sets.newHashSet();
        for (PluginConfiguration dataStorageConf : toPrepareMap.keySet()) {
            Set<IWorkingSubset> workingSubsets = getWorkingSubsets(toPrepareMap, dataStorageConf);
            for (IWorkingSubset workingSubset : workingSubsets) {
                // for each workingSubset lets get the corresponding old metadata to remove
                Set<DataFile> oldOneCorrespondingToWorkingSubset = metadataToUpdate.stream()
                        .filter(oldNew -> workingSubset.getDataFiles().contains(oldNew.getNewOne()))
                        .map(oldNew -> oldNew.getOldOne()).collect(Collectors.toSet());
                Set<JobParameter> parameters = Sets.newHashSet();
                parameters.add(new JobParameter(AbstractStoreFilesJob.PLUGIN_TO_USE_PARAMETER_NAME, dataStorageConf));
                parameters.add(new JobParameter(AbstractStoreFilesJob.WORKING_SUB_SET_PARAMETER_NAME, workingSubset));
                parameters.add(new JobParameter(UpdateDataFilesJob.OLD_DATA_FILES_PARAMETER_NAME,
                        oldOneCorrespondingToWorkingSubset
                                .toArray(new DataFile[oldOneCorrespondingToWorkingSubset.size()])));
                jobsToSchedule.add(new JobInfo(0, parameters, getOwner(), UpdateDataFilesJob.class.getName()));
            }
        }
        // scheduleJob for files just give to the job the AIP ipId or id
        Set<UUID> jobIds = Sets.newHashSet();
        for (JobInfo job : jobsToSchedule) {
            jobIds.add(jobInfoService.createAsQueued(job).getId());
        }
        return jobIds;
    }

    public Set<UUID> scheduleStorage(Multimap<PluginConfiguration, DataFile> storageWorkingSetMap, boolean storingData)
            throws ModuleException {
        Set<JobInfo> jobsToSchedule = Sets.newHashSet();
        for (PluginConfiguration dataStorageConf : storageWorkingSetMap.keySet()) {
            Set<IWorkingSubset> workingSubSets = getWorkingSubsets(storageWorkingSetMap, dataStorageConf);
            LOG.trace("Preparing a job for each working subsets");
            // lets instantiate every job for every DataStorage to use
            for (IWorkingSubset workingSubset : workingSubSets) {
                // for each DataStorage we can have multiple WorkingSubSet to treat in parallel, lets create a job for
                // each of them
                Set<JobParameter> parameters = Sets.newHashSet();
                parameters.add(new JobParameter(AbstractStoreFilesJob.PLUGIN_TO_USE_PARAMETER_NAME, dataStorageConf));
                parameters.add(new JobParameter(AbstractStoreFilesJob.WORKING_SUB_SET_PARAMETER_NAME, workingSubset));

                if (storingData) {
                    jobsToSchedule.add(new JobInfo(0, parameters, getOwner(), StoreDataFilesJob.class.getName()));
                } else {
                    jobsToSchedule.add(new JobInfo(0, parameters, getOwner(), StoreMetadataFilesJob.class.getName()));
                }

            }
        }

        Set<UUID> jobIds = Sets.newHashSet();
        for (JobInfo job : jobsToSchedule) {
            jobIds.add(jobInfoService.createAsQueued(job).getId());
        }
        return jobIds;
    }

    protected Set<IWorkingSubset> getWorkingSubsets(Multimap<PluginConfiguration, DataFile> storageWorkingSetMap,
            PluginConfiguration dataStorageConf) throws ModuleException {
        LOG.trace("Getting working subsets for data storage {}", dataStorageConf.getLabel());
        IDataStorage storage = pluginService.getPlugin(dataStorageConf);
        Collection<DataFile> dataFilesToSubSet = storageWorkingSetMap.get(dataStorageConf);
        Set<IWorkingSubset> workingSubSets = storage.prepare(dataFilesToSubSet, DataStorageAccessModeEnum.STORE_MODE);
        LOG.trace("{} data objects were dispatched into {} working subsets", dataFilesToSubSet.size(),
                  workingSubSets.size());
        // as we are trusty people, we check that the prepare gave us back all DataFiles into the WorkingSubSets
        checkPrepareResult(dataFilesToSubSet, workingSubSets);
        return workingSubSets;
    }

    private void checkPrepareResult(Collection<DataFile> dataFilesToSubSet, Set<IWorkingSubset> workingSubSets) {
        Set<DataFile> subSetDataFiles = workingSubSets.stream().flatMap(wss -> wss.getDataFiles().stream())
                .collect(Collectors.toSet());
        if (subSetDataFiles.size() != dataFilesToSubSet.size()) {
            Set<DataFile> notSubSetDataFiles = Sets.newHashSet(dataFilesToSubSet);
            notSubSetDataFiles.removeAll(subSetDataFiles);
            for (DataFile prepareFailed : notSubSetDataFiles) {
                prepareFailed.setState(DataFileState.ERROR);
                AIP aip = prepareFailed.getAip();
                aip.setState(AIPState.STORAGE_ERROR);
                dataFileDao.save(prepareFailed);
                dao.save(aip);
                publisher.publish(new AIPEvent(aip));
                // TODO: notify
            }
        }
    }

    public IAllocationStrategy getAllocationStrategy() throws ModuleException {
        // Lets retrieve active configurations of IAllocationStrategy
        List<PluginConfiguration> allocationStrategies = pluginService
                .getPluginConfigurationsByType(IAllocationStrategy.class);
        List<PluginConfiguration> activeAllocationStrategies = allocationStrategies.stream().filter(pc -> pc.isActive())
                .collect(Collectors.toList());
        // System can only handle one active configuration of IAllocationStrategy
        if (activeAllocationStrategies.size() != 1) {
            IllegalStateException e = new IllegalStateException(
                    "The application needs one and only one active configuration of " + IAllocationStrategy.class
                            .getName());
            LOG.error(e.getMessage(), e);
            throw e;
        }
        return pluginService.getPlugin(activeAllocationStrategies.get(0));
    }

    @Override
    public void scheduleStorageMetadata(Set<DataFile> metadataToStore) {
        try {
            IAllocationStrategy allocationStrategy = getAllocationStrategy();

            // we need to listen to those jobs event to clean up the workspace
            Multimap<PluginConfiguration, DataFile> storageWorkingSetMap = allocationStrategy.dispatch(metadataToStore);
            checkDispatch(metadataToStore, storageWorkingSetMap);
            Set<UUID> jobsToMonitor = scheduleStorage(storageWorkingSetMap, false);
<<<<<<< HEAD
            // to avoid making jobs for the same metadata all the time, lets change the metadataToStore AIP state to STORING_METADATA
=======
            // TODO: save those jobs uuid somewhere
            // to avoid making jobs for the same metadata all the time, lets change the metadataToStore AIP state to
            // STORING_METADATA
>>>>>>> b948344e
            for (DataFile dataFile : metadataToStore) {
                AIP aip = dataFile.getAip();
                aip.setState(AIPState.STORING_METADATA);
                dao.save(aip);
                publisher.publish(new AIPEvent(aip));
            }
        } catch (ModuleException e) {
            LOG.error(e.getMessage(), e);
            // TODO: notify, probably should set the system into maintenance mode...
        }
    }

    @Override
    public void scheduleStorageMetadataUpdate(Set<History> metadataToUpdate) {
        try {
            // we need to listen to those jobs event for two things: cleaning the workspace and update AIP state
            Set<UUID> jobsToMonitor = scheduleUpdate(metadataToUpdate);
<<<<<<< HEAD
            //to avoid making jobs for the same metadata all the time, lets change the metadataToStore AIP state to STORING_METADATA
=======
            // TODO: save those jobs uuid somewhere
            // to avoid making jobs for the same metadata all the time, lets change the metadataToStore AIP state to
            // STORING_METADATA
>>>>>>> b948344e
            Set<AIP> aips = metadataToUpdate.stream().map(oldNew -> oldNew.getNewOne().getAip())
                    .collect(Collectors.toSet());
            for (AIP aip : aips) {
                aip.setState(AIPState.STORING_METADATA);
                dao.save(aip);
                publisher.publish(new AIPEvent(aip));
            }
        } catch (ModuleException e) {
            LOG.error(e.getMessage(), e);
            // TODO: notify, probably should set the system into maintenance mode...
        }
    }

    class History {

        private DataFile oldOne;

        private DataFile newOne;

        public History(DataFile oldOne, DataFile newOne) {
            this.oldOne = oldOne;
            this.newOne = newOne;
        }

        public DataFile getOldOne() {
            return oldOne;
        }

        public void setOldOne(DataFile oldOne) {
            this.oldOne = oldOne;
        }

        public DataFile getNewOne() {
            return newOne;
        }

        public void setNewOne(DataFile newOne) {
            this.newOne = newOne;
        }
    }

    @Override
    public Set<History> prepareUpdatedAIP(String tenantWorkspace) {
        Set<History> result = Sets.newHashSet();
        Set<AIP> aips = dao.findAllByStateService(AIPState.UPDATED);
        for (AIP aip : aips) {
            DataFile meta = writeMetaToWorkspace(aip, tenantWorkspace);
            if (meta != null) {
                // now if we have a meta to store, lets add it
                DataFile oldOne = dataFileDao.findByAipAndType(aip, DataType.AIP);
                meta.setId(oldOne.getId());
                result.add(new History(oldOne, meta));
            } else {
                // if we don't have a meta to store that means a problem happened and we set the aip to STORAGE_ERROR
                aip.setState(AIPState.STORAGE_ERROR);
                dao.save(aip);
                publisher.publish(new AIPEvent(aip));
            }
        }
        return result;
    }

    private String getOwner() {
        return SecurityUtils.getActualUser();
    }

    /**
     * two {@link OffsetDateTime} are here considered equals to the second
     */
    @Override
    public Page<AIP> retrieveAIPs(AIPState pState, OffsetDateTime pFrom, OffsetDateTime pTo, Pageable pPageable) { // NOSONAR
        if (pState != null) {
            if (pFrom != null) {
                if (pTo != null) {
                    return dao.findAllByStateAndSubmissionDateAfterAndLastEventDateBefore(pState, pFrom.minusNanos(1),
                                                                                          pTo.plusSeconds(1),
                                                                                          pPageable);
                }
                return dao.findAllByStateAndSubmissionDateAfter(pState, pFrom.minusNanos(1), pPageable);
            }
            if (pTo != null) {
                return dao.findAllByStateAndLastEventDateBefore(pState, pTo.plusSeconds(1), pPageable);
            }
            return dao.findAllByState(pState, pPageable);
        }
        if (pFrom != null) {
            if (pTo != null) {
                return dao.findAllBySubmissionDateAfterAndLastEventDateBefore(pFrom.minusNanos(1), pTo.plusSeconds(1),
                                                                              pPageable);
            }
            return dao.findAllBySubmissionDateAfter(pFrom.minusNanos(1), pPageable);
        }
        if (pTo != null) {
            return dao.findAllByLastEventDateBefore(pTo.plusSeconds(1), pPageable);
        }
        // return dao.findAll(pPageable);
        return null;
    }

    @Override
    public List<DataObject> retrieveAIPFiles(UniformResourceName pIpId) throws EntityNotFoundException {
        // AIP aip = dao.findOneByIpIdWithDataObjects(pIpId.toString());
        // if (aip == null) {
        // throw new EntityNotFoundException(pIpId.toString(), AIP.class);
        // }
        // return aip.getDataObjects();
        return null;
    }

    @Override
    public List<String> retrieveAIPVersionHistory(UniformResourceName pIpId) {
        String ipIdWithoutVersion = pIpId.toString();
        ipIdWithoutVersion = ipIdWithoutVersion.substring(0, ipIdWithoutVersion.indexOf(":V"));
        Set<AIP> versions = dao.findAllByIpIdStartingWith(ipIdWithoutVersion);
        return versions.stream().map(a -> a.getIpId()).collect(Collectors.toList());
    }

    @Override
    public AvailabilityResponse loadFiles(AvailabilityRequest availabilityRequest) {
        Set<String> requestedChecksums = availabilityRequest.getChecksums();
        Set<DataFile> dataFiles = dataFileDao.findAllByChecksumIn(requestedChecksums);
        Set<String> errors = Sets.newHashSet();
        //first lets identify the files that we don't recognize
        if (dataFiles.size() != requestedChecksums.size()) {
            Set<String> dataFilesChecksums = dataFiles.stream().map(df -> df.getChecksum()).collect(Collectors.toSet());
            errors.addAll(Sets.difference(requestedChecksums, dataFilesChecksums));
        }
        Set<DataFile> onlineFiles = Sets.newHashSet();
        Set<DataFile> nearlineFiles = Sets.newHashSet();
        // for each data file, lets see if it is online or not
        for (DataFile df : dataFiles) {
            if (df.getDataStorageUsed().getInterfaceNames().contains(IOnlineDataStorage.class.getName())) {
                onlineFiles.add(df);
            } else {
                nearlineFiles.add(df);
            }
        }
        // now lets ask the cache service to handle nearline restoration and give us the already available ones
        CoupleAvailableError nearlineAvailableAndError = cachedFileService
                .restore(nearlineFiles, availabilityRequest.getExpirationDate());
        for (DataFile inError : nearlineAvailableAndError.getErrors()) {
            errors.add(inError.getChecksum());
        }
        // lets constrcut the result
        AvailabilityResponse availabilityResponse = new AvailabilityResponse(errors, onlineFiles,
                                                                             nearlineAvailableAndError.getAvailables());
        return availabilityResponse;
    }

    /**
     * Scheduled to be executed every minute after the end of the last invocation.
     * Waiting one minute in the worst case to eventually store the aip metadata seems acceptable and it might allow us
     * to treat multiple aip metadata
     */
    @Scheduled(fixedDelay = 60000)
    @Transactional(propagation = Propagation.NOT_SUPPORTED)
    public void storeMetadata() {
        for (String tenant : tenantResolver.getAllActiveTenants()) {
            runtimeTenantResolver.forceTenant(tenant);
            String tenantWorkspace = workspace + "/" + tenant;
            if (!Files.exists(Paths.get(tenantWorkspace))) {
                try {
                    Files.createDirectories(Paths.get(tenantWorkspace));
                } catch (IOException e) {
                    LOG.error(e.getMessage(), e);
                    // FIXME: find a way to notify the admins/instance admin maybe thanks to notification module from
                    // rs-admin
                }
            }
            Set<DataFile> metadataToStore = Sets.newHashSet();
            // first lets get AIP that are not fully stored(at least metadata are not stored)
            metadataToStore.addAll(self.prepareNotFullyStored(tenantWorkspace));
            if (!metadataToStore.isEmpty()) {
                // now that we know all the metadata that should be stored, lets schedule their storage!
                self.scheduleStorageMetadata(metadataToStore);
            }
        }
    }

    @Override
    public Set<DataFile> prepareNotFullyStored(String tenantWorkspace) {
        Set<DataFile> metadataToStore = Sets.newHashSet();
        Set<AIP> notFullyStored = dao.findAllByStateInService(AIPState.PENDING, AIPState.STORAGE_ERROR);
        // first lets handle the case where every dataFiles of an AIP are successfully stored.
        for (AIP aip : notFullyStored) {
            Set<DataFile> storedDataFile = dataFileDao.findAllByStateAndAip(DataFileState.STORED, aip);
            if (storedDataFile.containsAll(DataFile.extractDataFiles(aip))) {
                // that means all DataFile of this AIP has been stored, lets prepare the metadata storage,
                // first we need to write the metadata into a file
                DataFile meta = writeMetaToWorkspace(aip, tenantWorkspace);
                if (meta != null) {
                    // now if we have a meta to store, lets add it
                    meta.setState(DataFileState.PENDING);
                    dataFileDao.save(meta);
                    metadataToStore.add(meta);
                } else {
                    // if we don't have a meta to store that means a problem happened and we set the aip to
                    // STORAGE_ERROR
                    aip.setState(AIPState.STORAGE_ERROR);
                    dao.save(aip);
                    publisher.publish(new AIPEvent(aip));
                }
            }
        }
        return metadataToStore;
    }

    private DataFile writeMetaToWorkspace(AIP aip, String tenantWorkspace) {

        MessageDigest md5;
        try {
            md5 = MessageDigest.getInstance("MD5");
        } catch (NoSuchAlgorithmException e) {
            // why is it a checked exception??????????
            LOG.error("You should spank your devs for being rude!", e);
            // we throw a runtime that will break the loop over tenants but that's not an issue as this should happens
            // for every tenant
            throw new RuntimeException(e);
        }
        String toWrite = gson.toJson(aip);
        String checksum = ChecksumUtils.getHexChecksum(md5.digest(toWrite.getBytes(StandardCharsets.UTF_8)));
        Path metadataLocation = Paths.get(tenantWorkspace, checksum + ".json");

        try {
            BufferedWriter writer = Files.newBufferedWriter(metadataLocation, StandardCharsets.UTF_8);

            writer.write(toWrite);

            writer.flush();
            writer.close();
            // lets check the storage
            DigestInputStream dis = new DigestInputStream(Files.newInputStream(metadataLocation), md5);
            while (dis.read() != -1) {
            }
            dis.close();
            String fileChecksum = ChecksumUtils.getHexChecksum(dis.getMessageDigest().digest());
            if (!fileChecksum.equals(checksum)) {
                // if checksum differs, remove the file from the workspace and just wait for the next try?
                LOG.error(String.format(
                                        "Storage of AIP metadata(%s) to the workspace(%s) failed. Its checksum once stored do not match with expected",
                                        aip.getIpId(), tenantWorkspace));
                metadataLocation.toFile().delete();
                return null;
            } else {
                // then we create a DataFile with originUrl set to the created file
                try {
                    URL urlToMetadata = new URL("file", "localhost", metadataLocation.toString());
                    return new DataFile(urlToMetadata, checksum, md5.getAlgorithm(), DataType.AIP,
                            urlToMetadata.openConnection().getContentLengthLong(), new MimeType("application", "json"),
                            aip, aip.getIpId() + ".json");
                } catch (MalformedURLException e) {
                    throw new RuntimeException(
                            "url is malformed without help of the rest of the world, go spank your devs", e);
                } catch (IOException e) {
                    throw new RuntimeException("we could not get the size of a file we just wrote, go spank your devs",
                            e);
                }
            }
        } catch (IOException e) {
            LOG.error(e.getMessage(), e);
            // TODO: notify
            metadataLocation.toFile().delete();
            return null;
        }

    }

    /**
     * executed by {@link UpdateMetadataScheduler} that handle the rate at which the method is called
     */
    @Transactional(propagation = Propagation.NOT_SUPPORTED)
    @Override
    public void updateAlreadyStoredMetadata() {
        // Then lets get AIP that should be stored again after an update
        for (String tenant : tenantResolver.getAllActiveTenants()) {
            runtimeTenantResolver.forceTenant(tenant);
            String tenantWorkspace = workspace + "/" + tenant;
            if (!Files.exists(Paths.get(tenantWorkspace))) {
                try {
                    Files.createDirectories(Paths.get(tenantWorkspace));
                } catch (IOException e) {
                    LOG.error(e.getMessage(), e);
                    // FIXME: find a way to notify the admins/instance admin maybe thanks to notification module from
                    // rs-admin
                }
            }
            Set<History> metadataToUpdate = self.prepareUpdatedAIP(tenantWorkspace);
            if (!metadataToUpdate.isEmpty()) {
                self.scheduleStorageMetadataUpdate(metadataToUpdate);
            }
        }
    }
}<|MERGE_RESOLUTION|>--- conflicted
+++ resolved
@@ -39,7 +39,6 @@
 import com.google.common.collect.Multimap;
 import com.google.common.collect.Sets;
 import com.google.gson.Gson;
-
 import fr.cnes.regards.framework.amqp.IPublisher;
 import fr.cnes.regards.framework.amqp.ISubscriber;
 import fr.cnes.regards.framework.amqp.domain.IHandler;
@@ -48,6 +47,7 @@
 import fr.cnes.regards.framework.amqp.event.WorkerMode;
 import fr.cnes.regards.framework.file.utils.ChecksumUtils;
 import fr.cnes.regards.framework.jpa.utils.RegardsTransactional;
+import fr.cnes.regards.framework.module.rest.exception.EntityAlreadyExistsException;
 import fr.cnes.regards.framework.module.rest.exception.EntityNotFoundException;
 import fr.cnes.regards.framework.module.rest.exception.ModuleException;
 import fr.cnes.regards.framework.modules.jobs.domain.JobInfo;
@@ -64,21 +64,11 @@
 import fr.cnes.regards.framework.security.utils.jwt.SecurityUtils;
 import fr.cnes.regards.modules.storage.dao.IAIPDao;
 import fr.cnes.regards.modules.storage.dao.IDataFileDao;
-<<<<<<< HEAD
-import fr.cnes.regards.modules.storage.domain.*;
-import fr.cnes.regards.modules.storage.domain.database.*;
-import fr.cnes.regards.modules.storage.domain.event.*;
-=======
 import fr.cnes.regards.modules.storage.domain.AIP;
 import fr.cnes.regards.modules.storage.domain.AIPState;
 import fr.cnes.regards.modules.storage.domain.EventType;
-import fr.cnes.regards.modules.storage.domain.database.DataFile;
-import fr.cnes.regards.modules.storage.domain.database.DataFileState;
-import fr.cnes.regards.modules.storage.domain.event.AIPEvent;
-import fr.cnes.regards.modules.storage.domain.event.DataStorageEvent;
-import fr.cnes.regards.modules.storage.domain.event.StorageAction;
-import fr.cnes.regards.modules.storage.domain.event.StorageEventType;
->>>>>>> b948344e
+import fr.cnes.regards.modules.storage.domain.database.*;
+import fr.cnes.regards.modules.storage.domain.event.*;
 import fr.cnes.regards.modules.storage.plugin.DataStorageAccessModeEnum;
 import fr.cnes.regards.modules.storage.plugin.IDataStorage;
 import fr.cnes.regards.modules.storage.plugin.IOnlineDataStorage;
@@ -177,7 +167,6 @@
             Path restorationPath = event.getRestorationPath();
             switch (type) {
                 case SUCCESSFUL:
-<<<<<<< HEAD
                     cachedFileService.handleRestorationSuccess(data, restorationPath);
                     publisher.publish(new DataFileEvent(DataFileEventState.AVAILABLE, data.getChecksum()));
                     break;
@@ -208,15 +197,9 @@
                     break;
                 case FAILED:
                     //FIXME: what to do?
-=======
                     // update data status
                     // dataFileDao.remove(data);
                     // FIXME: what do we do on AIP here? change the meta or not? do we change meta on removal query?
-                    break;
-                case FAILED:
-                    // update data status
-                    // FIXME: what to do?
->>>>>>> b948344e
                     break;
             }
         }
@@ -231,8 +214,9 @@
                     try {
                         dataStorageUsed = pluginService.getPluginConfiguration(event.getStorageConfId());
                     } catch (ModuleException e) {
-                        LOG.error("You should not have this issue here! That means that the plugin used to store the dataFile just has been removed from the application",
-                                  e);
+                        LOG.error(
+                                "You should not have this issue here! That means that the plugin used to store the dataFile just has been removed from the application",
+                                e);
                         throw new RuntimeException(e);
                     }
                     data.setChecksum(event.getChecksum());
@@ -254,12 +238,11 @@
                         // if it is not the AIP metadata then the AIP metadata are not even scheduled for storage,
                         // just let set the new information about this DataFile
                         AIP aip = dao.findOneByIpId(data.getAip().getIpId());
-                        InformationObject io = aip
-                                .getInformationObjects().stream().filter(informationObject -> informationObject.getPdi()
-                                        .getFixityInformation().getChecksum().equals(data.getChecksum()))
-                                .findFirst().get();
-                        io.getPdi().getProvenanceInformation().addEvent(EventType.STORAGE.name(),
-                                                                        "File stored into REGARDS");
+                        InformationObject io = aip.getInformationObjects().stream()
+                                .filter(informationObject -> informationObject.getPdi().getFixityInformation()
+                                        .getChecksum().equals(data.getChecksum())).findFirst().get();
+                        io.getPdi().getProvenanceInformation()
+                                .addEvent(EventType.STORAGE.name(), "File stored into REGARDS");
                         io.getPdi().getFixityInformation().setFileSize(data.getFileSize());
                         io.getContentInformation().getDataObject().setUrl(data.getUrl());
                         io.getContentInformation().getDataObject().setFilename(data.getName());
@@ -366,8 +349,8 @@
                 parameters.add(new JobParameter(AbstractStoreFilesJob.PLUGIN_TO_USE_PARAMETER_NAME, dataStorageConf));
                 parameters.add(new JobParameter(AbstractStoreFilesJob.WORKING_SUB_SET_PARAMETER_NAME, workingSubset));
                 parameters.add(new JobParameter(UpdateDataFilesJob.OLD_DATA_FILES_PARAMETER_NAME,
-                        oldOneCorrespondingToWorkingSubset
-                                .toArray(new DataFile[oldOneCorrespondingToWorkingSubset.size()])));
+                                                oldOneCorrespondingToWorkingSubset.toArray(
+                                                        new DataFile[oldOneCorrespondingToWorkingSubset.size()])));
                 jobsToSchedule.add(new JobInfo(0, parameters, getOwner(), UpdateDataFilesJob.class.getName()));
             }
         }
@@ -466,13 +449,7 @@
             Multimap<PluginConfiguration, DataFile> storageWorkingSetMap = allocationStrategy.dispatch(metadataToStore);
             checkDispatch(metadataToStore, storageWorkingSetMap);
             Set<UUID> jobsToMonitor = scheduleStorage(storageWorkingSetMap, false);
-<<<<<<< HEAD
             // to avoid making jobs for the same metadata all the time, lets change the metadataToStore AIP state to STORING_METADATA
-=======
-            // TODO: save those jobs uuid somewhere
-            // to avoid making jobs for the same metadata all the time, lets change the metadataToStore AIP state to
-            // STORING_METADATA
->>>>>>> b948344e
             for (DataFile dataFile : metadataToStore) {
                 AIP aip = dataFile.getAip();
                 aip.setState(AIPState.STORING_METADATA);
@@ -490,13 +467,7 @@
         try {
             // we need to listen to those jobs event for two things: cleaning the workspace and update AIP state
             Set<UUID> jobsToMonitor = scheduleUpdate(metadataToUpdate);
-<<<<<<< HEAD
             //to avoid making jobs for the same metadata all the time, lets change the metadataToStore AIP state to STORING_METADATA
-=======
-            // TODO: save those jobs uuid somewhere
-            // to avoid making jobs for the same metadata all the time, lets change the metadataToStore AIP state to
-            // STORING_METADATA
->>>>>>> b948344e
             Set<AIP> aips = metadataToUpdate.stream().map(oldNew -> oldNew.getNewOne().getAip())
                     .collect(Collectors.toSet());
             for (AIP aip : aips) {
@@ -567,7 +538,8 @@
      * two {@link OffsetDateTime} are here considered equals to the second
      */
     @Override
-    public Page<AIP> retrieveAIPs(AIPState pState, OffsetDateTime pFrom, OffsetDateTime pTo, Pageable pPageable) { // NOSONAR
+    public Page<AIP> retrieveAIPs(AIPState pState, OffsetDateTime pFrom, OffsetDateTime pTo,
+            Pageable pPageable) { // NOSONAR
         if (pState != null) {
             if (pFrom != null) {
                 if (pTo != null) {
@@ -736,8 +708,8 @@
             if (!fileChecksum.equals(checksum)) {
                 // if checksum differs, remove the file from the workspace and just wait for the next try?
                 LOG.error(String.format(
-                                        "Storage of AIP metadata(%s) to the workspace(%s) failed. Its checksum once stored do not match with expected",
-                                        aip.getIpId(), tenantWorkspace));
+                        "Storage of AIP metadata(%s) to the workspace(%s) failed. Its checksum once stored do not match with expected",
+                        aip.getIpId(), tenantWorkspace));
                 metadataLocation.toFile().delete();
                 return null;
             } else {
@@ -745,14 +717,14 @@
                 try {
                     URL urlToMetadata = new URL("file", "localhost", metadataLocation.toString());
                     return new DataFile(urlToMetadata, checksum, md5.getAlgorithm(), DataType.AIP,
-                            urlToMetadata.openConnection().getContentLengthLong(), new MimeType("application", "json"),
-                            aip, aip.getIpId() + ".json");
+                                        urlToMetadata.openConnection().getContentLengthLong(),
+                                        new MimeType("application", "json"), aip, aip.getIpId() + ".json");
                 } catch (MalformedURLException e) {
                     throw new RuntimeException(
                             "url is malformed without help of the rest of the world, go spank your devs", e);
                 } catch (IOException e) {
                     throw new RuntimeException("we could not get the size of a file we just wrote, go spank your devs",
-                            e);
+                                               e);
                 }
             }
         } catch (IOException e) {
