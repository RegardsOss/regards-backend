/*
 * Copyright 2017-2018 CNES - CENTRE NATIONAL d'ETUDES SPATIALES
 *
 * This file is part of REGARDS.
 *
 * REGARDS is free software: you can redistribute it and/or modify
 * it under the terms of the GNU General Public License as published by
 * the Free Software Foundation, either version 3 of the License, or
 * (at your option) any later version.
 *
 * REGARDS is distributed in the hope that it will be useful,
 * but WITHOUT ANY WARRANTY; without even the implied warranty of
 * MERCHANTABILITY or FITNESS FOR A PARTICULAR PURPOSE. See the
 * GNU General Public License for more details.
 *
 * You should have received a copy of the GNU General Public License
 * along with REGARDS. If not, see <http://www.gnu.org/licenses/>.
 */
package fr.cnes.regards.modules.storage.service;

import java.io.ByteArrayInputStream;
import java.io.FileInputStream;
import java.io.IOException;
import java.io.InputStream;
import java.net.URL;
import java.nio.charset.StandardCharsets;
import java.security.MessageDigest;
import java.security.NoSuchAlgorithmException;
import java.time.OffsetDateTime;
import java.util.ArrayList;
import java.util.Collection;
import java.util.HashMap;
import java.util.HashSet;
import java.util.Iterator;
import java.util.List;
import java.util.Map;
import java.util.Optional;
import java.util.Set;
import java.util.StringJoiner;
import java.util.UUID;
import java.util.stream.Collector;
import java.util.stream.Collectors;

import javax.persistence.EntityManager;

import org.slf4j.Logger;
import org.slf4j.LoggerFactory;
import org.springframework.beans.factory.annotation.Autowired;
import org.springframework.beans.factory.annotation.Value;
import org.springframework.data.domain.Page;
import org.springframework.data.domain.PageImpl;
import org.springframework.data.domain.PageRequest;
import org.springframework.data.domain.Pageable;
import org.springframework.data.util.Pair;
import org.springframework.mail.SimpleMailMessage;
import org.springframework.stereotype.Service;
import org.springframework.util.MimeType;
import org.springframework.validation.BeanPropertyBindingResult;
import org.springframework.validation.Errors;
import org.springframework.validation.Validator;
import org.springframework.web.client.HttpClientErrorException;
import org.springframework.web.client.HttpServerErrorException;

import com.google.common.base.Strings;
import com.google.common.collect.HashMultimap;
import com.google.common.collect.ImmutableSet;
import com.google.common.collect.Lists;
import com.google.common.collect.Multimap;
import com.google.common.collect.Sets;
import com.google.gson.Gson;

import feign.FeignException;
import fr.cnes.regards.framework.amqp.IPublisher;
import fr.cnes.regards.framework.authentication.IAuthenticationResolver;
import fr.cnes.regards.framework.feign.security.FeignSecurityManager;
import fr.cnes.regards.framework.jpa.multitenant.transactional.MultitenantTransactional;
import fr.cnes.regards.framework.microservice.maintenance.MaintenanceException;
import fr.cnes.regards.framework.module.rest.exception.EntityInconsistentIdentifierException;
import fr.cnes.regards.framework.module.rest.exception.EntityNotFoundException;
import fr.cnes.regards.framework.module.rest.exception.EntityOperationForbiddenException;
import fr.cnes.regards.framework.module.rest.exception.ModuleException;
import fr.cnes.regards.framework.modules.jobs.domain.JobInfo;
import fr.cnes.regards.framework.modules.jobs.domain.JobParameter;
import fr.cnes.regards.framework.modules.jobs.domain.JobStatus;
import fr.cnes.regards.framework.modules.jobs.service.IJobInfoService;
import fr.cnes.regards.framework.modules.plugins.domain.PluginConfiguration;
import fr.cnes.regards.framework.modules.plugins.service.IPluginService;
import fr.cnes.regards.framework.modules.workspace.service.IWorkspaceService;
import fr.cnes.regards.framework.multitenant.IRuntimeTenantResolver;
import fr.cnes.regards.framework.oais.Event;
import fr.cnes.regards.framework.oais.EventType;
import fr.cnes.regards.framework.oais.OAISDataObject;
import fr.cnes.regards.framework.oais.PreservationDescriptionInformation;
import fr.cnes.regards.framework.oais.urn.DataType;
import fr.cnes.regards.framework.oais.urn.UniformResourceName;
import fr.cnes.regards.framework.security.role.DefaultRole;
import fr.cnes.regards.framework.utils.file.ChecksumUtils;
import fr.cnes.regards.framework.utils.plugins.PluginUtilsRuntimeException;
import fr.cnes.regards.modules.notification.client.INotificationClient;
import fr.cnes.regards.modules.notification.domain.NotificationType;
import fr.cnes.regards.modules.notification.domain.dto.NotificationDTO;
import fr.cnes.regards.modules.storage.dao.AIPQueryGenerator;
import fr.cnes.regards.modules.storage.dao.AIPSessionSpecifications;
import fr.cnes.regards.modules.storage.dao.IAIPDao;
import fr.cnes.regards.modules.storage.dao.IAIPSessionRepository;
import fr.cnes.regards.modules.storage.dao.IDataFileDao;
import fr.cnes.regards.modules.storage.domain.AIP;
import fr.cnes.regards.modules.storage.domain.AIPBuilder;
import fr.cnes.regards.modules.storage.domain.AIPCollection;
import fr.cnes.regards.modules.storage.domain.AIPSessionBuilder;
import fr.cnes.regards.modules.storage.domain.AIPState;
import fr.cnes.regards.modules.storage.domain.AipDataFiles;
import fr.cnes.regards.modules.storage.domain.AvailabilityRequest;
import fr.cnes.regards.modules.storage.domain.AvailabilityResponse;
import fr.cnes.regards.modules.storage.domain.CoupleAvailableError;
import fr.cnes.regards.modules.storage.domain.FileCorruptedException;
import fr.cnes.regards.modules.storage.domain.RejectedAip;
import fr.cnes.regards.modules.storage.domain.RejectedSip;
import fr.cnes.regards.modules.storage.domain.database.AIPEntity;
import fr.cnes.regards.modules.storage.domain.database.AIPSession;
import fr.cnes.regards.modules.storage.domain.database.CachedFile;
import fr.cnes.regards.modules.storage.domain.database.DataFileState;
import fr.cnes.regards.modules.storage.domain.database.DataStorageType;
import fr.cnes.regards.modules.storage.domain.database.PrioritizedDataStorage;
import fr.cnes.regards.modules.storage.domain.database.StorageDataFile;
import fr.cnes.regards.modules.storage.domain.event.AIPEvent;
import fr.cnes.regards.modules.storage.domain.event.DataStorageEvent;
import fr.cnes.regards.modules.storage.domain.event.StorageAction;
import fr.cnes.regards.modules.storage.domain.event.StorageEventType;
import fr.cnes.regards.modules.storage.domain.job.AIPQueryFilters;
import fr.cnes.regards.modules.storage.domain.job.AddAIPTagsFilters;
import fr.cnes.regards.modules.storage.domain.job.RemoveAIPTagsFilters;
import fr.cnes.regards.modules.storage.domain.job.UpdateAIPsTagJobType;
import fr.cnes.regards.modules.storage.domain.plugin.DataStorageAccessModeEnum;
import fr.cnes.regards.modules.storage.domain.plugin.DispatchErrors;
import fr.cnes.regards.modules.storage.domain.plugin.IAllocationStrategy;
import fr.cnes.regards.modules.storage.domain.plugin.IDataStorage;
import fr.cnes.regards.modules.storage.domain.plugin.INearlineDataStorage;
import fr.cnes.regards.modules.storage.domain.plugin.IOnlineDataStorage;
import fr.cnes.regards.modules.storage.domain.plugin.ISecurityDelegation;
import fr.cnes.regards.modules.storage.domain.plugin.IWorkingSubset;
import fr.cnes.regards.modules.storage.domain.plugin.WorkingSubsetWrapper;
import fr.cnes.regards.modules.storage.service.job.AbstractStoreFilesJob;
import fr.cnes.regards.modules.storage.service.job.DeleteAIPsJob;
import fr.cnes.regards.modules.storage.service.job.DeleteDataFilesJob;
import fr.cnes.regards.modules.storage.service.job.StoreDataFilesJob;
import fr.cnes.regards.modules.storage.service.job.StoreMetadataFilesJob;
import fr.cnes.regards.modules.storage.service.job.UpdateAIPsTagJob;
import fr.cnes.regards.modules.storage.service.job.UpdateDataFilesJob;
import fr.cnes.regards.modules.templates.service.ITemplateService;
import fr.cnes.regards.modules.templates.service.TemplateServiceConfiguration;

/**
 * Service to handle {@link AIP} and associated {@link StorageDataFile}s entities from all data storage systems.<br/>
 * An {@link AIP} can be associated to many {@link StorageDataFile}s but only one of type {@link DataType#AIP}.<br/>
 * Available data storage systems are defined by the available {@link IDataStorage} plugins<br/>
 * Stored files can be stored with :
 * <ul>
 * <li>Online data storage plugins {@link IOnlineDataStorage} : Files are directly accessible for download</li>
 * <li>Nearline data storage plugins {@link INearlineDataStorage} : Files needs to be cached before download</li>
 * </ul>
 *
 * At startup, this service subscribe to all {@link DataStorageEvent}s to handle physical actions
 * (storeAndCreate, retrieve and deletion) on {@link StorageDataFile}s.<br/>
 * See {@link DataStorageEventHandler} class to understand more about actions done on physical files changes.<br/>
 * <br/>
 * This service also run scheduled actions :
 * <ul>
 * <li>storeMetadata : This cron action executed every minutes handle
 * update of {@link AIP} state by looking for all associated {@link StorageDataFile} states.
 * An {@link AIP} is STORED when all its {@link StorageDataFile}s are STORED</li>
 * </ul>
 * <br/>
 * The cache system to make nearline files accessible is handled by the {@link ICachedFileService}.<br/>
 * @author Sylvain Vissiere-Guerinet
 * @author Sébastien Binda
 */
@Service
@MultitenantTransactional
public class AIPService implements IAIPService {

    /**
     * JSON files extension.
     */
    public static final String JSON_FILE_EXT = ".json";

    public static final String DEFAULT_SESSION_ID = "default";

    /**
     * Class logger.
     */
    private static final Logger LOGGER = LoggerFactory.getLogger(AIPService.class);

    /**
     * Forbidden aip access message
     */
    private static final String AIP_ACCESS_FORBIDDEN = "You do not have suffisent access right to get this aip.";

    /**
     * Number of created AIPs processed on each iteration by project
     */
    @Value("${regards.storage.aips.iteration.limit:100}")
    private Integer aipIterationLimit;

    /**
     * DAO to access {@link AIP} entities through the {@link AIPEntity} entities stored in db.
     */
    @Autowired
    private IAIPDao aipDao;

    /**
     * DAO to access {@link StorageDataFile} entities.
     */
    @Autowired
    private IDataFileDao dataFileDao;

    /**
     * AMQP Publisher.
     */
    @Autowired
    private IPublisher publisher;

    /**
     * Service to retrieve and use Plugins more specificly the {@link IDataStorage} plugins.
     */
    @Autowired
    private IPluginService pluginService;

    /**
     * The AIP service uses JOBS to run asynchronous storeAndCreate actions.
     */
    @Autowired
    private IJobInfoService jobInfoService;

    /**
     * {@link IAuthenticationResolver} instance
     */
    @Autowired
    private IAuthenticationResolver authResolver;

    /**
     * {@link Gson} instance
     */
    @Autowired
    private Gson gson;

    /**
     * Service to manage avaibility of nearline files.
     */
    @Autowired
    private ICachedFileService cachedFileService;

    /**
     * {@link Validator} instance
     */
    @Autowired
    private Validator validator;

    /**
     * {@link ITemplateService} instance
     */
    @Autowired
    private ITemplateService templateService;

    /**
     * {@link INotificationClient} instance
     */
    @Autowired
    private INotificationClient notificationClient;

    /**
     * {@link IWorkspaceService} instance
     */
    @Autowired
    private IWorkspaceService workspaceService;

    @Autowired
    private IRuntimeTenantResolver runtimeTenantResolver;

    @Autowired
    private EntityManager em;

    @Autowired
    private IAIPSessionRepository aipSessionRepository;

    /**
     * The spring application name ~= microservice type
     */
    @Value("${spring.application.name}")
    private String applicationName;

    @Override
    public AIP save(AIP aip, boolean publish) {
        // Create the session if it's not already existing
        AIPSession aipSession = getSession(aip.getSession(), true);
        AIP daoAip = aipDao.save(aip, aipSession);
        if (publish) {
            publisher.publish(new AIPEvent(daoAip));
        }
        return daoAip;
    }

    @Override
    public List<RejectedAip> validateAndStore(AIPCollection aips) throws ModuleException {

        // Validate AIPs
        List<RejectedAip> rejectedAips = new ArrayList<>();
        Set<AIP> validAips = validate(aips, rejectedAips);

        // Store valid AIPs
        for (AIP aip : validAips) {
            aip.setState(AIPState.VALID);
            aip.addEvent(EventType.SUBMISSION.name(), "Submission to REGARDS");
            save(aip, false);

            // Extract data files
            AIPSession aipSession = getSession(aip.getSession(), false);
            Set<StorageDataFile> dataFiles = StorageDataFile.extractDataFiles(aip, aipSession);
            dataFiles.forEach(df -> {
                df.setState(DataFileState.PENDING);
                dataFileDao.save(df);
            });
        }

        return rejectedAips;
    }

    /**
     * Validate submitted AIPs
     * @param aips AIP collection to validate
     * @param rejectedAips invalid AIPs
     * @return valid AIPs
     */
    private Set<AIP> validate(AIPCollection aips, List<RejectedAip> rejectedAips) {

        Set<AIP> validAips = new HashSet<>();

        for (AIP aip : aips.getFeatures()) {
            // each aip can be rejected for multiple reasons, lets aggregate them into a string
            boolean rejected = false;
            List<String> rejectionReasons = Lists.newArrayList();
            String ipId = aip.getId().toString();
            // first of all lets see if there already is an aip with this ip id into the database
            if (aipDao.findOneByAipId(ipId).isPresent()) {
                rejectionReasons.add(String.format("AIP with ip id %s already exists", ipId));
                rejected = true;
            }
            Errors errors = new BeanPropertyBindingResult(aip, "aip");
            validator.validate(aip, errors);
            if (errors.hasErrors()) {
                errors.getFieldErrors().forEach(oe -> rejectionReasons
                        .add(String.format("Property %s is invalid: %s", oe.getField(), oe.getDefaultMessage())));
                // now lets handle validation issues
                rejected = true;
            }
            if (rejected) {
                rejectedAips.add(new RejectedAip(ipId, rejectionReasons));
            } else {
                validAips.add(aip);
            }
        }
        return validAips;
    }

    @Override
    public Page<AIP> storePage(Pageable page) throws ModuleException {
        long startTime = System.currentTimeMillis();
        Page<AIP> createdAips = aipDao.findAllWithLockByState(AIPState.VALID, page);
        List<AIP> aips = createdAips.getContent();
        Set<StorageDataFile> dataFilesToStore = Sets.newHashSet();

        for (AIP aip : aips) {
            // Retrieve data files to store
            Collection<StorageDataFile> dataFiles;
            if (aip.isRetry()) {
                dataFiles = dataFileDao.findAllByStateAndAip(DataFileState.ERROR, aip);
            } else {
                dataFiles = dataFileDao.findAllByStateAndAip(DataFileState.PENDING, aip);
            }
<<<<<<< HEAD
            long aipUpdateStateTime = System.currentTimeMillis();
            LOGGER.trace("Updating AIP state of {} AIP(s) for {} tenant took {} ms", aips.size(),
                         runtimeTenantResolver.getTenant(), aipUpdateStateTime - startTime);
            // Dispatch and check data files
            Multimap<Long, StorageDataFile> storageWorkingSetMap = dispatchAndCheck(dataFilesToStore);
            long dispatchTime = System.currentTimeMillis();
            LOGGER.trace("Dispatching {} StorageDataFile(s) for {} tenant tooks {} ms", dataFilesToStore.size(),
                         runtimeTenantResolver.getTenant(), dispatchTime - startTime);
            // Schedule storage jobs
            scheduleStorage(storageWorkingSetMap, true);

            long scheduleTime = System.currentTimeMillis();
            LOGGER.info("Scheduling storage jobs of {} AIP(s) for {} tenant (scheduling time : {} ms)", aips.size(),
                        runtimeTenantResolver.getTenant(), scheduleTime - startTime);
=======
            dataFilesToStore.addAll(dataFiles);
            aip.setState(AIPState.PENDING);
            aip.setRetry(false);
            save(aip, true);
>>>>>>> e265b62f
        }
        long aipUpdateStateTime = System.currentTimeMillis();
        LOGGER.trace("Updating AIP state of {} AIP(s) for {} tenant took {} ms", aips.size(),
                     runtimeTenantResolver.getTenant(), aipUpdateStateTime - startTime);
        // Dispatch and check data files
        Multimap<Long, StorageDataFile> storageWorkingSetMap = dispatchAndCheck(dataFilesToStore);
        long dispatchTime = System.currentTimeMillis();
        LOGGER.trace("Dispatching {} StorageDataFile(s) for {} tenant tooks {} ms", dataFilesToStore.size(),
                     runtimeTenantResolver.getTenant(), dispatchTime - startTime);
        // Schedule storage jobs
        scheduleStorage(storageWorkingSetMap, true);

        long scheduleTime = System.currentTimeMillis();
        LOGGER.info("Scheduling storage jobs of {} AIP(s) for {} tenant (scheduling time : {} ms)", aips.size(),
                    runtimeTenantResolver.getTenant(), scheduleTime - startTime);
        return createdAips;
    }

    @Override
    public void storeMetadata() {
        Set<StorageDataFile> metadataToStore = Sets.newHashSet();
        // first lets get AIP that are not fully stored(at least metadata are not stored)
        metadataToStore.addAll(prepareNotFullyStored());
        if (metadataToStore.isEmpty()) {
            LOGGER.debug("No new metadata files to store.");
        } else {
            LOGGER.debug("Scheduling {} new metadata files for storage.", metadataToStore.size());
            // now that we know all the metadata that should be stored, lets schedule their storage!
            scheduleStorageMetadata(metadataToStore);
        }
    }

    /**
     * Dispatch given dataFilesToStore between {@link IDataStorage}s thanks to the active {@link IAllocationStrategy}
     * and check they all have been dispatched
     * @param dataFilesToStore {@link StorageDataFile} to store
     * @return dispatched {@link StorageDataFile}
     */
    private Multimap<Long, StorageDataFile> dispatchAndCheck(Set<StorageDataFile> dataFilesToStore)
            throws ModuleException {
        IAllocationStrategy allocationStrategy = getAllocationStrategy();
        // Now lets ask to the strategy to dispatch dataFiles between possible DataStorages
        DispatchErrors dispatchErrors = new DispatchErrors();
<<<<<<< HEAD
        Multimap<Long, StorageDataFile> storageWorkingSetMap = allocationStrategy
                .dispatch(dataFilesToStore, dispatchErrors);
        LOGGER.trace("{} data objects has been dispatched between {} data storage by allocation strategy",
=======
        Multimap<Long, StorageDataFile> storageWorkingSetMap = allocationStrategy.dispatch(dataFilesToStore,
                                                                                           dispatchErrors);
        LOGGER.debug("{} data objects has been dispatched between {} data storage by allocation strategy",
>>>>>>> e265b62f
                     dataFilesToStore.size(), storageWorkingSetMap.keySet().size());
        // as we are trusty people, we check that the dispatch gave us back all DataFiles into the WorkingSubSets
        checkDispatch(dataFilesToStore, storageWorkingSetMap, dispatchErrors);
        // now that those who should be in error are handled,  lets set notYetStoredBy and save data files
        for (StorageDataFile df : storageWorkingSetMap.values()) {
            df.increaseNotYetStoredBy();
        }
        dataFileDao.save(storageWorkingSetMap.values());
        return storageWorkingSetMap;
    }

    @Override
    public void storeRetry(Set<String> aipIpIds) throws ModuleException {
        // lets get the data file which are in storage error state and ask for their storage, once again
        Set<AIP> failedAips = aipDao.findAllByAipIdIn(aipIpIds);
        for (AIP aip : failedAips) {
            if (AIPState.STORAGE_ERROR.equals(aip.getState())) {
                aip.setState(AIPState.VALID);
                aip.setRetry(true);
            }
        }
    }

    @Override
    public AvailabilityResponse loadFiles(AvailabilityRequest availabilityRequest) throws ModuleException {
        // lets define result variables
        Set<StorageDataFile> onlineFiles = Sets.newHashSet();
        CoupleAvailableError nearlineAvailableAndError = new CoupleAvailableError(new HashSet<>(), new HashSet<>());
        Set<String> errors = Sets.newHashSet();

        Set<String> requestedChecksums = availabilityRequest.getChecksums();
        // Until proven otherwise, none of requested checksums are handled by REGARDS.
        Set<String> checksumNotFound = Sets.newHashSet(requestedChecksums);
        // Same for accesses
        Set<String> checksumsWithoutAccess = Sets.newHashSet(requestedChecksums);
        Pageable page = new PageRequest(0, 500);
        Page<StorageDataFile> dataFilePage = dataFileDao.findPageByChecksumIn(requestedChecksums, page);
        while (dataFilePage.hasContent()) {

            Set<StorageDataFile> dataFiles = Sets.newHashSet(dataFilePage.getContent());
            // 1. Check for invalid files.
            // Because we only have a page of data file here, we must intersect the ones missing with the ones we have not found before too.
            if (dataFilePage.getTotalElements() != requestedChecksums.size()) {
                Set<String> dataFilesChecksumsForThisPage = dataFiles.stream().map(df -> df.getChecksum())
                        .collect(Collectors.toSet());
                Set<String> checksumNotFoundForThisPage = Sets.difference(requestedChecksums,
                                                                          dataFilesChecksumsForThisPage);
                checksumNotFound = Sets.intersection(checksumNotFound, checksumNotFoundForThisPage);
            }

            Set<StorageDataFile> dataFilesWithAccess = checkLoadFilesAccessRights(dataFiles);

            // Once we know to which file we have access, lets set the others in error.
            // As a file can be associated to multiple AIP, we have to compare their checksums.
            Set<String> checksumsWithoutAccessForThisPage = Sets
                    .difference(dataFiles.stream().map(df -> df.getChecksum()).collect(Collectors.toSet()),
                                dataFilesWithAccess.stream().map(df -> df.getChecksum()).collect(Collectors.toSet()));
            checksumsWithoutAccess = Sets.intersection(checksumsWithoutAccess, checksumsWithoutAccessForThisPage);

            Set<StorageDataFile> nearlineFiles = Sets.newHashSet();

            // 2. Check for online files. Online files don't need to be stored in the cache
            // they can be accessed directly where they are stored.
            for (StorageDataFile df : dataFilesWithAccess) {
                if (df.getPrioritizedDataStorages() != null) {
                    Optional<PrioritizedDataStorage> onlinePrioritizedDataStorageOpt = df.getPrioritizedDataStorages()
                            .stream().filter(pds -> pds.getDataStorageType().equals(DataStorageType.ONLINE))
                            .findFirst();
                    if (onlinePrioritizedDataStorageOpt.isPresent()) {
                        onlineFiles.add(df);
                    } else {
                        nearlineFiles.add(df);
                    }
                } else {
                    LOGGER.error("File to restore {} has no storage plugin information. Restoration failed.",
                                 df.getId());
                }
            }
            // now lets ask the cache service to handle nearline restoration and give us the already available ones
            nearlineAvailableAndError = cachedFileService.restore(nearlineFiles,
                                                                  availabilityRequest.getExpirationDate());
            for (StorageDataFile inError : nearlineAvailableAndError.getErrors()) {
                errors.add(inError.getChecksum());
            }

            // Before getting the next page, lets evict actual entities from cache
            em.flush();
            em.clear();
            // now that hibernate cache has been cleared, lets get the next page
            page = page.next();
            dataFilePage = dataFileDao.findPageByChecksumIn(requestedChecksums, page);

        }
        // lets logs not found now that we know that remaining checksums are not handled by REGARDS
        errors.addAll(checksumNotFound);
        checksumNotFound.stream()
                .forEach(cs -> LOGGER.error("File to restore with checksum {} is not stored by REGARDS.", cs));
        // same for accesses
        checksumsWithoutAccess.forEach(cs -> LOGGER.error("User {} does not have access to file with checksum {}.",
                                                          authResolver.getUser(), cs));
        errors.addAll(checksumsWithoutAccess);
        // lets construct the result
        return new AvailabilityResponse(errors, onlineFiles, nearlineAvailableAndError.getAvailables());
    }

    private Set<StorageDataFile> checkLoadFilesAccessRights(Set<StorageDataFile> dataFiles) throws ModuleException {
        // Creating a multimap of { aip -> files } to remove all files from not authorized AIPs
        Collector<StorageDataFile, HashMultimap<UniformResourceName, StorageDataFile>, HashMultimap<UniformResourceName, StorageDataFile>> multimapCollector = Collector
                .of(HashMultimap::create, (hashMultimap, df) -> hashMultimap.put(df.getAip().getId(), df),
                    (hashMultimap, hashMultimap2) -> {
                        hashMultimap.putAll(hashMultimap2);
                        return hashMultimap;
                    });
        // Apply multimapCollector in parallel
        Multimap<UniformResourceName, StorageDataFile> aipIdsMap = dataFiles.parallelStream()
                .collect(multimapCollector);
        ISecurityDelegation securityDelegationPlugin = getSecurityDelegationPlugin();
        // Check security...
        Set<UniformResourceName> urnsWithAccess = securityDelegationPlugin.hasAccess(aipIdsMap.keySet());
        if (urnsWithAccess.size() != aipIdsMap.keySet().size()) {
            for (Iterator<UniformResourceName> i = aipIdsMap.keySet().iterator(); i.hasNext();) {
                if (!urnsWithAccess.contains(i.next())) {
                    i.remove();
                }
            }
        }
        return ImmutableSet.copyOf(aipIdsMap.values());
    }

    @Override
    public Page<AIP> retrieveAIPs(AIPState state, OffsetDateTime from, OffsetDateTime to, List<String> tags,
            String session, String providerId, Pageable pageable) throws ModuleException {
        if (!getSecurityDelegationPlugin().hasAccessToListFeature()) {
            throw new EntityOperationForbiddenException("Only Admins can access this feature.");
        }
        AIPSession aipSession = getSession(session, false);
        return aipDao.findAll(AIPQueryGenerator.search(state, from, to, tags, aipSession, providerId, null, null),
                              pageable);
    }

    @Override
    public Page<AipDataFiles> retrieveAipDataFiles(AIPState state, Set<String> tags, OffsetDateTime fromLastUpdateDate,
            Pageable pageable) {
        // first lets get the page of aips
        // we have two cases: there is a date or not
        Page<AIP> aips;
        if (fromLastUpdateDate == null) {
            if ((tags == null) || tags.isEmpty()) {
                aips = aipDao.findAllByState(state, pageable);
            } else {
                aips = aipDao.findAll(AIPQueryGenerator.search(state, null, null, new ArrayList<>(tags), null, null,
                                                               null, null),
                                      pageable);
            }
        } else {
            if ((tags == null) || tags.isEmpty()) {
                aips = aipDao.findAllByStateAndLastEventDateAfter(state, fromLastUpdateDate, pageable);
            } else {
                aips = aipDao.findAllByStateAndTagsInAndLastEventDateAfter(state, tags, fromLastUpdateDate, pageable);
            }
        }
        // Associate data files with their AIP (=> multimap)
        List<AipDataFiles> aipDataFiles = new ArrayList<>();
        Multimap<AIP, StorageDataFile> multimap = HashMultimap.create();
        for (StorageDataFile storageDataFile : dataFileDao.findAllByAipIn(aips.getContent())) {
            // Don't take AIP data type (which in fact is AIP metadata)
            if (storageDataFile.getDataType() != DataType.AIP) {
                multimap.put(storageDataFile.getAip(), storageDataFile);
            }
        }
        // Build AipDataFiles objects (an AipDataFiles is a sort of Pair<AIP, Set<Datafiles>>)
        for (Map.Entry<AIP, Collection<StorageDataFile>> entry : multimap.asMap().entrySet()) {
<<<<<<< HEAD
            aipDataFiles.add(new AipDataFiles(entry.getKey(), entry.getValue()));
=======
            aipDataFiles.add(new AipDataFiles(entry.getKey(),
                    entry.getValue().toArray(new StorageDataFile[entry.getValue().size()])));
>>>>>>> e265b62f
        }
        return new PageImpl<>(aipDataFiles, pageable, aips.getTotalElements());
    }

    @Override
    public Set<OAISDataObject> retrieveAIPFiles(UniformResourceName pIpId) throws ModuleException {
        Set<StorageDataFile> storageDataFiles = retrieveAIPDataFiles(pIpId);
        return storageDataFiles.stream().map(df -> {
            OAISDataObject dataObject = new OAISDataObject();
            dataObject.setRegardsDataType(df.getDataType());
            dataObject.setUrls(df.getUrls());
            dataObject.setFilename(df.getName());
            dataObject.setFileSize(df.getFileSize());
            dataObject.setChecksum(df.getChecksum());
            dataObject.setAlgorithm(df.getAlgorithm());
            return dataObject;
        }).collect(Collectors.toSet());
    }

    @Override
    public Set<StorageDataFile> retrieveAIPDataFiles(UniformResourceName pIpId) throws ModuleException {
        Optional<AIP> aip = aipDao.findOneByAipId(pIpId.toString());
        if (aip.isPresent()) {
            if (!getSecurityDelegationPlugin().hasAccess(pIpId.toString())) {
                throw new EntityOperationForbiddenException(pIpId.toString(), AIP.class, AIP_ACCESS_FORBIDDEN);
            }
            return dataFileDao.findAllByAip(aip.get());
        } else {
            throw new EntityNotFoundException(pIpId.toString(), AIP.class);
        }
    }

    @Override
    public List<String> retrieveAIPVersionHistory(UniformResourceName pIpId) {
        List<String> versions = Lists.newArrayList();
        String ipIdWithoutVersion = pIpId.toString();
        ipIdWithoutVersion = ipIdWithoutVersion.substring(0, ipIdWithoutVersion.indexOf(":V"));
        Pageable page = new PageRequest(0, aipIterationLimit);
        Page<AIP> aips;
        do {
            aips = aipDao.findAllByIpIdStartingWith(ipIdWithoutVersion, page);
            page = aips.nextPageable();
            versions.addAll(aips.getContent().stream().map(a -> a.getId().toString()).collect(Collectors.toList()));
        } while (aips.hasNext());
        return versions;
    }

    /**
     * Check that all given {@link StorageDataFile}s are dispatch into the given {@link Multimap}.<br/>
     * If it's true, nothing is done.<br/>
     * If not, the associated {@link AIP}s of given {@link StorageDataFile}s are set to {@link AIPState#STORAGE_ERROR}
     * status.
     * @param dataFilesToStore {@link StorageDataFile}s
     * @param storageWorkingSetMap {@link Multimap}<{@link PluginConfiguration}, {@link StorageDataFile}>
     * @param {@link DispatchErrors} errors during files dispatch
     */
    private void checkDispatch(Set<StorageDataFile> dataFilesToStore,
            Multimap<Long, StorageDataFile> storageWorkingSetMap, DispatchErrors dispatchErrors) {
        Set<StorageDataFile> dataFilesInSubSet = storageWorkingSetMap.entries().stream().map(entry -> entry.getValue())
                .collect(Collectors.toSet());
        if (dataFilesToStore.size() != dataFilesInSubSet.size()) {
            Set<StorageDataFile> notSubSetDataFiles = Sets.newHashSet(dataFilesToStore);
            notSubSetDataFiles.removeAll(dataFilesInSubSet);
            for (StorageDataFile prepareFailed : notSubSetDataFiles) {
                prepareFailed.setState(DataFileState.ERROR);
                prepareFailed.addFailureCause(dispatchErrors.get(prepareFailed).orElse(null));
                AIP aip = prepareFailed.getAip();
                aip.setState(AIPState.STORAGE_ERROR);
                dataFileDao.save(prepareFailed);
                save(aip, true);
            }
            // lets prepare the notification message
            Map<String, Object> dataMap = new HashMap<>();
            dataMap.put("dataFiles", notSubSetDataFiles);
            dataMap.put("allocationStrategy", getAllocationStrategyConfiguration());
            // lets use the template service to get our message
            SimpleMailMessage email;
            try {
                email = templateService.writeToEmail(TemplateServiceConfiguration.NOT_DISPATCHED_DATA_FILES_CODE,
                                                     dataMap);
            } catch (EntityNotFoundException e) {
                throw new MaintenanceException(e.getMessage(), e);
            }
            notifyAdmins("Some file were not associated to a data storage", email.getText(), NotificationType.ERROR);
        }
    }

    /**
     * Use the notification module in admin to create a notification for admins
     */
    private void notifyAdmins(String title, String message, NotificationType type) {
        NotificationDTO notif = new NotificationDTO(message, Sets.newHashSet(),
<<<<<<< HEAD
                                                    Sets.newHashSet(DefaultRole.ADMIN.name()), applicationName, title,
                                                    type);
=======
                Sets.newHashSet(DefaultRole.ADMIN.name()), applicationName, title, type);
>>>>>>> e265b62f
        try {
            FeignSecurityManager.asSystem();
            notificationClient.createNotification(notif);
        } catch (FeignException | HttpClientErrorException | HttpServerErrorException e) {
            LOGGER.error("Error sending notification to admins through admin microservice.", e);
        } finally {
            FeignSecurityManager.reset();
        }
    }

    /**
     * This method schedules {@link StoreDataFilesJob} or {@link StoreMetadataFilesJob} to storeAndCreate given
     * {@link StorageDataFile}s.<br/>
     * A Job is scheduled for each {@link IWorkingSubset} of each {@link PluginConfiguration}.<br/>
     * @param storageWorkingSetMap List of {@link StorageDataFile} to storeAndCreate per {@link PluginConfiguration}.
<<<<<<< HEAD
     * @param storingData FALSE to storeAndCreate {@link DataType#AIP}, or TRUE for all other type of
     * {@link StorageDataFile}.
=======
     * @param storingData FALSE to store {@link DataType#AIP}, or TRUE for all other type of
     *            {@link StorageDataFile}.
>>>>>>> e265b62f
     * @return List of {@link UUID} of jobs scheduled.
     */
    public Set<UUID> scheduleStorage(Multimap<Long, StorageDataFile> storageWorkingSetMap, boolean storingData)
            throws ModuleException {
        Set<UUID> jobIds = Sets.newHashSet();
        for (Long dataStorageConfId : storageWorkingSetMap.keySet()) {
            Set<IWorkingSubset> workingSubSets = getWorkingSubsets(storageWorkingSetMap.get(dataStorageConfId),
                                                                   dataStorageConfId,
                                                                   DataStorageAccessModeEnum.STORE_MODE);
            LOGGER.trace("Preparing a job for each working subsets");
            // lets instantiate every job for every DataStorage to use
            for (IWorkingSubset workingSubset : workingSubSets) {
                // for each DataStorage we can have multiple WorkingSubSet to treat in parallel, lets storeAndCreate a
                // job for
                // each of them
                Set<JobParameter> parameters = Sets.newHashSet();
                parameters.add(new JobParameter(AbstractStoreFilesJob.PLUGIN_TO_USE_PARAMETER_NAME, dataStorageConfId));
                parameters.add(new JobParameter(AbstractStoreFilesJob.WORKING_SUB_SET_PARAMETER_NAME, workingSubset));
                if (storingData) {
                    jobIds.add(jobInfoService.createAsQueued(new JobInfo(false, 0, parameters, authResolver.getUser(),
<<<<<<< HEAD
                                                                         StoreDataFilesJob.class.getName())).getId());
                } else {
                    jobIds.add(jobInfoService.createAsQueued(new JobInfo(false, 0, parameters, authResolver.getUser(),
                                                                         StoreMetadataFilesJob.class.getName()))
                                       .getId());
=======
                            StoreDataFilesJob.class.getName())).getId());
                } else {
                    jobIds.add(jobInfoService.createAsQueued(new JobInfo(false, 10, parameters, authResolver.getUser(),
                            StoreMetadataFilesJob.class.getName())).getId());
>>>>>>> e265b62f
                }

            }
        }
        // now that files are given to the jobs, lets remove the source url so once stored we only have the good urls
        Collection<StorageDataFile> storageDataFiles = storageWorkingSetMap.values();
        storageDataFiles.forEach(file -> file.setUrls(new HashSet<>()));
        dataFileDao.save(storageDataFiles);
        return jobIds;
    }

    /**
     * Call the {@link IDataStorage} plugins associated to the given {@link PluginConfiguration}s to create
     * {@link IWorkingSubset} of {@link StorageDataFile}s.
     * @param dataFilesToSubSet List of {@link StorageDataFile} to prepare.
     * @param dataStorageConfId {@link PluginConfiguration}
     * @return {@link IWorkingSubset}s, empty if the plugin could not be instantiated
     */
    protected Set<IWorkingSubset> getWorkingSubsets(Collection<StorageDataFile> dataFilesToSubSet,
            Long dataStorageConfId, DataStorageAccessModeEnum accessMode) throws ModuleException {
        if (pluginService.canInstantiate(dataStorageConfId)) {
            IDataStorage<IWorkingSubset> storage = pluginService.getPlugin(dataStorageConfId);
            LOGGER.debug("Getting working subsets for data storage of id {}", dataStorageConfId);
            WorkingSubsetWrapper<?> workingSubsetWrapper = storage.prepare(dataFilesToSubSet, accessMode);
            @SuppressWarnings("unchecked")
            Set<IWorkingSubset> workingSubSets = (Set<IWorkingSubset>) workingSubsetWrapper.getWorkingSubSets();
<<<<<<< HEAD
            LOGGER.trace("{} data objects were dispatched into {} working subsets", dataFilesToSubSet.size(),
=======
            LOGGER.debug("{} data objects were dispatched into {} working subsets", dataFilesToSubSet.size(),
>>>>>>> e265b62f
                         workingSubSets.size());
            // as we are trusty people, we check that the prepare gave us back all DataFiles into the WorkingSubSets
            Set<StorageDataFile> subSetDataFiles = workingSubSets.stream().flatMap(wss -> wss.getDataFiles().stream())
                    .collect(Collectors.toSet());
            if (subSetDataFiles.size() != dataFilesToSubSet.size()) {
                Set<StorageDataFile> notSubSetDataFiles = Sets.newHashSet(dataFilesToSubSet);
                notSubSetDataFiles.removeAll(subSetDataFiles);
                // lets check that the plugin did not forget to reject some files
                for (StorageDataFile notSubSetDataFile : notSubSetDataFiles) {
                    if (!workingSubsetWrapper.getRejectedDataFiles().containsKey(notSubSetDataFile)) {
                        workingSubsetWrapper.addRejectedDataFile(notSubSetDataFile, null);
                    }
                }
                Set<Map.Entry<StorageDataFile, String>> rejectedSet = workingSubsetWrapper.getRejectedDataFiles()
                        .entrySet();
                for (Map.Entry<StorageDataFile, String> rejected : rejectedSet) {
                    StorageDataFile dataFile = rejected.getKey();
                    dataFile.setState(DataFileState.ERROR);
                    dataFile.addFailureCause(rejected.getValue());
                    AIP aip = dataFile.getAip();
                    aip.setState(AIPState.STORAGE_ERROR);
                    dataFileDao.save(dataFile);
                    save(aip, true);
                }
                // lets prepare the notification message
                Map<String, Object> dataMap = new HashMap<>();
                dataMap.put("dataFilesMap", workingSubsetWrapper.getRejectedDataFiles());
                dataMap.put("dataStorage", pluginService.getPluginConfiguration(dataStorageConfId));
                // lets use the template service to get our message
                SimpleMailMessage email;
                try {
                    email = templateService.writeToEmail(TemplateServiceConfiguration.NOT_SUBSETTED_DATA_FILES_CODE,
                                                         dataMap);
                } catch (EntityNotFoundException e) {
                    throw new MaintenanceException(e.getMessage(), e);
                }
                notifyAdmins("Some file were not handled by a data storage", email.getText(), NotificationType.ERROR);
            }
            return workingSubSets;
        } else {
<<<<<<< HEAD
            notifyAdmins("Some files could not be handled by their storage plugin.", String.format(
                    "Plugin Configuration %s could not be instanciated." + " Please check the configuration."
                            + " Skipping work(mode: %s) on this Plugin configuration for now.", dataStorageConfId,
                    accessMode), NotificationType.ERROR);
=======
            notifyAdmins("Some files could not be handled by their storage plugin.",
                         String.format("Plugin Configuration %s could not be instanciated."
                                 + " Please check the configuration."
                                 + " Skipping work(mode: %s) on this Plugin configuration for now.", dataStorageConfId,
                                       accessMode),
                         NotificationType.ERROR);
>>>>>>> e265b62f
            return new HashSet<>();
        }
    }

    /**
     * Retrieve the only one activated allocation strategy {@link IAllocationStrategy} plugin.
     * @return {@link IAllocationStrategy}
     * @throws ModuleException if many {@link IAllocationStrategy} are active.
     */
    private IAllocationStrategy getAllocationStrategy() throws ModuleException {
        PluginConfiguration activeAllocationStrategy = getAllocationStrategyConfiguration();
        try {
            return pluginService.getPlugin(activeAllocationStrategy.getId());
        } catch (PluginUtilsRuntimeException e) {
            LOGGER.error(e.getMessage(), e);
            notifyAdmins("Allocation Strategy miss configured", e.getMessage(), NotificationType.ERROR);
            throw e;
        }
    }

    private PluginConfiguration getAllocationStrategyConfiguration() {
        // Lets retrieve active configurations of IAllocationStrategy
        List<PluginConfiguration> allocationStrategies = pluginService
                .getPluginConfigurationsByType(IAllocationStrategy.class);
        List<PluginConfiguration> activeAllocationStrategies = allocationStrategies.stream().filter(pc -> pc.isActive())
                .collect(Collectors.toList());
        // System can only handle one active configuration of IAllocationStrategy
        if (activeAllocationStrategies.size() != 1) {
            IllegalStateException e = new IllegalStateException(
                    "The application needs one and only one active configuration of "
                            + IAllocationStrategy.class.getName());
            notifyAdmins("No active Allocation Strategy", e.getMessage(), NotificationType.ERROR);
            LOGGER.error(e.getMessage(), e);
            throw e;
        }
        return activeAllocationStrategies.get(0);
    }

    private ISecurityDelegation getSecurityDelegationPlugin() throws ModuleException {
        // Lets retrieve active configurations of IAllocationStrategy
        List<PluginConfiguration> securityDelegations = pluginService
                .getPluginConfigurationsByType(ISecurityDelegation.class);
        List<PluginConfiguration> activeSecurityDelegations = securityDelegations.stream().filter(pc -> pc.isActive())
                .collect(Collectors.toList());
        // System can only handle one active configuration of IAllocationStrategy
        if (activeSecurityDelegations.size() != 1) {
            IllegalStateException e = new IllegalStateException(
                    "The application needs one and only one active configuration of "
                            + ISecurityDelegation.class.getName());
            LOGGER.error(e.getMessage(), e);
            throw e;
        }
        return pluginService.getPlugin(activeSecurityDelegations.get(0).getId());
    }

    @Override
    public void scheduleStorageMetadata(Set<StorageDataFile> metadataToStore) {
        try {
            Multimap<Long, StorageDataFile> storageWorkingSetMap = dispatchAndCheck(metadataToStore);
            scheduleStorage(storageWorkingSetMap, false);
            // to avoid making jobs for the same metadata all the time, lets change the metadataToStore AIP state to
            // STORING_METADATA
            for (StorageDataFile dataFile : metadataToStore) {
                AIP aip = dataFile.getAip();
                aip.setState(AIPState.STORING_METADATA);
                save(aip, true);
            }
        } catch (ModuleException e) {
            LOGGER.error(e.getMessage(), e);
            notifyAdmins("Could not schedule metadata storage",
                         "Metadata storage could not be realized because an error occured. Please check the logs",
                         NotificationType.ERROR);
        }
    }

    @Override
    public Set<StorageDataFile> prepareNotFullyStored() {
        Set<StorageDataFile> metadataToStore = Sets.newHashSet();
        Page<AIP> pendingAips = aipDao.findAllWithLockByState(AIPState.PENDING, new PageRequest(0, aipIterationLimit));
        List<AIP> notFullyStored = pendingAips.getContent();
        // first lets handle the case where every dataFiles of an AIP are successfully stored.
        for (AIP aip : notFullyStored) {
            AIPSession aipSession = getSession(aip.getSession(), false);
            Set<StorageDataFile> storedDataFile = dataFileDao.findAllByStateAndAip(DataFileState.STORED, aip);
            if (storedDataFile.containsAll(StorageDataFile.extractDataFiles(aip, aipSession))) {
                // that means all StorageDataFile of this AIP has been stored, lets prepare the metadata storage,
                // first we need to write the metadata into a file
                StorageDataFile meta;
                try {
                    LOGGER.debug("Writting meta-data for aip fully stored {}", aip.getId().toString());
                    meta = writeMetaToWorkspace(aip);
                    // now if we have a meta to store, lets add it
                    meta.setState(DataFileState.PENDING);
                    dataFileDao.save(meta);
                    metadataToStore.add(meta);
                } catch (IOException | FileCorruptedException e) {
                    // if we don't have a meta to storeAndCreate that means a problem happened and we set the aip to
                    // STORAGE_ERROR
                    LOGGER.error(e.getMessage(), e);
                    aip.setState(AIPState.STORAGE_ERROR);
                    save(aip, true);
                }
            }
        }
        return metadataToStore;
    }

    @Override
    public List<RejectedAip> applyRetryChecks(Set<String> aipIpIds) {
        List<RejectedAip> rejectedAips = Lists.newArrayList();
        for (String ipId : aipIpIds) {
            List<String> rejectionReasons = Lists.newArrayList();
            if (!aipDao.findOneByAipId(ipId).isPresent()) {
                rejectionReasons.add(String.format("AIP with ip id %s does not exists", ipId));
                rejectedAips.add(new RejectedAip(ipId, rejectionReasons));
            }
        }
        return rejectedAips;
    }

    @Override
    public Page<AIP> retrieveAipsByTag(String tag, Pageable page) {
        return aipDao.findAllByTags(tag, page);
    }

    @Override
    public List<Event> retrieveAIPHistory(UniformResourceName ipId) throws ModuleException {
        Optional<AIP> aip = aipDao.findOneByAipId(ipId.toString());
        if (aip.isPresent()) {
            if (!getSecurityDelegationPlugin().hasAccess(ipId.toString())) {
                throw new EntityOperationForbiddenException(ipId.toString(), AIP.class, AIP_ACCESS_FORBIDDEN);
            }
            return aip.get().getHistory();
        } else {
            throw new EntityNotFoundException(ipId.toString(), AIP.class);
        }
    }

    @Override
    public Set<AIP> retrieveAipsBulk(Set<String> ipIds) {
        return aipDao.findAllByAipIdIn(ipIds);
    }

    @Override
    public AIP retrieveAip(String aipId) throws EntityNotFoundException {
        return aipDao.findOneByAipId(aipId).orElseThrow(() -> new EntityNotFoundException(aipId, AIP.class));
    }

    @Override
    public AIP updateAip(String ipId, AIP updated)
            throws EntityNotFoundException, EntityInconsistentIdentifierException, EntityOperationForbiddenException {
        return updateAip(ipId, updated, "AIP metadata has been updated.");
    }

    @Override
    public AIP updateAip(String ipId, AIP updated, String updateMessage)
            throws EntityNotFoundException, EntityInconsistentIdentifierException, EntityOperationForbiddenException {
        Optional<AIP> oldAipOpt = aipDao.findOneByAipId(ipId);
        // first lets check for issues
        if (!oldAipOpt.isPresent()) {
            throw new EntityNotFoundException(ipId, AIP.class);
        }
        AIP oldAip = oldAipOpt.get();
        if ((oldAip.getState() != AIPState.UPDATED) && (oldAip.getState() != AIPState.STORED)) {
            throw new EntityOperationForbiddenException(ipId, AIP.class, "update while aip metadata are being stored!");
        }
        if (updated.getId() == null) {
            throw new EntityNotFoundException("give updated AIP has no id!");
        }
        if (!oldAip.getId().toString().equals(updated.getId().toString())) {
            throw new EntityInconsistentIdentifierException(ipId, updated.getId().toString(), AIP.class);
        }
        LOGGER.debug(String.format("[METADATA UPDATE] updating metadata of aip %s", ipId));
        // now that requirement are meant, lets update the old one
        AIPBuilder updatingBuilder = new AIPBuilder(oldAip);
        // Only PDI and descriptive information can be updated
        PreservationDescriptionInformation updatedPdi = updated.getProperties().getPdi();
        // Provenance Information
        // first lets merge the events
        updatingBuilder.getPDIBuilder()
                .addProvenanceInformationEvents(updated.getHistory().toArray(new Event[updated.getHistory().size()]));
        // second lets merge other provenance informations
        Map<String, Object> additionalProvenanceInfoMap;
        if ((additionalProvenanceInfoMap = updatedPdi.getProvenanceInformation().getAdditional()) != null) {
            for (Map.Entry<String, Object> additionalProvenanceEntry : additionalProvenanceInfoMap.entrySet()) {
                updatingBuilder.getPDIBuilder()
                        .addAdditionalProvenanceInformation(additionalProvenanceEntry.getKey(),
                                                            additionalProvenanceEntry.getValue());
            }
        }

        // third lets handle those "special" provenance information
        updatingBuilder.getPDIBuilder().setFacility(updatedPdi.getProvenanceInformation().getFacility());
        updatingBuilder.getPDIBuilder().setDetector(updatedPdi.getProvenanceInformation().getDetector());
        updatingBuilder.getPDIBuilder().setFilter(updatedPdi.getProvenanceInformation().getFilter());
        updatingBuilder.getPDIBuilder().setInstrument(updatedPdi.getProvenanceInformation().getInstrument());
        updatingBuilder.getPDIBuilder().setProposal(updatedPdi.getProvenanceInformation().getProposal());
        // Context Information
        // first tags
        // remove all existing tags
<<<<<<< HEAD
        updatingBuilder.getPDIBuilder().removeTags(updatingBuilder.getPDIBuilder().build().getTags().toArray(
                new String[updatingBuilder.getPDIBuilder().build().getTags().size()]));
=======
        updatingBuilder.getPDIBuilder().removeTags(updatingBuilder.getPDIBuilder().build().getTags()
                .toArray(new String[updatingBuilder.getPDIBuilder().build().getTags().size()]));
>>>>>>> e265b62f
        // add the new tags
        if (updated.getTags().size() > 0) {
            updatingBuilder.getPDIBuilder().addTags(updated.getTags().toArray(new String[updated.getTags().size()]));
        }
        // now the rest of them
        Map<String, Object> contextInformationMap;
        if ((contextInformationMap = updatedPdi.getContextInformation()) != null) {
            for (Map.Entry<String, Object> contextEntry : contextInformationMap.entrySet()) {
                // tags have their specific handling
                if (!contextEntry.getKey().equals(PreservationDescriptionInformation.CONTEXT_INFO_TAGS_KEY)) {
                    updatingBuilder.getPDIBuilder().addContextInformation(contextEntry.getKey(),
                                                                          contextEntry.getValue());
                }
            }
        }
        // reference information
        Map<String, String> referenceInformationMap;
        if ((referenceInformationMap = updatedPdi.getReferenceInformation()) != null) {
            for (Map.Entry<String, String> refEntry : referenceInformationMap.entrySet()) {
                // tags have their specific handling
                updatingBuilder.getPDIBuilder().addContextInformation(refEntry.getKey(), refEntry.getValue());
            }
        }
        // fixity information
        Map<String, Object> fixityInformationMap;
        if ((fixityInformationMap = updatedPdi.getFixityInformation()) != null) {
            for (Map.Entry<String, Object> fixityEntry : fixityInformationMap.entrySet()) {
                // tags have their specific handling
                updatingBuilder.getPDIBuilder().addContextInformation(fixityEntry.getKey(), fixityEntry.getValue());
            }
        }
        // Access Right information
        if (!Strings.isNullOrEmpty(updatedPdi.getAccessRightInformation().getDataRights())) {
            updatingBuilder.getPDIBuilder()
                    .setAccessRightInformation(updatedPdi.getAccessRightInformation().getLicence(),
                                               updatedPdi.getAccessRightInformation().getDataRights(),
                                               updatedPdi.getAccessRightInformation().getPublicReleaseDate());
        }

        // descriptive information
        updatingBuilder.build().getProperties().getDescriptiveInformation().clear();
        Map<String, Object> descriptiveInformationMap;
        if ((descriptiveInformationMap = updated.getProperties().getDescriptiveInformation()) != null) {
            for (Map.Entry<String, Object> descriptiveEntry : descriptiveInformationMap.entrySet()) {
                updatingBuilder.addDescriptiveInformation(descriptiveEntry.getKey(), descriptiveEntry.getValue());
            }
        }

        // Add update event
        updatingBuilder.addEvent(EventType.UPDATE.toString(), updateMessage, OffsetDateTime.now());
        // now that all updates are set into the builder, lets build and save the updatedAip. Update event is added
        // once the metadata are stored
        AIP updatedAip = updatingBuilder.build();
        updatedAip.setState(AIPState.UPDATED);
        LOGGER.debug(String.format("[METADATA UPDATE] Update of aip %s metadata done", ipId));
        LOGGER.trace(String.format("[METADATA UPDATE] Updated aip : %s", gson.toJson(updatedAip)));
        return save(updatedAip, false);
    }

    @Override
    public void updateAipMetadata() {
        Set<UpdatableMetadataFile> metadataToUpdate = prepareUpdatedAIP();
        if (!metadataToUpdate.isEmpty()) {
            scheduleStorageMetadataUpdate(metadataToUpdate);
        }
    }

    @Override
    public Set<StorageDataFile> deleteAip(String ipId) throws ModuleException {
        Optional<AIP> toBeDeletedOpt = aipDao.findOneByAipId(ipId);
        if (toBeDeletedOpt.isPresent()) {
            AIP toBeDeleted = toBeDeletedOpt.get();
            return deleteAip(toBeDeleted);
        }
        return Sets.newHashSet();
    }

    @Override
    public Set<StorageDataFile> deleteAip(AIP toBeDeleted) throws ModuleException {
        long methodStart = System.currentTimeMillis();
        Set<StorageDataFile> notSuppressible = Sets.newHashSet();
        long daoFindStart = System.currentTimeMillis();
        Set<StorageDataFile> dataFilesWithMetadata = dataFileDao.findAllByAip(toBeDeleted);
        long daoFindEnd = System.currentTimeMillis();
        LOGGER.trace("Finding {} datafile for aip {} took {} ms", dataFilesWithMetadata.size(),
                     toBeDeleted.getId().toString(), daoFindEnd - daoFindStart);
        Set<StorageDataFile> dataFilesWithoutMetadata = dataFilesWithMetadata.stream()
                .filter(df -> !DataType.AIP.equals(df.getDataType())).collect(Collectors.toSet());
        for (StorageDataFile dataFile : dataFilesWithoutMetadata) {
            // If dataFile is in error state and no storage succeeded. So no urls are associated to the dataFile.
            if (dataFile.getState().equals(DataFileState.ERROR) && dataFile.getUrls().isEmpty()) {
                // we do not do remove immediately because the aip metadata has to be updated first
                // and the logic is already implemented into DataStorageEventHandler
<<<<<<< HEAD
                publisher.publish(
                        new DataStorageEvent(dataFile, StorageAction.DELETION, StorageEventType.SUCCESSFULL, null,
                                             null));
=======
                publisher.publish(new DataStorageEvent(dataFile, StorageAction.DELETION, StorageEventType.SUCCESSFULL,
                        null, null));
>>>>>>> e265b62f
            } else {
                if (dataFile.getState().equals(DataFileState.PENDING)) {
                    notSuppressible.add(dataFile);
                } else {
                    // we order deletion of a file if and only if no other aip references the same file
                    long daoFindOtherDataFileStart = System.currentTimeMillis();
                    long nbDataFilesWithSameFile = dataFileDao
                            .countByChecksumAndStorageDirectory(dataFile.getChecksum(), dataFile.getStorageDirectory());
                    long daoFindOtherDataFileEnd = System.currentTimeMillis();
                    LOGGER.trace("Counting {} other datafile with checksum {} took {} ms", nbDataFilesWithSameFile,
                                 dataFile.getChecksum(), daoFindOtherDataFileEnd - daoFindOtherDataFileStart);
                    if (nbDataFilesWithSameFile == 1) {
                        // add to datafiles that should be removed
                        dataFile.setState(DataFileState.TO_BE_DELETED);
                        dataFileDao.save(dataFile);
                    } else {
                        // if other datafiles are referencing a file, we just remove the data file from the
                        // database.
                        // we do not do remove immediately because the aip metadata has to be updated first
                        // and the logic is already implemented into DataStorageEventHandler
<<<<<<< HEAD
                        publisher.publish(
                                new DataStorageEvent(dataFile, StorageAction.DELETION, StorageEventType.SUCCESSFULL,
                                                     null, null));
=======
                        publisher.publish(new DataStorageEvent(dataFile, StorageAction.DELETION,
                                StorageEventType.SUCCESSFULL, null, null));
>>>>>>> e265b62f
                    }
                }
            }
        }
        // schedule removal of data and metadata
        long initiateBuilder = System.currentTimeMillis();
        AIPBuilder toBeDeletedBuilder = new AIPBuilder(toBeDeleted);
        long endInitiateBuilder = System.currentTimeMillis();
        LOGGER.trace("Initiating AIPBuilder for {} took {} ms", toBeDeleted.getId().toString(),
                     endInitiateBuilder - initiateBuilder);
        toBeDeletedBuilder
                .addEvent(EventType.DELETION.name(),
                          "AIP deletion was requested, AIP is considered deleted until its removal from archives",
                          OffsetDateTime.now());
        long endAddEvent = System.currentTimeMillis();
        LOGGER.trace("Adding deletion event to AIP {} took {} ms", toBeDeleted.getId().toString(),
                     endAddEvent - endInitiateBuilder);
        toBeDeleted = toBeDeletedBuilder.build();
        long endRebuild = System.currentTimeMillis();
        LOGGER.trace("Rebuilding AIP {} took {} ms", toBeDeleted.getId().toString(), endRebuild - endAddEvent);
        toBeDeleted.setState(AIPState.DELETED);
        long endChangeState = System.currentTimeMillis();
        LOGGER.trace("Changing AIP {} state to DELETED took {} ms", toBeDeleted.getId().toString(),
                     endChangeState - endRebuild);
        save(toBeDeleted, false);
        long endSave = System.currentTimeMillis();
        LOGGER.trace("Saving AIP {} to DB took {} ms", toBeDeleted.getId().toString(), endSave - endChangeState);
        long methodEnd = System.currentTimeMillis();
        LOGGER.trace("Deleting AIP {} took {} ms", toBeDeleted.getId().toString(), methodEnd - methodStart);
        return notSuppressible;
    }

    @Override
    public void doDelete() {
        Page<StorageDataFile> pageToDelete = dataFileDao.findPageByState(DataFileState.TO_BE_DELETED,
                                                                         new PageRequest(0, aipIterationLimit));
        if (pageToDelete.hasContent()) {
            try {
                scheduleDeletion(pageToDelete.getContent());
            } catch (ModuleException e) {
                LOGGER.error("ERROR occured during deletion scheduling of datafiles.", e);
            }
        }
    }

    @Override
    public Set<StorageDataFile> deleteAipFromSip(UniformResourceName sipId) throws ModuleException {
        Set<StorageDataFile> notSuppressible = new HashSet<>();
        for (AIP aip : aipDao.findAllBySipId(sipId.toString())) {
            notSuppressible.addAll(deleteAip(aip.getId().toString()));
        }
        return notSuppressible;
    }

    @Override
    public void addTags(String ipId, Set<String> tagsToAdd)
            throws EntityNotFoundException, EntityInconsistentIdentifierException, EntityOperationForbiddenException {
        AIP toUpdate = retrieveAip(ipId);
        addTags(toUpdate, tagsToAdd);
    }

    @Override
    public void addTags(AIP toUpdate, Set<String> tagsToAdd)
            throws EntityNotFoundException, EntityInconsistentIdentifierException, EntityOperationForbiddenException {
        AIPBuilder updateBuilder = new AIPBuilder(toUpdate);
        updateBuilder.addTags(tagsToAdd.toArray(new String[tagsToAdd.size()]));
        toUpdate = updateBuilder.build();
        String updateMessage = String.format("Add tags [%s].", String.join(" , ", tagsToAdd));
        updateAip(toUpdate.getId().toString(), toUpdate, updateMessage);
    }

    @Override
    public void removeTags(String ipId, Set<String> tagsToRemove)
            throws EntityNotFoundException, EntityInconsistentIdentifierException, EntityOperationForbiddenException {
        AIP toUpdate = retrieveAip(ipId);
        removeTags(toUpdate, tagsToRemove);
    }

    @Override
    public void removeTags(AIP toUpdate, Set<String> tagsToRemove)
            throws EntityNotFoundException, EntityInconsistentIdentifierException, EntityOperationForbiddenException {
        AIPBuilder updateBuilder = new AIPBuilder(toUpdate);
        updateBuilder.removeTags(tagsToRemove.toArray(new String[tagsToRemove.size()]));
        toUpdate = updateBuilder.build();
        String updateMessage = String.format("Remove tags [%s].", String.join(" , ", tagsToRemove));
        updateAip(toUpdate.getId().toString(), toUpdate, updateMessage);
    }

    private Set<UUID> scheduleDeletion(Collection<StorageDataFile> dataFilesToDelete) throws ModuleException {
        // when we delete DataFiles, we have to get the DataStorages to use thanks to DB informations
        Multimap<Long, StorageDataFile> deletionWorkingSetMultimap = HashMultimap.create();
        for (StorageDataFile toDelete : dataFilesToDelete) {
            toDelete.getPrioritizedDataStorages()
                    .forEach(dataStorage -> deletionWorkingSetMultimap.put(dataStorage.getId(), toDelete));
        }
        Set<UUID> jobIds = Sets.newHashSet();
        for (Long dataStorageConfId : deletionWorkingSetMultimap.keySet()) {
            Set<IWorkingSubset> workingSubSets = getWorkingSubsets(deletionWorkingSetMultimap.get(dataStorageConfId),
                                                                   dataStorageConfId,
                                                                   DataStorageAccessModeEnum.DELETION_MODE);
            LOGGER.trace("Preparing a deletion job for each working subsets");
            // lets instantiate every job for every DataStorage to use
            for (IWorkingSubset workingSubset : workingSubSets) {
                // for each DataStorage we can have multiple WorkingSubSet to treat in parallel, lets storeAndCreate a
                // job for
                // each of them
                Set<JobParameter> parameters = Sets.newHashSet();
                parameters.add(new JobParameter(AbstractStoreFilesJob.PLUGIN_TO_USE_PARAMETER_NAME, dataStorageConfId));
                parameters.add(new JobParameter(AbstractStoreFilesJob.WORKING_SUB_SET_PARAMETER_NAME, workingSubset));
<<<<<<< HEAD
                jobIds.add(jobInfoService.createAsQueued(
                        new JobInfo(false, 0, parameters, authResolver.getUser(), DeleteDataFilesJob.class.getName()))
                                   .getId());
=======
                jobIds.add(jobInfoService.createAsQueued(new JobInfo(false, 0, parameters, authResolver.getUser(),
                        DeleteDataFilesJob.class.getName())).getId());
>>>>>>> e265b62f
            }
        }
        return jobIds;
    }

    /**
     * Write on disk the associated metadata file of the given {@link AIP}.
     * @param aip {@link AIP}
     * @return {@link StorageDataFile} of the {@link AIP} metadata file.
     * @throws IOException Impossible to write {@link AIP} metadata file to disk.
     */
    private StorageDataFile writeMetaToWorkspace(AIP aip) throws IOException, FileCorruptedException {

        StorageDataFile metadataAipFile;
        String checksumAlgorithm = "MD5";
        MessageDigest md5;
        try {
            md5 = MessageDigest.getInstance(checksumAlgorithm);
        } catch (NoSuchAlgorithmException e) {
            throw new IOException(e);
        }
        String toWrite = gson.toJson(aip);
        String checksum = ChecksumUtils.getHexChecksum(md5.digest(toWrite.getBytes(StandardCharsets.UTF_8)));
        String metadataName = checksum + JSON_FILE_EXT;
        workspaceService.setIntoWorkspace(new ByteArrayInputStream(toWrite.getBytes(StandardCharsets.UTF_8)),
                                          metadataName);
        try (InputStream is = workspaceService.retrieveFromWorkspace(metadataName)) {
            String fileChecksum = ChecksumUtils.computeHexChecksum(is, checksumAlgorithm);
            if (fileChecksum.equals(checksum)) {
                URL urlToMetadata = new URL("file", "localhost",
<<<<<<< HEAD
                                            workspaceService.getFilePath(metadataName).toAbsolutePath().toString());
                AIPSession aipSession = getSession(aip.getSession(), false);
                metadataAipFile = new StorageDataFile(Sets.newHashSet(urlToMetadata), checksum, checksumAlgorithm,
                                                      DataType.AIP,
                                                      urlToMetadata.openConnection().getContentLengthLong(),
                                                      new MimeType("application", "json"), aip, aipSession,
                                                      aip.getId().toString() + JSON_FILE_EXT, null);
            } else {
                workspaceService.removeFromWorkspace(metadataName);
                LOGGER.error(String.format(
                        "Storage of AIP metadata(%s) into workspace(%s) failed. Computed checksum once stored does not "
                                + "match expected one", aip.getId().toString(),
                        workspaceService.getMicroserviceWorkspace()));
                throw new FileCorruptedException(String.format(
                        "File has been corrupted during storage into workspace. Checksums before(%s) and after (%s) are"
=======
                        workspaceService.getFilePath(metadataName).toAbsolutePath().toString());
                AIPSession aipSession = getSession(aip.getSession(), false);
                metadataAipFile = new StorageDataFile(Sets.newHashSet(urlToMetadata), checksum, checksumAlgorithm,
                        DataType.AIP, urlToMetadata.openConnection().getContentLengthLong(),
                        new MimeType("application", "json"), aip, aipSession, aip.getId().toString() + JSON_FILE_EXT,
                        null);
            } else {
                workspaceService.removeFromWorkspace(metadataName);
                LOGGER.error(String
                        .format("Storage of AIP metadata(%s) into workspace(%s) failed. Computed checksum once stored does not "
                                + "match expected one", aip.getId().toString(),
                                workspaceService.getMicroserviceWorkspace()));
                throw new FileCorruptedException(String
                        .format("File has been corrupted during storage into workspace. Checksums before(%s) and after (%s) are"
>>>>>>> e265b62f
                                + " different", checksum, fileChecksum));
            }
        } catch (NoSuchAlgorithmException e) {
            // Delete written file
            LOGGER.error(e.getMessage(), e);
            workspaceService.removeFromWorkspace(metadataName);
            // this exception should never be thrown as it comes from the same algorithm then at the beginning
            throw new IOException(e);
        }
        return metadataAipFile;
    }

    /**
     * Prepare all AIP in UPDATED state in order to create and store the new AIP metadata file (descriptor file)
     * associated.<br/>
     * After an AIP is updated in database, this method write the new {@link StorageDataFile} of the AIP metadata on
     * disk
     * and return the list of created {@link StorageDataFile} mapped to the old {@link StorageDataFile} of the updated
     * AIPs.
     * @return {@link Set}<{@link UpdatableMetadataFile}> The list of {@link StorageDataFile} to storeAndCreate.
     */
    @Override
    public Set<UpdatableMetadataFile> prepareUpdatedAIP() {
        Set<UpdatableMetadataFile> result = Sets.newHashSet();
        Page<AIP> updatedAips = aipDao.findAllByStateService(AIPState.UPDATED, new PageRequest(0, aipIterationLimit));
        for (AIP updatedAip : updatedAips) {
            // Store the associated dataFile.
            Optional<StorageDataFile> optionalExistingAIPMetadataFile = dataFileDao.findByAipAndType(updatedAip,
                                                                                                     DataType.AIP);
            if (optionalExistingAIPMetadataFile.isPresent()) {
                // Create new AIP file (descriptor file) for the given updated AIP.
                StorageDataFile existingAIPMetadataFile = optionalExistingAIPMetadataFile.get();
                em.detach(existingAIPMetadataFile);
                StorageDataFile newAIPMetadataFile;
                try {
                    // To ensure that at any time there is only one StorageDataFile of AIP type, we do not create
                    // a new StorageDataFile for the newAIPMetadataFile.
                    // The newAIPMetadataFile get the id of the old one and so only replace it when it is stored.
                    newAIPMetadataFile = writeMetaToWorkspace(updatedAip);
                    newAIPMetadataFile.setId(existingAIPMetadataFile.getId());
                    result.add(new UpdatableMetadataFile(existingAIPMetadataFile, newAIPMetadataFile));
                } catch (IOException | FileCorruptedException e) {
                    LOGGER.error(e.getMessage(), e);
                    // if we don't have a meta to storeAndCreate that means a problem happened and we set the aip to
                    // STORAGE_ERROR
                    updatedAip.setState(AIPState.STORAGE_ERROR);
                    save(updatedAip, true);
                }
            } else {
                String message = String.format("Unable to update AIP metadata for AIP %s as there no existing one",
                                               updatedAip.getId());
                LOGGER.warn(message);
                notifyAdmins("AIP metadata could not be updated", message, NotificationType.INFO);
            }
        }
        return result;
    }

    @Override
    public void scheduleStorageMetadataUpdate(Set<UpdatableMetadataFile> metadataToUpdate) {
        try {
            // we need to listen to those jobs event for two things: cleaning the workspace and update AIP state
            doScheduleStorageMetadataUpdate(metadataToUpdate);
            // to avoid making jobs for the same metadata all the time, lets change the metadataToStore AIP state to
            // STORING_METADATA
            Set<AIP> aips = metadataToUpdate.stream().map(oldNew -> oldNew.getNewOne().getAip())
                    .collect(Collectors.toSet());
            for (AIP aip : aips) {
                LOGGER.debug("[UPDATING AIP METADATA] AIP {} is in STORING_METADATA state", aip.getId().toString());
                aip.setState(AIPState.STORING_METADATA);
                save(aip, true);
            }
        } catch (ModuleException e) {
            LOGGER.error(e.getMessage(), e);
        }
    }

    /**
     * Schedule new {@link UpdateDataFilesJob}s to storeAndCreate given updated {@link StorageDataFile}.
     *
     * To do so, this method dispatch all {@link StorageDataFile} of new AIP metadata files to storeAndCreate
     * by {@link PluginConfiguration} of storage plugin used to storeAndCreate associated {@link StorageDataFile}
     * of old AIP metadata.<br/>
     * Then, a new job si scheduled for each {@link IWorkingSubset} returned by
     * the associated {@link PluginConfiguration}s.<br/>
     * @param metadataToUpdate List of {@link StorageDataFile} of new AIP metadata files mapped to old ones.
     * @return {@link Set}<{@link UUID}> List of all Jobs id scheduled.
     */
    private Set<UUID> doScheduleStorageMetadataUpdate(Set<UpdatableMetadataFile> metadataToUpdate)
            throws ModuleException {
        Set<UUID> jobIds = Sets.newHashSet();
        // This is an update so we don't use the allocation strategy and we directly use the PluginConf used to
        // store the file.
        // Lets construct the Multimap<PluginConf, StorageDataFile> allowing us to then create the IWorkingSubSets
        Multimap<Long, StorageDataFile> toPrepareMap = HashMultimap.create();
        for (UpdatableMetadataFile oldNew : metadataToUpdate) {
            Set<PrioritizedDataStorage> oldDataStorages = oldNew.getOldOne().getPrioritizedDataStorages();
            oldNew.getNewOne().setNotYetStoredBy(((Number) oldDataStorages.size()).longValue());
            for (PrioritizedDataStorage oldDataStorage : oldDataStorages) {
                toPrepareMap.put(oldDataStorage.getId(), oldNew.getNewOne());
            }
            dataFileDao.save(oldNew.getNewOne());
        }
        // now lets work with workingSubsets
        for (Long dataStorageConfId : toPrepareMap.keySet()) {
            Set<IWorkingSubset> workingSubsets = getWorkingSubsets(toPrepareMap.get(dataStorageConfId),
                                                                   dataStorageConfId,
                                                                   DataStorageAccessModeEnum.STORE_MODE);
            for (IWorkingSubset workingSubset : workingSubsets) {
                // for each workingSubset lets get the corresponding old metadata to remove
                Set<StorageDataFile> oldOneCorrespondingToWorkingSubset = metadataToUpdate.stream()
                        .filter(oldNew -> workingSubset.getDataFiles().contains(oldNew.getNewOne()))
                        .map(oldNew -> oldNew.getOldOne()).collect(Collectors.toSet());
                Set<JobParameter> parameters = Sets.newHashSet();
                parameters.add(new JobParameter(AbstractStoreFilesJob.PLUGIN_TO_USE_PARAMETER_NAME, dataStorageConfId));
                parameters.add(new JobParameter(AbstractStoreFilesJob.WORKING_SUB_SET_PARAMETER_NAME, workingSubset));
                parameters.add(new JobParameter(UpdateDataFilesJob.OLD_DATA_FILES_PARAMETER_NAME,
<<<<<<< HEAD
                                                oldOneCorrespondingToWorkingSubset.toArray(
                                                        new StorageDataFile[oldOneCorrespondingToWorkingSubset
                                                                .size()])));
                jobIds.add(jobInfoService.createAsQueued(
                        new JobInfo(false, 0, parameters, authResolver.getUser(), UpdateDataFilesJob.class.getName()))
                                   .getId());
=======
                        oldOneCorrespondingToWorkingSubset
                                .toArray(new StorageDataFile[oldOneCorrespondingToWorkingSubset.size()])));
                jobIds.add(jobInfoService.createAsQueued(new JobInfo(false, 0, parameters, authResolver.getUser(),
                        UpdateDataFilesJob.class.getName())).getId());
>>>>>>> e265b62f
            }
        }
        // now that files are given to the jobs, lets remove the source url so once stored we only have the good urls
        Collection<StorageDataFile> storageDataFiles = toPrepareMap.values();
        storageDataFiles.forEach(file -> file.setUrls(new HashSet<>()));
        dataFileDao.save(storageDataFiles);
        return jobIds;
    }

    @Override
    public Pair<StorageDataFile, InputStream> getAIPDataFile(String pAipId, String pChecksum)
            throws ModuleException, IOException {
        // First find the AIP
        Optional<AIP> oaip = aipDao.findOneByAipId(pAipId);
        if (oaip.isPresent()) {
            AIP aip = oaip.get();
            if (!getSecurityDelegationPlugin().hasAccess(pAipId)) {
                throw new EntityOperationForbiddenException(pAipId, AIP.class, AIP_ACCESS_FORBIDDEN);
            }
            // Now get requested StorageDataFile
            Set<StorageDataFile> aipDataFiles = dataFileDao.findAllByAip(aip);
            Optional<StorageDataFile> odf = aipDataFiles.stream().filter(df -> pChecksum.equals(df.getChecksum()))
                    .findFirst();
            if (odf.isPresent()) {
                StorageDataFile dataFile = odf.get();
                if (dataFile.getPrioritizedDataStorages() != null) {
                    // first let see if this file is stored on an online data storage and lets get the most prioritized
                    Optional<PrioritizedDataStorage> onlinePrioritizedDataStorageOpt = dataFile
                            .getPrioritizedDataStorages().stream()
                            .filter(pds -> pds.getDataStorageType().equals(DataStorageType.ONLINE)
                                    && pds.getDataStorageConfiguration().isActive())
                            .sorted().findFirst();
                    if (onlinePrioritizedDataStorageOpt.isPresent()) {
                        @SuppressWarnings("rawtypes")
                        InputStream dataFileIS = ((IOnlineDataStorage) pluginService
                                .getPlugin(onlinePrioritizedDataStorageOpt.get().getId())).retrieve(dataFile);
                        return Pair.of(dataFile, dataFileIS);
                    } else {
                        // Check if file is available from cache
                        Optional<CachedFile> ocf = cachedFileService.getAvailableCachedFile(pChecksum);
                        if (ocf.isPresent()) {
                            return Pair.of(dataFile, new FileInputStream(ocf.get().getLocation().getPath()));
                        } else {
                            return null;
                        }
                    }
                } else {
                    throw new EntityNotFoundException("Storage plugin used to store datafile is unknown.");
                }
            } else {
                throw new EntityNotFoundException(pChecksum, StorageDataFile.class);
            }

        } else {
            throw new EntityNotFoundException(pAipId, AIP.class);
        }
    }

    @Override
    public void removeDeletedAIPMetadatas() {
        Page<AIP> aips = aipDao.findAllByStateService(AIPState.DELETED, new PageRequest(0, aipIterationLimit));
        for (AIP aip : aips) {
            // lets count the number of datafiles per aip:
            // if there is none:
            long nbDataFile = dataFileDao.countByAip(aip);
            if (nbDataFile == 0) {
                // Error case recovering. If AIP is in DELETED state and there is no DataFile linked to it, we can
                // delete aip from database.
                LOGGER.warn("Delete AIP {} wich is not associated to any datafile.", aip.getId());
                publisher.publish(new AIPEvent(aip));
                aipDao.remove(aip);
            } else {
                // if there is one, it must be the metadata
                if (nbDataFile == 1) {
                    Optional<StorageDataFile> metaOpt = dataFileDao.findByAipAndType(aip, DataType.AIP);
                    if (metaOpt.isPresent()) {
                        StorageDataFile meta = metaOpt.get();
                        meta.setState(DataFileState.TO_BE_DELETED);
                        dataFileDao.save(meta);
                    } else {
<<<<<<< HEAD
                        LOGGER.error(
                                "AIP {} is in state {} and its metadata file cannot be found in DB while it has still "
                                        + "some file associated. Database coherence seems shady.",
                                aip.getId().toString(), aip.getState());
=======
                        LOGGER.error("AIP {} is in state {} and its metadata file cannot be found in DB while it has still "
                                + "some file associated. Database coherence seems shady.", aip.getId().toString(),
                                     aip.getState());
>>>>>>> e265b62f
                    }
                }
                //if there is more than one then deletion has not been executed yet, do nothing
            }
        }
    }

    @Override
    public void deleteAIPsByQuery(AIPQueryFilters filters) {
        // prevent the job to remove entities created after this call
        if (filters.getTo() == null) {
            filters.setTo(OffsetDateTime.now());
        }
        Set<JobParameter> parameters = Sets.newHashSet();
        parameters.add(new JobParameter(DeleteAIPsJob.FILTER_PARAMETER_NAME, filters));
        JobInfo jobInfo = new JobInfo(false, 0, parameters, authResolver.getUser(), DeleteAIPsJob.class.getName());
        jobInfoService.createAsQueued(jobInfo);
        LOGGER.debug("New job scheduled uuid={}", jobInfo.getId().toString());
    }

    @Override
    public List<RejectedSip> deleteAipFromSips(Set<String> sipIds) throws ModuleException {
        List<RejectedSip> notHandledSips = new ArrayList<>();
        //to avoid memory issues with hibernate, lets paginate the select and then evict the entities from the cache
        Pageable page = new PageRequest(0, 500);
        long daofindPageStart = System.currentTimeMillis();
        Page<AIP> aipPage = aipDao.findPageBySipIdIn(sipIds, page);
        long daofindPageEnd = System.currentTimeMillis();
        LOGGER.trace("Finding {} aip from {} sip ids took {} ms", aipPage.getNumberOfElements(), sipIds.size(),
                     daofindPageEnd - daofindPageStart);
        while (aipPage.hasContent()) {
            // while there is aip to delete, lets delete them and get the new page at the end
            Map<String, Set<AIP>> aipsPerSip = aipPage.getContent().stream()
                    .collect(Collectors.toMap(aip -> aip.getSipId().get(), aip -> Sets.newHashSet(aip),
                                              (set1, set2) -> Sets.union(set1, set2)));
            for (String sipId : aipsPerSip.keySet()) {
                long timeStart = System.currentTimeMillis();
                Set<AIP> aipsToDelete = aipsPerSip.get(sipId);
                Set<StorageDataFile> notSuppressible = new HashSet<>();
                for (AIP aip : aipsToDelete) {
                    notSuppressible.addAll(deleteAip(aip));
                }
                long timeEnd = System.currentTimeMillis();
                LOGGER.trace("deleting sip {} took {} ms", sipId, timeEnd - timeStart);
                if (!notSuppressible.isEmpty()) {
                    StringJoiner sj = new StringJoiner(", ",
                            "This sip could not be deleted because at least one of its aip file has not be handle by the storage process: ",
                            ".");
                    notSuppressible.stream().map(sdf -> sdf.getAipEntity())
                            .forEach(aipEntity -> sj.add(aipEntity.getAipId()));
                    notHandledSips.add(new RejectedSip(sipId, sj.toString()));
                }
            }
            // Before getting the next page, lets evict actual entities from cache
            em.flush();
            em.clear();
            // now that hibernate cache has been cleared, lets get the next page
            page = page.next();
            daofindPageStart = System.currentTimeMillis();
            aipPage = aipDao.findPageBySipIdIn(sipIds, page);
            daofindPageEnd = System.currentTimeMillis();
            LOGGER.trace("Finding {} aip from {} sip ids took {} ms", aipPage.getNumberOfElements(), sipIds.size(),
                         daofindPageEnd - daofindPageStart);
        }
        return notHandledSips;
    }

    @Override
    public boolean removeTagsByQuery(RemoveAIPTagsFilters filters) {
        Long jobsScheduled = jobInfoService.retrieveJobsCount(UpdateAIPsTagJob.class.getName(), JobStatus.QUEUED,
                                                              JobStatus.RUNNING);
        if (jobsScheduled > 0) {
            LOGGER.debug("Cannot remove tags on AIPs : {} similar job(s) is(are) already running on this tenant",
                         jobsScheduled);
            return false;
        }
        // prevent the job to remove tags to entities created after this call
        if (filters.getTo() == null) {
            filters.setTo(OffsetDateTime.now());
        }
        UpdateAIPsTagJobType updateType = UpdateAIPsTagJobType.REMOVE;
        JobParameter filterParameter = new JobParameter(UpdateAIPsTagJob.FILTER_PARAMETER_NAME, filters);
        scheduleJobToUpdateTags(updateType, filterParameter);
        return true;
    }

    @Override
    public boolean addTagsByQuery(AddAIPTagsFilters filters) {
        Long jobsScheduled = jobInfoService.retrieveJobsCount(UpdateAIPsTagJob.class.getName(), JobStatus.QUEUED,
                                                              JobStatus.RUNNING);
        if (jobsScheduled > 0) {
            LOGGER.debug("Cannot add tags on AIPs : {} similar job(s) is(are) already running on this tenant",
                         jobsScheduled);
            return false;
        }
        // prevent the job to add tags to entities created after this call
        if (filters.getTo() == null) {
            filters.setTo(OffsetDateTime.now());
        }
        UpdateAIPsTagJobType updateType = UpdateAIPsTagJobType.ADD;
        JobParameter filterParameter = new JobParameter(UpdateAIPsTagJob.FILTER_PARAMETER_NAME, filters);
        scheduleJobToUpdateTags(updateType, filterParameter);
        return true;
    }

    /**
     * Save a new job to process the AIP update
     * @param updateType type of update (add/remove)
     * @param filterParameter user query filters
     */
    private void scheduleJobToUpdateTags(UpdateAIPsTagJobType updateType, JobParameter filterParameter) {
        Set<JobParameter> parameters = Sets.newHashSet();
        parameters.add(filterParameter);
        parameters.add(new JobParameter(UpdateAIPsTagJob.UPDATE_TYPE_PARAMETER_NAME, updateType));
        JobInfo jobInfo = new JobInfo(false, 0, parameters, authResolver.getUser(), UpdateAIPsTagJob.class.getName());
        jobInfoService.createAsQueued(jobInfo);
        LOGGER.debug("New job scheduled uuid={}", jobInfo.getId().toString());
    }

    @Override
    public List<String> retrieveAIPTagsByQuery(AIPQueryFilters request) {
        AIPSession aipSession = getSession(request.getSession(), false);
        return aipDao.findAllByCustomQuery(AIPQueryGenerator
<<<<<<< HEAD
                                                   .searchAipTagsUsingSQL(request.getState(), request.getFrom(),
                                                                          request.getTo(), request.getTags(),
                                                                          aipSession, request.getAipIds(),
                                                                          request.getAipIdsExcluded()));
=======
                .searchAipTagsUsingSQL(request.getState(), request.getFrom(), request.getTo(), request.getTags(),
                                       aipSession, request.getProviderId(), request.getAipIds(),
                                       request.getAipIdsExcluded()));
>>>>>>> e265b62f
    }

    @Override
    public AIPSession getSession(String sessionId, Boolean createIfNotExists) {
        AIPSession session = null;
        String id = sessionId;
        if (sessionId == null) {
            id = DEFAULT_SESSION_ID;
        }
        Optional<AIPSession> oSession = aipSessionRepository.findById(id);
        if (oSession.isPresent()) {
            session = oSession.get();
        } else if (createIfNotExists) {
            session = aipSessionRepository.save(AIPSessionBuilder.build(id));
        }
        return session;
    }

    @Override
    public AIPSession getSessionWithStats(String sessionId) {
        AIPSession session = getSession(sessionId, false);
        return addSessionSipInformations(session);
    }

    @Override
    public Page<AIPSession> searchSessions(String id, OffsetDateTime from, OffsetDateTime to, Pageable pageable) {
        Page<AIPSession> pagedSessions = aipSessionRepository.findAll(AIPSessionSpecifications.search(id, from, to),
                                                                      pageable);
        List<AIPSession> sessions = org.apache.commons.compress.utils.Lists.newArrayList();
        pagedSessions.forEach(s -> sessions.add(this.addSessionSipInformations(s)));
        return new PageImpl<>(sessions, pageable, pagedSessions.getTotalElements());
    }

    /**
     * Create a {@link AIPSession} for the session id.
     * @return {@link AIPSession}
     */
    private AIPSession addSessionSipInformations(AIPSession session) {
        long aipsCount = aipDao.countBySessionId(session.getId());
<<<<<<< HEAD
        long queuedAipsCount = aipDao.countBySessionIdAndStateIn(session.getId(),
                                                                 Sets.newHashSet(AIPState.VALID, AIPState.PENDING,
                                                                                 AIPState.STORING_METADATA,
                                                                                 AIPState.UPDATED));
=======
        long queuedAipsCount = aipDao.countBySessionIdAndStateIn(session.getId(), Sets
                .newHashSet(AIPState.VALID, AIPState.PENDING, AIPState.STORING_METADATA, AIPState.UPDATED));
>>>>>>> e265b62f
        long storedAipsCount = aipDao.countBySessionIdAndStateIn(session.getId(), Sets.newHashSet(AIPState.STORED));
        long deletedAipsCount = aipDao.countBySessionIdAndStateIn(session.getId(), Sets.newHashSet(AIPState.DELETED));
        long errorAipsCount = aipDao.countBySessionIdAndStateIn(session.getId(),
                                                                Sets.newHashSet(AIPState.STORAGE_ERROR));

        session.setAipsCount(aipsCount);
        session.setDeletedAipsCount(deletedAipsCount);
        session.setErrorAipsCount(errorAipsCount);
        session.setQueuedAipsCount(queuedAipsCount);
        session.setStoredAipsCount(storedAipsCount);
        return session;
    }
}<|MERGE_RESOLUTION|>--- conflicted
+++ resolved
@@ -377,27 +377,10 @@
             } else {
                 dataFiles = dataFileDao.findAllByStateAndAip(DataFileState.PENDING, aip);
             }
-<<<<<<< HEAD
-            long aipUpdateStateTime = System.currentTimeMillis();
-            LOGGER.trace("Updating AIP state of {} AIP(s) for {} tenant took {} ms", aips.size(),
-                         runtimeTenantResolver.getTenant(), aipUpdateStateTime - startTime);
-            // Dispatch and check data files
-            Multimap<Long, StorageDataFile> storageWorkingSetMap = dispatchAndCheck(dataFilesToStore);
-            long dispatchTime = System.currentTimeMillis();
-            LOGGER.trace("Dispatching {} StorageDataFile(s) for {} tenant tooks {} ms", dataFilesToStore.size(),
-                         runtimeTenantResolver.getTenant(), dispatchTime - startTime);
-            // Schedule storage jobs
-            scheduleStorage(storageWorkingSetMap, true);
-
-            long scheduleTime = System.currentTimeMillis();
-            LOGGER.info("Scheduling storage jobs of {} AIP(s) for {} tenant (scheduling time : {} ms)", aips.size(),
-                        runtimeTenantResolver.getTenant(), scheduleTime - startTime);
-=======
             dataFilesToStore.addAll(dataFiles);
             aip.setState(AIPState.PENDING);
             aip.setRetry(false);
             save(aip, true);
->>>>>>> e265b62f
         }
         long aipUpdateStateTime = System.currentTimeMillis();
         LOGGER.trace("Updating AIP state of {} AIP(s) for {} tenant took {} ms", aips.size(),
@@ -441,15 +424,9 @@
         IAllocationStrategy allocationStrategy = getAllocationStrategy();
         // Now lets ask to the strategy to dispatch dataFiles between possible DataStorages
         DispatchErrors dispatchErrors = new DispatchErrors();
-<<<<<<< HEAD
-        Multimap<Long, StorageDataFile> storageWorkingSetMap = allocationStrategy
-                .dispatch(dataFilesToStore, dispatchErrors);
-        LOGGER.trace("{} data objects has been dispatched between {} data storage by allocation strategy",
-=======
         Multimap<Long, StorageDataFile> storageWorkingSetMap = allocationStrategy.dispatch(dataFilesToStore,
                                                                                            dispatchErrors);
         LOGGER.debug("{} data objects has been dispatched between {} data storage by allocation strategy",
->>>>>>> e265b62f
                      dataFilesToStore.size(), storageWorkingSetMap.keySet().size());
         // as we are trusty people, we check that the dispatch gave us back all DataFiles into the WorkingSubSets
         checkDispatch(dataFilesToStore, storageWorkingSetMap, dispatchErrors);
@@ -622,12 +599,7 @@
         }
         // Build AipDataFiles objects (an AipDataFiles is a sort of Pair<AIP, Set<Datafiles>>)
         for (Map.Entry<AIP, Collection<StorageDataFile>> entry : multimap.asMap().entrySet()) {
-<<<<<<< HEAD
             aipDataFiles.add(new AipDataFiles(entry.getKey(), entry.getValue()));
-=======
-            aipDataFiles.add(new AipDataFiles(entry.getKey(),
-                    entry.getValue().toArray(new StorageDataFile[entry.getValue().size()])));
->>>>>>> e265b62f
         }
         return new PageImpl<>(aipDataFiles, pageable, aips.getTotalElements());
     }
@@ -720,12 +692,7 @@
      */
     private void notifyAdmins(String title, String message, NotificationType type) {
         NotificationDTO notif = new NotificationDTO(message, Sets.newHashSet(),
-<<<<<<< HEAD
-                                                    Sets.newHashSet(DefaultRole.ADMIN.name()), applicationName, title,
-                                                    type);
-=======
                 Sets.newHashSet(DefaultRole.ADMIN.name()), applicationName, title, type);
->>>>>>> e265b62f
         try {
             FeignSecurityManager.asSystem();
             notificationClient.createNotification(notif);
@@ -741,13 +708,8 @@
      * {@link StorageDataFile}s.<br/>
      * A Job is scheduled for each {@link IWorkingSubset} of each {@link PluginConfiguration}.<br/>
      * @param storageWorkingSetMap List of {@link StorageDataFile} to storeAndCreate per {@link PluginConfiguration}.
-<<<<<<< HEAD
-     * @param storingData FALSE to storeAndCreate {@link DataType#AIP}, or TRUE for all other type of
-     * {@link StorageDataFile}.
-=======
      * @param storingData FALSE to store {@link DataType#AIP}, or TRUE for all other type of
      *            {@link StorageDataFile}.
->>>>>>> e265b62f
      * @return List of {@link UUID} of jobs scheduled.
      */
     public Set<UUID> scheduleStorage(Multimap<Long, StorageDataFile> storageWorkingSetMap, boolean storingData)
@@ -768,18 +730,10 @@
                 parameters.add(new JobParameter(AbstractStoreFilesJob.WORKING_SUB_SET_PARAMETER_NAME, workingSubset));
                 if (storingData) {
                     jobIds.add(jobInfoService.createAsQueued(new JobInfo(false, 0, parameters, authResolver.getUser(),
-<<<<<<< HEAD
-                                                                         StoreDataFilesJob.class.getName())).getId());
-                } else {
-                    jobIds.add(jobInfoService.createAsQueued(new JobInfo(false, 0, parameters, authResolver.getUser(),
-                                                                         StoreMetadataFilesJob.class.getName()))
-                                       .getId());
-=======
                             StoreDataFilesJob.class.getName())).getId());
                 } else {
                     jobIds.add(jobInfoService.createAsQueued(new JobInfo(false, 10, parameters, authResolver.getUser(),
                             StoreMetadataFilesJob.class.getName())).getId());
->>>>>>> e265b62f
                 }
 
             }
@@ -806,11 +760,7 @@
             WorkingSubsetWrapper<?> workingSubsetWrapper = storage.prepare(dataFilesToSubSet, accessMode);
             @SuppressWarnings("unchecked")
             Set<IWorkingSubset> workingSubSets = (Set<IWorkingSubset>) workingSubsetWrapper.getWorkingSubSets();
-<<<<<<< HEAD
-            LOGGER.trace("{} data objects were dispatched into {} working subsets", dataFilesToSubSet.size(),
-=======
             LOGGER.debug("{} data objects were dispatched into {} working subsets", dataFilesToSubSet.size(),
->>>>>>> e265b62f
                          workingSubSets.size());
             // as we are trusty people, we check that the prepare gave us back all DataFiles into the WorkingSubSets
             Set<StorageDataFile> subSetDataFiles = workingSubSets.stream().flatMap(wss -> wss.getDataFiles().stream())
@@ -851,19 +801,12 @@
             }
             return workingSubSets;
         } else {
-<<<<<<< HEAD
-            notifyAdmins("Some files could not be handled by their storage plugin.", String.format(
-                    "Plugin Configuration %s could not be instanciated." + " Please check the configuration."
-                            + " Skipping work(mode: %s) on this Plugin configuration for now.", dataStorageConfId,
-                    accessMode), NotificationType.ERROR);
-=======
             notifyAdmins("Some files could not be handled by their storage plugin.",
                          String.format("Plugin Configuration %s could not be instanciated."
                                  + " Please check the configuration."
                                  + " Skipping work(mode: %s) on this Plugin configuration for now.", dataStorageConfId,
                                        accessMode),
                          NotificationType.ERROR);
->>>>>>> e265b62f
             return new HashSet<>();
         }
     }
@@ -1064,13 +1007,8 @@
         // Context Information
         // first tags
         // remove all existing tags
-<<<<<<< HEAD
-        updatingBuilder.getPDIBuilder().removeTags(updatingBuilder.getPDIBuilder().build().getTags().toArray(
-                new String[updatingBuilder.getPDIBuilder().build().getTags().size()]));
-=======
         updatingBuilder.getPDIBuilder().removeTags(updatingBuilder.getPDIBuilder().build().getTags()
                 .toArray(new String[updatingBuilder.getPDIBuilder().build().getTags().size()]));
->>>>>>> e265b62f
         // add the new tags
         if (updated.getTags().size() > 0) {
             updatingBuilder.getPDIBuilder().addTags(updated.getTags().toArray(new String[updated.getTags().size()]));
@@ -1164,14 +1102,8 @@
             if (dataFile.getState().equals(DataFileState.ERROR) && dataFile.getUrls().isEmpty()) {
                 // we do not do remove immediately because the aip metadata has to be updated first
                 // and the logic is already implemented into DataStorageEventHandler
-<<<<<<< HEAD
-                publisher.publish(
-                        new DataStorageEvent(dataFile, StorageAction.DELETION, StorageEventType.SUCCESSFULL, null,
-                                             null));
-=======
                 publisher.publish(new DataStorageEvent(dataFile, StorageAction.DELETION, StorageEventType.SUCCESSFULL,
                         null, null));
->>>>>>> e265b62f
             } else {
                 if (dataFile.getState().equals(DataFileState.PENDING)) {
                     notSuppressible.add(dataFile);
@@ -1192,14 +1124,8 @@
                         // database.
                         // we do not do remove immediately because the aip metadata has to be updated first
                         // and the logic is already implemented into DataStorageEventHandler
-<<<<<<< HEAD
-                        publisher.publish(
-                                new DataStorageEvent(dataFile, StorageAction.DELETION, StorageEventType.SUCCESSFULL,
-                                                     null, null));
-=======
                         publisher.publish(new DataStorageEvent(dataFile, StorageAction.DELETION,
                                 StorageEventType.SUCCESSFULL, null, null));
->>>>>>> e265b62f
                     }
                 }
             }
@@ -1309,14 +1235,8 @@
                 Set<JobParameter> parameters = Sets.newHashSet();
                 parameters.add(new JobParameter(AbstractStoreFilesJob.PLUGIN_TO_USE_PARAMETER_NAME, dataStorageConfId));
                 parameters.add(new JobParameter(AbstractStoreFilesJob.WORKING_SUB_SET_PARAMETER_NAME, workingSubset));
-<<<<<<< HEAD
-                jobIds.add(jobInfoService.createAsQueued(
-                        new JobInfo(false, 0, parameters, authResolver.getUser(), DeleteDataFilesJob.class.getName()))
-                                   .getId());
-=======
                 jobIds.add(jobInfoService.createAsQueued(new JobInfo(false, 0, parameters, authResolver.getUser(),
                         DeleteDataFilesJob.class.getName())).getId());
->>>>>>> e265b62f
             }
         }
         return jobIds;
@@ -1347,23 +1267,6 @@
             String fileChecksum = ChecksumUtils.computeHexChecksum(is, checksumAlgorithm);
             if (fileChecksum.equals(checksum)) {
                 URL urlToMetadata = new URL("file", "localhost",
-<<<<<<< HEAD
-                                            workspaceService.getFilePath(metadataName).toAbsolutePath().toString());
-                AIPSession aipSession = getSession(aip.getSession(), false);
-                metadataAipFile = new StorageDataFile(Sets.newHashSet(urlToMetadata), checksum, checksumAlgorithm,
-                                                      DataType.AIP,
-                                                      urlToMetadata.openConnection().getContentLengthLong(),
-                                                      new MimeType("application", "json"), aip, aipSession,
-                                                      aip.getId().toString() + JSON_FILE_EXT, null);
-            } else {
-                workspaceService.removeFromWorkspace(metadataName);
-                LOGGER.error(String.format(
-                        "Storage of AIP metadata(%s) into workspace(%s) failed. Computed checksum once stored does not "
-                                + "match expected one", aip.getId().toString(),
-                        workspaceService.getMicroserviceWorkspace()));
-                throw new FileCorruptedException(String.format(
-                        "File has been corrupted during storage into workspace. Checksums before(%s) and after (%s) are"
-=======
                         workspaceService.getFilePath(metadataName).toAbsolutePath().toString());
                 AIPSession aipSession = getSession(aip.getSession(), false);
                 metadataAipFile = new StorageDataFile(Sets.newHashSet(urlToMetadata), checksum, checksumAlgorithm,
@@ -1378,7 +1281,6 @@
                                 workspaceService.getMicroserviceWorkspace()));
                 throw new FileCorruptedException(String
                         .format("File has been corrupted during storage into workspace. Checksums before(%s) and after (%s) are"
->>>>>>> e265b62f
                                 + " different", checksum, fileChecksum));
             }
         } catch (NoSuchAlgorithmException e) {
@@ -1496,19 +1398,10 @@
                 parameters.add(new JobParameter(AbstractStoreFilesJob.PLUGIN_TO_USE_PARAMETER_NAME, dataStorageConfId));
                 parameters.add(new JobParameter(AbstractStoreFilesJob.WORKING_SUB_SET_PARAMETER_NAME, workingSubset));
                 parameters.add(new JobParameter(UpdateDataFilesJob.OLD_DATA_FILES_PARAMETER_NAME,
-<<<<<<< HEAD
-                                                oldOneCorrespondingToWorkingSubset.toArray(
-                                                        new StorageDataFile[oldOneCorrespondingToWorkingSubset
-                                                                .size()])));
-                jobIds.add(jobInfoService.createAsQueued(
-                        new JobInfo(false, 0, parameters, authResolver.getUser(), UpdateDataFilesJob.class.getName()))
-                                   .getId());
-=======
                         oldOneCorrespondingToWorkingSubset
                                 .toArray(new StorageDataFile[oldOneCorrespondingToWorkingSubset.size()])));
                 jobIds.add(jobInfoService.createAsQueued(new JobInfo(false, 0, parameters, authResolver.getUser(),
                         UpdateDataFilesJob.class.getName())).getId());
->>>>>>> e265b62f
             }
         }
         // now that files are given to the jobs, lets remove the source url so once stored we only have the good urls
@@ -1589,16 +1482,9 @@
                         meta.setState(DataFileState.TO_BE_DELETED);
                         dataFileDao.save(meta);
                     } else {
-<<<<<<< HEAD
-                        LOGGER.error(
-                                "AIP {} is in state {} and its metadata file cannot be found in DB while it has still "
-                                        + "some file associated. Database coherence seems shady.",
-                                aip.getId().toString(), aip.getState());
-=======
                         LOGGER.error("AIP {} is in state {} and its metadata file cannot be found in DB while it has still "
                                 + "some file associated. Database coherence seems shady.", aip.getId().toString(),
                                      aip.getState());
->>>>>>> e265b62f
                     }
                 }
                 //if there is more than one then deletion has not been executed yet, do nothing
@@ -1722,16 +1608,9 @@
     public List<String> retrieveAIPTagsByQuery(AIPQueryFilters request) {
         AIPSession aipSession = getSession(request.getSession(), false);
         return aipDao.findAllByCustomQuery(AIPQueryGenerator
-<<<<<<< HEAD
-                                                   .searchAipTagsUsingSQL(request.getState(), request.getFrom(),
-                                                                          request.getTo(), request.getTags(),
-                                                                          aipSession, request.getAipIds(),
-                                                                          request.getAipIdsExcluded()));
-=======
                 .searchAipTagsUsingSQL(request.getState(), request.getFrom(), request.getTo(), request.getTags(),
                                        aipSession, request.getProviderId(), request.getAipIds(),
                                        request.getAipIdsExcluded()));
->>>>>>> e265b62f
     }
 
     @Override
@@ -1771,15 +1650,8 @@
      */
     private AIPSession addSessionSipInformations(AIPSession session) {
         long aipsCount = aipDao.countBySessionId(session.getId());
-<<<<<<< HEAD
-        long queuedAipsCount = aipDao.countBySessionIdAndStateIn(session.getId(),
-                                                                 Sets.newHashSet(AIPState.VALID, AIPState.PENDING,
-                                                                                 AIPState.STORING_METADATA,
-                                                                                 AIPState.UPDATED));
-=======
         long queuedAipsCount = aipDao.countBySessionIdAndStateIn(session.getId(), Sets
                 .newHashSet(AIPState.VALID, AIPState.PENDING, AIPState.STORING_METADATA, AIPState.UPDATED));
->>>>>>> e265b62f
         long storedAipsCount = aipDao.countBySessionIdAndStateIn(session.getId(), Sets.newHashSet(AIPState.STORED));
         long deletedAipsCount = aipDao.countBySessionIdAndStateIn(session.getId(), Sets.newHashSet(AIPState.DELETED));
         long errorAipsCount = aipDao.countBySessionIdAndStateIn(session.getId(),
