/*
 * Copyright 2017-2018 CNES - CENTRE NATIONAL d'ETUDES SPATIALES
 *
 * This file is part of REGARDS.
 *
 * REGARDS is free software: you can redistribute it and/or modify
 * it under the terms of the GNU General Public License as published by
 * the Free Software Foundation, either version 3 of the License, or
 * (at your option) any later version.
 *
 * REGARDS is distributed in the hope that it will be useful,
 * but WITHOUT ANY WARRANTY; without even the implied warranty of
 * MERCHANTABILITY or FITNESS FOR A PARTICULAR PURPOSE. See the
 * GNU General Public License for more details.
 *
 * You should have received a copy of the GNU General Public License
 * along with REGARDS. If not, see <http://www.gnu.org/licenses/>.
 */
package fr.cnes.regards.modules.storage.service;

import java.io.ByteArrayInputStream;
import java.io.FileInputStream;
import java.io.IOException;
import java.io.InputStream;
import java.net.URL;
import java.nio.charset.StandardCharsets;
import java.security.MessageDigest;
import java.security.NoSuchAlgorithmException;
import java.time.OffsetDateTime;
import java.util.ArrayList;
import java.util.Collection;
import java.util.HashMap;
import java.util.HashSet;
import java.util.Iterator;
import java.util.List;
import java.util.Map;
import java.util.Optional;
import java.util.Set;
import java.util.UUID;
import java.util.stream.Collector;
import java.util.stream.Collectors;

import javax.annotation.PostConstruct;
import javax.persistence.EntityManager;

import org.slf4j.Logger;
import org.slf4j.LoggerFactory;
import org.springframework.beans.factory.annotation.Autowired;
import org.springframework.beans.factory.annotation.Value;
import org.springframework.data.domain.Page;
import org.springframework.data.domain.PageImpl;
import org.springframework.data.domain.PageRequest;
import org.springframework.data.domain.Pageable;
import org.springframework.data.util.Pair;
import org.springframework.mail.SimpleMailMessage;
import org.springframework.stereotype.Service;
import org.springframework.util.MimeType;
import org.springframework.validation.BeanPropertyBindingResult;
import org.springframework.validation.Errors;
import org.springframework.validation.Validator;

import com.google.common.base.Strings;
import com.google.common.collect.HashMultimap;
import com.google.common.collect.ImmutableSet;
import com.google.common.collect.Lists;
import com.google.common.collect.Multimap;
import com.google.common.collect.Sets;
import com.google.gson.Gson;

import fr.cnes.regards.framework.amqp.IPublisher;
import fr.cnes.regards.framework.authentication.IAuthenticationResolver;
import fr.cnes.regards.framework.jpa.multitenant.transactional.MultitenantTransactional;
import fr.cnes.regards.framework.microservice.maintenance.MaintenanceException;
import fr.cnes.regards.framework.module.rest.exception.EntityInconsistentIdentifierException;
import fr.cnes.regards.framework.module.rest.exception.EntityNotFoundException;
import fr.cnes.regards.framework.module.rest.exception.EntityOperationForbiddenException;
import fr.cnes.regards.framework.module.rest.exception.ModuleException;
import fr.cnes.regards.framework.modules.jobs.domain.JobInfo;
import fr.cnes.regards.framework.modules.jobs.domain.JobParameter;
import fr.cnes.regards.framework.modules.jobs.service.IJobInfoService;
import fr.cnes.regards.framework.modules.plugins.domain.PluginConfiguration;
import fr.cnes.regards.framework.modules.plugins.service.IPluginService;
import fr.cnes.regards.framework.modules.workspace.service.IWorkspaceService;
import fr.cnes.regards.framework.multitenant.IRuntimeTenantResolver;
import fr.cnes.regards.framework.oais.Event;
import fr.cnes.regards.framework.oais.EventType;
import fr.cnes.regards.framework.oais.OAISDataObject;
import fr.cnes.regards.framework.oais.PreservationDescriptionInformation;
import fr.cnes.regards.framework.oais.urn.DataType;
import fr.cnes.regards.framework.oais.urn.UniformResourceName;
import fr.cnes.regards.framework.security.role.DefaultRole;
import fr.cnes.regards.framework.utils.file.ChecksumUtils;
import fr.cnes.regards.framework.utils.plugins.PluginUtilsRuntimeException;
import fr.cnes.regards.modules.notification.client.INotificationClient;
import fr.cnes.regards.modules.notification.domain.NotificationType;
import fr.cnes.regards.modules.notification.domain.dto.NotificationDTO;
import fr.cnes.regards.modules.storage.dao.AIPSessionSpecifications;
import fr.cnes.regards.modules.storage.dao.AIPQueryGenerator;
import fr.cnes.regards.modules.storage.dao.IAIPDao;
import fr.cnes.regards.modules.storage.dao.IAIPSessionRepository;
import fr.cnes.regards.modules.storage.dao.IDataFileDao;
import fr.cnes.regards.modules.storage.domain.AIP;
import fr.cnes.regards.modules.storage.domain.AIPBuilder;
import fr.cnes.regards.modules.storage.domain.AIPCollection;
import fr.cnes.regards.modules.storage.domain.AIPSessionBuilder;
import fr.cnes.regards.modules.storage.domain.AIPState;
import fr.cnes.regards.modules.storage.domain.AipDataFiles;
import fr.cnes.regards.modules.storage.domain.AvailabilityRequest;
import fr.cnes.regards.modules.storage.domain.AvailabilityResponse;
import fr.cnes.regards.modules.storage.domain.CoupleAvailableError;
import fr.cnes.regards.modules.storage.domain.FileCorruptedException;
import fr.cnes.regards.modules.storage.domain.RejectedAip;
import fr.cnes.regards.modules.storage.domain.database.AIPEntity;
import fr.cnes.regards.modules.storage.domain.database.AIPSession;
import fr.cnes.regards.modules.storage.domain.database.CachedFile;
import fr.cnes.regards.modules.storage.domain.database.DataFileState;
import fr.cnes.regards.modules.storage.domain.database.DataStorageType;
import fr.cnes.regards.modules.storage.domain.database.PrioritizedDataStorage;
import fr.cnes.regards.modules.storage.domain.database.StorageDataFile;
import fr.cnes.regards.modules.storage.domain.event.AIPEvent;
import fr.cnes.regards.modules.storage.domain.event.DataStorageEvent;
import fr.cnes.regards.modules.storage.domain.event.StorageAction;
import fr.cnes.regards.modules.storage.domain.event.StorageEventType;
import fr.cnes.regards.modules.storage.domain.job.AIPQueryFilters;
import fr.cnes.regards.modules.storage.domain.job.AddAIPTagsFilters;
import fr.cnes.regards.modules.storage.domain.job.RemoveAIPTagsFilters;
import fr.cnes.regards.modules.storage.domain.job.UpdateAIPsTagJobType;
import fr.cnes.regards.modules.storage.domain.plugin.DataStorageAccessModeEnum;
import fr.cnes.regards.modules.storage.domain.plugin.DispatchErrors;
import fr.cnes.regards.modules.storage.domain.plugin.IAllocationStrategy;
import fr.cnes.regards.modules.storage.domain.plugin.IDataStorage;
import fr.cnes.regards.modules.storage.domain.plugin.INearlineDataStorage;
import fr.cnes.regards.modules.storage.domain.plugin.IOnlineDataStorage;
import fr.cnes.regards.modules.storage.domain.plugin.ISecurityDelegation;
import fr.cnes.regards.modules.storage.domain.plugin.IWorkingSubset;
import fr.cnes.regards.modules.storage.domain.plugin.WorkingSubsetWrapper;
import fr.cnes.regards.modules.storage.service.job.AbstractStoreFilesJob;
import fr.cnes.regards.modules.storage.service.job.DeleteAIPsJob;
import fr.cnes.regards.modules.storage.service.job.DeleteDataFilesJob;
import fr.cnes.regards.modules.storage.service.job.StoreDataFilesJob;
import fr.cnes.regards.modules.storage.service.job.StoreMetadataFilesJob;
import fr.cnes.regards.modules.storage.service.job.UpdateAIPsTagJob;
import fr.cnes.regards.modules.storage.service.job.UpdateDataFilesJob;
import fr.cnes.regards.modules.templates.service.ITemplateService;
import fr.cnes.regards.modules.templates.service.TemplateServiceConfiguration;

/**
 * Service to handle {@link AIP} and associated {@link StorageDataFile}s entities from all data storage systems.<br/>
 * An {@link AIP} can be associated to many {@link StorageDataFile}s but only one of type {@link DataType#AIP}.<br/>
 * Available data storage systems are defined by the available {@link IDataStorage} plugins<br/>
 * Stored files can be stored with :
 * <ul>
 * <li>Online data storage plugins {@link IOnlineDataStorage} : Files are directly accessible for download</li>
 * <li>Nearline data storage plugins {@link INearlineDataStorage} : Files needs to be cached before download</li>
 * </ul>
 *
 * At startup, this service subscribe to all {@link DataStorageEvent}s to handle physical actions
 * (storeAndCreate, retrieve and deletion) on {@link StorageDataFile}s.<br/>
 * See {@link DataStorageEventHandler} class to understand more about actions done on physical files changes.<br/>
 * <br/>
 * This service also run scheduled actions :
 * <ul>
 * <li>storeMetadata : This cron action executed every minutes handle
 * update of {@link AIP} state by looking for all associated {@link StorageDataFile} states.
 * An {@link AIP} is STORED when all its {@link StorageDataFile}s are STORED</li>
 * </ul>
 * <br/>
 * The cache system to make nearline files accessible is handled by the {@link ICachedFileService}.<br/>
 *
 * @author Sylvain Vissiere-Guerinet
 * @author Sébastien Binda
 */
@Service
@MultitenantTransactional
public class AIPService implements IAIPService {

    /**
     * JSON files extension.
     */
    public static final String JSON_FILE_EXT = ".json";

    /**
     * Class logger.
     */
    private static final Logger LOGGER = LoggerFactory.getLogger(AIPService.class);

    /**
     * Forbidden aip access message
     */
    private static final String AIP_ACCESS_FORBIDDEN = "You do not have suffisent access right to get this aip.";

    /**
     * Number of created AIPs processed on each iteration by project
     */
    @Value("${regards.storage.aips.iteration.limit:100}")
    private Integer aipIterationLimit;

    /**
     * DAO to access {@link AIP} entities through the {@link AIPEntity} entities stored in db.
     */
    @Autowired
    private IAIPDao aipDao;

    /**
     * DAO to access {@link StorageDataFile} entities.
     */
    @Autowired
    private IDataFileDao dataFileDao;

    /**
     * AMQP Publisher.
     */
    @Autowired
    private IPublisher publisher;

    /**
     * Service to retrieve and use Plugins more specificly the {@link IDataStorage} plugins.
     */
    @Autowired
    private IPluginService pluginService;

    /**
     * The AIP service uses JOBS to run asynchronous storeAndCreate actions.
     */
    @Autowired
    private IJobInfoService jobInfoService;

    /**
     * {@link IAuthenticationResolver} instance
     */
    @Autowired
    private IAuthenticationResolver authResolver;

    /**
     * {@link Gson} instance
     */
    @Autowired
    private Gson gson;

    /**
     * Service to manage avaibility of nearline files.
     */
    @Autowired
    private ICachedFileService cachedFileService;

    @Autowired
    private IDataStorageService datastorageService;

    /**
     * {@link Validator} instance
     */
    @Autowired
    private Validator validator;

    /**
     * {@link ITemplateService} instance
     */
    @Autowired
    private ITemplateService templateService;

    /**
     * {@link INotificationClient} instance
     */
    @Autowired
    private INotificationClient notificationClient;

    /**
     * {@link IWorkspaceService} instance
     */
    @Autowired
    private IWorkspaceService workspaceService;

    @Autowired
    private IRuntimeTenantResolver runtimeTenantResolver;

    @Autowired
    private EntityManager em;

    @Autowired
    private IAIPSessionRepository aipSessionRepository;

    /**
     * The spring application name ~= microservice type
     */
    @Value("${spring.application.name}")
    private String applicationName;

    public static final String DEFAULT_SESSION_ID = "default";

    @PostConstruct
    public void init() {
        pluginService.addPluginPackage("fr.cnes.regards.modules.storage");
    }

    @Override
    public AIP save(AIP aip, boolean publish) {
        // Create the session if it's not already existing
        AIPSession aipSession = getSession(aip.getSession(), true);
        AIP daoAip = aipDao.save(aip, aipSession);
        if (publish) {
            publisher.publish(new AIPEvent(daoAip));
        }
        return daoAip;
    }

    @Override
    public List<RejectedAip> validateAndStore(AIPCollection aips) throws ModuleException {

        // Validate AIPs
        List<RejectedAip> rejectedAips = new ArrayList<>();
        Set<AIP> validAips = validate(aips, rejectedAips);

        // Store valid AIPs
        for (AIP aip : validAips) {
            aip.setState(AIPState.VALID);
            aip.addEvent(EventType.SUBMISSION.name(), "Submission to REGARDS");
            save(aip, false);

            // Extract data files
            AIPSession aipSession = getSession(aip.getSession(), false);
            Set<StorageDataFile> dataFiles = StorageDataFile.extractDataFiles(aip, aipSession);
            dataFiles.forEach(df -> {
                df.setState(DataFileState.PENDING);
                dataFileDao.save(df);
            });
        }

        return rejectedAips;
    }

    /**
     * Validate submitted AIPs
     * @param aips AIP collection to validate
     * @param rejectedAips invalid AIPs
     * @return valid AIPs
     */
    private Set<AIP> validate(AIPCollection aips, List<RejectedAip> rejectedAips) {

        Set<AIP> validAips = new HashSet<>();

        for (AIP aip : aips.getFeatures()) {
            // each aip can be rejected for multiple reasons, lets aggregate them into a string
            boolean rejected = false;
            List<String> rejectionReasons = Lists.newArrayList();
            String ipId = aip.getId().toString();
            // first of all lets see if there already is an aip with this ip id into the database
            if (aipDao.findOneByIpId(ipId).isPresent()) {
                rejectionReasons.add(String.format("AIP with ip id %s already exists", ipId));
                rejected = true;
            }
            Errors errors = new BeanPropertyBindingResult(aip, "aip");
            validator.validate(aip, errors);
            if (errors.hasErrors()) {
                errors.getAllErrors().forEach(oe -> rejectionReasons.add(oe.getDefaultMessage()));
                // now lets handle validation issues
                rejected = true;
            }
            if (rejected) {
                rejectedAips.add(new RejectedAip(ipId, rejectionReasons));
            } else {
                validAips.add(aip);
            }
        }
        return validAips;
    }

    @Override
    public void store() throws ModuleException {

        long startTime = System.currentTimeMillis();
        // Extract data files from valid AIP (microservice concurrent action)
        Page<AIP> createdAips = aipDao.findAllWithLockByState(AIPState.VALID, new PageRequest(0, aipIterationLimit));
        if (createdAips.hasContent()) {
            List<AIP> aips = createdAips.getContent();
            Set<StorageDataFile> dataFilesToStore = Sets.newHashSet();

            for (AIP aip : aips) {
                // Retrieve data files to store
                Collection<StorageDataFile> dataFiles;
                if (aip.isRetry()) {
                    dataFiles = dataFileDao.findAllByStateAndAip(DataFileState.ERROR, aip);
                } else {
                    dataFiles = dataFileDao.findAllByStateAndAip(DataFileState.PENDING, aip);
                }
                dataFilesToStore.addAll(dataFiles);
                aip.setState(AIPState.PENDING);
                aip.setRetry(false);
                save(aip, true);
            }
            long aipUpdateStateTime = System.currentTimeMillis();
            LOGGER.debug("Updating AIP state of {} AIP(s) for {} tenant took {} ms", aips.size(),
                         runtimeTenantResolver.getTenant(), aipUpdateStateTime - startTime);
            // Dispatch and check data files
            Multimap<Long, StorageDataFile> storageWorkingSetMap = dispatchAndCheck(dataFilesToStore);
            long dispatchTime = System.currentTimeMillis();
            LOGGER.debug("Dispatching {} StorageDataFile(s) for {} tenant tooks {} ms", dataFilesToStore.size(),
                         runtimeTenantResolver.getTenant(), dispatchTime - startTime);
            // Schedule storage jobs
            scheduleStorage(storageWorkingSetMap, true);

            long scheduleTime = System.currentTimeMillis();
            LOGGER.info("Scheduling storage jobs of {} AIP(s) for {} tenant (scheduling time : {} ms)", aips.size(),
                        runtimeTenantResolver.getTenant(), scheduleTime - startTime);
        }
    }

    @Override
    public void storeMetadata() {
        Set<StorageDataFile> metadataToStore = Sets.newHashSet();
        // first lets get AIP that are not fully stored(at least metadata are not stored)
        metadataToStore.addAll(prepareNotFullyStored());
        if (metadataToStore.isEmpty()) {
            LOGGER.debug("No updated metadata files to storeAndCreate.");
        } else {
            LOGGER.debug("Scheduling {} updated metadata files for storage.", metadataToStore.size());
            // now that we know all the metadata that should be stored, lets schedule their storage!
            scheduleStorageMetadata(metadataToStore);
        }
    }

    /**
     * Dispatch given dataFilesToStore between {@link IDataStorage}s thanks to the active {@link IAllocationStrategy}
     * and check they all have been dispatched
     * @param dataFilesToStore {@link StorageDataFile} to store
     * @return dispatched {@link StorageDataFile}
     */
    private Multimap<Long, StorageDataFile> dispatchAndCheck(Set<StorageDataFile> dataFilesToStore)
            throws ModuleException {
        IAllocationStrategy allocationStrategy = getAllocationStrategy();
        // Now lets ask to the strategy to dispatch dataFiles between possible DataStorages
        DispatchErrors dispatchErrors = new DispatchErrors();
        Multimap<Long, StorageDataFile> storageWorkingSetMap = allocationStrategy.dispatch(dataFilesToStore,
                                                                                           dispatchErrors);
        LOGGER.trace("{} data objects has been dispatched between {} data storage by allocation strategy",
                     dataFilesToStore.size(), storageWorkingSetMap.keySet().size());
        // as we are trusty people, we check that the dispatch gave us back all DataFiles into the WorkingSubSets
        checkDispatch(dataFilesToStore, storageWorkingSetMap, dispatchErrors);
        // now that those who should be in error are handled, lets save into DB those to be stored (mainly because of
        // "notYetStoredBy")
        dataFileDao.save(storageWorkingSetMap.values());
        return storageWorkingSetMap;
    }

    @Override
    public void storeRetry(Set<String> aipIpIds) throws ModuleException {
        // lets get the data file which are in storage error state and ask for their storage, once again
        Set<AIP> failedAips = aipDao.findAllByIpIdIn(aipIpIds);
        for (AIP aip : failedAips) {
            if (AIPState.STORAGE_ERROR.equals(aip.getState())) {
                aip.setState(AIPState.VALID);
                aip.setRetry(true);
            }
        }
    }

    @Override
    public AvailabilityResponse loadFiles(AvailabilityRequest availabilityRequest) throws ModuleException {
        Set<String> requestedChecksums = availabilityRequest.getChecksums();
        Set<StorageDataFile> dataFiles = dataFileDao.findAllByChecksumIn(requestedChecksums);
        Set<String> errors = Sets.newHashSet();

        // 1. Check for invalid files.
        if (dataFiles.size() != requestedChecksums.size()) {
            Set<String> dataFilesChecksums = dataFiles.stream().map(df -> df.getChecksum()).collect(Collectors.toSet());
            Set<String> checksumNotFound = Sets.difference(requestedChecksums, dataFilesChecksums);
            errors.addAll(checksumNotFound);
            checksumNotFound.stream()
                    .forEach(cs -> LOGGER.error("File to restore with checksum {} is not stored by REGARDS.", cs));
        }

        Set<StorageDataFile> dataFilesWithAccess = checkLoadFilesAccessRights(dataFiles);

        // Once we know to which file we have access, lets set the others in error.
        // As a file can be associated to multiple AIP, we have to compare their checksums.
        Set<String> checksumsWithoutAccess = Sets
                .difference(dataFiles.stream().map(df -> df.getChecksum()).collect(Collectors.toSet()),
                            dataFilesWithAccess.stream().map(df -> df.getChecksum()).collect(Collectors.toSet()));
        checksumsWithoutAccess.forEach(cs -> LOGGER.error("User {} does not have access to file with checksum {}.",
                                                          authResolver.getUser(), cs));
        errors.addAll(checksumsWithoutAccess);

        Set<StorageDataFile> onlineFiles = Sets.newHashSet();
        Set<StorageDataFile> nearlineFiles = Sets.newHashSet();

        // 2. Check for online files. Online files don't need to be stored in the cache
        // they can be accessed directly where they are stored.
        for (StorageDataFile df : dataFilesWithAccess) {
            if (df.getPrioritizedDataStorages() != null) {
                Optional<PrioritizedDataStorage> onlinePrioritizedDataStorageOpt = df.getPrioritizedDataStorages()
                        .stream().filter(pds -> pds.getDataStorageType().equals(DataStorageType.ONLINE)).findFirst();
                if (onlinePrioritizedDataStorageOpt.isPresent()) {
                    onlineFiles.add(df);
                } else {
                    nearlineFiles.add(df);
                }
            } else {
                LOGGER.error("File to restore {} has no storage plugin information. Restoration failed.", df.getId());
            }
        }
        // now lets ask the cache service to handle nearline restoration and give us the already available ones
        CoupleAvailableError nearlineAvailableAndError = cachedFileService
                .restore(nearlineFiles, availabilityRequest.getExpirationDate());
        for (StorageDataFile inError : nearlineAvailableAndError.getErrors()) {
            errors.add(inError.getChecksum());
        }
        // lets construct the result
        return new AvailabilityResponse(errors, onlineFiles, nearlineAvailableAndError.getAvailables());
    }

    private Set<StorageDataFile> checkLoadFilesAccessRights(Set<StorageDataFile> dataFiles) throws ModuleException {
        // Creating a multimap of { aip -> files } to remove all files from not authorized AIPs
        Collector<StorageDataFile, HashMultimap<UniformResourceName, StorageDataFile>, HashMultimap<UniformResourceName, StorageDataFile>> multimapCollector = Collector
                .of(HashMultimap::create, (hashMultimap, df) -> hashMultimap.put(df.getAip().getId(), df),
                    (hashMultimap, hashMultimap2) -> {
                        hashMultimap.putAll(hashMultimap2);
                        return hashMultimap;
                    });
        // Apply multimapCollector in parallel
        Multimap<UniformResourceName, StorageDataFile> aipIdsMap = dataFiles.parallelStream()
                .collect(multimapCollector);
        ISecurityDelegation securityDelegationPlugin = getSecurityDelegationPlugin();
        // Check security...
        Set<UniformResourceName> urnsWithAccess = securityDelegationPlugin.hasAccess(aipIdsMap.keySet());
        if (urnsWithAccess.size() != aipIdsMap.keySet().size()) {
            for (Iterator<UniformResourceName> i = aipIdsMap.keySet().iterator(); i.hasNext();) {
                if (!urnsWithAccess.contains(i.next())) {
                    i.remove();
                }
            }
        }
        return ImmutableSet.copyOf(aipIdsMap.values());
    }

    @Override
    public Page<AIP> retrieveAIPs(AIPState state, OffsetDateTime from, OffsetDateTime to, List<String> tags,
            String session, Pageable pageable) throws ModuleException {
        if (!getSecurityDelegationPlugin().hasAccessToListFeature()) {
            throw new EntityOperationForbiddenException("Only Admins can access this feature.");
        }
<<<<<<< HEAD
        AIPSession aipSession = getSession(session, false);
        return aipDao.findAll(AIPQueryGenerator.search(state, from, to, tags, aipSession, null, null), pageable);
=======
        if (pState != null) {
            if (pFrom != null) {
                if (pTo != null) {
                    return aipDao
                            .findAllByStateAndSubmissionDateAfterAndLastEventDateBefore(pState, pFrom.minusNanos(1),
                                                                                        pTo.plusSeconds(1), pPageable);
                }
                return aipDao.findAllByStateAndSubmissionDateAfter(pState, pFrom.minusNanos(1), pPageable);
            }
            if (pTo != null) {
                return aipDao.findAllByStateAndLastEventDateBefore(pState, pTo.plusSeconds(1), pPageable);
            }
            return aipDao.findAllByState(pState, pPageable);
        }
        if (pFrom != null) {
            if (pTo != null) {
                return aipDao.findAllBySubmissionDateAfterAndLastEventDateBefore(pFrom.minusNanos(1),
                                                                                 pTo.plusSeconds(1), pPageable);
            }
            return aipDao.findAllBySubmissionDateAfter(pFrom.minusNanos(1), pPageable);
        }
        if (pTo != null) {
            return aipDao.findAllByLastEventDateBefore(pTo.plusSeconds(1), pPageable);
        }
        return aipDao.findAll(pPageable);
>>>>>>> e164a063
    }

    @Override
    public Page<AipDataFiles> retrieveAipDataFiles(AIPState state, Set<String> tags, OffsetDateTime fromLastUpdateDate,
            Pageable pageable) {
        // first lets get the page of aips
        // we have two cases: there is a date or not
        Page<AIP> aips;
        if (fromLastUpdateDate == null) {
            if ((tags == null) || tags.isEmpty()) {
                aips = aipDao.findAllByState(state, pageable);
            } else {
                aips = aipDao.findAll(AIPQueryGenerator.search(state, null, null, new ArrayList(tags),null, null, null), pageable);
            }
        } else {
            if ((tags == null) || tags.isEmpty()) {
                aips = aipDao.findAllByStateAndLastEventDateAfter(state, fromLastUpdateDate, pageable);
            } else {
                aips = aipDao.findAllByStateAndTagsInAndLastEventDateAfter(state, tags, fromLastUpdateDate, pageable);
            }
        }
        // now lets get the data files for each aip which are the aip metadata itself
        List<AipDataFiles> aipDataFiles = new ArrayList<>();
        Multimap<AIP, StorageDataFile> multimap = HashMultimap.create();
        dataFileDao.findAllByAipIn(aips.getContent()).stream().filter(sdf -> sdf.getDataType() != DataType.AIP)
                .forEach(sdf -> multimap.put(sdf.getAip(), sdf));
        for (Map.Entry<AIP, Collection<StorageDataFile>> entry : multimap.asMap().entrySet()) {
            aipDataFiles.add(new AipDataFiles(entry.getKey(),
                    entry.getValue().toArray(new StorageDataFile[entry.getValue().size()])));
        }
        return new PageImpl<>(aipDataFiles, pageable, aips.getTotalElements());
    }

    @Override
    public Set<OAISDataObject> retrieveAIPFiles(UniformResourceName pIpId) throws ModuleException {
        Set<StorageDataFile> storageDataFiles = retrieveAIPDataFiles(pIpId);
        return storageDataFiles.stream().map(df -> {
            OAISDataObject dataObject = new OAISDataObject();
            dataObject.setRegardsDataType(df.getDataType());
            dataObject.setUrls(df.getUrls());
            dataObject.setFilename(df.getName());
            dataObject.setFileSize(df.getFileSize());
            dataObject.setChecksum(df.getChecksum());
            dataObject.setAlgorithm(df.getAlgorithm());
            return dataObject;
        }).collect(Collectors.toSet());
    }

    @Override
    public Set<StorageDataFile> retrieveAIPDataFiles(UniformResourceName pIpId) throws ModuleException {
        Optional<AIP> aip = aipDao.findOneByIpId(pIpId.toString());
        if (aip.isPresent()) {
            if (!getSecurityDelegationPlugin().hasAccess(pIpId.toString())) {
                throw new EntityOperationForbiddenException(pIpId.toString(), AIP.class, AIP_ACCESS_FORBIDDEN);
            }
            return dataFileDao.findAllByAip(aip.get());
        } else {
            throw new EntityNotFoundException(pIpId.toString(), AIP.class);
        }
    }

    @Override
    public List<String> retrieveAIPVersionHistory(UniformResourceName pIpId) {
        String ipIdWithoutVersion = pIpId.toString();
        ipIdWithoutVersion = ipIdWithoutVersion.substring(0, ipIdWithoutVersion.indexOf(":V"));
        Set<AIP> versions = aipDao.findAllByIpIdStartingWith(ipIdWithoutVersion);
        return versions.stream().map(a -> a.getId().toString()).collect(Collectors.toList());
    }

    /**
     * Check that all given {@link StorageDataFile}s are dispatch into the given {@link Multimap}.<br/>
     * If it's true, nothing is done.<br/>
     * If not, the associated {@link AIP}s of given {@link StorageDataFile}s are set to {@link AIPState#STORAGE_ERROR}
     * status.
     * @param dataFilesToStore {@link StorageDataFile}s
     * @param storageWorkingSetMap {@link Multimap}<{@link PluginConfiguration}, {@link StorageDataFile}>
     * @param {@link DispatchErrors} errors during files dispatch
     */
    private void checkDispatch(Set<StorageDataFile> dataFilesToStore,
            Multimap<Long, StorageDataFile> storageWorkingSetMap, DispatchErrors dispatchErrors) {
        Set<StorageDataFile> dataFilesInSubSet = storageWorkingSetMap.entries().stream().map(entry -> entry.getValue())
                .collect(Collectors.toSet());
        if (dataFilesToStore.size() != dataFilesInSubSet.size()) {
            Set<StorageDataFile> notSubSetDataFiles = Sets.newHashSet(dataFilesToStore);
            notSubSetDataFiles.removeAll(dataFilesInSubSet);
            for (StorageDataFile prepareFailed : notSubSetDataFiles) {
                prepareFailed.setState(DataFileState.ERROR);
                prepareFailed.addFailureCause(dispatchErrors.get(prepareFailed).orElse(null));
                AIP aip = prepareFailed.getAip();
                aip.setState(AIPState.STORAGE_ERROR);
                dataFileDao.save(prepareFailed);
                save(aip, true);
            }
            // lets prepare the notification message
            Map<String, Object> dataMap = new HashMap<>();
            dataMap.put("dataFiles", notSubSetDataFiles);
            dataMap.put("allocationStrategy", getAllocationStrategyConfiguration());
            // lets use the template service to get our message
            SimpleMailMessage email;
            try {
                email = templateService.writeToEmail(TemplateServiceConfiguration.NOT_DISPATCHED_DATA_FILES_CODE,
                                                     dataMap);
            } catch (EntityNotFoundException e) {
                throw new MaintenanceException(e.getMessage(), e);
            }
            notifyAdmins("Some file were not associated to a data storage", email.getText(), NotificationType.ERROR);
        }
    }

    /**
     * Use the notification module in admin to create a notification for admins
     */
    private void notifyAdmins(String title, String message, NotificationType type) {
        NotificationDTO notif = new NotificationDTO(message, Sets.newHashSet(),
                Sets.newHashSet(DefaultRole.ADMIN.name()), applicationName, title, type);
        notificationClient.createNotification(notif);
    }

    /**
     * This method schedules {@link StoreDataFilesJob} or {@link StoreMetadataFilesJob} to storeAndCreate given
     * {@link StorageDataFile}s.<br/>
     * A Job is scheduled for each {@link IWorkingSubset} of each {@link PluginConfiguration}.<br/>
     * @param storageWorkingSetMap List of {@link StorageDataFile} to storeAndCreate per {@link PluginConfiguration}.
     * @param storingData FALSE to storeAndCreate {@link DataType#AIP}, or TRUE for all other type of
     *            {@link StorageDataFile}.
     * @return List of {@link UUID} of jobs scheduled.
     */
    public Set<UUID> scheduleStorage(Multimap<Long, StorageDataFile> storageWorkingSetMap, boolean storingData)
            throws ModuleException {
        Set<UUID> jobIds = Sets.newHashSet();
        for (Long dataStorageConfId : storageWorkingSetMap.keySet()) {
            Set<IWorkingSubset> workingSubSets = getWorkingSubsets(storageWorkingSetMap.get(dataStorageConfId),
                                                                   dataStorageConfId,
                                                                   DataStorageAccessModeEnum.STORE_MODE);
            LOGGER.trace("Preparing a job for each working subsets");
            // lets instantiate every job for every DataStorage to use
            for (IWorkingSubset workingSubset : workingSubSets) {
                // for each DataStorage we can have multiple WorkingSubSet to treat in parallel, lets storeAndCreate a
                // job for
                // each of them
                Set<JobParameter> parameters = Sets.newHashSet();
                parameters.add(new JobParameter(AbstractStoreFilesJob.PLUGIN_TO_USE_PARAMETER_NAME, dataStorageConfId));
                parameters.add(new JobParameter(AbstractStoreFilesJob.WORKING_SUB_SET_PARAMETER_NAME, workingSubset));
                if (storingData) {
                    jobIds.add(jobInfoService.createAsQueued(new JobInfo(false, 0, parameters, authResolver.getUser(),
                            StoreDataFilesJob.class.getName())).getId());
                } else {
                    jobIds.add(jobInfoService.createAsQueued(new JobInfo(false, 0, parameters, authResolver.getUser(),
                            StoreMetadataFilesJob.class.getName())).getId());
                }

            }
        }
        // now that files are given to the jobs, lets remove the source url so once stored we only have the good urls
        Collection<StorageDataFile> storageDataFiles = storageWorkingSetMap.values();
        storageDataFiles.forEach(file -> file.setUrls(new HashSet<>()));
        dataFileDao.save(storageDataFiles);
        return jobIds;
    }

    /**
     * Call the {@link IDataStorage} plugins associated to the given {@link PluginConfiguration}s to create
     * {@link IWorkingSubset} of {@link StorageDataFile}s.
     * @param dataFilesToSubSet List of {@link StorageDataFile} to prepare.
     * @param dataStorageConfId {@link PluginConfiguration}
     * @return {@link IWorkingSubset}s
     */
    protected Set<IWorkingSubset> getWorkingSubsets(Collection<StorageDataFile> dataFilesToSubSet,
            Long dataStorageConfId, DataStorageAccessModeEnum accessMode) throws ModuleException {
        IDataStorage<IWorkingSubset> storage = pluginService.getPlugin(dataStorageConfId);
        LOGGER.trace("Getting working subsets for data storage of id {}", dataStorageConfId);
        WorkingSubsetWrapper<?> workingSubsetWrapper = storage.prepare(dataFilesToSubSet, accessMode);
        @SuppressWarnings("unchecked")
        Set<IWorkingSubset> workingSubSets = (Set<IWorkingSubset>) workingSubsetWrapper.getWorkingSubSets();
        LOGGER.trace("{} data objects were dispatched into {} working subsets", dataFilesToSubSet.size(),
                     workingSubSets.size());
        // as we are trusty people, we check that the prepare gave us back all DataFiles into the WorkingSubSets
        Set<StorageDataFile> subSetDataFiles = workingSubSets.stream().flatMap(wss -> wss.getDataFiles().stream())
                .collect(Collectors.toSet());
        if (subSetDataFiles.size() != dataFilesToSubSet.size()) {
            Set<StorageDataFile> notSubSetDataFiles = Sets.newHashSet(dataFilesToSubSet);
            notSubSetDataFiles.removeAll(subSetDataFiles);
            // lets check that the plugin did not forget to reject some files
            for (StorageDataFile notSubSetDataFile : notSubSetDataFiles) {
                if (!workingSubsetWrapper.getRejectedDataFiles().containsKey(notSubSetDataFile)) {
                    workingSubsetWrapper.addRejectedDataFile(notSubSetDataFile, null);
                }
            }
            Set<Map.Entry<StorageDataFile, String>> rejectedSet = workingSubsetWrapper.getRejectedDataFiles()
                    .entrySet();
            for (Map.Entry<StorageDataFile, String> rejected : rejectedSet) {
                StorageDataFile dataFile = rejected.getKey();
                dataFile.setState(DataFileState.ERROR);
                dataFile.addFailureCause(rejected.getValue());
                AIP aip = dataFile.getAip();
                aip.setState(AIPState.STORAGE_ERROR);
                dataFileDao.save(dataFile);
                save(aip, true);
            }
            // lets prepare the notification message
            Map<String, Object> dataMap = new HashMap<>();
            dataMap.put("dataFilesMap", workingSubsetWrapper.getRejectedDataFiles());
            dataMap.put("dataStorage", pluginService.getPluginConfiguration(dataStorageConfId));
            // lets use the template service to get our message
            SimpleMailMessage email;
            try {
                email = templateService.writeToEmail(TemplateServiceConfiguration.NOT_SUBSETTED_DATA_FILES_CODE,
                                                     dataMap);
            } catch (EntityNotFoundException e) {
                throw new MaintenanceException(e.getMessage(), e);
            }
            notifyAdmins("Some file were not handled by a data storage", email.getText(), NotificationType.ERROR);
        }
        return workingSubSets;
    }

    /**
     * Retrieve the only one activated allocation strategy {@link IAllocationStrategy} plugin.
     * @return {@link IAllocationStrategy}
     * @throws ModuleException if many {@link IAllocationStrategy} are active.
     */
    private IAllocationStrategy getAllocationStrategy() throws ModuleException {
        PluginConfiguration activeAllocationStrategy = getAllocationStrategyConfiguration();
        try {
            return pluginService.getPlugin(activeAllocationStrategy.getId());
        } catch (PluginUtilsRuntimeException e) {
            LOGGER.error(e.getMessage(), e);
            notifyAdmins("Allocation Strategy miss configured", e.getMessage(), NotificationType.ERROR);
            throw e;
        }
    }

    private PluginConfiguration getAllocationStrategyConfiguration() {
        // Lets retrieve active configurations of IAllocationStrategy
        List<PluginConfiguration> allocationStrategies = pluginService
                .getPluginConfigurationsByType(IAllocationStrategy.class);
        List<PluginConfiguration> activeAllocationStrategies = allocationStrategies.stream().filter(pc -> pc.isActive())
                .collect(Collectors.toList());
        // System can only handle one active configuration of IAllocationStrategy
        if (activeAllocationStrategies.size() != 1) {
            IllegalStateException e = new IllegalStateException(
                    "The application needs one and only one active configuration of "
                            + IAllocationStrategy.class.getName());
            notifyAdmins("No active Allocation Strategy", e.getMessage(), NotificationType.ERROR);
            LOGGER.error(e.getMessage(), e);
            throw e;
        }
        return activeAllocationStrategies.get(0);
    }

    private ISecurityDelegation getSecurityDelegationPlugin() throws ModuleException {
        // Lets retrieve active configurations of IAllocationStrategy
        List<PluginConfiguration> securityDelegations = pluginService
                .getPluginConfigurationsByType(ISecurityDelegation.class);
        List<PluginConfiguration> activeSecurityDelegations = securityDelegations.stream().filter(pc -> pc.isActive())
                .collect(Collectors.toList());
        // System can only handle one active configuration of IAllocationStrategy
        if (activeSecurityDelegations.size() != 1) {
            IllegalStateException e = new IllegalStateException(
                    "The application needs one and only one active configuration of "
                            + ISecurityDelegation.class.getName());
            LOGGER.error(e.getMessage(), e);
            throw e;
        }
        return pluginService.getPlugin(activeSecurityDelegations.get(0).getId());
    }

    @Override
    public void scheduleStorageMetadata(Set<StorageDataFile> metadataToStore) {
        try {
            Multimap<Long, StorageDataFile> storageWorkingSetMap = dispatchAndCheck(metadataToStore);
            scheduleStorage(storageWorkingSetMap, false);
            // to avoid making jobs for the same metadata all the time, lets change the metadataToStore AIP state to
            // STORING_METADATA
            for (StorageDataFile dataFile : metadataToStore) {
                AIP aip = dataFile.getAip();
                aip.setState(AIPState.STORING_METADATA);
                save(aip, true);
            }
        } catch (ModuleException e) {
            LOGGER.error(e.getMessage(), e);
            notifyAdmins("Could not schedule metadata storage",
                         "Metadata storage could not be realized because an error occured. Please check the logs",
                         NotificationType.ERROR);
        }
    }

    @Override
    public Set<StorageDataFile> prepareNotFullyStored() {
        Set<StorageDataFile> metadataToStore = Sets.newHashSet();
        Set<AIP> notFullyStored = aipDao.findAllByStateInService(AIPState.PENDING);
        // first lets handle the case where every dataFiles of an AIP are successfully stored.
        for (AIP aip : notFullyStored) {
            AIPSession aipSession = getSession(aip.getSession(), false);
            Set<StorageDataFile> storedDataFile = dataFileDao.findAllByStateAndAip(DataFileState.STORED, aip);
            if (storedDataFile.containsAll(StorageDataFile.extractDataFiles(aip, aipSession))) {
                // that means all StorageDataFile of this AIP has been stored, lets prepare the metadata storage,
                // first we need to write the metadata into a file
                StorageDataFile meta;
                try {
                    LOGGER.debug("Writting meta-data for aip fully stored {}", aip.getId().toString());
                    meta = writeMetaToWorkspace(aip);
                    // now if we have a meta to store, lets add it
                    meta.setState(DataFileState.PENDING);
                    dataFileDao.save(meta);
                    metadataToStore.add(meta);
                } catch (IOException | FileCorruptedException e) {
                    // if we don't have a meta to storeAndCreate that means a problem happened and we set the aip to
                    // STORAGE_ERROR
                    LOGGER.error(e.getMessage(), e);
                    aip.setState(AIPState.STORAGE_ERROR);
                    save(aip, true);
                }
            }
        }
        return metadataToStore;
    }

    @Override
    public List<RejectedAip> applyRetryChecks(Set<String> aipIpIds) {
        List<RejectedAip> rejectedAips = Lists.newArrayList();
        for (String ipId : aipIpIds) {
            List<String> rejectionReasons = Lists.newArrayList();
            if (!aipDao.findOneByIpId(ipId).isPresent()) {
                rejectionReasons.add(String.format("AIP with ip id %s does not exists", ipId));
                rejectedAips.add(new RejectedAip(ipId, rejectionReasons));
            }
        }
        return rejectedAips;
    }

    @Override
    public Set<AIP> retrieveAipsByTag(String tag) {
        return aipDao.findAllByTags(tag);
    }

    @Override
    public List<Event> retrieveAIPHistory(UniformResourceName ipId) throws ModuleException {
        Optional<AIP> aip = aipDao.findOneByIpId(ipId.toString());
        if (aip.isPresent()) {
            if (!getSecurityDelegationPlugin().hasAccess(ipId.toString())) {
                throw new EntityOperationForbiddenException(ipId.toString(), AIP.class, AIP_ACCESS_FORBIDDEN);
            }
            return aip.get().getHistory();
        } else {
            throw new EntityNotFoundException(ipId.toString(), AIP.class);
        }
    }

    @Override
    public Set<AIP> retrieveAipsBulk(Set<String> ipIds) {
        return aipDao.findAllByIpIdIn(ipIds);
    }

    @Override
    public AIP retrieveAip(String ipId) throws EntityNotFoundException {
        return aipDao.findOneByIpId(ipId).orElseThrow(() -> new EntityNotFoundException(ipId, AIP.class));
    }

    @Override
    public AIP updateAip(String ipId, AIP updated)
            throws EntityNotFoundException, EntityInconsistentIdentifierException, EntityOperationForbiddenException {
        return updateAip(ipId, updated,  "AIP metadata has been updated.");
    }

    @Override
    public AIP updateAip(String ipId, AIP updated, String updateMessage)
            throws EntityNotFoundException, EntityInconsistentIdentifierException, EntityOperationForbiddenException {
        Optional<AIP> oldAipOpt = aipDao.findOneByIpId(ipId);
        // first lets check for issues
        if (!oldAipOpt.isPresent()) {
            throw new EntityNotFoundException(ipId, AIP.class);
        }
        AIP oldAip = oldAipOpt.get();
        if ((oldAip.getState() != AIPState.UPDATED) && (oldAip.getState() != AIPState.STORED)) {
            throw new EntityOperationForbiddenException(ipId, AIP.class, "update while aip metadata are being stored!");
        }
        if (updated.getId() == null) {
            throw new EntityNotFoundException("give updated AIP has no id!");
        }
        if (!oldAip.getId().toString().equals(updated.getId().toString())) {
            throw new EntityInconsistentIdentifierException(ipId, updated.getId().toString(), AIP.class);
        }
        LOGGER.debug(String.format("[METADATA UPDATE] updating metadata of aip %s", ipId));
        // now that requirement are meant, lets update the old one
        AIPBuilder updatingBuilder = new AIPBuilder(oldAip);
        // Only PDI and descriptive information can be updated
        PreservationDescriptionInformation updatedPdi = updated.getProperties().getPdi();
        // Provenance Information
        // first lets merge the events
        updatingBuilder.getPDIBuilder()
                .addProvenanceInformationEvents(updated.getHistory().toArray(new Event[updated.getHistory().size()]));
        // second lets merge other provenance informations
        Map<String, Object> additionalProvenanceInfoMap;
        if ((additionalProvenanceInfoMap = updatedPdi.getProvenanceInformation().getAdditional()) != null) {
            for (Map.Entry<String, Object> additionalProvenanceEntry : additionalProvenanceInfoMap.entrySet()) {
                updatingBuilder.getPDIBuilder()
                        .addAdditionalProvenanceInformation(additionalProvenanceEntry.getKey(),
                                                            additionalProvenanceEntry.getValue());
            }
        }

        // third lets handle those "special" provenance information
        updatingBuilder.getPDIBuilder().setFacility(updatedPdi.getProvenanceInformation().getFacility());
        updatingBuilder.getPDIBuilder().setDetector(updatedPdi.getProvenanceInformation().getDetector());
        updatingBuilder.getPDIBuilder().setFilter(updatedPdi.getProvenanceInformation().getFilter());
        updatingBuilder.getPDIBuilder().setInstrument(updatedPdi.getProvenanceInformation().getInstrument());
        updatingBuilder.getPDIBuilder().setProposal(updatedPdi.getProvenanceInformation().getProposal());
        // Context Information
        // first tags
        // remove all existing tags
        updatingBuilder.getPDIBuilder().removeTags(updatingBuilder.getPDIBuilder().build().getTags()
                .toArray(new String[updatingBuilder.getPDIBuilder().build().getTags().size()]));
        // add the new tags
        if (updated.getTags().size() > 0) {
            updatingBuilder.getPDIBuilder().addTags(updated.getTags().toArray(new String[updated.getTags().size()]));
        }
        // now the rest of them
        Map<String, Object> contextInformationMap;
        if ((contextInformationMap = updatedPdi.getContextInformation()) != null) {
            for (Map.Entry<String, Object> contextEntry : contextInformationMap.entrySet()) {
                // tags have their specific handling
                if (!contextEntry.getKey().equals(PreservationDescriptionInformation.CONTEXT_INFO_TAGS_KEY)) {
                    updatingBuilder.getPDIBuilder().addContextInformation(contextEntry.getKey(),
                                                                          contextEntry.getValue());
                }
            }
        }
        // reference information
        Map<String, String> referenceInformationMap;
        if ((referenceInformationMap = updatedPdi.getReferenceInformation()) != null) {
            for (Map.Entry<String, String> refEntry : referenceInformationMap.entrySet()) {
                // tags have their specific handling
                updatingBuilder.getPDIBuilder().addContextInformation(refEntry.getKey(), refEntry.getValue());
            }
        }
        // fixity information
        Map<String, Object> fixityInformationMap;
        if ((fixityInformationMap = updatedPdi.getFixityInformation()) != null) {
            for (Map.Entry<String, Object> fixityEntry : fixityInformationMap.entrySet()) {
                // tags have their specific handling
                updatingBuilder.getPDIBuilder().addContextInformation(fixityEntry.getKey(), fixityEntry.getValue());
            }
        }
        // Access Right information
<<<<<<< HEAD
        if (!Strings.isNullOrEmpty(updatedPdi.getAccessRightInformation().getDataRights())) {
            updatingBuilder.getPDIBuilder()
                    .setAccessRightInformation(updatedPdi.getAccessRightInformation().getLicence(),
                                               updatedPdi.getAccessRightInformation().getDataRights(),
                                               updatedPdi.getAccessRightInformation().getPublicReleaseDate());
        }

=======
        updatingBuilder.getPDIBuilder()
                .setAccessRightInformation(updatedPdi.getAccessRightInformation().getLicence(),
                                           updatedPdi.getAccessRightInformation().getDataRights(),
                                           updatedPdi.getAccessRightInformation().getPublicReleaseDate());
>>>>>>> e164a063
        // descriptive information
        updatingBuilder.build().getProperties().getDescriptiveInformation().clear();
        Map<String, Object> descriptiveInformationMap;
        if ((descriptiveInformationMap = updated.getProperties().getDescriptiveInformation()) != null) {
            for (Map.Entry<String, Object> descriptiveEntry : descriptiveInformationMap.entrySet()) {
                updatingBuilder.addDescriptiveInformation(descriptiveEntry.getKey(), descriptiveEntry.getValue());
            }
        }

        // Add update event
        updatingBuilder.addEvent(EventType.UPDATE.toString(), updateMessage, OffsetDateTime.now());
        // now that all updates are set into the builder, lets build and save the updatedAip. Update event is added
        // once the metadata are stored
        AIP updatedAip = updatingBuilder.build();
        updatedAip.setState(AIPState.UPDATED);
        LOGGER.debug(String.format("[METADATA UPDATE] Update of aip %s metadata done", ipId));
        LOGGER.trace(String.format("[METADATA UPDATE] Updated aip : %s", gson.toJson(updatedAip)));
        return save(updatedAip, false);
    }

    @Override
    public void updateAipMetadata() {
        Set<UpdatableMetadataFile> metadataToUpdate = prepareUpdatedAIP();
        if (!metadataToUpdate.isEmpty()) {
            scheduleStorageMetadataUpdate(metadataToUpdate);
        }
    }

    @Override
    public Set<StorageDataFile> deleteAip(String ipId) throws ModuleException {
        Optional<AIP> toBeDeletedOpt = aipDao.findOneByIpId(ipId);
        if (toBeDeletedOpt.isPresent()) {
            AIP toBeDeleted = toBeDeletedOpt.get();
<<<<<<< HEAD
            return deleteAip(toBeDeleted);
        }
        return Sets.newHashSet();
    }

    @Override
    public Set<StorageDataFile> deleteAip(AIP toBeDeleted) throws ModuleException {
        Set<StorageDataFile> notSuppressible = Sets.newHashSet();
        Set<StorageDataFile> dataFilesToDelete = Sets.newHashSet();
        Set<StorageDataFile> dataFilesWithoutMetadata = dataFileDao.findAllByAip(toBeDeleted).stream()
                .filter(df -> !DataType.AIP.equals(df.getDataType())).collect(Collectors.toSet());
        for (StorageDataFile dataFile : dataFilesWithoutMetadata) {
            // If dataFile is in error state and no storage succeeded. So no urls are associated to the dataFile.
            if (dataFile.getState().equals(DataFileState.ERROR) && dataFile.getUrls().isEmpty()) {
                // we do not do remove immediately because the aip metadata has to be updated first
                // and the logic is already implemented into DataStorageEventHandler
                publisher.publish(new DataStorageEvent(dataFile, StorageAction.DELETION, StorageEventType.SUCCESSFULL,
                        null, null));
            } else {
                if (dataFile.getState().equals(DataFileState.PENDING)) {
                    notSuppressible.add(dataFile);
=======
            Set<StorageDataFile> dataFilesToDelete = Sets.newHashSet();
            Set<StorageDataFile> dataFilesWithoutMetadata = dataFileDao.findAllByAip(toBeDeleted).stream()
                    .filter(df -> !DataType.AIP.equals(df.getDataType())).collect(Collectors.toSet());
            for (StorageDataFile dataFile : dataFilesWithoutMetadata) {
                // If dataFile is in error state and no storage succeeded. So no urls are associated to the dataFile.
                if (dataFile.getState().equals(DataFileState.ERROR) && dataFile.getUrls().isEmpty()) {
                    // we do not do remove immediately because the aip metadata has to be updated first
                    // and the logic is already implemented into DataStorageEventHandler
                    publisher.publish(new DataStorageEvent(dataFile, StorageAction.DELETION,
                            StorageEventType.SUCCESSFULL, null, null));
>>>>>>> e164a063
                } else {
                    // we order deletion of a file if and only if no other aip references the same file
                    Set<StorageDataFile> dataFilesWithSameFile = dataFileDao
                            .findAllByChecksumIn(Sets.newHashSet(dataFile.getChecksum()));
                    // well lets remove ourselves of course!
                    dataFilesWithSameFile.remove(dataFile);
                    if (dataFilesWithSameFile.isEmpty()) {
                        // add to datafiles that should be removed
                        dataFilesToDelete.add(dataFile);
                    } else {
<<<<<<< HEAD
                        // if other datafiles are referencing a file, we just remove the data file from the
                        // database.
                        // we do not do remove immediately because the aip metadata has to be updated first
                        // and the logic is already implemented into DataStorageEventHandler
                        publisher.publish(new DataStorageEvent(dataFile, StorageAction.DELETION,
                                StorageEventType.SUCCESSFULL, null, null));
=======
                        // we order deletion of a file if and only if no other aip references the same file
                        Set<StorageDataFile> dataFilesWithSameFile = dataFileDao
                                .findAllByChecksumIn(Sets.newHashSet(dataFile.getChecksum()));
                        // well lets remove ourselves of course!
                        dataFilesWithSameFile.remove(dataFile);
                        if (dataFilesWithSameFile.isEmpty()) {
                            LOGGER.info("[{}] Datafile {} deletion is scheduled", dataFile.getAip().getId(),
                                        dataFile.getName());
                            // add to datafiles that should be removed
                            dataFilesToDelete.add(dataFile);
                        } else {
                            LOGGER.info("[{}] Datafile {} cannot be deleted it is referencing by other datafiles",
                                        dataFile.getAip().getId(), dataFile.getName());
                            dataFile.getUrls()
                                    .forEach(u -> LOGGER.info("[{}] url : {}", dataFile.getAip().getId(), u.getFile()));

                            datastorageService.handleDeletionSuccess(dataFile, null, dataFile.getChecksum());
                        }
>>>>>>> e164a063
                    }
                }
            }
        }
        // schedule removal of data and metadata
        AIPBuilder toBeDeletedBuilder = new AIPBuilder(toBeDeleted);
        toBeDeletedBuilder
                .addEvent(EventType.DELETION.name(),
                          "AIP deletion was requested, AIP is considered deleted until its removal from archives",
                          OffsetDateTime.now());
        toBeDeleted = toBeDeletedBuilder.build();
        toBeDeleted.setState(AIPState.DELETED);
        save(toBeDeleted, false);
        scheduleDeletion(dataFilesToDelete);
        return notSuppressible;
    }

    @Override
    public Set<StorageDataFile> deleteAipFromSip(String sipIpId) throws ModuleException {
        Set<StorageDataFile> notSuppressible = new HashSet<>();
        for (AIP aip : aipDao.findAllBySipId(sipIpId)) {
            notSuppressible.addAll(deleteAip(aip.getId().toString()));
        }
        return notSuppressible;
    }

    @Override
    public void addTags(String ipId, Set<String> tagsToAdd)
            throws EntityNotFoundException, EntityInconsistentIdentifierException, EntityOperationForbiddenException {
        AIP toUpdate = retrieveAip(ipId);
        addTags(toUpdate, tagsToAdd);
    }

    @Override
    public void addTags(AIP toUpdate, Set<String> tagsToAdd)
            throws EntityNotFoundException, EntityInconsistentIdentifierException, EntityOperationForbiddenException {
        AIPBuilder updateBuilder = new AIPBuilder(toUpdate);
        updateBuilder.addTags(tagsToAdd.toArray(new String[tagsToAdd.size()]));
        toUpdate = updateBuilder.build();
        String updateMessage = String.format("Add tags [%s].", String.join(" , ", tagsToAdd));
        updateAip(toUpdate.getId().toString(), toUpdate, updateMessage);
    }

    @Override
    public void removeTags(String ipId, Set<String> tagsToRemove)
            throws EntityNotFoundException, EntityInconsistentIdentifierException, EntityOperationForbiddenException {
        AIP toUpdate = retrieveAip(ipId);
        removeTags(toUpdate, tagsToRemove);
    }

    @Override
    public void removeTags(AIP toUpdate, Set<String> tagsToRemove)
            throws EntityNotFoundException, EntityInconsistentIdentifierException, EntityOperationForbiddenException {
        AIPBuilder updateBuilder = new AIPBuilder(toUpdate);
        updateBuilder.removeTags(tagsToRemove.toArray(new String[tagsToRemove.size()]));
        toUpdate = updateBuilder.build();
        String updateMessage = String.format("Remove tags [%s].", String.join(" , ", tagsToRemove));
        updateAip(toUpdate.getId().toString(), toUpdate, updateMessage);
    }

    private Set<UUID> scheduleDeletion(Set<StorageDataFile> dataFilesToDelete) throws ModuleException {
        // when we delete DataFiles, we have to get the DataStorages to use thanks to DB informations
        Multimap<Long, StorageDataFile> deletionWorkingSetMultimap = HashMultimap.create();
        for (StorageDataFile toDelete : dataFilesToDelete) {
            toDelete.getPrioritizedDataStorages()
                    .forEach(dataStorage -> deletionWorkingSetMultimap.put(dataStorage.getId(), toDelete));
        }
        Set<UUID> jobIds = Sets.newHashSet();
        for (Long dataStorageConfId : deletionWorkingSetMultimap.keySet()) {
            Set<IWorkingSubset> workingSubSets = getWorkingSubsets(deletionWorkingSetMultimap.get(dataStorageConfId),
                                                                   dataStorageConfId,
                                                                   DataStorageAccessModeEnum.DELETION_MODE);
            LOGGER.trace("Preparing a deletion job for each working subsets");
            // lets instantiate every job for every DataStorage to use
            for (IWorkingSubset workingSubset : workingSubSets) {
                // for each DataStorage we can have multiple WorkingSubSet to treat in parallel, lets storeAndCreate a
                // job for
                // each of them
                Set<JobParameter> parameters = Sets.newHashSet();
                parameters.add(new JobParameter(AbstractStoreFilesJob.PLUGIN_TO_USE_PARAMETER_NAME, dataStorageConfId));
                parameters.add(new JobParameter(AbstractStoreFilesJob.WORKING_SUB_SET_PARAMETER_NAME, workingSubset));
                jobIds.add(jobInfoService.createAsQueued(new JobInfo(false, 0, parameters, authResolver.getUser(),
                        DeleteDataFilesJob.class.getName())).getId());
            }
        }
        return jobIds;
    }

    /**
     * Write on disk the associated metadata file of the given {@link AIP}.
     * @param aip {@link AIP}
     * @return {@link StorageDataFile} of the {@link AIP} metadata file.
     * @throws IOException Impossible to write {@link AIP} metadata file to disk.
     */
    private StorageDataFile writeMetaToWorkspace(AIP aip) throws IOException, FileCorruptedException {

        StorageDataFile metadataAipFile;
        String checksumAlgorithm = "MD5";
        MessageDigest md5;
        try {
            md5 = MessageDigest.getInstance(checksumAlgorithm);
        } catch (NoSuchAlgorithmException e) {
            throw new IOException(e);
        }
        String toWrite = gson.toJson(aip);
        String checksum = ChecksumUtils.getHexChecksum(md5.digest(toWrite.getBytes(StandardCharsets.UTF_8)));
        String metadataName = checksum + JSON_FILE_EXT;
        workspaceService.setIntoWorkspace(new ByteArrayInputStream(toWrite.getBytes(StandardCharsets.UTF_8)),
                                          metadataName);
        try (InputStream is = workspaceService.retrieveFromWorkspace(metadataName)) {
            String fileChecksum = ChecksumUtils.computeHexChecksum(is, checksumAlgorithm);
            if (fileChecksum.equals(checksum)) {
                URL urlToMetadata = new URL("file", "localhost",
                        workspaceService.getFilePath(metadataName).toAbsolutePath().toString());
<<<<<<< HEAD
                AIPSession aipSession = getSession(aip.getSession(), false);
                metadataAipFile = new StorageDataFile(Sets.newHashSet(urlToMetadata), checksum, checksumAlgorithm,
                        DataType.AIP, urlToMetadata.openConnection().getContentLengthLong(),
                        new MimeType("application", "json"), aip, aipSession, aip.getId().toString() + JSON_FILE_EXT,
                        null);
            } else {
                workspaceService.removeFromWorkspace(metadataName);
                LOGGER.error(String
                        .format("Storage of AIP metadata(%s) into workspace(%s) failed. Computed checksum once stored does not "
                                + "match expected one", aip.getId().toString(),
                                workspaceService.getMicroserviceWorkspace()));
                throw new FileCorruptedException(String
                        .format("File has been corrupted during storage into workspace. Checksums before(%s) and after (%s) are"
=======
                metadataAipFile = new StorageDataFile(Sets.newHashSet(urlToMetadata), checksum, checksumAlgorithm,
                        DataType.AIP, urlToMetadata.openConnection().getContentLengthLong(),
                        new MimeType("application", "json"), aip, aip.getId().toString() + JSON_FILE_EXT, null);
            } else {
                workspaceService.removeFromWorkspace(metadataName);
                LOGGER.error(String.format(
                                           "Storage of AIP metadata(%s) into workspace(%s) failed. Computed checksum once stored does not "
                                                   + "match expected one",
                                           aip.getId().toString(), workspaceService.getMicroserviceWorkspace()));
                throw new FileCorruptedException(
                        String.format("File has been corrupted during storage into workspace. Checksums before(%s) and after (%s) are"
>>>>>>> e164a063
                                + " different", checksum, fileChecksum));
            }
        } catch (NoSuchAlgorithmException e) {
            // Delete written file
            LOGGER.error(e.getMessage(), e);
            workspaceService.removeFromWorkspace(metadataName);
            // this exception should never be thrown as it comes from the same algorithm then at the beginning
            throw new IOException(e);
        }
        return metadataAipFile;
    }

    /**
     * Prepare all AIP in UPDATED state in order to create and store the new AIP metadata file (descriptor file)
     * associated.<br/>
     * After an AIP is updated in database, this method write the new {@link StorageDataFile} of the AIP metadata on
     * disk
     * and return the list of created {@link StorageDataFile} mapped to the old {@link StorageDataFile} of the updated
     * AIPs.
     * @return {@link Set}<{@link UpdatableMetadataFile}> The list of {@link StorageDataFile} to storeAndCreate.
     */
    @Override
    public Set<UpdatableMetadataFile> prepareUpdatedAIP() {
        Set<UpdatableMetadataFile> result = Sets.newHashSet();
        Set<AIP> updatedAips = aipDao.findAllByStateService(AIPState.UPDATED);
        for (AIP updatedAip : updatedAips) {
            // Store the associated dataFile.
            Optional<StorageDataFile> optionalExistingAIPMetadataFile = dataFileDao.findByAipAndType(updatedAip,
                                                                                                     DataType.AIP);
            if (optionalExistingAIPMetadataFile.isPresent()) {
                // Create new AIP file (descriptor file) for the given updated AIP.
                StorageDataFile existingAIPMetadataFile = optionalExistingAIPMetadataFile.get();
                em.detach(existingAIPMetadataFile);
                StorageDataFile newAIPMetadataFile;
                try {
                    // To ensure that at any time there is only one StorageDataFile of AIP type, we do not create
                    // a new StorageDataFile for the newAIPMetadataFile.
                    // The newAIPMetadataFile get the id of the old one and so only replace it when it is stored.
                    newAIPMetadataFile = writeMetaToWorkspace(updatedAip);
                    newAIPMetadataFile.setId(existingAIPMetadataFile.getId());
                    result.add(new UpdatableMetadataFile(existingAIPMetadataFile, newAIPMetadataFile));
                } catch (IOException | FileCorruptedException e) {
                    LOGGER.error(e.getMessage(), e);
                    // if we don't have a meta to storeAndCreate that means a problem happened and we set the aip to
                    // STORAGE_ERROR
                    updatedAip.setState(AIPState.STORAGE_ERROR);
                    save(updatedAip, true);
                }
            } else {
                String message = String.format("Unable to update AIP metadata for AIP %s as there no existing one",
                                               updatedAip.getId());
                LOGGER.warn(message);
                notifyAdmins("AIP metadata could not be updated", message, NotificationType.INFO);
            }
        }
        return result;
    }

    @Override
    public void scheduleStorageMetadataUpdate(Set<UpdatableMetadataFile> metadataToUpdate) {
        try {
            // we need to listen to those jobs event for two things: cleaning the workspace and update AIP state
            doScheduleStorageMetadataUpdate(metadataToUpdate);
            // to avoid making jobs for the same metadata all the time, lets change the metadataToStore AIP state to
            // STORING_METADATA
            Set<AIP> aips = metadataToUpdate.stream().map(oldNew -> oldNew.getNewOne().getAip())
                    .collect(Collectors.toSet());
            for (AIP aip : aips) {
                LOGGER.debug("[UPDATING AIP METADATA] AIP {} is in STORING_METADATA state", aip.getId().toString());
                aip.setState(AIPState.STORING_METADATA);
                save(aip, true);
            }
        } catch (ModuleException e) {
            LOGGER.error(e.getMessage(), e);
        }
    }

    /**
     * Schedule new {@link UpdateDataFilesJob}s to storeAndCreate given updated {@link StorageDataFile}.
     *
     * To do so, this method dispatch all {@link StorageDataFile} of new AIP metadata files to storeAndCreate
     * by {@link PluginConfiguration} of storage plugin used to storeAndCreate associated {@link StorageDataFile}
     * of old AIP metadata.<br/>
     * Then, a new job si scheduled for each {@link IWorkingSubset} returned by
     * the associated {@link PluginConfiguration}s.<br/>
     * @param metadataToUpdate List of {@link StorageDataFile} of new AIP metadata files mapped to old ones.
     * @return {@link Set}<{@link UUID}> List of all Jobs id scheduled.
     */
    private Set<UUID> doScheduleStorageMetadataUpdate(Set<UpdatableMetadataFile> metadataToUpdate)
            throws ModuleException {
        Set<UUID> jobIds = Sets.newHashSet();
        // This is an update so we don't use the allocation strategy and we directly use the PluginConf used to
        // store the file.
        // Lets construct the Multimap<PluginConf, StorageDataFile> allowing us to then create the IWorkingSubSets
        Multimap<Long, StorageDataFile> toPrepareMap = HashMultimap.create();
        for (UpdatableMetadataFile oldNew : metadataToUpdate) {
            Set<PrioritizedDataStorage> oldDataStorages = oldNew.getOldOne().getPrioritizedDataStorages();
            oldNew.getNewOne().setNotYetStoredBy(((Number) oldDataStorages.size()).longValue());
            for (PrioritizedDataStorage oldDataStorage : oldDataStorages) {
                toPrepareMap.put(oldDataStorage.getId(), oldNew.getNewOne());
            }
            dataFileDao.save(oldNew.getNewOne());
        }
        // now lets work with workingSubsets
        for (Long dataStorageConfId : toPrepareMap.keySet()) {
            Set<IWorkingSubset> workingSubsets = getWorkingSubsets(toPrepareMap.get(dataStorageConfId),
                                                                   dataStorageConfId,
                                                                   DataStorageAccessModeEnum.STORE_MODE);
            for (IWorkingSubset workingSubset : workingSubsets) {
                // for each workingSubset lets get the corresponding old metadata to remove
                Set<StorageDataFile> oldOneCorrespondingToWorkingSubset = metadataToUpdate.stream()
                        .filter(oldNew -> workingSubset.getDataFiles().contains(oldNew.getNewOne()))
                        .map(oldNew -> oldNew.getOldOne()).collect(Collectors.toSet());
                Set<JobParameter> parameters = Sets.newHashSet();
                parameters.add(new JobParameter(AbstractStoreFilesJob.PLUGIN_TO_USE_PARAMETER_NAME, dataStorageConfId));
                parameters.add(new JobParameter(AbstractStoreFilesJob.WORKING_SUB_SET_PARAMETER_NAME, workingSubset));
                parameters.add(new JobParameter(UpdateDataFilesJob.OLD_DATA_FILES_PARAMETER_NAME,
                        oldOneCorrespondingToWorkingSubset
                                .toArray(new StorageDataFile[oldOneCorrespondingToWorkingSubset.size()])));
                jobIds.add(jobInfoService.createAsQueued(new JobInfo(false, 0, parameters, authResolver.getUser(),
                        UpdateDataFilesJob.class.getName())).getId());
            }
        }
        // now that files are given to the jobs, lets remove the source url so once stored we only have the good urls
        Collection<StorageDataFile> storageDataFiles = toPrepareMap.values();
        storageDataFiles.forEach(file -> file.setUrls(new HashSet<>()));
        dataFileDao.save(storageDataFiles);
        return jobIds;
    }

    @Override
    public Pair<StorageDataFile, InputStream> getAIPDataFile(String pAipId, String pChecksum)
            throws ModuleException, IOException {
        // First find the AIP
        Optional<AIP> oaip = aipDao.findOneByIpId(pAipId);
        if (oaip.isPresent()) {
            AIP aip = oaip.get();
            if (!getSecurityDelegationPlugin().hasAccess(pAipId)) {
                throw new EntityOperationForbiddenException(pAipId, AIP.class, AIP_ACCESS_FORBIDDEN);
            }
            // Now get requested StorageDataFile
            Set<StorageDataFile> aipDataFiles = dataFileDao.findAllByAip(aip);
            Optional<StorageDataFile> odf = aipDataFiles.stream().filter(df -> pChecksum.equals(df.getChecksum()))
                    .findFirst();
            if (odf.isPresent()) {
                StorageDataFile dataFile = odf.get();
                if (dataFile.getPrioritizedDataStorages() != null) {
                    // first let see if this file is stored on an online data storage and lets get the most prioritized
                    Optional<PrioritizedDataStorage> onlinePrioritizedDataStorageOpt = dataFile
                            .getPrioritizedDataStorages().stream()
                            .filter(pds -> pds.getDataStorageType().equals(DataStorageType.ONLINE)
                                    && pds.getDataStorageConfiguration().isActive())
                            .sorted().findFirst();
                    if (onlinePrioritizedDataStorageOpt.isPresent()) {
                        @SuppressWarnings("rawtypes")
                        InputStream dataFileIS = ((IOnlineDataStorage) pluginService
                                .getPlugin(onlinePrioritizedDataStorageOpt.get().getId())).retrieve(dataFile);
                        return Pair.of(dataFile, dataFileIS);
                    } else {
                        // Check if file is available from cache
                        Optional<CachedFile> ocf = cachedFileService.getAvailableCachedFile(pChecksum);
                        if (ocf.isPresent()) {
                            return Pair.of(dataFile, new FileInputStream(ocf.get().getLocation().getPath()));
                        } else {
                            return null;
                        }
                    }
                } else {
                    throw new EntityNotFoundException("Storage plugin used to store datafile is unknown.");
                }
            } else {
                throw new EntityNotFoundException(pChecksum, StorageDataFile.class);
            }

        } else {
            throw new EntityNotFoundException(pAipId, AIP.class);
        }
    }

    @Override
    public void removeDeletedAIPMetadatas() {
        Set<AIP> aips = aipDao.findAllByStateService(AIPState.DELETED);
        Set<StorageDataFile> aipDataFilesToDelete = Sets.newHashSet();
        for (AIP aip : aips) {
            Set<StorageDataFile> dataFiles = dataFileDao.findAllByAip(aip);
            if (dataFiles.isEmpty()) {
                // Error case recovering. If AIP is in DELETED state and there is no DataFile linked to it, we can
                // delete aip from database.
                LOGGER.warn("Delete AIP {} wich is not associated to any datafile.", aip.getId());
                publisher.publish(new AIPEvent(aip));
                aipDao.remove(aip);
            } else if (dataFiles.stream().filter(df -> !DataType.AIP.equals(df.getDataType())).count() == 0) {
                aipDataFilesToDelete.addAll(dataFiles);
            }
        }
        try {
            scheduleDeletion(aipDataFilesToDelete);
        } catch (ModuleException e) {
            // Exception thrown for plugin instantiation errors. Only log error.
            LOGGER.error(e.getMessage(), e);
        }
    }

    @Override
    public void deleteAIPsByQuery(AIPQueryFilters filters) {
        // prevent the job to remove entities created after this call
        if (filters.getTo() == null) {
            filters.setTo(OffsetDateTime.now());
        }
        Set<JobParameter> parameters = Sets.newHashSet();
        parameters.add(new JobParameter(DeleteAIPsJob.FILTER_PARAMETER_NAME, filters));
        JobInfo jobInfo = new JobInfo(false, 0, parameters, authResolver.getUser(), DeleteAIPsJob.class.getName());
        jobInfoService.createAsQueued(jobInfo);
        LOGGER.debug("New job scheduled uuid={}", jobInfo.getId().toString());
    }

    @Override
    public void removeTagsByQuery(RemoveAIPTagsFilters filters) {
        // prevent the job to remove tags to entities created after this call
        if (filters.getTo() == null) {
            filters.setTo(OffsetDateTime.now());
        }
        UpdateAIPsTagJobType updateType = UpdateAIPsTagJobType.REMOVE;
        JobParameter filterParameter = new JobParameter(UpdateAIPsTagJob.FILTER_PARAMETER_NAME, filters);
        scheduleJobToUpdateTags(updateType, filterParameter);
    }

    @Override
    public void addTagsByQuery(AddAIPTagsFilters filters) {
        // prevent the job to add tags to entities created after this call
        if (filters.getTo() == null) {
            filters.setTo(OffsetDateTime.now());
        }
        UpdateAIPsTagJobType updateType = UpdateAIPsTagJobType.ADD;
        JobParameter filterParameter = new JobParameter(UpdateAIPsTagJob.FILTER_PARAMETER_NAME, filters);
        scheduleJobToUpdateTags(updateType, filterParameter);
    }

    /**
     * Save a new job to process the AIP update
     * @param updateType type of update (add/remove)
     * @param filterParameter user query filters
     */
    private void scheduleJobToUpdateTags(UpdateAIPsTagJobType updateType, JobParameter filterParameter) {
        Set<JobParameter> parameters = Sets.newHashSet();
        parameters.add(filterParameter);
        parameters.add(new JobParameter(UpdateAIPsTagJob.UPDATE_TYPE_PARAMETER_NAME, updateType));
        JobInfo jobInfo = new JobInfo(false, 0, parameters, authResolver.getUser(), UpdateAIPsTagJob.class.getName());
        jobInfoService.createAsQueued(jobInfo);
        LOGGER.debug("New job scheduled uuid={}", jobInfo.getId().toString());
    }

    @Override
    public List<String> retrieveAIPTagsByQuery(AIPQueryFilters request) {
        AIPSession aipSession = getSession(request.getSession(), false);
        return aipDao.findAllByCustomQuery(AIPQueryGenerator
                .searchAipTagsUsingSQL(request.getState(), request.getFrom(), request.getTo(), request.getTags(),
                                       aipSession, request.getAipIds(), request.getAipIdsExcluded()));
    }

    @Override
    public AIPSession getSession(String sessionId, Boolean createIfNotExists) {
        AIPSession session = null;
        String id = sessionId;
        if (sessionId == null) {
            id = DEFAULT_SESSION_ID;
        }
        Optional<AIPSession> oSession = aipSessionRepository.findById(id);
        if (oSession.isPresent()) {
            session = oSession.get();
        } else if (createIfNotExists) {
            session = aipSessionRepository.save(AIPSessionBuilder.build(id));
        }
        return session;
    }

    @Override
    public AIPSession getSessionWithStats(String sessionId) {
        AIPSession session = getSession(sessionId, false);
        return addSessionSipInformations(session);
    }

    @Override
    public Page<AIPSession> searchSessions(String id, OffsetDateTime from, OffsetDateTime to, Pageable pageable) {
        Page<AIPSession> pagedSessions = aipSessionRepository.findAll(AIPSessionSpecifications.search(id, from, to),
                                                                      pageable);
        List<AIPSession> sessions = org.apache.commons.compress.utils.Lists.newArrayList();
        pagedSessions.forEach(s -> sessions.add(this.addSessionSipInformations(s)));
        return new PageImpl<>(sessions, pageable, pagedSessions.getTotalElements());
    }

    /**
     * Create a {@link AIPSession} for the session id.
     * @param session
     * @return {@link AIPSession}
     */
    private AIPSession addSessionSipInformations(AIPSession session) {
        long aipsCount = aipDao.countBySessionId(session.getId());
        long queuedAipsCount = aipDao.countBySessionIdAndStateIn(session.getId(), Sets
                .newHashSet(AIPState.VALID, AIPState.PENDING, AIPState.STORING_METADATA, AIPState.UPDATED));
        long storedAipsCount = aipDao.countBySessionIdAndStateIn(session.getId(), Sets.newHashSet(AIPState.STORED));
        long deletedAipsCount = aipDao.countBySessionIdAndStateIn(session.getId(), Sets.newHashSet(AIPState.DELETED));
        long errorAipsCount = aipDao.countBySessionIdAndStateIn(session.getId(),
                                                                Sets.newHashSet(AIPState.STORAGE_ERROR));

        session.setAipsCount(aipsCount);
        session.setDeletedAipsCount(deletedAipsCount);
        session.setErrorAipsCount(errorAipsCount);
        session.setQueuedAipsCount(queuedAipsCount);
        session.setStoredAipsCount(storedAipsCount);
        return session;
    }
}<|MERGE_RESOLUTION|>--- conflicted
+++ resolved
@@ -537,36 +537,8 @@
         if (!getSecurityDelegationPlugin().hasAccessToListFeature()) {
             throw new EntityOperationForbiddenException("Only Admins can access this feature.");
         }
-<<<<<<< HEAD
         AIPSession aipSession = getSession(session, false);
         return aipDao.findAll(AIPQueryGenerator.search(state, from, to, tags, aipSession, null, null), pageable);
-=======
-        if (pState != null) {
-            if (pFrom != null) {
-                if (pTo != null) {
-                    return aipDao
-                            .findAllByStateAndSubmissionDateAfterAndLastEventDateBefore(pState, pFrom.minusNanos(1),
-                                                                                        pTo.plusSeconds(1), pPageable);
-                }
-                return aipDao.findAllByStateAndSubmissionDateAfter(pState, pFrom.minusNanos(1), pPageable);
-            }
-            if (pTo != null) {
-                return aipDao.findAllByStateAndLastEventDateBefore(pState, pTo.plusSeconds(1), pPageable);
-            }
-            return aipDao.findAllByState(pState, pPageable);
-        }
-        if (pFrom != null) {
-            if (pTo != null) {
-                return aipDao.findAllBySubmissionDateAfterAndLastEventDateBefore(pFrom.minusNanos(1),
-                                                                                 pTo.plusSeconds(1), pPageable);
-            }
-            return aipDao.findAllBySubmissionDateAfter(pFrom.minusNanos(1), pPageable);
-        }
-        if (pTo != null) {
-            return aipDao.findAllByLastEventDateBefore(pTo.plusSeconds(1), pPageable);
-        }
-        return aipDao.findAll(pPageable);
->>>>>>> e164a063
     }
 
     @Override
@@ -1012,7 +984,6 @@
             }
         }
         // Access Right information
-<<<<<<< HEAD
         if (!Strings.isNullOrEmpty(updatedPdi.getAccessRightInformation().getDataRights())) {
             updatingBuilder.getPDIBuilder()
                     .setAccessRightInformation(updatedPdi.getAccessRightInformation().getLicence(),
@@ -1020,12 +991,6 @@
                                                updatedPdi.getAccessRightInformation().getPublicReleaseDate());
         }
 
-=======
-        updatingBuilder.getPDIBuilder()
-                .setAccessRightInformation(updatedPdi.getAccessRightInformation().getLicence(),
-                                           updatedPdi.getAccessRightInformation().getDataRights(),
-                                           updatedPdi.getAccessRightInformation().getPublicReleaseDate());
->>>>>>> e164a063
         // descriptive information
         updatingBuilder.build().getProperties().getDescriptiveInformation().clear();
         Map<String, Object> descriptiveInformationMap;
@@ -1059,7 +1024,6 @@
         Optional<AIP> toBeDeletedOpt = aipDao.findOneByIpId(ipId);
         if (toBeDeletedOpt.isPresent()) {
             AIP toBeDeleted = toBeDeletedOpt.get();
-<<<<<<< HEAD
             return deleteAip(toBeDeleted);
         }
         return Sets.newHashSet();
@@ -1081,18 +1045,6 @@
             } else {
                 if (dataFile.getState().equals(DataFileState.PENDING)) {
                     notSuppressible.add(dataFile);
-=======
-            Set<StorageDataFile> dataFilesToDelete = Sets.newHashSet();
-            Set<StorageDataFile> dataFilesWithoutMetadata = dataFileDao.findAllByAip(toBeDeleted).stream()
-                    .filter(df -> !DataType.AIP.equals(df.getDataType())).collect(Collectors.toSet());
-            for (StorageDataFile dataFile : dataFilesWithoutMetadata) {
-                // If dataFile is in error state and no storage succeeded. So no urls are associated to the dataFile.
-                if (dataFile.getState().equals(DataFileState.ERROR) && dataFile.getUrls().isEmpty()) {
-                    // we do not do remove immediately because the aip metadata has to be updated first
-                    // and the logic is already implemented into DataStorageEventHandler
-                    publisher.publish(new DataStorageEvent(dataFile, StorageAction.DELETION,
-                            StorageEventType.SUCCESSFULL, null, null));
->>>>>>> e164a063
                 } else {
                     // we order deletion of a file if and only if no other aip references the same file
                     Set<StorageDataFile> dataFilesWithSameFile = dataFileDao
@@ -1103,33 +1055,12 @@
                         // add to datafiles that should be removed
                         dataFilesToDelete.add(dataFile);
                     } else {
-<<<<<<< HEAD
                         // if other datafiles are referencing a file, we just remove the data file from the
                         // database.
                         // we do not do remove immediately because the aip metadata has to be updated first
                         // and the logic is already implemented into DataStorageEventHandler
                         publisher.publish(new DataStorageEvent(dataFile, StorageAction.DELETION,
                                 StorageEventType.SUCCESSFULL, null, null));
-=======
-                        // we order deletion of a file if and only if no other aip references the same file
-                        Set<StorageDataFile> dataFilesWithSameFile = dataFileDao
-                                .findAllByChecksumIn(Sets.newHashSet(dataFile.getChecksum()));
-                        // well lets remove ourselves of course!
-                        dataFilesWithSameFile.remove(dataFile);
-                        if (dataFilesWithSameFile.isEmpty()) {
-                            LOGGER.info("[{}] Datafile {} deletion is scheduled", dataFile.getAip().getId(),
-                                        dataFile.getName());
-                            // add to datafiles that should be removed
-                            dataFilesToDelete.add(dataFile);
-                        } else {
-                            LOGGER.info("[{}] Datafile {} cannot be deleted it is referencing by other datafiles",
-                                        dataFile.getAip().getId(), dataFile.getName());
-                            dataFile.getUrls()
-                                    .forEach(u -> LOGGER.info("[{}] url : {}", dataFile.getAip().getId(), u.getFile()));
-
-                            datastorageService.handleDeletionSuccess(dataFile, null, dataFile.getChecksum());
-                        }
->>>>>>> e164a063
                     }
                 }
             }
@@ -1244,7 +1175,6 @@
             if (fileChecksum.equals(checksum)) {
                 URL urlToMetadata = new URL("file", "localhost",
                         workspaceService.getFilePath(metadataName).toAbsolutePath().toString());
-<<<<<<< HEAD
                 AIPSession aipSession = getSession(aip.getSession(), false);
                 metadataAipFile = new StorageDataFile(Sets.newHashSet(urlToMetadata), checksum, checksumAlgorithm,
                         DataType.AIP, urlToMetadata.openConnection().getContentLengthLong(),
@@ -1258,19 +1188,6 @@
                                 workspaceService.getMicroserviceWorkspace()));
                 throw new FileCorruptedException(String
                         .format("File has been corrupted during storage into workspace. Checksums before(%s) and after (%s) are"
-=======
-                metadataAipFile = new StorageDataFile(Sets.newHashSet(urlToMetadata), checksum, checksumAlgorithm,
-                        DataType.AIP, urlToMetadata.openConnection().getContentLengthLong(),
-                        new MimeType("application", "json"), aip, aip.getId().toString() + JSON_FILE_EXT, null);
-            } else {
-                workspaceService.removeFromWorkspace(metadataName);
-                LOGGER.error(String.format(
-                                           "Storage of AIP metadata(%s) into workspace(%s) failed. Computed checksum once stored does not "
-                                                   + "match expected one",
-                                           aip.getId().toString(), workspaceService.getMicroserviceWorkspace()));
-                throw new FileCorruptedException(
-                        String.format("File has been corrupted during storage into workspace. Checksums before(%s) and after (%s) are"
->>>>>>> e164a063
                                 + " different", checksum, fileChecksum));
             }
         } catch (NoSuchAlgorithmException e) {
