/*
 * Copyright 2017-2018 CNES - CENTRE NATIONAL d'ETUDES SPATIALES
 *
 * This file is part of REGARDS.
 *
 * REGARDS is free software: you can redistribute it and/or modify
 * it under the terms of the GNU General Public License as published by
 * the Free Software Foundation, either version 3 of the License, or
 * (at your option) any later version.
 *
 * REGARDS is distributed in the hope that it will be useful,
 * but WITHOUT ANY WARRANTY; without even the implied warranty of
 * MERCHANTABILITY or FITNESS FOR A PARTICULAR PURPOSE. See the
 * GNU General Public License for more details.
 *
 * You should have received a copy of the GNU General Public License
 * along with REGARDS. If not, see <http://www.gnu.org/licenses/>.
 */
package fr.cnes.regards.modules.storage.service;

import java.io.FileInputStream;
import java.io.IOException;
import java.io.InputStream;
import java.net.URL;
import java.time.OffsetDateTime;
import java.util.ArrayList;
import java.util.Collection;
import java.util.HashMap;
import java.util.HashSet;
import java.util.List;
import java.util.Map;
import java.util.Optional;
import java.util.Set;
import java.util.StringJoiner;
import java.util.UUID;
import java.util.stream.Collector;
import java.util.stream.Collectors;

import javax.persistence.EntityManager;

import org.slf4j.Logger;
import org.slf4j.LoggerFactory;
import org.springframework.beans.factory.annotation.Autowired;
import org.springframework.beans.factory.annotation.Value;
import org.springframework.data.domain.Page;
import org.springframework.data.domain.PageImpl;
import org.springframework.data.domain.PageRequest;
import org.springframework.data.domain.Pageable;
import org.springframework.data.domain.Sort;
import org.springframework.data.domain.Sort.Direction;
import org.springframework.data.util.Pair;
import org.springframework.hateoas.PagedResources;
import org.springframework.mail.SimpleMailMessage;
import org.springframework.stereotype.Service;
import org.springframework.util.MimeType;
import org.springframework.util.MimeTypeUtils;
import org.springframework.validation.BeanPropertyBindingResult;
import org.springframework.validation.Errors;
import org.springframework.validation.Validator;
import org.springframework.web.client.HttpClientErrorException;
import org.springframework.web.client.HttpServerErrorException;

import com.google.common.base.Strings;
import com.google.common.collect.HashMultimap;
import com.google.common.collect.ImmutableSet;
import com.google.common.collect.Lists;
import com.google.common.collect.Multimap;
import com.google.common.collect.Sets;
import com.google.gson.Gson;

import feign.FeignException;
import fr.cnes.regards.framework.amqp.IPublisher;
import fr.cnes.regards.framework.authentication.IAuthenticationResolver;
import fr.cnes.regards.framework.feign.security.FeignSecurityManager;
import fr.cnes.regards.framework.jpa.multitenant.transactional.MultitenantTransactional;
import fr.cnes.regards.framework.microservice.maintenance.MaintenanceException;
import fr.cnes.regards.framework.module.rest.exception.EntityInconsistentIdentifierException;
import fr.cnes.regards.framework.module.rest.exception.EntityNotFoundException;
import fr.cnes.regards.framework.module.rest.exception.EntityOperationForbiddenException;
import fr.cnes.regards.framework.module.rest.exception.ModuleException;
import fr.cnes.regards.framework.modules.jobs.domain.JobInfo;
import fr.cnes.regards.framework.modules.jobs.domain.JobParameter;
import fr.cnes.regards.framework.modules.jobs.domain.JobStatus;
import fr.cnes.regards.framework.modules.jobs.service.IJobInfoService;
import fr.cnes.regards.framework.modules.plugins.domain.PluginConfiguration;
import fr.cnes.regards.framework.modules.plugins.service.IPluginService;
import fr.cnes.regards.framework.oais.Event;
import fr.cnes.regards.framework.oais.EventType;
import fr.cnes.regards.framework.oais.OAISDataObject;
import fr.cnes.regards.framework.oais.PreservationDescriptionInformation;
import fr.cnes.regards.framework.oais.urn.DataType;
import fr.cnes.regards.framework.oais.urn.UniformResourceName;
import fr.cnes.regards.framework.security.role.DefaultRole;
import fr.cnes.regards.framework.utils.RsRuntimeException;
import fr.cnes.regards.framework.utils.plugins.PluginUtilsRuntimeException;
import fr.cnes.regards.modules.notification.client.INotificationClient;
import fr.cnes.regards.modules.notification.domain.NotificationType;
import fr.cnes.regards.modules.storage.dao.AIPQueryGenerator;
import fr.cnes.regards.modules.storage.dao.AIPSessionSpecifications;
import fr.cnes.regards.modules.storage.dao.IAIPDao;
import fr.cnes.regards.modules.storage.dao.IAIPEntityRepository;
import fr.cnes.regards.modules.storage.dao.IAIPSessionRepository;
import fr.cnes.regards.modules.storage.dao.IAIPUpdateRequestRepository;
import fr.cnes.regards.modules.storage.dao.IDataFileDao;
import fr.cnes.regards.modules.storage.dao.IPrioritizedDataStorageRepository;
import fr.cnes.regards.modules.storage.domain.AIP;
import fr.cnes.regards.modules.storage.domain.AIPBuilder;
import fr.cnes.regards.modules.storage.domain.AIPCollection;
import fr.cnes.regards.modules.storage.domain.AIPPageWithDataStorages;
import fr.cnes.regards.modules.storage.domain.AIPSessionBuilder;
import fr.cnes.regards.modules.storage.domain.AIPState;
import fr.cnes.regards.modules.storage.domain.AIPWithDataStorageIds;
import fr.cnes.regards.modules.storage.domain.AipDataFiles;
import fr.cnes.regards.modules.storage.domain.AvailabilityRequest;
import fr.cnes.regards.modules.storage.domain.AvailabilityResponse;
import fr.cnes.regards.modules.storage.domain.CoupleAvailableError;
import fr.cnes.regards.modules.storage.domain.RejectedAip;
import fr.cnes.regards.modules.storage.domain.RejectedSip;
import fr.cnes.regards.modules.storage.domain.database.AIPEntity;
import fr.cnes.regards.modules.storage.domain.database.AIPSession;
import fr.cnes.regards.modules.storage.domain.database.AIPUpdateRequest;
import fr.cnes.regards.modules.storage.domain.database.CachedFile;
import fr.cnes.regards.modules.storage.domain.database.DataFileState;
import fr.cnes.regards.modules.storage.domain.database.DataStorageType;
import fr.cnes.regards.modules.storage.domain.database.PrioritizedDataStorage;
import fr.cnes.regards.modules.storage.domain.database.StorageDataFile;
import fr.cnes.regards.modules.storage.domain.event.AIPEvent;
import fr.cnes.regards.modules.storage.domain.event.DataStorageEvent;
import fr.cnes.regards.modules.storage.domain.event.StorageAction;
import fr.cnes.regards.modules.storage.domain.event.StorageEventType;
import fr.cnes.regards.modules.storage.domain.job.AIPQueryFilters;
import fr.cnes.regards.modules.storage.domain.job.AddAIPTagsFilters;
import fr.cnes.regards.modules.storage.domain.job.RemoveAIPTagsFilters;
import fr.cnes.regards.modules.storage.domain.job.UpdateAIPsTagJobType;
import fr.cnes.regards.modules.storage.domain.plugin.DataStorageAccessModeEnum;
import fr.cnes.regards.modules.storage.domain.plugin.DispatchErrors;
import fr.cnes.regards.modules.storage.domain.plugin.IAllocationStrategy;
import fr.cnes.regards.modules.storage.domain.plugin.IDataStorage;
import fr.cnes.regards.modules.storage.domain.plugin.INearlineDataStorage;
import fr.cnes.regards.modules.storage.domain.plugin.IOnlineDataStorage;
import fr.cnes.regards.modules.storage.domain.plugin.ISecurityDelegation;
import fr.cnes.regards.modules.storage.domain.plugin.IWorkingSubset;
import fr.cnes.regards.modules.storage.domain.plugin.WorkingSubsetWrapper;
import fr.cnes.regards.modules.storage.service.job.AbstractStoreFilesJob;
import fr.cnes.regards.modules.storage.service.job.DeleteAIPsJob;
import fr.cnes.regards.modules.storage.service.job.DeleteDataFilesJob;
import fr.cnes.regards.modules.storage.service.job.DeleteFilesFromDataStorageJob;
import fr.cnes.regards.modules.storage.service.job.StorageJobsPriority;
import fr.cnes.regards.modules.storage.service.job.StoreDataFilesJob;
import fr.cnes.regards.modules.storage.service.job.StoreMetadataFilesJob;
import fr.cnes.regards.modules.storage.service.job.UpdateAIPsTagJob;
import fr.cnes.regards.modules.storage.service.job.WriteAIPMetadataJob;
import fr.cnes.regards.modules.templates.service.ITemplateService;
import fr.cnes.regards.modules.templates.service.TemplateServiceConfiguration;

/**
 * Service to handle {@link AIP} and associated {@link StorageDataFile}s entities from all data storage systems.<br/>
 * An {@link AIP} can be associated to many {@link StorageDataFile}s but only one of type {@link DataType#AIP}.<br/>
 * Available data storage systems are defined by the available {@link IDataStorage} plugins<br/>
 * Stored files can be stored with :
 * <ul>
 * <li>Online data storage plugins {@link IOnlineDataStorage} : Files are directly accessible for download</li>
 * <li>Nearline data storage plugins {@link INearlineDataStorage} : Files needs to be cached before download</li>
 * </ul>
 *
 * At startup, this service subscribe to all {@link DataStorageEvent}s to handle physical actions
 * (storeAndCreate, retrieve and deletion) on {@link StorageDataFile}s.<br/>
 * See {@link DataStorageEventHandler} class to understand more about actions done on physical files changes.<br/>
 * <br/>
 * This service also run scheduled actions :
 * <ul>
 * <li>storeMetadata : This cron action executed every minutes handle
 * update of {@link AIP} state by looking for all associated {@link StorageDataFile} states.
 * An {@link AIP} is STORED when all its {@link StorageDataFile}s are STORED</li>
 * </ul>
 * <br/>
 * The cache system to make nearline files accessible is handled by the {@link ICachedFileService}.<br/>
 * @author Sylvain Vissiere-Guerinet
 * @author Sébastien Binda
 */
@Service
@MultitenantTransactional
public class AIPService implements IAIPService {

    private static final String DEFAULT_SESSION_ID = "default";

    /**
     * Class logger.
     */
    private static final Logger LOGGER = LoggerFactory.getLogger(AIPService.class);

    /**
     * Forbidden aip access message
     */
    private static final String AIP_ACCESS_FORBIDDEN = "You do not have suffisent access right to get this aip.";

    /**
     * Number of created AIPs processed on each iteration by project
     */
    @Value("${regards.storage.aips.iteration.limit:100}")
    private Integer aipIterationLimit;

    /**
     * DAO to access {@link AIP} entities through the {@link AIPEntity} entities stored in db.
     */
    @Autowired
    private IAIPDao aipDao;

    /**
     * DAO to access {@link StorageDataFile} entities.
     */
    @Autowired
    private IDataFileDao dataFileDao;

    /**
     * AMQP Publisher.
     */
    @Autowired
    private IPublisher publisher;

    /**
     * Service to retrieve and use Plugins more specificly the {@link IDataStorage} plugins.
     */
    @Autowired
    private IPluginService pluginService;

    /**
     * The AIP service uses JOBS to run asynchronous storeAndCreate actions.
     */
    @Autowired
    private IJobInfoService jobInfoService;

    /**
     * {@link IAuthenticationResolver} instance
     */
    @Autowired
    private IAuthenticationResolver authResolver;

    /**
     * {@link Gson} instance
     */
    @Autowired
    private Gson gson;

    /**
     * Service to manage avaibility of nearline files.
     */
    @Autowired
    private ICachedFileService cachedFileService;

    /**
     * {@link Validator} instance
     */
    @Autowired
    private Validator validator;

    /**
     * {@link ITemplateService} instance
     */
    @Autowired
    private ITemplateService templateService;

    /**
     * {@link INotificationClient} instance
     */
    @Autowired
    private INotificationClient notificationClient;

    @Autowired
    private EntityManager em;

    @Autowired
    private IAIPSessionRepository aipSessionRepository;

    @Autowired
    private IAIPEntityRepository aipEntityRepository;

    @Autowired
    private IAIPUpdateRequestRepository aipUpdateRequestRepo;

    @Autowired
    private IPrioritizedDataStorageRepository prioritizedDataStorageRepo;

    /**
     * The spring application name ~= microservice type
     */
    @Value("${spring.application.name}")
    private String applicationName;

    // FIXME return AIPEntity

    @Override
    public AIP save(AIP aip, boolean publish) {
        // Create the session if it's not already existing
        try {
            AIPSession aipSession = getSession(aip.getSession(), true);

            AIP daoAip = aipDao.save(aip, aipSession);
            if (publish) {
                publisher.publish(new AIPEvent(daoAip));
            }
            em.flush();
            em.clear();
            return daoAip;
        } catch (EntityNotFoundException e) {
            // this exception cannot be thrown as getSession(something, true) will create said session
            throw new RsRuntimeException(e);
        }
    }

    @Override
    public List<RejectedAip> validateAndStore(AIPCollection aips) throws ModuleException {

        // Validate AIPs
        List<RejectedAip> rejectedAips = new ArrayList<>();
        Set<AIP> validAips = validate(aips, rejectedAips);

        // Store valid AIPs
        for (AIP aip : validAips) {
            storeValidAip(aip, false);
        }

        return rejectedAips;
    }

    private void storeValidAip(AIP aip, boolean publish) {
        aip.setState(AIPState.VALID);
        aip.addEvent(EventType.SUBMISSION.name(), "Submission to REGARDS");
        save(aip, publish);

        // Extract data files
        AIPSession aipSession;
        try {
            aipSession = getSession(aip.getSession(), false);
        } catch (EntityNotFoundException e) {
            // this exception cannot be thrown as save will create said session
            throw new RsRuntimeException(e);
        }
        Set<StorageDataFile> dataFiles = StorageDataFile.extractDataFiles(aip, aipSession);
        dataFiles.forEach(df -> {
            df.setState(DataFileState.PENDING);
            df.getOriginUrls().clear();
            df.getOriginUrls().addAll(df.getUrls());
            dataFileDao.save(df);
        });
        // To avoid performance problems due to hibernate cache size. We flush entity manager after each entity to save.
        em.flush();
        em.clear();
    }

    @Override
    public void validateAndStore(AIP aip) {
        List<String> rejectionReasons = Lists.newArrayList();
        if (validate(aip, rejectionReasons)) {
            storeValidAip(aip, true);
        } else {
            aip.setState(AIPState.REJECTED);
            AIPEvent event = new AIPEvent(aip);
            StringJoiner joiner = new StringJoiner(" ");
            rejectionReasons.forEach(r -> joiner.add(r));
            event.setFailureCause(joiner.toString());
            publisher.publish(event);
        }

    }

    /**
     * Validate submitted AIPs
     * @param aips AIP collection to validate
     * @param rejectedAips invalid AIPs
     * @return valid AIPs
     */
    private Set<AIP> validate(AIPCollection aips, List<RejectedAip> rejectedAips) {

        Set<AIP> validAips = new HashSet<>();

        for (AIP aip : aips.getFeatures()) {
            // each aip can be rejected for multiple reasons, lets aggregate them into a string
            List<String> rejectionReasons = Lists.newArrayList();
            if (validate(aip, rejectionReasons)) {
                validAips.add(aip);
            } else {
                rejectedAips.add(new RejectedAip(aip.getId().toString(), rejectionReasons));
            }
        }
        return validAips;
    }

    /**
     * Validate a single AIP
     * @param AIP the AIP to validate
     * @param rejectionReasons reasons for rejection if not valid
     * @return true is AIP is valid
     */
    private boolean validate(AIP aip, List<String> rejectionReasons) {
        boolean validated = true;
        // first of all lets see if there already is an aip with this ip id into the database
        String ipId = aip.getId().toString();
        if (aipDao.findOneByAipId(ipId).isPresent()) {
            rejectionReasons.add(String.format("AIP with ip id %s already exists.", ipId));
            validated = false;
        }
        Errors errors = new BeanPropertyBindingResult(aip, "aip");
        validator.validate(aip, errors);
        if (errors.hasErrors()) {
            errors.getFieldErrors().forEach(oe -> rejectionReasons
                    .add(String.format("Property %s is invalid: %s.", oe.getField(), oe.getDefaultMessage())));
            // now lets handle validation issues
            validated = false;
        }
        return validated;
    }

    @Override
    public Page<AIP> storePage(Pageable page) throws ModuleException {
        LOGGER.trace("[STORE] Start.");
        Page<AIP> createdAips = aipDao.findAllByState(AIPState.VALID, page);
        if (createdAips.getNumberOfElements() > 0) {
            LOGGER.trace("[STORE] {} aip in valid state", createdAips.getTotalElements());
            Set<StorageDataFile> dataFilesToStore = Sets.newHashSet();
            for (AIP aip : createdAips) {
                // Retrieve data files to store
                Collection<StorageDataFile> dataFiles;
                if (aip.isRetry()) {
                    dataFiles = dataFileDao.findAllByStateAndAip(DataFileState.ERROR, aip);
                    for (StorageDataFile retryDataFile : dataFiles) {
                        retryDataFile.getUrls().clear();
                        retryDataFile.getUrls().addAll(retryDataFile.getOriginUrls());
                    }
                } else {
                    dataFiles = dataFileDao.findAllByStateAndAip(DataFileState.PENDING, aip);
                }
                aip.setState(AIPState.PENDING);
                aip.setRetry(false);
                aipDao.updateAIPStateAndRetry(aip);
                dataFilesToStore.addAll(dataFiles);
                publisher.publish(new AIPEvent(aip));
            }
            // Dispatch and check data files
            Multimap<Long, StorageDataFile> storageWorkingSetMap = dispatchAndCheck(dataFilesToStore);
            // Schedule storage jobs
            LOGGER.trace("[STORE] Schedule storage for {} datafiles.", storageWorkingSetMap.entries().size());
            scheduleStorage(storageWorkingSetMap, true);
            LOGGER.trace("[STORE] Schedule Done.", storageWorkingSetMap.entries().size());
        }
        LOGGER.trace("[STORE] End.");
        return createdAips;
    }

    @Override
    public long storeMetadata() {
        LOGGER.trace("[METADATA STORE] Start.");
        // first lets get AIP which all files are stored. So those AIP are ready to write the metadata file.
        Set<AIP> metadataToStore = getMetadataFilesToStore(aipIterationLimit);
        // now that we know all the metadata that should be stored, lets schedule their storage!
        if (!metadataToStore.isEmpty()) {
            LOGGER.debug("[METADATA STORE] Scheduling {} new metadata to be write.", metadataToStore.size());
            scheduleWriteMetadata(metadataToStore);
        } else {
            LOGGER.trace("[METADATA STORE] No new metadata file to store.");
        }
        LOGGER.trace("[METADATA STORE] End.");
        return metadataToStore.size();
    }

    private void scheduleWriteMetadata(Set<AIP> metadataToStore) {
        Set<JobParameter> parameters = Sets.newHashSet();
        parameters.add(new JobParameter(WriteAIPMetadataJob.AIP_IDS_TO_WRITE_METADATA,
                metadataToStore.stream().map(aip -> aip.getId().toString()).collect(Collectors.toSet())));
        jobInfoService.createAsQueued(new JobInfo(false, StorageJobsPriority.WRITING_METADATA_JOB, parameters,
                authResolver.getUser(), WriteAIPMetadataJob.class.getName()));
        for (AIP aip : metadataToStore) {
            aip.setState(AIPState.WRITING_METADATA);
            try {
                aipDao.save(aip, getSession(aip.getSession(), false));
            } catch (EntityNotFoundException e) {
                // this exception should not be thrown now as the aip already exists and so does the session
                throw new RsRuntimeException(e);
            }
        }
    }

    /**
     * Dispatch given dataFilesToStore between {@link IDataStorage}s thanks to the active {@link IAllocationStrategy}
     * and check they all have been dispatched
     * @param dataFilesToStore {@link StorageDataFile} to store
     * @return dispatched {@link StorageDataFile}
     */
    private Multimap<Long, StorageDataFile> dispatchAndCheck(Set<StorageDataFile> dataFilesToStore)
            throws ModuleException {
        IAllocationStrategy allocationStrategy = getAllocationStrategy();
        // Now lets ask to the strategy to dispatch dataFiles between possible DataStorages
        DispatchErrors dispatchErrors = new DispatchErrors();
        Multimap<Long, StorageDataFile> storageWorkingSetMap = allocationStrategy.dispatch(dataFilesToStore,
                                                                                           dispatchErrors);
        LOGGER.debug("[STORE] {} data objects has been dispatched between {} data storage by allocation strategy",
                     dataFilesToStore.size(), storageWorkingSetMap.keySet().size());
        // as we are trusty people, we check that the dispatch gave us back all DataFiles into the WorkingSubSets
        LOGGER.trace("[STORE] Check missing files from dispatch results ...");
        checkDispatch(dataFilesToStore, storageWorkingSetMap, dispatchErrors);
        LOGGER.trace("[STORE] Check missing files from dispatch results. OK");
        // now that those who should be in error are handled,  lets set notYetStoredBy and save data files
        for (StorageDataFile df : storageWorkingSetMap.values()) {
            df.increaseNotYetStoredBy();
        }
        LOGGER.trace("[STORE] Saving files ...");
        // Save dataFiles
        for (StorageDataFile file : storageWorkingSetMap.values()) {
            dataFileDao.save(file);
            em.flush();
            em.clear();
        }
        LOGGER.trace("[STORE] Files saved.");
        return storageWorkingSetMap;
    }

    @Override
    public void storeRetry(Set<String> aipIpIds) throws ModuleException {
        // lets get the data file which are in storage error state and ask for their storage, once again
        Set<AIP> failedAips = aipDao.findAllByAipIdIn(aipIpIds);
        for (AIP aip : failedAips) {
            if (AIPState.STORAGE_ERROR.equals(aip.getState())) {
                aip.setState(AIPState.VALID);
                aip.setRetry(true);
                save(aip, false);
            }
        }
    }

    @Override
    public AvailabilityResponse loadFiles(AvailabilityRequest availabilityRequest) throws ModuleException {
        // lets define result variables
        Set<StorageDataFile> onlineFiles = Sets.newHashSet();
        CoupleAvailableError nearlineAvailableAndError = new CoupleAvailableError(new HashSet<>(), new HashSet<>());
        Set<String> errors = Sets.newHashSet();

        Set<String> requestedChecksums = availabilityRequest.getChecksums();
        // Until proven otherwise, none of requested checksums are handled by REGARDS.
        Set<String> checksumNotFound = Sets.newHashSet(requestedChecksums);
        // Same for accesses
        Set<String> checksumsWithoutAccess = Sets.newHashSet(requestedChecksums);
<<<<<<< HEAD
        Pageable page = new PageRequest(0, 500, Sort.Direction.ASC, "id");
        Page<StorageDataFile> dataFilePage = dataFileDao
                .findPageByStateAndChecksumIn(DataFileState.STORED, requestedChecksums, page);
=======
        Pageable page = PageRequest.of(0, 500, Sort.Direction.ASC, "id");
        Page<StorageDataFile> dataFilePage = dataFileDao.findPageByStateAndChecksumIn(DataFileState.STORED,
                                                                                      requestedChecksums, page);
>>>>>>> 1b567223
        while (dataFilePage.hasContent()) {

            Set<StorageDataFile> dataFiles = Sets.newHashSet(dataFilePage.getContent());
            // 1. Check for invalid files.
            // Because we only have a page of data file here, we must intersect the ones missing with the ones we have not found before too.
            if (dataFilePage.getTotalElements() != requestedChecksums.size()) {
                Set<String> dataFilesChecksumsForThisPage = dataFiles.stream().map(StorageDataFile::getChecksum)
                        .collect(Collectors.toSet());
                Set<String> checksumNotFoundForThisPage = Sets.difference(requestedChecksums,
                                                                          dataFilesChecksumsForThisPage);
                checksumNotFound = Sets.intersection(checksumNotFound, checksumNotFoundForThisPage);
            }

            Set<StorageDataFile> dataFilesWithAccess = checkLoadFilesAccessRights(dataFiles);

            // Once we know to which file we have access, lets set the others in error.
            // As a file can be associated to multiple AIP, we have to compare their checksums.
            Set<String> checksumsWithoutAccessForThisPage = Sets
                    .difference(dataFiles.stream().map(StorageDataFile::getChecksum).collect(Collectors.toSet()),
                                dataFilesWithAccess.stream().map(StorageDataFile::getChecksum)
                                        .collect(Collectors.toSet()));
            checksumsWithoutAccess = Sets.intersection(checksumsWithoutAccess, checksumsWithoutAccessForThisPage);

            Set<StorageDataFile> nearlineFiles = Sets.newHashSet();

            // 2. Check for online files. Online files don't need to be stored in the cache
            // they can be accessed directly where they are stored.
            for (StorageDataFile df : dataFilesWithAccess) {
                if (df.getPrioritizedDataStorages() != null && !df.getPrioritizedDataStorages().isEmpty()) {
                    Optional<PrioritizedDataStorage> onlinePrioritizedDataStorageOpt = df.getPrioritizedDataStorages()
                            .stream().filter(pds -> pds.getDataStorageType().equals(DataStorageType.ONLINE))
                            .findFirst();
                    if (onlinePrioritizedDataStorageOpt.isPresent()) {
                        onlineFiles.add(df);
                    } else {
                        nearlineFiles.add(df);
                    }
                } else {
                    LOGGER.error("File to restore {} has no storage plugin information. Restoration failed.",
                                 df.getId());
                }
            }
            // now lets ask the cache service to handle nearline restoration and give us the already available ones
            nearlineAvailableAndError = cachedFileService.restore(nearlineFiles,
                                                                  availabilityRequest.getExpirationDate());
            for (StorageDataFile inError : nearlineAvailableAndError.getErrors()) {
                errors.add(inError.getChecksum());
            }

            // Before getting the next page, lets evict actual entities from cache
            em.flush();
            em.clear();
            // now that hibernate cache has been cleared, lets get the next page
            page = page.next();
            dataFilePage = dataFileDao.findPageByChecksumIn(requestedChecksums, page);

        }
        // the if is needed here too because otherwise checksumNotFound initially being all requested checksums,
        // everything is considered not found
        if (dataFilePage.getTotalElements() != requestedChecksums.size()) {
            // lets logs not found now that we know that remaining checksums are not handled by REGARDS
            errors.addAll(checksumNotFound);
            checksumNotFound
                    .forEach(cs -> LOGGER.error("File to restore with checksum {} is not stored by REGARDS.", cs));
        }
        // same for accesses
        checksumsWithoutAccess.forEach(cs -> LOGGER.error("User {} does not have access to file with checksum {}.",
                                                          authResolver.getUser(), cs));
        errors.addAll(checksumsWithoutAccess);
        // lets construct the result
        return new AvailabilityResponse(errors, onlineFiles, nearlineAvailableAndError.getAvailables());
    }

    private Set<StorageDataFile> checkLoadFilesAccessRights(Set<StorageDataFile> dataFiles) throws ModuleException {
        // Creating a multimap of { aip -> files } to remove all files from not authorized AIPs
        Collector<StorageDataFile, HashMultimap<UniformResourceName, StorageDataFile>, HashMultimap<UniformResourceName, StorageDataFile>> multimapCollector = Collector
                .of(HashMultimap::create, (hashMultimap, df) -> hashMultimap.put(df.getAip().getId(), df),
                    (hashMultimap, hashMultimap2) -> {
                        hashMultimap.putAll(hashMultimap2);
                        return hashMultimap;
                    });
        // Apply multimapCollector in parallel
        Multimap<UniformResourceName, StorageDataFile> aipIdsMap = dataFiles.parallelStream()
                .collect(multimapCollector);
        ISecurityDelegation securityDelegationPlugin = getSecurityDelegationPlugin();
        // Check security...
        Set<UniformResourceName> urnsWithAccess = securityDelegationPlugin.hasAccess(aipIdsMap.keySet());
        if (urnsWithAccess.size() != aipIdsMap.keySet().size()) {
            aipIdsMap.keySet().removeIf(uniformResourceName -> !urnsWithAccess.contains(uniformResourceName));
        }
        return ImmutableSet.copyOf(aipIdsMap.values());
    }

    @Override
    public Page<AIP> retrieveAIPs(AIPState state, OffsetDateTime from, OffsetDateTime to, List<String> tags,
            String session, String providerId, Pageable pageable) throws ModuleException {
        if (!getSecurityDelegationPlugin().hasAccessToListFeature()) {
            throw new EntityOperationForbiddenException("Only Admins can access this feature.");
        }
        return aipDao.findAll(AIPQueryGenerator.searchAIPContainingAllTags(state, from, to, tags, session, providerId,
                                                                           null, null),
                              pageable);
    }

    @Override
    public AIPPageWithDataStorages retrieveAIPWithDataStorageIds(AIPQueryFilters filters, Pageable pageable) throws ModuleException {
        if (!getSecurityDelegationPlugin().hasAccessToListFeature()) {
            throw new EntityOperationForbiddenException("Only Admins can access this feature.");
        }
        String aipQueryWithoutPage = AIPQueryGenerator
                .searchAIPIdContainingAllTags(filters.getState(), filters.getFrom(), filters.getTo(), filters.getTags(), filters.getSession(), filters.getProviderId(), filters.getAipIds(), filters.getAipIdsExcluded());
        String aipQuery = aipQueryWithoutPage + " LIMIT " + pageable.getPageSize() + " OFFSET " + pageable.getOffset();
        // first lets get information for this page
        List<StorageDataFile> result = dataFileDao.findAllByAipInQuery(aipQuery);
        // lets sort everything by aip
        HashMultimap<AIP, Long> aipDataFileMap = HashMultimap.create();
        for (StorageDataFile sdf : result) {
            //lets get all archive ids
            sdf.getPrioritizedDataStorages().stream().forEach(pds -> aipDataFileMap.put(sdf.getAip(), pds.getId()));
        }
        // we have all storage data file needed to make aip with data storage id
        List<AIPWithDataStorageIds> content = new ArrayList<>();
        for (AIP aip : aipDataFileMap.keySet()) {
            content.add(new AIPWithDataStorageIds(aip, aipDataFileMap.get(aip)));
        }
        // now lets get information for metadata
        Set<PrioritizedDataStorage> dataStorages = prioritizedDataStorageRepo
                .findAllByIdIn(prioritizedDataStorageRepo.findAllIdUsedByAipInQuery(aipQueryWithoutPage));

        return new AIPPageWithDataStorages(dataStorages,
                                           content,
                                           new PagedResources.PageMetadata(content.size(),
                                                                           pageable.getPageNumber(),
                                                                           aipDao.countByQuery(aipQueryWithoutPage)));
    }

    @Override
    public Page<AipDataFiles> retrieveAIPDataFiles(AIPState state, Set<String> tags, OffsetDateTime fromLastUpdateDate,
            Pageable pageable) {
        // first lets get the page of aips
        // we have two cases: there is a date or not
        Page<AIP> aips;
        if (fromLastUpdateDate == null) {
            if (tags == null || tags.isEmpty()) {
                aips = aipDao.findAllByState(state, pageable);
            } else {
                aips = aipDao.findAll(AIPQueryGenerator.searchAIPContainingAtLeastOneTag(state, null, null,
                                                                                         new ArrayList<>(tags), null,
                                                                                         null, null, null),
                                      pageable);
            }
        } else {
            aips = aipDao.findAll(AIPQueryGenerator.searchAIPContainingAtLeastOneTag(state, fromLastUpdateDate, null,
                                                                                     new ArrayList<>(tags), null, null,
                                                                                     null, null),
                                  pageable);
        }
        // Associate data files with their AIP (=> multimap)
        List<AipDataFiles> aipDataFiles = new ArrayList<>();
        Multimap<AIP, StorageDataFile> multimap = HashMultimap.create();
        for (StorageDataFile storageDataFile : dataFileDao.findAllByAipIn(aips.getContent())) {
            // Don't take AIP data type (which in fact is AIP metadata)
            if (storageDataFile.getDataType() != DataType.AIP) {
                multimap.put(storageDataFile.getAip(), storageDataFile);
            }
        }
        // Build AipDataFiles objects (an AipDataFiles is a sort of Pair<AIP, Set<Datafiles>>)
        for (Map.Entry<AIP, Collection<StorageDataFile>> entry : multimap.asMap().entrySet()) {
            aipDataFiles.add(new AipDataFiles(entry.getKey(), entry.getValue()));
        }
        return new PageImpl<>(aipDataFiles, pageable, aips.getTotalElements());
    }

    @Override
    public Set<OAISDataObject> retrieveAIPFiles(UniformResourceName pIpId) throws ModuleException {
        Set<StorageDataFile> storageDataFiles = retrieveAIPDataFiles(pIpId);
        return storageDataFiles.stream().map(df -> {
            OAISDataObject dataObject = new OAISDataObject();
            dataObject.setRegardsDataType(df.getDataType());
            dataObject.setUrls(df.getUrls());
            dataObject.setFilename(df.getName());
            dataObject.setFileSize(df.getFileSize());
            dataObject.setChecksum(df.getChecksum());
            dataObject.setAlgorithm(df.getAlgorithm());
            return dataObject;
        }).collect(Collectors.toSet());
    }

    @Override
    public Set<StorageDataFile> retrieveAIPDataFiles(UniformResourceName pIpId) throws ModuleException {
        Optional<AIP> aip = aipDao.findOneByAipId(pIpId.toString());
        if (aip.isPresent()) {
            if (!getSecurityDelegationPlugin().hasAccess(pIpId.toString())) {
                throw new EntityOperationForbiddenException(pIpId.toString(), AIP.class, AIP_ACCESS_FORBIDDEN);
            }
            return dataFileDao.findAllByAip(aip.get());
        } else {
            throw new EntityNotFoundException(pIpId.toString(), AIP.class);
        }
    }

    @Override
    public List<String> retrieveAIPVersionHistory(UniformResourceName pIpId) {
        List<String> versions = Lists.newArrayList();
        String ipIdWithoutVersion = pIpId.toString();
        ipIdWithoutVersion = ipIdWithoutVersion.substring(0, ipIdWithoutVersion.indexOf(":V"));
        Pageable page = PageRequest.of(0, aipIterationLimit, Direction.ASC, "id");
        Page<AIP> aips;
        do {
            aips = aipDao.findAllByIpIdStartingWith(ipIdWithoutVersion, page);
            page = aips.nextPageable();
            versions.addAll(aips.getContent().stream().map(a -> a.getId().toString()).collect(Collectors.toList()));
        } while (aips.hasNext());
        return versions;
    }

    /**
     * Check that all given {@link StorageDataFile}s are dispatch into the given {@link Multimap}.<br/>
     * If it's true, nothing is done.<br/>
     * If not, the associated {@link AIP}s of given {@link StorageDataFile}s are set to {@link AIPState#STORAGE_ERROR}
     * status.
     * @param dataFilesToStore {@link StorageDataFile}s
     * @param storageWorkingSetMap {@link Multimap}<{@link PluginConfiguration}, {@link StorageDataFile}>
     * @param dispatchErrors {@link DispatchErrors} errors during files dispatch
     */
    private void checkDispatch(Set<StorageDataFile> dataFilesToStore,
            Multimap<Long, StorageDataFile> storageWorkingSetMap, DispatchErrors dispatchErrors) {
        Set<StorageDataFile> dataFilesInSubSet = storageWorkingSetMap.entries().stream().map(Map.Entry::getValue)
                .collect(Collectors.toSet());
        if (dataFilesToStore.size() != dataFilesInSubSet.size()) {
            Set<StorageDataFile> notSubSetDataFiles = Sets.newHashSet(dataFilesToStore);
            notSubSetDataFiles.removeAll(dataFilesInSubSet);
            for (StorageDataFile prepareFailed : notSubSetDataFiles) {
                prepareFailed.setState(DataFileState.ERROR);
                prepareFailed.addFailureCause(dispatchErrors.get(prepareFailed).orElse(null));
                AIP aip = prepareFailed.getAip();
                aip.setState(AIPState.STORAGE_ERROR);
                dataFileDao.save(prepareFailed);
                save(aip, true);
            }
            // lets prepare the notification message
            Map<String, Object> dataMap = new HashMap<>();
            dataMap.put("dataFiles", notSubSetDataFiles);
            dataMap.put("allocationStrategy", getAllocationStrategyConfiguration());
            // lets use the template service to get our message
            SimpleMailMessage email;
            try {
                email = templateService.writeToEmail(TemplateServiceConfiguration.NOT_DISPATCHED_DATA_FILES_CODE,
                                                     dataMap);
            } catch (EntityNotFoundException e) {
                throw new MaintenanceException(e.getMessage(), e);
            }
            notifyAdmins("Some file were not associated to a data storage", email.getText(), NotificationType.ERROR,
                         MimeTypeUtils.TEXT_HTML);
        }
    }

    /**
     * Use the notification module in admin to create a notification for admins
     */
    private void notifyAdmins(String title, String message, NotificationType type, MimeType mimeType) {
        try {
            FeignSecurityManager.asSystem();
            notificationClient.notifyRoles(message, title, applicationName, type, mimeType, DefaultRole.ADMIN);
        } catch (FeignException | HttpClientErrorException | HttpServerErrorException e) {
            LOGGER.error("Error sending notification to admins through admin microservice.", e);
        } finally {
            FeignSecurityManager.reset();
        }
    }

    /**
     * This method schedules {@link StoreDataFilesJob} or {@link StoreMetadataFilesJob} to storeAndCreate given
     * {@link StorageDataFile}s.<br/>
     * A Job is scheduled for each {@link IWorkingSubset} of each {@link PluginConfiguration}.<br/>
     * @param storageWorkingSetMap List of {@link StorageDataFile} to storeAndCreate per {@link PluginConfiguration}.
     * @param storingData FALSE to store {@link DataType#AIP}, or TRUE for all other type of
     * {@link StorageDataFile}.
     * @throws ModuleException
     */
    private void scheduleStorage(Multimap<Long, StorageDataFile> storageWorkingSetMap, boolean storingData)
            throws ModuleException {
        Set<UUID> jobIds = Sets.newHashSet();
        for (Long dataStorageConfId : storageWorkingSetMap.keySet()) {
            Set<IWorkingSubset> workingSubSets = getWorkingSubsets(storageWorkingSetMap.get(dataStorageConfId),
                                                                   dataStorageConfId,
                                                                   DataStorageAccessModeEnum.STORE_MODE);
            LOGGER.trace("Preparing a job for each working subsets");
            // lets instantiate every job for every DataStorage to use
            for (IWorkingSubset workingSubset : workingSubSets) {
                // for each DataStorage we can have multiple WorkingSubSet to treat in parallel, lets storeAndCreate a
                // job for
                // each of them
                Set<JobParameter> parameters = Sets.newHashSet();
                parameters.add(new JobParameter(AbstractStoreFilesJob.PLUGIN_TO_USE_PARAMETER_NAME, dataStorageConfId));
                parameters.add(new JobParameter(AbstractStoreFilesJob.WORKING_SUB_SET_PARAMETER_NAME, workingSubset));
                if (storingData) {
                    jobIds.add(jobInfoService.createAsQueued(new JobInfo(false, StorageJobsPriority.STORE_DATA_JOB,
                            parameters, authResolver.getUser(), StoreDataFilesJob.class.getName())).getId());
                } else {
                    jobIds.add(jobInfoService.createAsQueued(new JobInfo(false, StorageJobsPriority.STORE_METADATA_JOB,
                            parameters, authResolver.getUser(), StoreMetadataFilesJob.class.getName())).getId());
                }

            }
        }
        // now that files are given to the jobs, lets remove the source url so once stored we only have the good urls
        Collection<StorageDataFile> storageDataFiles = storageWorkingSetMap.values();
        storageDataFiles.forEach(file -> file.setUrls(new HashSet<>()));
        for (StorageDataFile dataFile : storageDataFiles) {
            dataFileDao.save(dataFile);
            em.flush();
            em.clear();
        }
    }

    /**
     * Call the {@link IDataStorage} plugins associated to the given {@link PluginConfiguration}s to create
     * {@link IWorkingSubset} of {@link StorageDataFile}s.
     * @param dataFilesToSubSet List of {@link StorageDataFile} to prepare.
     * @param dataStorageConfId {@link PluginConfiguration}
     * @return {@link IWorkingSubset}s, empty if the plugin could not be instantiated
     */
    private Set<IWorkingSubset> getWorkingSubsets(Collection<StorageDataFile> dataFilesToSubSet, Long dataStorageConfId,
            DataStorageAccessModeEnum accessMode) throws ModuleException {
        if (pluginService.canInstantiate(dataStorageConfId)) {
            IDataStorage<IWorkingSubset> storage = pluginService.getPlugin(dataStorageConfId);
            LOGGER.debug("Getting working subsets for data storage of id {}", dataStorageConfId);
            WorkingSubsetWrapper<?> workingSubsetWrapper = storage.prepare(dataFilesToSubSet, accessMode);
            @SuppressWarnings("unchecked")
            Set<IWorkingSubset> workingSubSets = (Set<IWorkingSubset>) workingSubsetWrapper.getWorkingSubSets();
            LOGGER.debug("{} data objects were dispatched into {} working subsets", dataFilesToSubSet.size(),
                         workingSubSets.size());
            // as we are trusty people, we check that the prepare gave us back all DataFiles into the WorkingSubSets
            Set<StorageDataFile> subSetDataFiles = workingSubSets.stream().flatMap(wss -> wss.getDataFiles().stream())
                    .collect(Collectors.toSet());
            if (subSetDataFiles.size() != dataFilesToSubSet.size()) {
                Set<StorageDataFile> notSubSetDataFiles = Sets.newHashSet(dataFilesToSubSet);
                notSubSetDataFiles.removeAll(subSetDataFiles);
                // lets check that the plugin did not forget to reject some files
                for (StorageDataFile notSubSetDataFile : notSubSetDataFiles) {
                    if (!workingSubsetWrapper.getRejectedDataFiles().containsKey(notSubSetDataFile)) {
                        workingSubsetWrapper.addRejectedDataFile(notSubSetDataFile, null);
                    }
                }
                Set<Map.Entry<StorageDataFile, String>> rejectedSet = workingSubsetWrapper.getRejectedDataFiles()
                        .entrySet();
                for (Map.Entry<StorageDataFile, String> rejected : rejectedSet) {
                    StorageDataFile dataFile = rejected.getKey();
                    dataFile.setState(DataFileState.ERROR);
                    dataFile.addFailureCause(rejected.getValue());
                    AIP aip = dataFile.getAip();
                    aip.setState(AIPState.STORAGE_ERROR);
                    dataFileDao.save(dataFile);
                    save(aip, true);
                }
                // lets prepare the notification message
                Map<String, Object> dataMap = new HashMap<>();
                dataMap.put("dataFilesMap", workingSubsetWrapper.getRejectedDataFiles());
                dataMap.put("dataStorage", pluginService.getPluginConfiguration(dataStorageConfId));
                // lets use the template service to get our message
                SimpleMailMessage email;
                try {
                    email = templateService.writeToEmail(TemplateServiceConfiguration.NOT_SUBSETTED_DATA_FILES_CODE,
                                                         dataMap);
                } catch (EntityNotFoundException e) {
                    throw new MaintenanceException(e.getMessage(), e);
                }
                notifyAdmins("Some file were not handled by a data storage", email.getText(), NotificationType.ERROR,
                             MimeTypeUtils.TEXT_HTML);
            }
            return workingSubSets;
        } else {
            notifyAdmins("Some files could not be handled by their storage plugin.",
                         String.format("Plugin Configuration %s could not be instanciated."
                                 + " Please check the configuration.%n"
                                 + " Skipping work(mode: %s) on this Plugin configuration for now.", dataStorageConfId,
                                       accessMode),
                         NotificationType.ERROR, MimeTypeUtils.TEXT_PLAIN);
            return new HashSet<>();
        }
    }

    /**
     * Retrieve the only one activated allocation strategy {@link IAllocationStrategy} plugin.
     * @return {@link IAllocationStrategy}
     * @throws ModuleException if many {@link IAllocationStrategy} are active.
     */
    private IAllocationStrategy getAllocationStrategy() throws ModuleException {
        PluginConfiguration activeAllocationStrategy = getAllocationStrategyConfiguration();
        try {
            return pluginService.getPlugin(activeAllocationStrategy.getId());
        } catch (PluginUtilsRuntimeException e) {
            LOGGER.error(e.getMessage(), e);
            notifyAdmins("Allocation Strategy miss configured", e.getMessage(), NotificationType.ERROR,
                         MimeTypeUtils.TEXT_PLAIN);
            throw e;
        }
    }

    private PluginConfiguration getAllocationStrategyConfiguration() {
        // Lets retrieve active configurations of IAllocationStrategy
        List<PluginConfiguration> allocationStrategies = pluginService
                .getPluginConfigurationsByType(IAllocationStrategy.class);
        List<PluginConfiguration> activeAllocationStrategies = allocationStrategies.stream()
                .filter(PluginConfiguration::isActive).collect(Collectors.toList());
        // System can only handle one active configuration of IAllocationStrategy
        if (activeAllocationStrategies.size() != 1) {
            IllegalStateException e = new IllegalStateException(
                    "The application needs one and only one active configuration of "
                            + IAllocationStrategy.class.getName());
            notifyAdmins("No active Allocation Strategy", e.getMessage(), NotificationType.ERROR,
                         MimeTypeUtils.TEXT_PLAIN);
            LOGGER.error(e.getMessage(), e);
            throw e;
        }
        return activeAllocationStrategies.get(0);
    }

    private ISecurityDelegation getSecurityDelegationPlugin() throws ModuleException {
        // Lets retrieve active configurations of IAllocationStrategy
        List<PluginConfiguration> securityDelegations = pluginService
                .getPluginConfigurationsByType(ISecurityDelegation.class);
        List<PluginConfiguration> activeSecurityDelegations = securityDelegations.stream().filter(pc -> pc.isActive())
                .collect(Collectors.toList());
        // System can only handle one active configuration of IAllocationStrategy
        if (activeSecurityDelegations.size() != 1) {
            IllegalStateException e = new IllegalStateException(
                    "The application needs one and only one active configuration of "
                            + ISecurityDelegation.class.getName());
            LOGGER.error(e.getMessage(), e);
            throw e;
        }
        return pluginService.getPlugin(activeSecurityDelegations.get(0).getId());
    }

    @Override
    public void scheduleStorageMetadata(Set<StorageDataFile> metadataToStore) {
        try {
            Multimap<Long, StorageDataFile> storageWorkingSetMap = dispatchAndCheck(metadataToStore);
            scheduleStorage(storageWorkingSetMap, false);
            // to avoid making jobs for the same metadata all the time, lets change the metadataToStore AIP state to
            // STORING_METADATA
            for (StorageDataFile dataFile : metadataToStore) {
                AIP aip = dataFile.getAip();
                aip.setState(AIPState.STORING_METADATA);
                // StorageDataFile provided does not existsin db yet at this step see {@link WriteAIPMetadataJob}
                dataFileDao.save(dataFile);
                save(aip, true);
                em.flush();
                em.clear();
            }
        } catch (ModuleException e) {
            LOGGER.error(e.getMessage(), e);
            notifyAdmins("Could not schedule metadata storage",
                         "Metadata storage could not be realized because an error occured. Please check the logs",
                         NotificationType.ERROR, MimeTypeUtils.TEXT_PLAIN);
        }
    }

    /**
     * Retrieve all {@link StorageDataFile} ready to be stored.
     * @param dataFileLimit maximum number of {@link StorageDataFile} to return
     * @return data files to store
     */
    private Set<AIP> getMetadataFilesToStore(int dataFileLimit) {
        Set<AIP> metadataToStore = Sets.newHashSet();
        Pageable page = PageRequest.of(0, aipIterationLimit, Direction.ASC, "id");
        Page<AIP> pendingAips = null;
        do {
            pendingAips = aipDao.findAllByState(AIPState.PENDING, page);
            // first lets handle the case where every dataFiles of an AIP are successfully stored.
            for (AIP aip : pendingAips) {
                long nbNotStoredFile = dataFileDao.countByAipAndStateNotIn(aip, Sets.newHashSet(DataFileState.STORED));
                if (nbNotStoredFile == 0) {
                    metadataToStore.add(aip);
                } else {
                    LOGGER.debug("[METADATA STORE] There is still {} datafiles not stored for AIP {}. Metadata file cannot be generated yet.",
                                 nbNotStoredFile, aip.getProviderId());
                }
                // If maximum number of results is reached, then stop.
                if (metadataToStore.size() >= dataFileLimit) {
                    break;
                }
            }
            LOGGER.trace("[METADATA STORE] Number of AIP in pending state ready for metadata storage {}/{}",
                         metadataToStore.size(), pendingAips.getTotalElements());
            page = pendingAips.nextPageable();
        } while (pendingAips.hasNext() && metadataToStore.size() < dataFileLimit);
        LOGGER.trace("[METADATA STORE] Number of AIP metadata {} to schedule for storage.", metadataToStore.size());
        return metadataToStore;
    }

    @Override
    public List<RejectedAip> applyRetryChecks(Set<String> aipIpIds) {
        List<RejectedAip> rejectedAips = Lists.newArrayList();
        for (String ipId : aipIpIds) {
            List<String> rejectionReasons = Lists.newArrayList();
            if (!aipDao.findOneByAipId(ipId).isPresent()) {
                rejectionReasons.add(String.format("AIP with ip id %s does not exists", ipId));
                rejectedAips.add(new RejectedAip(ipId, rejectionReasons));
            }
        }
        return rejectedAips;
    }

    @Override
    public Page<AIP> retrieveAipsByTag(String tag, Pageable page) {
        return aipDao.findAllByTag(tag, page);
    }

    @Override
    public List<Event> retrieveAIPHistory(UniformResourceName ipId) throws ModuleException {
        Optional<AIP> aip = aipDao.findOneByAipId(ipId.toString());
        if (aip.isPresent()) {
            if (!getSecurityDelegationPlugin().hasAccess(ipId.toString())) {
                throw new EntityOperationForbiddenException(ipId.toString(), AIP.class, AIP_ACCESS_FORBIDDEN);
            }
            return aip.get().getHistory();
        } else {
            throw new EntityNotFoundException(ipId.toString(), AIP.class);
        }
    }

    @Override
    public Set<AIP> retrieveAipsBulk(Set<String> ipIds) {
        return aipDao.findAllByAipIdIn(ipIds);
    }

    @Override
    public AIP retrieveAip(String aipId) throws EntityNotFoundException {
        return aipDao.findOneByAipId(aipId).orElseThrow(() -> new EntityNotFoundException(aipId, AIP.class));
    }

    @Override
    public int handleUpdateRequests() throws ModuleException {
        int nbAipHandled = 0;
        Pageable page = PageRequest.of(0, 100, Direction.ASC, "id");
        Page<AIPUpdateRequest> updatePage;
        do {
            // Retrieve all update requests.
            updatePage = aipUpdateRequestRepo.findAll(page);
            for (AIPUpdateRequest request : updatePage) {
                // Retrieve the associated AIP to update
                Optional<AIPEntity> oAIP = aipEntityRepository.findOneByAipId(request.getAipId());
                if (oAIP.isPresent()) {
                    if (oAIP.get().getState() == AIPState.STORED) {
                        // If associated AIP is in STORED state, run the update request
                        Optional<AIP> oAipUpdated = updateAip(request.getAipId(), request.getAip(),
                                                              request.getUpdateMessage());
                        // If request is well handled, delete the update request.
                        oAipUpdated.ifPresent(aip -> aipUpdateRequestRepo.delete(request));
                    } else {
                        LOGGER.debug("AIP {} update request is delayed cause the AIP is still in a storing process",
                                     oAIP.get().getProviderId());
                    }
                } else {
                    // AIP doesn't exists anymore, delete the update request.
                    aipUpdateRequestRepo.delete(request);
                }
            }
            page = updatePage.nextPageable();
        } while (updatePage.hasNext());

        return nbAipHandled;
    }

    @Override
    public Optional<AIP> updateAip(String ipId, AIP newAip, String updateMessage)
            throws EntityNotFoundException, EntityInconsistentIdentifierException {
        Optional<AIP> oAipToUpdate = aipDao.findOneByAipId(ipId);
        // first lets check for issues
        if (!oAipToUpdate.isPresent()) {
            throw new EntityNotFoundException(ipId, AIP.class);
        }
        AIP aipToUpdate = oAipToUpdate.get();
        if (aipToUpdate.getState() != AIPState.STORED) {
            LOGGER.info("AIP to update {}, is already handled by a storage process. The requested udpdate is delayed.",
                        aipToUpdate.getProviderId());
            addNewAIPUpdateRequest(newAip, updateMessage);
            return Optional.empty();
        }
        if (newAip.getId() == null) {
            throw new EntityNotFoundException("give updated AIP has no id!");
        }
        if (!aipToUpdate.getId().toString().equals(newAip.getId().toString())) {
            throw new EntityInconsistentIdentifierException(ipId, newAip.getId().toString(), AIP.class);
        }
        LOGGER.debug(String.format("[METADATA UPDATE] updating metadata of aip %s", ipId));
        // now that requirement are meant, lets update the old one
        AIPBuilder newAIPBuilder = new AIPBuilder(aipToUpdate);
        // Only PDI and descriptive information can be updated
        PreservationDescriptionInformation newAipPdi = newAip.getProperties().getPdi();
        // Provenance Information
        // first lets merge the events
        newAIPBuilder.getPDIBuilder()
                .addProvenanceInformationEvents(newAip.getHistory().toArray(new Event[newAip.getHistory().size()]));
        // second lets merge other provenance informations
        Map<String, Object> additionalProvenanceInfoMap;
        if ((additionalProvenanceInfoMap = newAipPdi.getProvenanceInformation().getAdditional()) != null) {
            for (Map.Entry<String, Object> additionalProvenanceEntry : additionalProvenanceInfoMap.entrySet()) {
                newAIPBuilder.getPDIBuilder().addAdditionalProvenanceInformation(additionalProvenanceEntry.getKey(),
                                                                                 additionalProvenanceEntry.getValue());
            }
        }

        // third lets handle those "special" provenance information
        newAIPBuilder.getPDIBuilder().setFacility(newAipPdi.getProvenanceInformation().getFacility());
        newAIPBuilder.getPDIBuilder().setDetector(newAipPdi.getProvenanceInformation().getDetector());
        newAIPBuilder.getPDIBuilder().setFilter(newAipPdi.getProvenanceInformation().getFilter());
        newAIPBuilder.getPDIBuilder().setInstrument(newAipPdi.getProvenanceInformation().getInstrument());
        newAIPBuilder.getPDIBuilder().setProposal(newAipPdi.getProvenanceInformation().getProposal());
        // Context Information
        // first tags
        // remove all existing tags
        newAIPBuilder.getPDIBuilder().removeTags(newAIPBuilder.getPDIBuilder().build().getTags()
                .toArray(new String[newAIPBuilder.getPDIBuilder().build().getTags().size()]));
        // add the new tags
        if (!newAip.getTags().isEmpty()) {
            newAIPBuilder.getPDIBuilder().addTags(newAip.getTags().toArray(new String[newAip.getTags().size()]));
        }
        // now the rest of them
        Map<String, Object> contextInformationMap;
        if ((contextInformationMap = newAipPdi.getContextInformation()) != null) {
            for (Map.Entry<String, Object> contextEntry : contextInformationMap.entrySet()) {
                // tags have their specific handling
                if (!contextEntry.getKey().equals(PreservationDescriptionInformation.CONTEXT_INFO_TAGS_KEY)) {
                    newAIPBuilder.getPDIBuilder().addContextInformation(contextEntry.getKey(), contextEntry.getValue());
                }
            }
        }
        // reference information
        Map<String, String> referenceInformationMap;
        if ((referenceInformationMap = newAipPdi.getReferenceInformation()) != null) {
            for (Map.Entry<String, String> refEntry : referenceInformationMap.entrySet()) {
                // tags have their specific handling
                newAIPBuilder.getPDIBuilder().addContextInformation(refEntry.getKey(), refEntry.getValue());
            }
        }
        // fixity information
        Map<String, Object> fixityInformationMap;
        if ((fixityInformationMap = newAipPdi.getFixityInformation()) != null) {
            for (Map.Entry<String, Object> fixityEntry : fixityInformationMap.entrySet()) {
                // tags have their specific handling
                newAIPBuilder.getPDIBuilder().addContextInformation(fixityEntry.getKey(), fixityEntry.getValue());
            }
        }
        // Access Right information
        if (!Strings.isNullOrEmpty(newAipPdi.getAccessRightInformation().getDataRights())) {
            newAIPBuilder.getPDIBuilder()
                    .setAccessRightInformation(newAipPdi.getAccessRightInformation().getLicence(),
                                               newAipPdi.getAccessRightInformation().getDataRights(),
                                               newAipPdi.getAccessRightInformation().getPublicReleaseDate());
        }

        // descriptive information
        newAIPBuilder.build().getProperties().getDescriptiveInformation().clear();
        Map<String, Object> descriptiveInformationMap;
        if ((descriptiveInformationMap = newAip.getProperties().getDescriptiveInformation()) != null) {
            for (Map.Entry<String, Object> descriptiveEntry : descriptiveInformationMap.entrySet()) {
                newAIPBuilder.addDescriptiveInformation(descriptiveEntry.getKey(), descriptiveEntry.getValue());
            }
        }

        // Create new DataStoragFile to store, update DataStorageFile to delete.
        handleContentInformationUpdate(newAIPBuilder, newAip, aipToUpdate);

        // Add update event
        newAIPBuilder.addEvent(EventType.UPDATE.toString(), updateMessage, OffsetDateTime.now());
        // now that all updates are set into the builder, lets build and save the updatedAip.
        // AIP is set to VALID state to be handled for store process (datafiles and metadatas)
        AIP updatedAip = newAIPBuilder.build();
        updatedAip.setState(AIPState.VALID);
        LOGGER.debug(String.format("[METADATA UPDATE] Update of aip %s metadata done", ipId));
        LOGGER.trace(String.format("[METADATA UPDATE] Updated aip : %s", gson.toJson(updatedAip)));
        return Optional.ofNullable(save(updatedAip, false));
    }

    /**
     * Add a new update request pending for the given AIP.
     * @param aipToUpdate
     * @param updateMessage
     */
    private void addNewAIPUpdateRequest(AIP aipToUpdate, String updateMessage) {
        Optional<AIPUpdateRequest> oUpdateRequest = aipUpdateRequestRepo.findOneByAipId(aipToUpdate.getId().toString());
        if (oUpdateRequest.isPresent()) {
            AIPUpdateRequest updateRequest = oUpdateRequest.get();
            updateRequest.setAip(aipToUpdate);
            updateRequest.setUpdateMessage(updateMessage);
            aipUpdateRequestRepo.save(updateRequest);
        } else {
            aipUpdateRequestRepo.save(new AIPUpdateRequest(aipToUpdate, updateMessage));
        }
    }

    @Override
    public Set<StorageDataFile> deleteAip(String ipId) throws ModuleException {
        Optional<AIP> toBeDeletedOpt = aipDao.findOneByAipId(ipId);
        if (toBeDeletedOpt.isPresent()) {
            AIP toBeDeleted = toBeDeletedOpt.get();
            return deleteAip(toBeDeleted);
        }
        return Sets.newHashSet();
    }

    @Override
    public Set<StorageDataFile> deleteAip(AIP toBeDeleted) throws ModuleException {
        long methodStart = System.currentTimeMillis();
        Set<StorageDataFile> notSuppressible = Sets.newHashSet();
        long daoFindStart = System.currentTimeMillis();
        Set<StorageDataFile> dataFilesWithMetadata = dataFileDao.findAllByAip(toBeDeleted);
        long daoFindEnd = System.currentTimeMillis();
        String toBeDeletedIpId = toBeDeleted.getId().toString();
<<<<<<< HEAD
        LOGGER.trace("Finding {} datafile for aip {} took {} ms",
                     dataFilesWithMetadata.size(),
                     toBeDeletedIpId,
=======
        LOGGER.trace("Finding {} datafile for aip {} took {} ms", dataFilesWithMetadata.size(), toBeDeletedIpId,
>>>>>>> 1b567223
                     daoFindEnd - daoFindStart);
        Set<StorageDataFile> dataFilesWithoutMetadata = dataFilesWithMetadata.stream()
                .filter(df -> !DataType.AIP.equals(df.getDataType())).collect(Collectors.toSet());
        for (StorageDataFile dataFile : dataFilesWithoutMetadata) {
            // If dataFile is in error state and no storage succeeded. So no urls are associated to the dataFile.
            if (dataFile.getState().equals(DataFileState.ERROR) && dataFile.getUrls().isEmpty()) {
                // we do not do remove immediately because the aip metadata has to be updated first
                // and the logic is already implemented into DataStorageEventHandler
                publisher.publish(new DataStorageEvent(dataFile, StorageAction.DELETION, StorageEventType.SUCCESSFULL,
                        null, null));
            } else {
                if (dataFile.getState().equals(DataFileState.PENDING)) {
                    notSuppressible.add(dataFile);
                } else {
                    // we order deletion of a file if and only if no other aip references the same file
                    long daoFindOtherDataFileStart = System.currentTimeMillis();
                    long nbDataFilesWithSameFile = dataFileDao
                            .countByChecksumAndStorageDirectory(dataFile.getChecksum(), dataFile.getStorageDirectory());
                    long daoFindOtherDataFileEnd = System.currentTimeMillis();
                    LOGGER.trace("Counting {} other datafile with checksum {} took {} ms", nbDataFilesWithSameFile,
                                 dataFile.getChecksum(), daoFindOtherDataFileEnd - daoFindOtherDataFileStart);
                    if (nbDataFilesWithSameFile == 1) {
                        // add to datafiles that should be removed
                        dataFile.setState(DataFileState.TO_BE_DELETED);
                        dataFileDao.save(dataFile);
                    } else {
                        // if other datafiles are referencing a file, we just remove the data file from the
                        // database.
                        // we do not do remove immediately because the aip metadata has to be updated first
                        // and the logic is already implemented into DataStorageEventHandler
                        publisher.publish(new DataStorageEvent(dataFile, StorageAction.DELETION,
                                StorageEventType.SUCCESSFULL, null, null));
                    }
                }
            }
        }
        // schedule removal of data and metadata
        long initiateBuilder = System.currentTimeMillis();
        AIPBuilder toBeDeletedBuilder = new AIPBuilder(toBeDeleted);
        long endInitiateBuilder = System.currentTimeMillis();
        LOGGER.trace("Initiating AIPBuilder for {} took {} ms", toBeDeletedIpId, endInitiateBuilder - initiateBuilder);
<<<<<<< HEAD
        toBeDeletedBuilder.addEvent(EventType.DELETION.name(),
                                    "AIP deletion was requested, AIP is considered deleted until its removal from archives",
                                    OffsetDateTime.now());
=======
        toBeDeletedBuilder
                .addEvent(EventType.DELETION.name(),
                          "AIP deletion was requested, AIP is considered deleted until its removal from archives",
                          OffsetDateTime.now());
>>>>>>> 1b567223
        long endAddEvent = System.currentTimeMillis();
        LOGGER.trace("Adding deletion event to AIP {} took {} ms", toBeDeletedIpId, endAddEvent - endInitiateBuilder);
        toBeDeleted = toBeDeletedBuilder.build();
        long endRebuild = System.currentTimeMillis();
        LOGGER.trace("Rebuilding AIP {} took {} ms", toBeDeletedIpId, endRebuild - endAddEvent);
        toBeDeleted.setState(AIPState.DELETED);
        long endChangeState = System.currentTimeMillis();
        LOGGER.trace("Changing AIP {} state to DELETED took {} ms", toBeDeletedIpId, endChangeState - endRebuild);
        save(toBeDeleted, true);
        long endSave = System.currentTimeMillis();
        LOGGER.trace("Saving AIP {} to DB took {} ms", toBeDeletedIpId, endSave - endChangeState);
        long methodEnd = System.currentTimeMillis();
        LOGGER.trace("Deleting AIP {} took {} ms", toBeDeletedIpId, methodEnd - methodStart);
        return notSuppressible;
    }

    @Override
    public Map<StorageDataFile, String> deleteFilesFromDataStorage(Collection<String> ipIds, Long dataStorageId) {
        Set<StorageDataFile> filesToDelete = dataFileDao.findAllByAipIpIdIn(ipIds);
        // for all these files, lets check if there is still at lease one data storage that references it
        Map<StorageDataFile, String> undeletableFileCauseMap = new HashMap<>();
        PrioritizedDataStorage dataStorage = prioritizedDataStorageRepo.findOne(dataStorageId);
        if (dataStorage != null) {
            for (StorageDataFile fileToDelete : filesToDelete) {
                if (!fileToDelete.getPrioritizedDataStorages().contains(dataStorage)) {
                    undeletableFileCauseMap
                            .put(fileToDelete,
                                 String.format("File %s from AIP %s is not handled by Data storage %s",
                                               fileToDelete.getChecksum(), fileToDelete.getAipEntity().getAipId(),
                                               dataStorage.getDataStorageConfiguration().getLabel()));
                } else if (fileToDelete.getPrioritizedDataStorages().size() == 1) {
                    undeletableFileCauseMap
                            .put(fileToDelete,
                                 String.format("Data storage %s is the last one for file %s from AIP %s. "
                                         + "Removal from last data storage is forbidden.",
                                               dataStorage.getDataStorageConfiguration().getLabel(),
                                               fileToDelete.getChecksum(), fileToDelete.getAipEntity().getAipId()));
                }
            }
            filesToDelete.removeAll(undeletableFileCauseMap.keySet());
            // now, lets handle files that have to be ONLINE
            Set<StorageDataFile> onlineMandatoryFiles = filesToDelete.stream()
                    .filter(StorageDataFile::isOnlineMandatory).collect(Collectors.toSet());
            for (StorageDataFile onlineMandatoryFile : onlineMandatoryFiles) {
                if (onlineMandatoryFile.getPrioritizedDataStorages().stream()
                        .filter(pds -> pds.getDataStorageType() == DataStorageType.ONLINE).count() == 1) {
<<<<<<< HEAD
                    undeletableFileCauseMap.put(onlineMandatoryFile,
                                                String.format(
                                                        "Data storage %s is the last ONLINE one for file %s from AIP %s. "
                                                                + "Removal from last ONLINE data storage is forbidden on %s.",
                                                        dataStorage.getDataStorageConfiguration().getLabel(),
                                                        onlineMandatoryFile.getChecksum(),
                                                        onlineMandatoryFile.getAipEntity().getAipId(),
                                                        dataStorage.getDataStorageType()));
                    filesToDelete.remove(onlineMandatoryFile);
=======
                    undeletableFileCauseMap
                            .put(onlineMandatoryFile,
                                 String.format("Data storage %s is the last ONLINE one for file %s from AIP %s. "
                                         + "Removal from last ONLINE data storage is forbidden on %s.",
                                               dataStorage.getDataStorageConfiguration().getLabel(),
                                               onlineMandatoryFile.getChecksum(),
                                               onlineMandatoryFile.getAipEntity().getAipId(),
                                               dataStorage.getDataStorageType()));
>>>>>>> 1b567223
                }
            }
            // to avoid concurrency issues, lets remove that data storage from the file right now
            final PrioritizedDataStorage finalDataStorage = dataStorage; // thanks to lambda restriction
            filesToDelete.forEach(sdf -> {
                sdf.increaseNotYetDeletedBy();
                sdf.getPrioritizedDataStorages().remove(finalDataStorage);
            });
            dataFileDao.save(filesToDelete);
            // now, lets plan a job to delete those files
<<<<<<< HEAD
            try {
                scheduleFileDeletion(filesToDelete, dataStorageId);
            } catch (ModuleException e) {
                filesToDelete.forEach(sdf -> undeletableFileCauseMap.put(sdf,
                                                                         String.format(
                                                                                 "Deletion job could not be created for the following reason: %s. %n"
                                                                                         + "We could not delete file %s from AIP %s",
                                                                                 e.getMessage(),
                                                                                 sdf.getName(),
                                                                                 sdf.getAipEntity().getAipId())));
            }
        } else {
            filesToDelete.forEach(sdf -> undeletableFileCauseMap.put(sdf,
                                                                     String.format(
                                                                             "Data Storage %s does not exist anymore. "
                                                                                     + "We could not delete file %s from AIP %s",
                                                                             dataStorageId,
                                                                             sdf.getName(),
                                                                             sdf.getAipEntity().getAipId())));
=======
            scheduleFileDeletion(filesToDelete, dataStorageId);
        } catch (ModuleException e) {
            filesToDelete.forEach(sdf -> undeletableFileCauseMap.put(sdf, String
                    .format("Data Storage %s does not exist anymore. " + "We could not delete file %s from AIP %s",
                            dataStorageId, sdf.getName(), sdf.getAipEntity().getAipId())));
>>>>>>> 1b567223
        }
        // now that everything has been schedule, lets create a notification for all undeletables
        // lets prepare the notification message
        Map<String, Object> dataMap = new HashMap<>();
        dataMap.put("dataFilesMap", undeletableFileCauseMap);
        dataMap.put("dataStorage", dataStorage == null ? dataStorageId : dataStorage);
        // lets use the template service to get our message
        SimpleMailMessage email;
        try {
            email = templateService.writeToEmail(TemplateServiceConfiguration.UNDELETABLES_DATA_FILES_CODE, dataMap);
        } catch (EntityNotFoundException e) {
            throw new MaintenanceException(e.getMessage(), e);
        }
        notifyAdmins("REGARDS - Some files could not be deleted from data storage", email.getText(),
                     NotificationType.WARNING, MimeTypeUtils.TEXT_HTML);
        // now that we are done with pure removal logic, lets create an update request for the AIPs to write changes
        // made to DataFiles.
        return undeletableFileCauseMap;
    }

    @Override
    public void deleteFilesFromDataStorageByQuery(AIPQueryFilters filters, Long dataStorageId) {
        // prevent the job to remove entities created after this call
        if (filters.getTo() == null) {
            filters.setTo(OffsetDateTime.now());
        }
        Set<JobParameter> parameters = Sets.newHashSet();
        parameters.add(new JobParameter(DeleteFilesFromDataStorageJob.FILTER_PARAMETER_NAME, filters));
        parameters.add(new JobParameter(DeleteFilesFromDataStorageJob.DATA_STORAGE_ID_PARAMETER_NAME, dataStorageId));
        JobInfo jobInfo = new JobInfo(false, StorageJobsPriority.METADATA_DELETION_JOB, parameters,
                authResolver.getUser(), DeleteFilesFromDataStorageJob.class.getName());
        jobInfoService.createAsQueued(jobInfo);
        LOGGER.debug("New DeleteFilesFromDataStorageJob job scheduled uuid={}", jobInfo.getId().toString());
    }

    @Override
    public Long doDelete() {
        Pageable page = PageRequest.of(0, aipIterationLimit, Direction.ASC, "id");
        Page<StorageDataFile> pageToDelete;
        do {
            pageToDelete = dataFileDao.findPageByState(DataFileState.TO_BE_DELETED, page);
            try {
                scheduleAIPDeletion(pageToDelete.getContent());
            } catch (ModuleException e) {
                LOGGER.error("ERROR occured during deletion scheduling of datafiles.", e);
            }
            page = pageToDelete.nextPageable();
        } while (pageToDelete.hasNext());

        return pageToDelete.getTotalElements();
    }

    @Override
    public Set<StorageDataFile> deleteAipFromSip(UniformResourceName sipId) throws ModuleException {
        Set<StorageDataFile> notSuppressible = new HashSet<>();
        for (AIP aip : aipDao.findAllBySipId(sipId.toString())) {
            notSuppressible.addAll(deleteAip(aip.getId().toString()));
        }
        return notSuppressible;
    }

    @Override
    public void addTags(String ipId, Set<String> tagsToAdd)
            throws EntityNotFoundException, EntityInconsistentIdentifierException, EntityOperationForbiddenException {
        AIP toUpdate = retrieveAip(ipId);
        addTags(toUpdate, tagsToAdd);
    }

    @Override
    public void addTags(AIP toUpdate, Set<String> tagsToAdd)
            throws EntityNotFoundException, EntityInconsistentIdentifierException {
        AIPBuilder updateBuilder = new AIPBuilder(toUpdate);
        updateBuilder.addTags(tagsToAdd.toArray(new String[tagsToAdd.size()]));
        toUpdate = updateBuilder.build();
        String updateMessage = String.format("Add tags [%s].", String.join(" , ", tagsToAdd));
        updateAip(toUpdate.getId().toString(), toUpdate, updateMessage);
    }

    @Override
    public void removeTags(String ipId, Set<String> tagsToRemove)
            throws EntityNotFoundException, EntityInconsistentIdentifierException, EntityOperationForbiddenException {
        AIP toUpdate = retrieveAip(ipId);
        removeTags(toUpdate, tagsToRemove);
    }

    @Override
    public void removeTags(AIP toUpdate, Set<String> tagsToRemove)
            throws EntityNotFoundException, EntityInconsistentIdentifierException {
        AIPBuilder updateBuilder = new AIPBuilder(toUpdate);
        updateBuilder.removeTags(tagsToRemove.toArray(new String[tagsToRemove.size()]));
        toUpdate = updateBuilder.build();
        String updateMessage = String.format("Remove tags [%s].", String.join(" , ", tagsToRemove));
        updateAip(toUpdate.getId().toString(), toUpdate, updateMessage);
    }

    private void scheduleAIPDeletion(Collection<StorageDataFile> dataFilesToDelete) throws ModuleException {
        // when we delete DataFiles, we have to get the DataStorages to use thanks to DB informations
        Multimap<Long, StorageDataFile> dataStorageDataFileMultimap = HashMultimap.create();
        LOGGER.debug("Start schedule AIP deletion for {} StorageDataFiles", dataFilesToDelete.size());
        for (StorageDataFile toDelete : dataFilesToDelete) {
            toDelete.getPrioritizedDataStorages()
                    .forEach(dataStorage -> dataStorageDataFileMultimap.put(dataStorage.getId(), toDelete));
            toDelete.setState(DataFileState.DELETION_PENDING);
            dataFileDao.save(toDelete);
            em.flush();
            em.clear();
        }
        Set<UUID> jobIds = Sets.newHashSet();
        for (Long dataStorageConfId : dataStorageDataFileMultimap.keySet()) {
            jobIds.addAll(scheduleDeletionJob(dataStorageDataFileMultimap, dataStorageConfId));
        }
    }

    private void scheduleFileDeletion(Collection<StorageDataFile> dataFilesToDelete, Long dataStorageConfId)
            throws ModuleException {
        Multimap<Long, StorageDataFile> dataStorageDataFileMultimap = HashMultimap.create();
        LOGGER.debug("Start schedule file deletion for {} StorageDataFiles", dataFilesToDelete.size());
        dataStorageDataFileMultimap.putAll(dataStorageConfId, dataFilesToDelete);
        for (StorageDataFile toDelete : dataFilesToDelete) {
            toDelete.setState(DataFileState.PARTIAL_DELETION_PENDING);
            dataFileDao.save(toDelete);
            em.flush();
            em.clear();
        }
        scheduleDeletionJob(dataStorageDataFileMultimap, dataStorageConfId);
    }

    private Set<UUID> scheduleDeletionJob(Multimap<Long, StorageDataFile> dataStorageDataFileMultimap,
            Long dataStorageConfId) throws ModuleException {
        Set<UUID> jobIds = new HashSet<>();
        Set<IWorkingSubset> workingSubSets = getWorkingSubsets(dataStorageDataFileMultimap.get(dataStorageConfId),
                                                               dataStorageConfId,
                                                               DataStorageAccessModeEnum.DELETION_MODE);
        LOGGER.debug("Schedule deletion for {} working subsets", workingSubSets.size());
        // lets instantiate every job for every DataStorage to use
        for (IWorkingSubset workingSubset : workingSubSets) {
            LOGGER.debug("Schedule deletion for working subset with {} StorageDataFiles",
                         workingSubset.getDataFiles().size());
            // for each DataStorage we can have multiple WorkingSubSet to treat in parallel, lets create a
            // job for each of them
            Set<JobParameter> parameters = Sets.newHashSet();
            parameters.add(new JobParameter(AbstractStoreFilesJob.PLUGIN_TO_USE_PARAMETER_NAME, dataStorageConfId));
            parameters.add(new JobParameter(AbstractStoreFilesJob.WORKING_SUB_SET_PARAMETER_NAME, workingSubset));
            jobIds.add(jobInfoService.createAsQueued(new JobInfo(false, StorageJobsPriority.DELETION_JOB, parameters,
                    authResolver.getUser(), DeleteDataFilesJob.class.getName())).getId());
        }
        return jobIds;
    }

    @Override
    public Pair<StorageDataFile, InputStream> getAIPDataFile(String pAipId, String pChecksum)
            throws ModuleException, IOException {
        // First find the AIP
        Optional<AIP> oaip = aipDao.findOneByAipId(pAipId);
        if (oaip.isPresent()) {
            AIP aip = oaip.get();
            if (!getSecurityDelegationPlugin().hasAccess(pAipId)) {
                throw new EntityOperationForbiddenException(pAipId, AIP.class, AIP_ACCESS_FORBIDDEN);
            }
            // Now get requested StorageDataFile
            Set<StorageDataFile> aipDataFiles = dataFileDao.findAllByAip(aip);
            Optional<StorageDataFile> odf = aipDataFiles.stream().filter(df -> pChecksum.equals(df.getChecksum()))
                    .findFirst();
            if (odf.isPresent()) {
                StorageDataFile dataFile = odf.get();
                if (dataFile.getPrioritizedDataStorages() != null) {
                    // first let see if this file is stored on an online data storage and lets get the most prioritized
                    Optional<PrioritizedDataStorage> onlinePrioritizedDataStorageOpt = dataFile
                            .getPrioritizedDataStorages().stream()
                            .filter(pds -> pds.getDataStorageType().equals(DataStorageType.ONLINE)
                                    && pds.getDataStorageConfiguration().isActive())
                            .sorted().findFirst();
                    if (onlinePrioritizedDataStorageOpt.isPresent()) {
                        @SuppressWarnings("rawtypes")
                        InputStream dataFileIS = ((IOnlineDataStorage) pluginService
                                .getPlugin(onlinePrioritizedDataStorageOpt.get().getId())).retrieve(dataFile);
                        return Pair.of(dataFile, dataFileIS);
                    } else {
                        // Check if file is available from cache
                        Optional<CachedFile> ocf = cachedFileService.getAvailableCachedFile(pChecksum);
                        if (ocf.isPresent()) {
                            return Pair.of(dataFile, new FileInputStream(ocf.get().getLocation().getPath()));
                        } else {
                            return null;
                        }
                    }
                } else {
                    throw new EntityNotFoundException("Storage plugin used to store datafile is unknown.");
                }
            } else {
                throw new EntityNotFoundException(pChecksum, StorageDataFile.class);
            }

        } else {
            throw new EntityNotFoundException(pAipId, AIP.class);
        }
    }

    @Override
    public int removeDeletedAIPMetadatas() {
        Page<AIP> aips = aipDao.findAllByStateService(AIPState.DELETED,
                                                      PageRequest.of(0, aipIterationLimit, Direction.ASC, "id"));
        for (AIP aip : aips) {
            // lets count the number of datafiles per aip:
            // if there is none:
            long nbDataFile = dataFileDao.countByAip(aip);
            if (nbDataFile == 0) {
                // Error case recovering. If AIP is in DELETED state and there is no DataFile linked to it, we can
                // delete aip from database.
                LOGGER.warn("Delete AIP {} which is not associated to any datafile.", aip.getId());
                publisher.publish(new AIPEvent(aip));
                aipDao.remove(aip);
            } else {
                // if there is one, it must be the metadata
                if (nbDataFile == 1) {
                    Set<StorageDataFile> metadatas = dataFileDao.findByAipAndType(aip, DataType.AIP);
                    if (!metadatas.isEmpty()) {
                        for (StorageDataFile meta : metadatas) {
                            meta.setState(DataFileState.TO_BE_DELETED);
                            dataFileDao.save(meta);
                        }
                    } else {
                        LOGGER.error("AIP {} is in state {} and its metadata file cannot be found in DB while it has still "
                                + "some file associated. Database coherence seems shady.", aip.getId().toString(),
                                     aip.getState());
                    }
                }
                //if there is more than one then deletion has not been executed yet, do nothing
            }
        }
        return aips.getNumberOfElements();
    }

    @Override
    public void deleteAIPsByQuery(AIPQueryFilters filters) {
        // prevent the job to remove entities created after this call
        if (filters.getTo() == null) {
            filters.setTo(OffsetDateTime.now());
        }
        Set<JobParameter> parameters = Sets.newHashSet();
        parameters.add(new JobParameter(DeleteAIPsJob.FILTER_PARAMETER_NAME, filters));
        JobInfo jobInfo = new JobInfo(false, StorageJobsPriority.METADATA_DELETION_JOB, parameters,
                authResolver.getUser(), DeleteAIPsJob.class.getName());
        jobInfoService.createAsQueued(jobInfo);
        LOGGER.debug("New DeleteAIPsJob job scheduled uuid={}", jobInfo.getId().toString());
    }

    @Override
    public List<RejectedSip> deleteAipFromSips(Set<String> sipIds) throws ModuleException {
        List<RejectedSip> notHandledSips = new ArrayList<>();
        //to avoid memory issues with hibernate, lets paginate the select and then evict the entities from the cache
        Pageable page = PageRequest.of(0, 500, Direction.ASC, "id");
        long daofindPageStart = System.currentTimeMillis();
        Page<AIP> aipPage = aipDao.findPageBySipIdIn(sipIds, page);
        long daofindPageEnd = System.currentTimeMillis();
        LOGGER.trace("Finding {} aip from {} sip ids took {} ms", aipPage.getNumberOfElements(), sipIds.size(),
                     daofindPageEnd - daofindPageStart);
        while (aipPage.hasContent()) {
            // while there is aip to delete, lets delete them and get the new page at the end
            Map<String, Set<AIP>> aipsPerSip = aipPage.getContent().stream()
                    .collect(Collectors.toMap(aip -> aip.getSipId().get(), Sets::newHashSet, Sets::union));
            for (String sipId : aipsPerSip.keySet()) {
                long timeStart = System.currentTimeMillis();
                Set<AIP> aipsToDelete = aipsPerSip.get(sipId);
                Set<StorageDataFile> notSuppressible = new HashSet<>();
                for (AIP aip : aipsToDelete) {
                    notSuppressible.addAll(deleteAip(aip));
                }
                long timeEnd = System.currentTimeMillis();
                LOGGER.trace("deleting sip {} took {} ms", sipId, timeEnd - timeStart);
                if (!notSuppressible.isEmpty()) {
                    StringJoiner sj = new StringJoiner(", ",
                            "This sip could not be deleted because at least one of its aip file has not be handle by the storage process: ",
                            ".");
                    notSuppressible.stream().map(StorageDataFile::getAipEntity)
                            .forEach(aipEntity -> sj.add(aipEntity.getAipId()));
                    notHandledSips.add(new RejectedSip(sipId, sj.toString()));
                }
            }
            // Before getting the next page, lets evict actual entities from cache
            em.flush();
            em.clear();
            // now that hibernate cache has been cleared, lets get the next page
            page = page.next();
            daofindPageStart = System.currentTimeMillis();
            aipPage = aipDao.findPageBySipIdIn(sipIds, page);
            daofindPageEnd = System.currentTimeMillis();
            LOGGER.trace("Finding {} aip from {} sip ids took {} ms", aipPage.getNumberOfElements(), sipIds.size(),
                         daofindPageEnd - daofindPageStart);
        }
        return notHandledSips;
    }

    @Override
    public boolean removeTagsByQuery(RemoveAIPTagsFilters filters) {
        Long jobsScheduled = jobInfoService.retrieveJobsCount(UpdateAIPsTagJob.class.getName(), JobStatus.QUEUED,
                                                              JobStatus.RUNNING);
        if (jobsScheduled > 0) {
            LOGGER.debug("Cannot remove tags on AIPs : {} similar job(s) is(are) already running on this tenant",
                         jobsScheduled);
            return false;
        }
        // prevent the job to remove tags to entities created after this call
        if (filters.getTo() == null) {
            filters.setTo(OffsetDateTime.now());
        }
        UpdateAIPsTagJobType updateType = UpdateAIPsTagJobType.REMOVE;
        JobParameter filterParameter = new JobParameter(UpdateAIPsTagJob.FILTER_PARAMETER_NAME, filters);
        scheduleJobToUpdateTags(updateType, filterParameter);
        return true;
    }

    @Override
    public boolean addTagsByQuery(AddAIPTagsFilters filters) {
        Long jobsScheduled = jobInfoService.retrieveJobsCount(UpdateAIPsTagJob.class.getName(), JobStatus.QUEUED,
                                                              JobStatus.RUNNING);
        if (jobsScheduled > 0) {
            LOGGER.debug("Cannot add tags on AIPs : {} similar job(s) is(are) already running on this tenant",
                         jobsScheduled);
            return false;
        }
        // prevent the job to add tags to entities created after this call
        if (filters.getTo() == null) {
            filters.setTo(OffsetDateTime.now());
        }
        UpdateAIPsTagJobType updateType = UpdateAIPsTagJobType.ADD;
        JobParameter filterParameter = new JobParameter(UpdateAIPsTagJob.FILTER_PARAMETER_NAME, filters);
        scheduleJobToUpdateTags(updateType, filterParameter);
        return true;
    }

    /**
     * Save a new job to process the AIP update
     * @param updateType type of update (add/remove)
     * @param filterParameter user query filters
     */
    private void scheduleJobToUpdateTags(UpdateAIPsTagJobType updateType, JobParameter filterParameter) {
        Set<JobParameter> parameters = Sets.newHashSet();
        parameters.add(filterParameter);
        parameters.add(new JobParameter(UpdateAIPsTagJob.UPDATE_TYPE_PARAMETER_NAME, updateType));
        JobInfo jobInfo = new JobInfo(false, StorageJobsPriority.UPDATE_TAGS_JOB, parameters, authResolver.getUser(),
                UpdateAIPsTagJob.class.getName());
        jobInfoService.createAsQueued(jobInfo);
        LOGGER.debug("New job scheduled uuid={}", jobInfo.getId().toString());
    }

    @Override
    public List<String> retrieveAIPTagsByQuery(AIPQueryFilters request) {
        return aipDao.findAllByCustomQuery(AIPQueryGenerator
                .searchAipTagsUsingSQL(request.getState(), request.getFrom(), request.getTo(), request.getTags(),
                                       request.getSession(), request.getProviderId(), request.getAipIds(),
                                       request.getAipIdsExcluded()));
    }

    @Override
    public AIPSession getSession(String sessionId, Boolean createIfNotExists) throws EntityNotFoundException {
        AIPSession session;
        String id = sessionId;
        if (id == null) {
            id = DEFAULT_SESSION_ID;
        }
        Optional<AIPSession> oSession = aipSessionRepository.findById(id);
        if (oSession.isPresent()) {
            session = oSession.get();
        } else if (createIfNotExists) {
            session = aipSessionRepository.save(AIPSessionBuilder.build(id));
        } else {
            throw new EntityNotFoundException(sessionId, AIPSession.class);
        }
        return session;
    }

    @Override
    public AIPSession getSessionWithStats(String sessionId) throws EntityNotFoundException {
        AIPSession session = getSession(sessionId, false);
        return addSessionSipInformations(session);
    }

    @Override
    public Page<AIPSession> searchSessions(String id, OffsetDateTime from, OffsetDateTime to, Pageable pageable) {
        Page<AIPSession> pagedSessions = aipSessionRepository.findAll(AIPSessionSpecifications.search(id, from, to),
                                                                      pageable);
        List<AIPSession> sessions = new ArrayList<>();
        pagedSessions.forEach(s -> sessions.add(this.addSessionSipInformations(s)));
        return new PageImpl<>(sessions, pageable, pagedSessions.getTotalElements());
    }

    /**
     * Create a {@link AIPSession} for the session id.
     * @return {@link AIPSession}
     */
    private AIPSession addSessionSipInformations(AIPSession session) {
        long aipsCount = aipDao.countBySessionId(session.getId());
        long queuedAipsCount = aipDao.countBySessionIdAndStateIn(session.getId(), Sets
                .newHashSet(AIPState.VALID, AIPState.PENDING, AIPState.STORING_METADATA));
        long storedAipsCount = aipDao.countBySessionIdAndStateIn(session.getId(), Sets.newHashSet(AIPState.STORED));
        long deletedAipsCount = aipDao.countBySessionIdAndStateIn(session.getId(), Sets.newHashSet(AIPState.DELETED));
        long errorAipsCount = aipDao.countBySessionIdAndStateIn(session.getId(),
                                                                Sets.newHashSet(AIPState.STORAGE_ERROR));
        long nbFilesStored = dataFileDao.findAllByStateAndAipSession(DataFileState.STORED, session.getId());
        long nbFiles = dataFileDao.findAllByAipSession(session.getId());

        session.setAipsCount(aipsCount);
        session.setDeletedAipsCount(deletedAipsCount);
        session.setErrorAipsCount(errorAipsCount);
        session.setQueuedAipsCount(queuedAipsCount);
        session.setStoredAipsCount(storedAipsCount);
        session.setStoredDataFilesCount(nbFilesStored);
        session.setDataFilesCount(nbFiles);
        return session;
    }

    /**
     * Creates new {@link StorageDataFile} in PENDING state. Those new files will be handled by schedulers for storage.
     * Update {@link StorageDataFile} to remove to TO_BE_DELETED state. Those files will be handled by schedulers for deletion.
     * @param newAIPBuilder
     * @param newAip new {@link AIP} values
     * @param aipToUpdate current {@link AIP} to update
     * @throws EntityNotFoundException
     */
    private void handleContentInformationUpdate(AIPBuilder newAIPBuilder, AIP newAip, AIP aipToUpdate)
            throws EntityNotFoundException {
        Set<StorageDataFile> existingFiles = dataFileDao.findAllByAip(aipToUpdate);
        Optional<AIPEntity> aipEntity = aipEntityRepository.findOneByAipId(aipToUpdate.getId().toString());
        if (!aipEntity.isPresent()) {
            throw new EntityNotFoundException(aipToUpdate.getId().toString(), AIPEntity.class);
        }
        Set<StorageDataFile> newDataFiles = StorageDataFile.extractDataFilesForExistingAIP(newAip, aipEntity.get());
        Set<StorageDataFile> toDelete = Sets.newHashSet();
        toDelete.addAll(existingFiles);
        for (StorageDataFile newFile : newDataFiles) {
            if (existingFiles.contains(newFile)) {
                toDelete.remove(newFile);
            } else {
                LOGGER.debug("[UPDATE AIP] Add new datastore file {} for AIP {}.", newFile.getName(),
                             newAip.getProviderId());
                newAIPBuilder.getContentInformationBuilder()
                        .setDataObject(newFile.getDataType(), newFile.getName(), newFile.getAlgorithm(),
                                       newFile.getChecksum(), newFile.getFileSize(),
                                       newFile.getUrls().toArray(new URL[newFile.getUrls().size()]));
                newAIPBuilder.getContentInformationBuilder().setSyntax(newFile.getMimeType());
                newFile.setState(DataFileState.PENDING);
                dataFileDao.save(newFile);
                em.flush();
                em.clear();
                newAIPBuilder.addContentInformation();
            }
        }
        // Schedule deletion for all files except for AIP file. The metadata AIP file will be deleted only when
        // the new metadata file will be stored.
        toDelete.stream().filter(df -> !df.getDataType().equals(DataType.AIP)).forEach(fileToDelete -> {
            LOGGER.debug("[UPDATE AIP] Update datastore file {} for AIP {} to TO_BE_DELETED state.",
                         fileToDelete.getName(), newAip.getProviderId());
            fileToDelete.setState(DataFileState.TO_BE_DELETED);
            dataFileDao.save(fileToDelete);
            em.flush();
            em.clear();
        });
    }
}<|MERGE_RESOLUTION|>--- conflicted
+++ resolved
@@ -539,15 +539,9 @@
         Set<String> checksumNotFound = Sets.newHashSet(requestedChecksums);
         // Same for accesses
         Set<String> checksumsWithoutAccess = Sets.newHashSet(requestedChecksums);
-<<<<<<< HEAD
-        Pageable page = new PageRequest(0, 500, Sort.Direction.ASC, "id");
-        Page<StorageDataFile> dataFilePage = dataFileDao
-                .findPageByStateAndChecksumIn(DataFileState.STORED, requestedChecksums, page);
-=======
         Pageable page = PageRequest.of(0, 500, Sort.Direction.ASC, "id");
         Page<StorageDataFile> dataFilePage = dataFileDao.findPageByStateAndChecksumIn(DataFileState.STORED,
                                                                                       requestedChecksums, page);
->>>>>>> 1b567223
         while (dataFilePage.hasContent()) {
 
             Set<StorageDataFile> dataFiles = Sets.newHashSet(dataFilePage.getContent());
@@ -1261,13 +1255,7 @@
         Set<StorageDataFile> dataFilesWithMetadata = dataFileDao.findAllByAip(toBeDeleted);
         long daoFindEnd = System.currentTimeMillis();
         String toBeDeletedIpId = toBeDeleted.getId().toString();
-<<<<<<< HEAD
-        LOGGER.trace("Finding {} datafile for aip {} took {} ms",
-                     dataFilesWithMetadata.size(),
-                     toBeDeletedIpId,
-=======
         LOGGER.trace("Finding {} datafile for aip {} took {} ms", dataFilesWithMetadata.size(), toBeDeletedIpId,
->>>>>>> 1b567223
                      daoFindEnd - daoFindStart);
         Set<StorageDataFile> dataFilesWithoutMetadata = dataFilesWithMetadata.stream()
                 .filter(df -> !DataType.AIP.equals(df.getDataType())).collect(Collectors.toSet());
@@ -1309,16 +1297,10 @@
         AIPBuilder toBeDeletedBuilder = new AIPBuilder(toBeDeleted);
         long endInitiateBuilder = System.currentTimeMillis();
         LOGGER.trace("Initiating AIPBuilder for {} took {} ms", toBeDeletedIpId, endInitiateBuilder - initiateBuilder);
-<<<<<<< HEAD
-        toBeDeletedBuilder.addEvent(EventType.DELETION.name(),
-                                    "AIP deletion was requested, AIP is considered deleted until its removal from archives",
-                                    OffsetDateTime.now());
-=======
         toBeDeletedBuilder
                 .addEvent(EventType.DELETION.name(),
                           "AIP deletion was requested, AIP is considered deleted until its removal from archives",
                           OffsetDateTime.now());
->>>>>>> 1b567223
         long endAddEvent = System.currentTimeMillis();
         LOGGER.trace("Adding deletion event to AIP {} took {} ms", toBeDeletedIpId, endAddEvent - endInitiateBuilder);
         toBeDeleted = toBeDeletedBuilder.build();
@@ -1365,7 +1347,6 @@
             for (StorageDataFile onlineMandatoryFile : onlineMandatoryFiles) {
                 if (onlineMandatoryFile.getPrioritizedDataStorages().stream()
                         .filter(pds -> pds.getDataStorageType() == DataStorageType.ONLINE).count() == 1) {
-<<<<<<< HEAD
                     undeletableFileCauseMap.put(onlineMandatoryFile,
                                                 String.format(
                                                         "Data storage %s is the last ONLINE one for file %s from AIP %s. "
@@ -1375,16 +1356,6 @@
                                                         onlineMandatoryFile.getAipEntity().getAipId(),
                                                         dataStorage.getDataStorageType()));
                     filesToDelete.remove(onlineMandatoryFile);
-=======
-                    undeletableFileCauseMap
-                            .put(onlineMandatoryFile,
-                                 String.format("Data storage %s is the last ONLINE one for file %s from AIP %s. "
-                                         + "Removal from last ONLINE data storage is forbidden on %s.",
-                                               dataStorage.getDataStorageConfiguration().getLabel(),
-                                               onlineMandatoryFile.getChecksum(),
-                                               onlineMandatoryFile.getAipEntity().getAipId(),
-                                               dataStorage.getDataStorageType()));
->>>>>>> 1b567223
                 }
             }
             // to avoid concurrency issues, lets remove that data storage from the file right now
@@ -1395,7 +1366,6 @@
             });
             dataFileDao.save(filesToDelete);
             // now, lets plan a job to delete those files
-<<<<<<< HEAD
             try {
                 scheduleFileDeletion(filesToDelete, dataStorageId);
             } catch (ModuleException e) {
@@ -1415,13 +1385,6 @@
                                                                              dataStorageId,
                                                                              sdf.getName(),
                                                                              sdf.getAipEntity().getAipId())));
-=======
-            scheduleFileDeletion(filesToDelete, dataStorageId);
-        } catch (ModuleException e) {
-            filesToDelete.forEach(sdf -> undeletableFileCauseMap.put(sdf, String
-                    .format("Data Storage %s does not exist anymore. " + "We could not delete file %s from AIP %s",
-                            dataStorageId, sdf.getName(), sdf.getAipEntity().getAipId())));
->>>>>>> 1b567223
         }
         // now that everything has been schedule, lets create a notification for all undeletables
         // lets prepare the notification message
