--- conflicted
+++ resolved
@@ -91,11 +91,7 @@
 import fr.cnes.regards.framework.security.role.DefaultRole;
 import fr.cnes.regards.framework.utils.RsRuntimeException;
 import fr.cnes.regards.framework.utils.plugins.PluginUtilsRuntimeException;
-<<<<<<< HEAD
 import fr.cnes.regards.framework.utils.plugins.exception.NotAvailablePluginConfigurationException;
-import fr.cnes.regards.modules.notification.client.INotificationClient;
-=======
->>>>>>> 4f79242c
 import fr.cnes.regards.modules.storage.dao.AIPQueryGenerator;
 import fr.cnes.regards.modules.storage.dao.AIPSessionSpecifications;
 import fr.cnes.regards.modules.storage.dao.IAIPDao;
@@ -750,21 +746,13 @@
             content.add(new AIPWithDataStorageIds(aipIdAipMap.get(aipId), aipIdDataStorageIdsMap.get(aipId)));
         }
         // now lets get information for metadata
-<<<<<<< HEAD
-        String pdsIdQuery = "SELECT distinct data_storage_conf_id FROM {h-schema}ta_data_file_plugin_conf WHERE data_file_id IN "
-                + "(SELECT id FROM {h-schema}t_data_file WHERE aip_ip_id IN (" + aipQueryWithoutPage + "))";
+        String pdsIdQuery =
+                "SELECT distinct data_storage_conf_id FROM {h-schema}ta_data_file_plugin_conf WHERE data_file_id IN "
+                        + "(SELECT id FROM {h-schema}t_data_file WHERE aip_ip_id IN (" + aipQueryWithoutPage + "))";
         q = em.createNativeQuery(pdsIdQuery);
         @SuppressWarnings("unchecked")
         Set<Long> dataStorageIds = q.getResultList().stream().mapToLong(r -> ((BigInteger) r).longValue()).boxed()
                 .collect(Collectors.toSet());
-=======
-        String pdsIdQuery =
-                "SELECT distinct data_storage_conf_id FROM {h-schema}ta_data_file_plugin_conf WHERE data_file_id IN "
-                        + "(SELECT id FROM {h-schema}t_data_file WHERE aip_ip_id IN (" + aipQueryWithoutPage + "))";
-        q = em.createNativeQuery(pdsIdQuery);
-        @SuppressWarnings("unchecked") Set<Long> dataStorageIds = q.getResultList().stream()
-                .mapToLong(r -> ((BigInteger) r).longValue()).boxed().collect(Collectors.toSet());
->>>>>>> 4f79242c
         Set<PrioritizedDataStorage> dataStorages = prioritizedDataStorageRepo.findAllByIdIn(dataStorageIds);
 
         return new AIPPageWithDataStorages(dataStorages,
@@ -1068,20 +1056,12 @@
 
     private Set<IWorkingSubset> getDeletionWorkingSubsets(Collection<StorageDataFile> dataFilesToSubSet,
             IDataStorage<IWorkingSubset> storage) {
-<<<<<<< HEAD
-        WorkingSubsetWrapper<?> workingSubsetWrapper = storage.prepare(dataFilesToSubSet,
-                                                                       DataStorageAccessModeEnum.DELETION_MODE);
-        @SuppressWarnings("unchecked")
-        Set<IWorkingSubset> workingSubSets = (Set<IWorkingSubset>) workingSubsetWrapper.getWorkingSubSets();
-        LOGGER.debug("{} data objects were dispatched into {} working subsets", dataFilesToSubSet.size(),
-=======
         WorkingSubsetWrapper<?> workingSubsetWrapper = storage
                 .prepare(dataFilesToSubSet, DataStorageAccessModeEnum.DELETION_MODE);
         @SuppressWarnings("unchecked") Set<IWorkingSubset> workingSubSets = (Set<IWorkingSubset>) workingSubsetWrapper
                 .getWorkingSubSets();
         LOGGER.debug("{} data objects were dispatched into {} working subsets",
                      dataFilesToSubSet.size(),
->>>>>>> 4f79242c
                      workingSubSets.size());
         // as we are trusty people, we check that the prepare gave us back all DataFiles into the WorkingSubSets
         Set<StorageDataFile> subSetDataFiles = workingSubSets.stream().flatMap(wss -> wss.getDataFiles().stream())
@@ -1572,13 +1552,8 @@
                     report.addFileToDelete();
                 }
             } catch (InvalidDatastoragePluginConfException e) {
-<<<<<<< HEAD
-                String errorCause = String.format("Deletion job could not be created for the following reason: %s.",
-                                                  e.getMessage());
-=======
                 String errorCause = String
                         .format("Deletion job could not be created for the following reason: %s.", e.getMessage());
->>>>>>> 4f79242c
                 report.setDeletionScheduled(false);
                 report.addDeletionErrorCause(errorCause);
                 LOGGER.error(errorCause, e);
@@ -1731,13 +1706,6 @@
             parameters.add(new JobParameter(AbstractStoreFilesJob.PLUGIN_TO_USE_PARAMETER_NAME, dataStorageConfId));
             parameters.add(new JobParameter(AbstractStoreFilesJob.WORKING_SUB_SET_PARAMETER_NAME, workingSubset));
             if (forceDeletion) {
-<<<<<<< HEAD
-                jobIds.add(jobInfoService.createAsQueued(new JobInfo(false, StorageJobsPriority.DELETION_JOB,
-                        parameters, authResolver.getUser(), ForceDeleteDataFilesJob.class.getName())).getId());
-            } else {
-                jobIds.add(jobInfoService.createAsQueued(new JobInfo(false, StorageJobsPriority.DELETION_JOB,
-                        parameters, authResolver.getUser(), DeleteDataFilesJob.class.getName())).getId());
-=======
                 jobIds.add(jobInfoService.createAsQueued(new JobInfo(false,
                                                                      StorageJobsPriority.DELETION_JOB,
                                                                      parameters,
@@ -1749,7 +1717,6 @@
                                                                      parameters,
                                                                      authResolver.getUser(),
                                                                      DeleteDataFilesJob.class.getName())).getId());
->>>>>>> 4f79242c
             }
         }
         return jobIds;
@@ -1775,13 +1742,6 @@
                 Long realFileSizeInCache = Paths.get(ocf.get().getLocation().getPath()).toFile().length();
                 CachedFile cf = ocf.get();
                 if (!cf.getFileSize().equals(realFileSizeInCache)) {
-<<<<<<< HEAD
-                    LOGGER.warn("File {} size in database ({}octets) is different from real file size in cache ({}octets).",
-                                cf.getFileName(), cf.getFileSize(), realFileSizeInCache);
-                }
-                return new DownloadableFile(new FileInputStream(cf.getLocation().getPath()), realFileSizeInCache,
-                        cf.getFileName(), cf.getMimeType());
-=======
                     LOGGER.warn(
                             "File {} size in database ({}octets) is different from real file size in cache ({}octets).",
                             cf.getFileName(),
@@ -1792,7 +1752,6 @@
                                             realFileSizeInCache,
                                             cf.getFileName(),
                                             cf.getMimeType());
->>>>>>> 4f79242c
             } else {
                 // if it is not in cache, lets see if it is ONLINE
                 Set<StorageDataFile> aipDataFiles = dataFileDao.findAllByAip(aip);
@@ -1804,23 +1763,6 @@
                         // first let see if this file is stored on an online data storage and lets get the most prioritized
                         Optional<PrioritizedDataStorage> onlinePrioritizedDataStorageOpt = dataFile
                                 .getPrioritizedDataStorages().stream()
-<<<<<<< HEAD
-                                .filter(pds -> pds.getDataStorageType().equals(DataStorageType.ONLINE)
-                                        && pds.getDataStorageConfiguration().isActive())
-                                .sorted().findFirst();
-                        if (onlinePrioritizedDataStorageOpt.isPresent()) {
-                            @SuppressWarnings("rawtypes")
-                            InputStream dataFileIS;
-                            try {
-                                dataFileIS = ((IOnlineDataStorage) pluginService
-                                        .getPlugin(onlinePrioritizedDataStorageOpt.get().getId())).retrieve(dataFile);
-                            } catch (NotAvailablePluginConfigurationException e) {
-                                LOGGER.error(e.getMessage(), e);
-                                throw new EntityNotFoundException(e.getMessage());
-                            }
-                            return new DownloadableFile(dataFileIS, dataFile.getFileSize(), dataFile.getName(),
-                                    dataFile.getMimeType());
-=======
                                 .filter(pds -> pds.getDataStorageType().equals(DataStorageType.ONLINE) && pds
                                         .getDataStorageConfiguration().isActive()).sorted().findFirst();
                         if (onlinePrioritizedDataStorageOpt.isPresent()) {
@@ -1830,7 +1772,6 @@
                                                         dataFile.getFileSize(),
                                                         dataFile.getName(),
                                                         dataFile.getMimeType());
->>>>>>> 4f79242c
                         } else {
                             // the file is neither in cache nor ONLINE but it exists, lets return null
                             return null;
