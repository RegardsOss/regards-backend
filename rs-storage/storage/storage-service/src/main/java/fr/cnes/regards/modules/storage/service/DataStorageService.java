--- conflicted
+++ resolved
@@ -270,16 +270,6 @@
         }
     }
 
-<<<<<<< HEAD
-    /*
-     * (non-Javadoc)
-     * 
-     * @see
-     * fr.cnes.regards.modules.storage.service.IPlop#handleRestorationAction(fr.cnes.regards.modules.storage.domain.
-     * event.StorageEventType, fr.cnes.regards.modules.storage.domain.event.DataStorageEvent)
-     */
-=======
->>>>>>> e164a063
     @Override
     public void handleRestorationAction(StorageEventType type, DataStorageEvent event) {
         Optional<StorageDataFile> data = dataFileDao.findOneById(event.getDataFileId());
@@ -301,16 +291,6 @@
         }
     }
 
-<<<<<<< HEAD
-    /*
-     * (non-Javadoc)
-     * 
-     * @see
-     * fr.cnes.regards.modules.storage.service.IPlop#handleDeletionAction(fr.cnes.regards.modules.storage.domain.event.
-     * StorageEventType, fr.cnes.regards.modules.storage.domain.event.DataStorageEvent)
-     */
-=======
->>>>>>> e164a063
     @Override
     public void handleDeletionAction(StorageEventType type, DataStorageEvent event) {
         // Check that the given StorageDataFile id is associated to an existing StorageDataFile from db.
@@ -336,15 +316,6 @@
         }
     }
 
-<<<<<<< HEAD
-    /*
-     * (non-Javadoc)
-     * 
-     * @see fr.cnes.regards.modules.storage.service.IPlop#handleDeletionSuccess(fr.cnes.regards.modules.storage.domain.
-     * database.StorageDataFile, java.lang.String)
-     */
-=======
->>>>>>> e164a063
     @Override
     public void handleDeletionSuccess(StorageDataFile dataFileDeleted, URL deletedUrl, String checksumOfDeletedFile) {
         // Get the associated AIP of the deleted StorageDataFile from db
@@ -400,21 +371,11 @@
                 associatedAIP.getProperties().getContentInformations().removeAll(cisToRemove);
                 associatedAIP.addEvent(EventType.DELETION.name(),
                                        String.format(DATAFILE_DELETED_SUCCESSFULLY, urlToRemove));
-<<<<<<< HEAD
                 associatedAIP = aipService.save(associatedAIP, false);
                 LOGGER.debug("[DELETE FILE SUCCESS] AIP {} is in UPDATED state",
                              dataFileDeleted.getAip().getId().toString());
                 LOGGER.debug("Deleted location {} is the only one location of the StorageDataFile {}. So we can completly remove the StorageDataFile.",
                              urlToRemove, dataFileDeleted.getName());
-=======
-                associatedAIP = aipDao.save(associatedAIP);
-                LOGGER.info("[DELETE FILE SUCCESS] AIP {} is in UPDATED state",
-                            dataFileDeleted.getAip().getId().toString());
-                if (urlToRemove != null) {
-                    LOGGER.info("Deleted location {} is the only one location of the StorageDataFile {}. So we can completly remove the StorageDataFile.",
-                                urlToRemove, dataFileDeleted.getName());
-                }
->>>>>>> e164a063
                 dataFileDao.remove(dataFileDeleted);
             } else {
                 LOGGER.info("Partial deletion of StorageDataFile {}. One of the location has been removed {}.",
@@ -440,16 +401,6 @@
         }
     }
 
-<<<<<<< HEAD
-    /*
-     * (non-Javadoc)
-     * 
-     * @see
-     * fr.cnes.regards.modules.storage.service.IPlop#handleStoreAction(fr.cnes.regards.modules.storage.domain.event.
-     * StorageEventType, fr.cnes.regards.modules.storage.domain.event.DataStorageEvent)
-     */
-=======
->>>>>>> e164a063
     @Override
     public void handleStoreAction(StorageEventType type, DataStorageEvent event) {
         Optional<StorageDataFile> optionalData = dataFileDao.findLockedOneById(event.getDataFileId());
@@ -480,17 +431,6 @@
         }
     }
 
-<<<<<<< HEAD
-    /*
-     * (non-Javadoc)
-     * 
-     * @see
-     * fr.cnes.regards.modules.storage.service.IPlop#handleStoreSuccess(fr.cnes.regards.modules.storage.domain.database.
-     * StorageDataFile, java.lang.String, java.net.URL, java.lang.Long, java.lang.Long, java.lang.Integer,
-     * java.lang.Integer, fr.cnes.regards.modules.storage.domain.AIP)
-     */
-=======
->>>>>>> e164a063
     @Override
     public void handleStoreSuccess(StorageDataFile storedDataFile, String storedFileChecksum, URL storedFileNewURL,
             Long storedFileSize, Long dataStoragePluginConfId, Integer dataWidth, Integer dataHeight,
@@ -565,16 +505,6 @@
         }
     }
 
-<<<<<<< HEAD
-    /*
-     * (non-Javadoc)
-     * 
-     * @see
-     * fr.cnes.regards.modules.storage.service.IPlop#handleStoreFailed(fr.cnes.regards.modules.storage.domain.database.
-     * StorageDataFile, fr.cnes.regards.modules.storage.domain.AIP, java.lang.String)
-     */
-=======
->>>>>>> e164a063
     @Override
     public void handleStoreFailed(StorageDataFile storeFailFile, AIP associatedAIP, String failureCause) {
         // update data status
