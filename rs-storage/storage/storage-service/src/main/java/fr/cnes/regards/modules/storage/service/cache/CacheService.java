/*
 * Copyright 2017-2018 CNES - CENTRE NATIONAL d'ETUDES SPATIALES
 *
 * This file is part of REGARDS.
 *
 * REGARDS is free software: you can redistribute it and/or modify
 * it under the terms of the GNU General Public License as published by
 * the Free Software Foundation, either version 3 of the License, or
 * (at your option) any later version.
 *
 * REGARDS is distributed in the hope that it will be useful,
 * but WITHOUT ANY WARRANTY; without even the implied warranty of
 * MERCHANTABILITY or FITNESS FOR A PARTICULAR PURPOSE. See the
 * GNU General Public License for more details.
 *
 * You should have received a copy of the GNU General Public License
 * along with REGARDS. If not, see <http://www.gnu.org/licenses/>.
 */
package fr.cnes.regards.modules.storage.service.cache;

import java.io.File;
import java.io.IOException;
import java.net.URL;
import java.nio.file.Files;
import java.nio.file.NoSuchFileException;
import java.nio.file.Path;
import java.nio.file.Paths;
import java.time.OffsetDateTime;
import java.util.Collection;
import java.util.Optional;
import java.util.Set;
import java.util.stream.Collectors;
import java.util.stream.Stream;

import org.slf4j.Logger;
import org.slf4j.LoggerFactory;
import org.springframework.beans.factory.annotation.Autowired;
import org.springframework.beans.factory.annotation.Value;
import org.springframework.context.event.EventListener;
import org.springframework.data.domain.Page;
import org.springframework.data.domain.PageRequest;
import org.springframework.data.domain.Pageable;
import org.springframework.data.domain.Sort.Direction;
import org.springframework.stereotype.Service;
import org.springframework.transaction.annotation.Propagation;
import org.springframework.transaction.annotation.Transactional;
import org.springframework.util.MimeType;

import com.google.common.collect.Sets;

import fr.cnes.regards.framework.jpa.multitenant.event.spring.TenantConnectionReady;
import fr.cnes.regards.framework.jpa.multitenant.transactional.MultitenantTransactional;
import fr.cnes.regards.framework.multitenant.IRuntimeTenantResolver;
import fr.cnes.regards.framework.notification.NotificationLevel;
import fr.cnes.regards.framework.notification.client.INotificationClient;
import fr.cnes.regards.framework.security.role.DefaultRole;
import fr.cnes.regards.modules.storage.dao.ICacheFileRepository;
import fr.cnes.regards.modules.storage.domain.database.CacheFile;
import fr.cnes.regards.modules.storage.domain.database.FileReference;
import fr.cnes.regards.modules.storage.domain.plugin.INearlineStorageLocation;

/**
 * Service to manage temporary accessibility of {@link FileReference} stored with a {@link INearlineStorageLocation}
 * plugin.<br/>
 * When a file is requested by restore method this service retrieve the file from the
 * nearline datastorage plugin and copy it into his internal cache (Local disk)<br/>
 * As the cache maximum size is limited, this service queues the file requests and handle them when it is possible<br/>
 *
 * Files in cache are purged when :
 * <ul>
 * <li>Files are outdated in cache ({@link CacheFile#getExpirationDate()} date is past.</li>
 * <li>Cache is full and no outdated files are in cache, then the older {@link CacheFile}s are deleted.</li>
 * </ul>
 *
 *
 * @author Sylvain VISSIERE-GUERINET
 * @author Sébastien Binda
 */
@Service
@MultitenantTransactional
public class CacheService {

    private static final Logger LOGGER = LoggerFactory.getLogger(CacheService.class);

    private static int BULK_SIZE = 100;

    @Autowired
    private IRuntimeTenantResolver runtimeTenantResolver;

    @Autowired
    private INotificationClient notificationClient;

    @Autowired
    private ICacheFileRepository cachedFileRepository;

    /**
     * Cache path origin for all tenants.
     */
    @Value("${regards.storage.cache.path}")
    private String globalCachePath;

    /**
     * Maximum cache size per tenant in ko.
     */
    @Value("${regards.storage.cache.size.limit.ko.per.tenant:500000000}")
    private Long maxCacheSizeKo;

    /**
     * Creates a new cache file if the checksum does not match an existing file.
     * If file already exists in cache, updates the associated information.
     * @param checksum
     * @param fileSize
     * @param location
     * @param expirationDate
     */
    public void addFile(String checksum, Long fileSize, String fileName, MimeType mimeType, URL location,
            OffsetDateTime expirationDate, String groupId) {
        Optional<CacheFile> oCf = search(checksum);
        CacheFile cachedFile;
        if (!oCf.isPresent()) {
            cachedFile = new CacheFile(checksum, fileSize, fileName, mimeType, location, expirationDate, groupId);
        } else {
            cachedFile = oCf.get();
            if (expirationDate.isAfter(cachedFile.getExpirationDate())) {
                cachedFile.setExpirationDate(expirationDate);
            }
            cachedFile.setFileSize(fileSize);
        }
        cachedFileRepository.save(cachedFile);
    }

    /**
     * Search for a file in cache with the given checksum.
     * @param checksum
     * @return {@link CacheFile}
     */
    public Optional<CacheFile> search(String checksum) {
        return cachedFileRepository.findOneByChecksum(checksum);
    }

    /**
     * Check coherence between database and physical files in cache location.
     * @throws IOException
     */
    public void checkDiskDBCoherence() throws IOException {
        Page<CacheFile> shouldBeAvailableSet;
        Pageable page = PageRequest.of(0, BULK_SIZE, Direction.ASC, "id");
        Set<Long> toDelete = Sets.newHashSet();
        do {
            shouldBeAvailableSet = cachedFileRepository.findAll(page);
            for (CacheFile shouldBeAvailable : shouldBeAvailableSet) {
                if (Files.notExists(Paths.get(shouldBeAvailable.getLocation().getPath()))) {
                    toDelete.add(shouldBeAvailable.getId());
                }
            }
            if (toDelete.size() > 10_000) {
                // Do deletion and restart and page 0
                toDelete.forEach(id -> cachedFileRepository.deleteById(id));
                toDelete.clear();
                page = PageRequest.of(0, BULK_SIZE, Direction.ASC, "id");
            } else {
                page = page.next();
            }
        } while (shouldBeAvailableSet.hasNext());
        toDelete.forEach(id -> cachedFileRepository.deleteById(id));

        if (Files.exists(getTenantCachePath())) {
            page = PageRequest.of(0, BULK_SIZE, Direction.ASC, "id");
            Page<CacheFile> availableFiles;
            do {
                availableFiles = cachedFileRepository.findAll(page);
                Set<String> availableFilePaths = availableFiles.getContent().stream()
                        .map(availableFile -> availableFile.getLocation().getPath().toString())
                        .collect(Collectors.toSet());
                try (Stream<Path> stream = Files.walk(getTenantCachePath())) {
                    stream.filter(path -> availableFilePaths.contains(path.toAbsolutePath().toString()))
                            .forEach(path -> notificationClient.notify(String
                                    .format("File %s is present in cache directory while it shouldn't be. Please remove this file from the cache directory",
                                            path.toString()), "Dirty cache", NotificationLevel.WARNING,
                                                                       DefaultRole.PROJECT_ADMIN));
                }
                page = availableFiles.nextPageable();
            } while (availableFiles.hasNext());
        }
    }

    /**
     * Run cache file system initialization when a tenant is ready (database connection is available)
     * @param event {@link TenantConnectionReady}
     */
    @Transactional(propagation = Propagation.SUPPORTS)
    @EventListener
    public void processEvent(TenantConnectionReady event) {
        initCacheFileSystem(event.getTenant());
    }

    /**
     * Initialize the cache file system for the given tenant
     * @param tenant
     */
    public void initCacheFileSystem(String tenant) {
        runtimeTenantResolver.forceTenant(tenant);
        Path tenantCachePath = getTenantCachePath();
        LOGGER.debug("Initializing cache file system for tenant {} in repository {}", tenant, tenantCachePath);
        // Check that the given cache storage path is available.
        File cachedPathFile = tenantCachePath.toFile();
        if (!cachedPathFile.exists()) {
            try {
                Files.createDirectories(tenantCachePath);
            } catch (IOException e) {
                throw new RuntimeException(e.getMessage(), e);
            }
        }
        if (!cachedPathFile.exists() || !cachedPathFile.isDirectory() || !cachedPathFile.canRead()
                || !cachedPathFile.canWrite()) {
            throw new RuntimeException(
                    String.format("Error initializing storage cache directory. %s is not a valid directory",
                                  tenantCachePath));
        }
        runtimeTenantResolver.clearTenant();
    }

    /**
     * Retrieve a file from the cache by is checksum.
     * @param checksum
     * @return {@link CacheFile}
     */
    public Optional<CacheFile> getCacheFile(String checksum) {
        Optional<CacheFile> ocf = cachedFileRepository.findOneByChecksum(checksum);
        if (ocf.isPresent()) {
            return ocf;
        } else {
            return Optional.empty();
        }
    }

    /**
     * Retrieve all {@link FileReference}s available in cache.
     * @param fileReferences
     * @param groupId new availability request business identifier. This id is added to the already existing cache files.
     * @return {@link FileReference}s available
     */
    public Set<FileReference> getFilesAvailableInCache(Set<FileReference> fileReferences, String groupId) {
        Set<FileReference> availables = Sets.newHashSet();
        Set<String> checksums = fileReferences.stream().map(f -> f.getMetaInfo().getChecksum())
                .collect(Collectors.toSet());
        Set<CacheFile> cacheFiles = cachedFileRepository.findAllByChecksumIn(checksums);
        Set<String> cacheFileChecksums = cacheFiles.stream().map(cf -> {
            // Add new request id to the cache file
            cf.addGroupId(groupId);
            cachedFileRepository.save(cf);
            return cf.getChecksum();
        }).collect(Collectors.toSet());
        for (FileReference f : fileReferences) {
            if (cacheFileChecksums.contains(f.getMetaInfo().getChecksum())) {
                availables.add(f);
            }
        }
        return availables;
    }

    /**
     * Return the current size of the cache in bytes.
     * @return {@link Long}
     */
    public Long getCacheSizeUsedBytes() {
        return cachedFileRepository.getTotalFileSize();
    }

    /**
     * Delete all out dated {@link CacheFile}s.<br/>
     */
    public int purge() {
        int nbPurged = 0;
        LOGGER.debug("Deleting expired files from cache. Current date : {}", OffsetDateTime.now().toString());
        Pageable page = PageRequest.of(0, BULK_SIZE, Direction.ASC, "id");
        Page<CacheFile> files;
        do {
            files = cachedFileRepository.findByExpirationDateBefore(OffsetDateTime.now(), page);
            deleteCachedFiles(files.getContent());
            page = files.nextPageable();
            nbPurged = nbPurged + files.getNumberOfElements();
        } while (files.hasNext());
        return nbPurged;
    }

    /**
     * Delete all given {@link CacheFile}s.<br/>
     * <ul>
     * <li>1. Disk deletion of the physical files</li>
     * <li>2. Database deletion of the {@link CacheFile}s
     * </ul>
     * @param filesToDelete {@link Set}<{@link CacheFile}> to delete.
     */
    public void deleteCachedFiles(Collection<CacheFile> filesToDelete) {
        LOGGER.debug("Deleting {} files from cache.", filesToDelete.size());
        filesToDelete.forEach(this::delete);
    }

    public void delete(CacheFile cachedFile) {
        if (cachedFile.getLocation() != null) {
            Path fileLocation = Paths.get(cachedFile.getLocation().getPath());
            if (fileLocation.toFile().exists()) {
                try {
                    LOGGER.trace("Deletion of cached file {} (exp date={}). {}", cachedFile.getChecksum(),
                                 cachedFile.getExpirationDate().toString(), fileLocation);
                    Files.delete(fileLocation);
                    cachedFileRepository.delete(cachedFile);
                    LOGGER.debug(" [CACHE FILE DELETION SUCCESS] Cached file {} deleted (exp date={}). {}",
                                 cachedFile.getChecksum(), cachedFile.getExpirationDate().toString(), fileLocation);
                } catch (NoSuchFileException e) {
                    // File does not exists, just log a warning and do delet file in db.
                    LOGGER.warn(e.getMessage(), e);
                    cachedFileRepository.delete(cachedFile);
                    LOGGER.debug("[CACHE FILE DELETION SUCCESS] Cached file {} deleted (exp date={}).",
                                 cachedFile.getChecksum(), cachedFile.getExpirationDate().toString(), fileLocation);
                } catch (IOException e) {
                    // File exists but is not deletable.
                    LOGGER.error(e.getMessage(), e);
                }
            } else {
                LOGGER.error("File to delete {} does not exists", fileLocation);
                cachedFileRepository.delete(cachedFile);
                LOGGER.debug("[CACHE FILE DELETION SUCCESS] Cached file {} deleted (exp date={}). {}",
                             cachedFile.getChecksum(), cachedFile.getExpirationDate().toString(), fileLocation);
            }
        } else {
            cachedFileRepository.delete(cachedFile);
            LOGGER.debug("[CACHE FILE DELETION SUCCESS] Cached file {} deleted (exp date={}).",
                         cachedFile.getChecksum(), cachedFile.getExpirationDate().toString());
        }
    }

    /**
     * Retrieve the path of the cache for te curent tenant.
     */
    private Path getTenantCachePath() {
        String currentTenant = runtimeTenantResolver.getTenant();
        if (currentTenant == null) {
            throw new RuntimeException(
                    "Unable to define current tenant cache directory path, Tenant is not defined from the runtimeTenantResolver.");
        }
        return Paths.get(globalCachePath, currentTenant);
    }

    /**
     * Calculate a file path in the cache system by creating a sub folder for each 2 character of its checksum.
     * @param fileChecksum
     * @return file path
     */
    public String getFilePath(String fileChecksum) {
        return Paths.get(getCacheDirectoryPath(fileChecksum), fileChecksum).toString();
    }

    /**
     * Calculate a file path in the cache system by creating a sub folder for each 2 character of its checksum.
     * @param fileChecksum
     * @return file path
     */
    public String getCacheDirectoryPath(String fileChecksum) {
        String filePath = "";
        int idx = 0;
        int subFolders = 0;
<<<<<<< HEAD
        while (idx < fileChecksum.length() && subFolders < 6) {
=======
        while ((idx < (fileChecksum.length() - 1)) && (subFolders < 6)) {
>>>>>>> 07c7e587
            filePath = Paths.get(filePath, fileChecksum.substring(idx, idx + 2)).toString();
            idx = idx + 2;
        }
        return Paths.get(getTenantCachePath().toString(), filePath).toAbsolutePath().toString();
    }

    /**
     * Return the free space in Bytes of the current tenant cache.
     */
    public Long getFreeSpaceInBytes() {
        Long currentCacheTotalSize = getCacheSizeUsedBytes();
        Long cacheMaxSizeInOctets = maxCacheSizeKo * 1024;
        return cacheMaxSizeInOctets - currentCacheTotalSize;
    }

}<|MERGE_RESOLUTION|>--- conflicted
+++ resolved
@@ -361,11 +361,7 @@
         String filePath = "";
         int idx = 0;
         int subFolders = 0;
-<<<<<<< HEAD
-        while (idx < fileChecksum.length() && subFolders < 6) {
-=======
         while ((idx < (fileChecksum.length() - 1)) && (subFolders < 6)) {
->>>>>>> 07c7e587
             filePath = Paths.get(filePath, fileChecksum.substring(idx, idx + 2)).toString();
             idx = idx + 2;
         }
