--- conflicted
+++ resolved
@@ -119,6 +119,7 @@
 
     /**
      * Search for a file in cache with the given checksum.
+     * @param checksum
      * @return {@link CacheFile}
      */
     public Optional<CacheFile> search(String checksum) {
@@ -127,6 +128,7 @@
 
     /**
      * Check coherence between database and physical files in cache location.
+     * @throws IOException
      */
     public void checkDiskDBCoherence() {
         Page<CacheFile> shouldBeAvailableSet;
@@ -165,6 +167,7 @@
 
     /**
      * Initialize the cache file system for the given tenant
+     * @param tenant
      */
     public void initCacheFileSystem(String tenant) {
         runtimeTenantResolver.forceTenant(tenant);
@@ -362,17 +365,20 @@
     public StorageLocationDTO toStorageLocation() {
         StorageLocationConfiguration conf = new StorageLocationConfiguration(CACHE_NAME, null, getMaxCacheSizeKo());
         conf.setStorageType(StorageType.CACHE);
-<<<<<<< HEAD
-        return StorageLocationDTO
-                .build(CACHE_NAME, getTotalCachedFiles(), getCacheSizeUsedKB(), 0L, 0L, false, false, false, conf);
+        return new StorageLocationDTO(CACHE_NAME,
+                                      getTotalCachedFiles(),
+                                      getCacheSizeUsedKB(),
+                                      0L,
+                                      0L,
+                                      false,
+                                      false,
+                                      false,
+                                      conf,
+                                      true);
     }
 
     public boolean isCacheEmpty() {
         return cachedFileRepository.count() == 0;
-=======
-        return new StorageLocationDTO(CACHE_NAME, getTotalCachedFiles(), getCacheSizeUsedKB(), 0L, 0L, false, false,
-                                      false, conf, true);
->>>>>>> d22678cb
     }
 
 }