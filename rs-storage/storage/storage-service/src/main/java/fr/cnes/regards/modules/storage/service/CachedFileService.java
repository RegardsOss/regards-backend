/*
 * Copyright 2017-2018 CNES - CENTRE NATIONAL d'ETUDES SPATIALES
 *
 * This file is part of REGARDS.
 *
 * REGARDS is free software: you can redistribute it and/or modify
 * it under the terms of the GNU General Public License as published by
 * the Free Software Foundation, either version 3 of the License, or
 * (at your option) any later version.
 *
 * REGARDS is distributed in the hope that it will be useful,
 * but WITHOUT ANY WARRANTY; without even the implied warranty of
 * MERCHANTABILITY or FITNESS FOR A PARTICULAR PURPOSE. See the
 * GNU General Public License for more details.
 *
 * You should have received a copy of the GNU General Public License
 * along with REGARDS. If not, see <http://www.gnu.org/licenses/>.
 */
package fr.cnes.regards.modules.storage.service;

import java.io.File;
import java.io.IOException;
import java.net.MalformedURLException;
import java.nio.file.Files;
import java.nio.file.NoSuchFileException;
import java.nio.file.Path;
import java.nio.file.Paths;
import java.time.OffsetDateTime;
import java.util.Collection;
import java.util.HashSet;
import java.util.Iterator;
import java.util.List;
import java.util.Map;
import java.util.Optional;
import java.util.Set;
import java.util.stream.Collectors;

import org.slf4j.Logger;
import org.slf4j.LoggerFactory;
import org.springframework.beans.factory.annotation.Autowired;
import org.springframework.beans.factory.annotation.Value;
import org.springframework.boot.context.event.ApplicationReadyEvent;
import org.springframework.context.ApplicationListener;
import org.springframework.context.annotation.Lazy;
import org.springframework.context.event.EventListener;
import org.springframework.data.domain.Page;
import org.springframework.data.domain.PageRequest;
import org.springframework.data.domain.Pageable;
import org.springframework.data.domain.Sort.Direction;
import org.springframework.scheduling.annotation.Async;
import org.springframework.stereotype.Service;
import org.springframework.transaction.annotation.Propagation;
import org.springframework.transaction.annotation.Transactional;

import com.google.common.collect.HashMultimap;
import com.google.common.collect.Multimap;
import com.google.common.collect.Sets;

import fr.cnes.regards.framework.amqp.IPublisher;
import fr.cnes.regards.framework.authentication.IAuthenticationResolver;
import fr.cnes.regards.framework.jpa.multitenant.event.spring.TenantConnectionReady;
import fr.cnes.regards.framework.jpa.multitenant.transactional.MultitenantTransactional;
import fr.cnes.regards.framework.module.rest.exception.ModuleException;
import fr.cnes.regards.framework.modules.jobs.domain.JobInfo;
import fr.cnes.regards.framework.modules.jobs.domain.JobParameter;
import fr.cnes.regards.framework.modules.jobs.domain.JobStatus;
import fr.cnes.regards.framework.modules.jobs.service.IJobInfoService;
import fr.cnes.regards.framework.modules.plugins.domain.PluginConfiguration;
import fr.cnes.regards.framework.modules.plugins.service.IPluginService;
import fr.cnes.regards.framework.multitenant.IRuntimeTenantResolver;
import fr.cnes.regards.framework.multitenant.ITenantResolver;
import fr.cnes.regards.framework.notification.NotificationLevel;
import fr.cnes.regards.framework.security.role.DefaultRole;
import fr.cnes.regards.framework.utils.RsRuntimeException;
import fr.cnes.regards.framework.utils.plugins.PluginUtilsRuntimeException;
<<<<<<< HEAD
=======
import fr.cnes.regards.framework.utils.plugins.exception.NotAvailablePluginConfigurationException;
>>>>>>> 47007c51
import fr.cnes.regards.modules.notification.client.INotificationClient;
import fr.cnes.regards.modules.storage.dao.ICachedFileRepository;
import fr.cnes.regards.modules.storage.dao.IDataFileDao;
import fr.cnes.regards.modules.storage.domain.CoupleAvailableError;
import fr.cnes.regards.modules.storage.domain.StorageException;
import fr.cnes.regards.modules.storage.domain.database.CachedFile;
import fr.cnes.regards.modules.storage.domain.database.CachedFileState;
import fr.cnes.regards.modules.storage.domain.database.PrioritizedDataStorage;
import fr.cnes.regards.modules.storage.domain.database.StorageDataFile;
import fr.cnes.regards.modules.storage.domain.event.DataFileEvent;
import fr.cnes.regards.modules.storage.domain.event.DataFileEventState;
import fr.cnes.regards.modules.storage.domain.plugin.DataStorageAccessModeEnum;
import fr.cnes.regards.modules.storage.domain.plugin.INearlineDataStorage;
import fr.cnes.regards.modules.storage.domain.plugin.IWorkingSubset;
import fr.cnes.regards.modules.storage.domain.plugin.WorkingSubsetWrapper;
import fr.cnes.regards.modules.storage.service.job.AbstractStoreFilesJob;
import fr.cnes.regards.modules.storage.service.job.RestorationJob;

/**
 * Service to manage temporary accessibility of {@link StorageDataFile} stored with a {@link INearlineDataStorage}
 * plugin.<br/>
 * When a file is requested by {@link #restore} method this service retrieve the file from the
 * nearline datastorage plugin and copy it into his internal cache (Local disk)<br/>
 * As the cache maximum size is limited, this service queues the file requests and handle them when it is possible<br/>
 *
 * Files in cache are purged when :
 * <ul>
 * <li>Files are outdated in cache ({@link CachedFile#getExpiration()} date is past.</li>
 * <li>Cache is full and no outdated files are in cache, then the older {@link CachedFile}s are deleted.</li>
 * </ul>
 *
 *
 * @author Sylvain VISSIERE-GUERINET
 * @author Sébastien Binda
 */
@Service
@MultitenantTransactional
public class CachedFileService implements ICachedFileService, ApplicationListener<ApplicationReadyEvent> {

    private static final Logger LOGGER = LoggerFactory.getLogger(CachedFileService.class);

    /**
     * {@link IPluginService} instance
     */
    @Autowired
    private IPluginService pluginService;

    /**
     * {@link ICachedFileRepository} instance
     */
    @Autowired
    private ICachedFileRepository cachedFileRepository;

    /**
     * Cache path origine for all tenants.
     */
    @Value("${regards.storage.cache.path}")
    private String globalCachePath;

    /**
     * Maximum cache size per tenant in ko.
     */
    @Value("${regards.storage.cache.size.limit.ko.per.tenant:500000000}")
    private Long maxCacheSizeKo;

    /**
     * Upper threshold per tenant in ko to trigger the purge of older files.
     */
    @Value("${regards.storage.cache.purge.upper.threshold.ko.per.tenant:450000000}")
    private Long cacheSizePurgeUpperThreshold;

    /**
     * Lower threshold per tenant in ko to trigger the purge of older files.
     */
    @Value("${regards.storage.cache.purge.lower.threshold.ko.per.tenant:400000000}")
    private Long cacheSizePurgeLowerThreshold;

    /**
     * Cache file minimum time to live
     */
    @Value("${regards.storage.cache.minimum.time.to.live.hours}")
    private Long cacheFilesMinTtl;

    /**
     * Number of created AIPs processed on each iteration by project
     */
    @Value("${regards.storage.cache.files.iteration.limit:100}")
    private Integer filesIterationLimit;

    /**
     * {@link IDataFileDao} instance
     */
    @Autowired
    private IDataFileDao dataFileDao;

    /**
     * {@link IRuntimeTenantResolver} instance
     */
    @Autowired
    private IRuntimeTenantResolver runtimeTenantResolver;

    /**
     * Resolver to know all existing tenants of the current REGARDS instance.
     */
    @Autowired
    private ITenantResolver tenantResolver;

    /**
     * {@link IAuthenticationResolver} instance
     */
    @Autowired
    private IAuthenticationResolver authResolver;

    /**
     * {@link IJobInfoService} instance
     */
    @Autowired
    private IJobInfoService jobService;

    /**
     * {@link IPublisher} instance
     */
    @Autowired
    private IPublisher publisher;

    @Autowired
    private INotificationClient notificationClient;

    @Autowired
    @Lazy
    private ICachedFileService self;

    @Transactional(propagation = Propagation.NOT_SUPPORTED)
    @Override
    public void onApplicationEvent(ApplicationReadyEvent event) {
        for (String tenant : tenantResolver.getAllActiveTenants()) {
            initCacheFileSystem(tenant);
            try {
                checkDiskDBCoherence(tenant);
            } catch (IOException e) {
                LOGGER.error(String.format("Could not check if cache directory for tenant %s is dirty.", tenant), e);
            }
        }
    }

    private void checkDiskDBCoherence(String tenant) throws IOException {
        runtimeTenantResolver.forceTenant(tenant);
        Page<CachedFile> shouldBeAvailableSet;
        Pageable page = PageRequest.of(0, filesIterationLimit, Direction.ASC, "id");
        do {
            shouldBeAvailableSet = cachedFileRepository.findAllByState(CachedFileState.AVAILABLE, page);
            for (CachedFile shouldBeAvailable : shouldBeAvailableSet) {
                if (Files.notExists(Paths.get(shouldBeAvailable.getLocation().getPath()))) {
                    cachedFileRepository.delete(shouldBeAvailable);
                }
            }
            page = page.next();
        } while (shouldBeAvailableSet.hasNext());

        page = PageRequest.of(0, filesIterationLimit, Direction.ASC, "id");
        Page<CachedFile> availableFiles;
        do {
            availableFiles = cachedFileRepository.findAllByState(CachedFileState.AVAILABLE, page);
            Set<String> availableFilePaths = availableFiles.getContent().stream()
                    .map(availableFile -> availableFile.getLocation().getPath().toString()).collect(Collectors.toSet());
            Files.walk(getTenantCachePath())
                    .filter(path -> availableFilePaths.contains(path.toAbsolutePath().toString()))
                    .forEach(path -> notificationClient.notify(String
                            .format("File %s is present in cache directory while it shouldn't be. Please remove this file from the cache directory",
                                    path.toString()), "Dirty cache", NotificationLevel.WARNING,
                                                               DefaultRole.PROJECT_ADMIN));
            page = availableFiles.nextPageable();
        } while (availableFiles.hasNext());
        runtimeTenantResolver.clearTenant();
    }

    @Override
    @Transactional(propagation = Propagation.SUPPORTS)
    @EventListener
    public void processEvent(TenantConnectionReady event) {
        initCacheFileSystem(event.getTenant());
    }

    /**
     * Initialize the cache file system for the given tenant
     * @param tenant
     */
    protected void initCacheFileSystem(String tenant) {
        runtimeTenantResolver.forceTenant(tenant);
        Path tenantCachePath = getTenantCachePath();
        LOGGER.debug("Initializing cache file system for tenant {} in repository {}", tenant, tenantCachePath);
        // Check that the given cache storage path is available.
        File cachedPathFile = tenantCachePath.toFile();
        if (!cachedPathFile.exists()) {
            try {
                Files.createDirectories(tenantCachePath);
            } catch (IOException e) {
                throw new StorageException(e.getMessage(), e);
            }
        }
        if (!cachedPathFile.exists() || !cachedPathFile.isDirectory() || !cachedPathFile.canRead()
                || !cachedPathFile.canWrite()) {
            throw new StorageException(
                    String.format("Error initializing storage cache directory. %s is not a valid directory",
                                  tenantCachePath));
        }
        runtimeTenantResolver.clearTenant();
    }

    @Override
    public Optional<CachedFile> getAvailableCachedFile(String pChecksum) {
        Optional<CachedFile> ocf = cachedFileRepository.findOneByChecksum(pChecksum);
        if (ocf.isPresent() && CachedFileState.AVAILABLE.equals(ocf.get().getState())) {
            return ocf;
        } else {
            return Optional.empty();
        }
    }

    @Override
    public CoupleAvailableError restore(Set<StorageDataFile> dataFilesToRestore, OffsetDateTime cacheExpirationDate) {
        if (dataFilesToRestore.isEmpty()) {
            return new CoupleAvailableError(new HashSet<>(), new HashSet<>());
        }
        LOGGER.debug("CachedFileService : run restoration process for {} files.", dataFilesToRestore.size());
        long startChecksumExtraction = System.currentTimeMillis();
        // Get files already in cache
        Set<String> dataFilesToRestoreChecksums = dataFilesToRestore.stream().map(df -> df.getChecksum())
                .collect(Collectors.toSet());
        long endChecksumExtraction = System.currentTimeMillis();
        LOGGER.trace("Checksum extraction from {} dataFiles to restore took {} ms", dataFilesToRestore.size(),
                     endChecksumExtraction - startChecksumExtraction);
        LOGGER.trace("Looking for {} checksums to restore from cache.", dataFilesToRestoreChecksums.size());
        long startFindCachedFileByChecksum = System.currentTimeMillis();
        List<CachedFile> cachedFiles = cachedFileRepository
                .findAllByChecksumInOrderByLastRequestDateAsc(dataFilesToRestoreChecksums);
        long endFindCachedFileByChecksum = System.currentTimeMillis();
        LOGGER.trace("Finding {} cached file out of {} checksums from the DB took {} ms", cachedFiles.size(),
                     dataFilesToRestore.size(), endFindCachedFileByChecksum - startFindCachedFileByChecksum);
        // Update expiration to the new cacheExpirationDate if above the last one.
        long startExpirationDataUpdate = System.currentTimeMillis();
        long nbUpdate = 0;
        for (CachedFile cachedFile : cachedFiles) {
            if (cachedFile.getExpiration().compareTo(cacheExpirationDate) > 0) {
                cachedFile.setExpiration(cacheExpirationDate);
                cachedFileRepository.save(cachedFile);
                nbUpdate++;
            }
        }
        long endExpirationDataUpdate = System.currentTimeMillis();
        LOGGER.trace("Update Expiration date of {} cached file out of {} took {} ms", nbUpdate, cachedFiles.size(),
                     endExpirationDataUpdate - startExpirationDataUpdate);

        long startFindAlreadyAvailable = System.currentTimeMillis();
        // Get cached files available
        Set<String> availableCachedFileChecksums = cachedFiles.stream()
                .filter(cf -> CachedFileState.AVAILABLE.equals(cf.getState())).map(cf -> cf.getChecksum())
                .collect(Collectors.toSet());
        Set<StorageDataFile> alreadyAvailableData = dataFilesToRestore.stream()
                .filter(df -> availableCachedFileChecksums.contains(df.getChecksum())).collect(Collectors.toSet());
        long endFindAlreadyAvailable = System.currentTimeMillis();
        LOGGER.trace("{} StorageDataFiles are already available from the cache.", alreadyAvailableData.size());
        LOGGER.trace("Finding those already available StorageDataFile took {} ms",
                     endFindAlreadyAvailable - startFindAlreadyAvailable);
        long startFindAlreadyQueued = System.currentTimeMillis();
        // Get cached files queued
        Set<String> queuedCachedFileChecksums = cachedFiles.stream()
                .filter(cf -> CachedFileState.QUEUED.equals(cf.getState())).map(cf -> cf.getChecksum())
                .collect(Collectors.toSet());
        Set<StorageDataFile> queuedData = dataFilesToRestore.stream()
                .filter(df -> queuedCachedFileChecksums.contains(df.getChecksum())).collect(Collectors.toSet());
        long endFindAlreadyQueued = System.currentTimeMillis();
        LOGGER.trace("{} StorageDataFile are already queued.", queuedData.size());
        LOGGER.trace("Finding those already queued StorageDataFile took {} ms",
                     endFindAlreadyQueued - startFindAlreadyQueued);

        // Create the list of data files not handle by cache and needed to be restored
        Set<StorageDataFile> toRetrieve = Sets.newHashSet(dataFilesToRestore);
        // Remove all files already availables in cache.
        toRetrieve.removeAll(alreadyAvailableData);
        // Try to retrieve queued files if possible
        toRetrieve.addAll(queuedData);
        LOGGER.trace("Async call...");
        self.scheduleRestorationAsync(cacheExpirationDate, toRetrieve, runtimeTenantResolver.getTenant());
        LOGGER.trace("Async called!!!!!!!!!!!!!!!!!!!!!!!!!!!");
        return new CoupleAvailableError(alreadyAvailableData, new HashSet<>());
    }

    @Async
    @MultitenantTransactional(propagation = Propagation.NOT_SUPPORTED)
    @Override
    public void scheduleRestorationAsync(OffsetDateTime cacheExpirationDate, Set<StorageDataFile> toRetrieve,
            String tenant) {
        runtimeTenantResolver.forceTenant(tenant);
        self.doScheduleRestorationAsync(cacheExpirationDate, toRetrieve);
        runtimeTenantResolver.clearTenant();
    }

    @Override
    public void doScheduleRestorationAsync(OffsetDateTime cacheExpirationDate, Set<StorageDataFile> toRetrieve) {
        long startDispatching = System.currentTimeMillis();
        // Dispatch each Datafile by storage plugin.
        Multimap<Long, StorageDataFile> toRetrieveByStorage = HashMultimap.create();
        for (StorageDataFile df : toRetrieve) {
            toRetrieveByStorage.put(computeDataStorageToUseToRetrieve(df.getPrioritizedDataStorages()), df);
        }
        long endDispatching = System.currentTimeMillis();
        LOGGER.trace("Dispatching {} StorageDataFile into {} DataStorages took {} ms", toRetrieve.size(),
                     toRetrieveByStorage.keySet().size(), endDispatching - startDispatching);
        long startScheduling = System.currentTimeMillis();
        Set<StorageDataFile> errors = Sets.newHashSet();
        for (Long storageConfId : toRetrieveByStorage.keySet()) {
            errors = scheduleDataFileRestoration(storageConfId, toRetrieveByStorage.get(storageConfId),
                                                 cacheExpirationDate);
        }
        long endScheduling = System.currentTimeMillis();
        LOGGER.trace("Scheduling jobs took {} ms", endScheduling - startScheduling);
        for (StorageDataFile error : errors) {
            handleRestorationFailure(error);
        }
    }

    private Long computeDataStorageToUseToRetrieve(Set<PrioritizedDataStorage> dataStorages) {
        PrioritizedDataStorage dataStorageToUse = dataStorages.stream().sorted().findFirst().get();
        return dataStorageToUse.getId();
    }

    @Override
    public void handleRestorationSuccess(StorageDataFile data, Path restorationPath) {
        // lets set the restorationPath to the cached file and change its state
        Optional<CachedFile> ocf = cachedFileRepository.findOneByChecksum(data.getChecksum());
        try {
            if (ocf.isPresent()) {
                CachedFile cf = ocf.get();
                cf.setLocation(restorationPath.toUri().toURL());
                cf.setState(CachedFileState.AVAILABLE);
                cf = cachedFileRepository.save(cf);
                LOGGER.debug("File {} is now available in cache until {}", cf.getChecksum(),
                             cf.getExpiration().toString());
                publisher.publish(new DataFileEvent(DataFileEventState.AVAILABLE, data.getChecksum()));
            } else {
                LOGGER.error("Restauration succeed but the file with checksum {} is not associated to any cached file is database.",
                             data.getChecksum());
                publisher.publish(new DataFileEvent(DataFileEventState.ERROR, data.getChecksum()));
            }
        } catch (MalformedURLException e) {
            // this should not happens
            LOGGER.error(e.getMessage(), e);
            throw new RsRuntimeException(e);
        }
    }

    @Override
    public void handleRestorationFailure(StorageDataFile data) {
        // Delete cached file as restoraion failed.
        Optional<CachedFile> ocf = cachedFileRepository.findOneByChecksum(data.getChecksum());
        if (ocf.isPresent()) {
            CachedFile cf = ocf.get();
            cachedFileRepository.delete(cf);
            LOGGER.error("Error during cache file restoration {}", cf.getChecksum());
        } else {
            LOGGER.error("Restoration failed but the file with checksum {} is not associated to any cached file is database.",
                         data.getChecksum());
        }
        publisher.publish(new DataFileEvent(DataFileEventState.ERROR, data.getChecksum()));
    }

    /**
     * Return the current size of the cache in octets.
     * @return {@link Long}
     */
    private Long getCacheSizeUsedOctets() {
        // @formatter:off
        return cachedFileRepository.findAll()
                .stream()
                .filter(cf -> CachedFileState.AVAILABLE.equals(cf.getState())
                        || CachedFileState.RESTORING.equals(cf.getState()))
                .mapToLong(CachedFile::getFileSize)
                .sum();
        // @formatter:on
    }

    @Override
    public int purge() {
        return purgeExpiredCachedFiles() + purgeOlderCachedFiles();
    }

    /**
     * Delete all outdated {@link CachedFile}s.<br/>
     */
    private int purgeExpiredCachedFiles() {
        int nbPurged = 0;
        LOGGER.debug("Deleting expired files from cache. Current date : {}", OffsetDateTime.now().toString());
        Pageable page = PageRequest.of(0, filesIterationLimit, Direction.ASC, "id");
        Page<CachedFile> files;
        do {
            files = cachedFileRepository.findByExpirationBefore(OffsetDateTime.now(), page);
            deleteCachedFiles(files.getContent());
            page = files.nextPageable();
            nbPurged = nbPurged + files.getNumberOfElements();
        } while (files.hasNext());
        return nbPurged;
    }

    /**
     * Delete older {@link CachedFile}s if the {link {@link #cacheSizePurgeUpperThreshold}} is reached.<br/>
     * This method method deletes as many {@link CachedFile}s as needed to set the cache size under the
     * {@link #cacheSizePurgeLowerThreshold}.
     */
    private int purgeOlderCachedFiles() {
        int nbPurged = 0;
        // Calculate cache size
        Long cacheCurrentSize = getCacheSizeUsedOctets();
        Long cacheSizePurgeUpperThresholdInOctets = cacheSizePurgeUpperThreshold * 1024;
        Long cacheSizePurgeLowerThresholdInOctets = cacheSizePurgeLowerThreshold * 1024;
        // If cache is over upper threshold size then delete older files to reached the lower threshold.
        if ((cacheCurrentSize > cacheSizePurgeUpperThresholdInOctets)
                && (cacheSizePurgeUpperThreshold > cacheSizePurgeLowerThreshold)) {
            // If files are in queued mode, so delete older files if there minimum time to live (minTtl) is reached.
            // This limit is configurable is sprinf properties of the current microservice.
            if (cachedFileRepository.countByState(CachedFileState.QUEUED) > 0) {
                LOGGER.warn("Cache is overloaded.({}Mo) Deleting older files from cache to reached lower threshold ({}Mo). ",
                            cacheCurrentSize / (1024 * 1024), cacheSizePurgeLowerThresholdInOctets / (1024 * 1024));
                Long filesTotalSizeToDelete = cacheCurrentSize - cacheSizePurgeLowerThresholdInOctets;
                Pageable page = PageRequest.of(0, filesIterationLimit, Direction.ASC, "id");
                Page<CachedFile> allOlderDeletableCachedFiles;
                do {
                    allOlderDeletableCachedFiles = cachedFileRepository
                            .findByStateAndLastRequestDateBeforeOrderByLastRequestDateAsc(CachedFileState.AVAILABLE,
                                                                                          OffsetDateTime.now()
                                                                                                  .minusHours(this.cacheFilesMinTtl),
                                                                                          page);
                    Long fileSizesSum = 0L;
                    Set<CachedFile> filesToDelete = Sets.newHashSet();
                    Iterator<CachedFile> it = allOlderDeletableCachedFiles.iterator();
                    while ((fileSizesSum < filesTotalSizeToDelete) && it.hasNext()) {
                        CachedFile fileToDelete = it.next();
                        filesToDelete.add(fileToDelete);
                        fileSizesSum += fileToDelete.getFileSize();
                    }
                    deleteCachedFiles(filesToDelete);
                    page = allOlderDeletableCachedFiles.nextPageable();
                    nbPurged = nbPurged + filesToDelete.size();
                } while (allOlderDeletableCachedFiles.hasNext());
            }
        }
        return nbPurged;
    }

    @Override
    public int restoreQueued() {
        int nbScheduled = 0;
        Pageable page = PageRequest.of(0, filesIterationLimit, Direction.ASC, "id");
        Page<CachedFile> queuedFilesToCache;
        do {
            queuedFilesToCache = cachedFileRepository.findAllByState(CachedFileState.QUEUED, page);
            LOGGER.debug("{} queued files to restore in cache for tenant {}", queuedFilesToCache.getNumberOfElements(),
                         runtimeTenantResolver.getTenant());
            Set<String> checksums = queuedFilesToCache.getContent().stream().map(CachedFile::getChecksum)
                    .collect(Collectors.toSet());
            Set<StorageDataFile> dataFiles = dataFileDao.findAllByChecksumIn(checksums);
            // Set an expiration date minimum of 24hours
            restore(dataFiles, OffsetDateTime.now().plusDays(1));
            page = queuedFilesToCache.nextPageable();
            nbScheduled = nbScheduled + dataFiles.size();
        } while (queuedFilesToCache.hasNext());
        return nbScheduled;
    }

    /**
     * Delete all given {@link CachedFile}s.<br/>
     * <ul>
     * <li>1. Disk deletion of the physical files</li>
     * <li>2. Database deletion of the {@link CachedFile}s
     * </ul>
     * @param filesToDelete {@link Set}<{@link CachedFile}> to delete.
     */
    private void deleteCachedFiles(Collection<CachedFile> filesToDelete) {
        LOGGER.debug("Deleting {} files from cache.", filesToDelete.size());
        for (CachedFile cachedFile : filesToDelete) {
            if (cachedFile.getLocation() != null) {
                Path fileLocation = Paths.get(cachedFile.getLocation().getPath());
                if (fileLocation.toFile().exists()) {
                    try {
                        LOGGER.debug("Deletion of cached file {} (exp date={}). {}", cachedFile.getChecksum(),
                                     cachedFile.getExpiration().toString(), fileLocation);
                        Files.delete(fileLocation);
                        cachedFileRepository.delete(cachedFile);
                        LOGGER.debug("Cached file {} deleted (exp date={}). {}", cachedFile.getChecksum(),
                                     cachedFile.getExpiration().toString(), fileLocation);
                    } catch (NoSuchFileException e) {
                        // File does not exists, just log a warning and do delet file in db.
                        LOGGER.warn(e.getMessage(), e);
                        cachedFileRepository.delete(cachedFile);
                        LOGGER.debug("Cached file {} deleted (exp date={}).", cachedFile.getChecksum(),
                                     cachedFile.getExpiration().toString(), fileLocation);
                    } catch (IOException e) {
                        // File exists but is not deletable.
                        LOGGER.error(e.getMessage(), e);
                    }
                } else {
                    LOGGER.error("File to delete {} does not exists", fileLocation);
                    cachedFileRepository.delete(cachedFile);
                    LOGGER.debug("Cached file {} deleted (exp date={}). {}", cachedFile.getChecksum(),
                                 cachedFile.getExpiration().toString(), fileLocation);
                }
            } else {
                cachedFileRepository.delete(cachedFile);
                LOGGER.debug("Cached file {} deleted (exp date={}).", cachedFile.getChecksum(),
                             cachedFile.getExpiration().toString());
            }
        }
    }

    /**
     * Compute the {@link StorageDataFile}s restorable to not over the max cache size limit {@link #maxCacheSizeKo}.
     * @param dataFilesToRestore {@link StorageDataFile}s to restore
     * @param expirationDate {@link OffsetDateTime} Expiration date of the {@link CachedFile} to restore in cache.
     * @return the {@link StorageDataFile}s restorable
     */
    private Set<StorageDataFile> getRestorableDataFiles(Collection<StorageDataFile> dataFilesToRestore,
            OffsetDateTime expirationDate) {
        // 2.2 Caculate total size of files to restore
        Long totalFilesSize = dataFilesToRestore.stream().mapToLong(df -> df.getFileSize()).sum();
        Long currentCacheTotalSize = getCacheSizeUsedOctets();
        Long cacheMaxSizeInOctets = maxCacheSizeKo * 1024;
        Long availableCacheSize = cacheMaxSizeInOctets - currentCacheTotalSize;

        final Set<StorageDataFile> restorableFiles = Sets.newHashSet();
        // Check if there is enought space left in cache to restore all files into.
        if (totalFilesSize < availableCacheSize) {
            restorableFiles.addAll(dataFilesToRestore);
        } else {
            // There is no enought space left in cache to restore all files.
            // Return maximum number of files to restore.
            Set<String> checksums = Sets.newHashSet();
            Long totalFileSizesToHandle = 0L;
            for (StorageDataFile fileToRestore : dataFilesToRestore) {
                Long fileSize = fileToRestore.getFileSize();
                boolean fileAlreadyHandled = checksums.contains(fileToRestore.getChecksum());
                if (fileAlreadyHandled || ((totalFileSizesToHandle + fileSize) < availableCacheSize)) {
                    restorableFiles.add(fileToRestore);
                    if (!fileAlreadyHandled) {
                        checksums.add(fileToRestore.getChecksum());
                        totalFileSizesToHandle = totalFileSizesToHandle + fileSize;
                    }
                }
            }
        }

        // Initialize all files in cache
        for (StorageDataFile dataFileToRestore : dataFilesToRestore) {
            Optional<CachedFile> ocf = cachedFileRepository.findOneByChecksum(dataFileToRestore.getChecksum());
            // If cached file already exists do not store a new one.
            if (!ocf.isPresent()) {
                CachedFileState fileState = CachedFileState.QUEUED;
                if (restorableFiles.contains(dataFileToRestore)) {
                    fileState = CachedFileState.RESTORING;
                }
                CachedFile cf = cachedFileRepository.save(new CachedFile(dataFileToRestore, expirationDate, fileState));
                LOGGER.debug("New file queued for cache {} exp={}", cf.getChecksum(), cf.getExpiration().toString());
            }
        }

        return restorableFiles;
    }

    /**
     * Do schedule {@link StorageDataFile}s restoration {@link PluginConfiguration} to restore files.
     * @param pluginConfId {@link PluginConfiguration} Plugin to use to restore files.
     * @param dataFilesToRestore {@link StorageDataFile}s to restore.
     * @param expirationDate {@link OffsetDateTime} Expiration date of the {@link CachedFile} to restore in cache.
     * @return {@link StorageDataFile}s that can not be restored.
     */
    private Set<StorageDataFile> scheduleDataFileRestoration(Long pluginConfId,
            Collection<StorageDataFile> dataFilesToRestore, OffsetDateTime expirationDate) {
        LOGGER.debug("CachedFileService : Init restoration job for {} files.", dataFilesToRestore.size());
        Set<StorageDataFile> restorabledataFiles = getRestorableDataFiles(dataFilesToRestore, expirationDate);
        LOGGER.debug("CachedFileService : Schedule restoration job for {} files.", restorabledataFiles.size());
        Set<StorageDataFile> nonRestoredFiles = Sets.newHashSet();
        if (!restorabledataFiles.isEmpty()) {
            try {
                INearlineDataStorage<IWorkingSubset> storageToUse = pluginService.getPlugin(pluginConfId);

                // Prepare files to restore
                WorkingSubsetWrapper<IWorkingSubset> workingSubsets = storageToUse
                        .prepare(restorabledataFiles, DataStorageAccessModeEnum.RETRIEVE_MODE);
                // Check if the prepare step misses some files
                nonRestoredFiles = checkPrepareResult(restorabledataFiles, workingSubsets);
                // Scheduled restoration job
                scheduleRestorationJob(workingSubsets.getWorkingSubSets(), pluginConfId);
<<<<<<< HEAD
            } catch (ModuleException | PluginUtilsRuntimeException e) {
=======
            } catch (ModuleException | PluginUtilsRuntimeException | NotAvailablePluginConfigurationException e) {
>>>>>>> 47007c51
                LOGGER.error(e.getMessage(), e);
                nonRestoredFiles.addAll(restorabledataFiles);
            }
        }
        return nonRestoredFiles;
    }

    /**
     * Do schedule @{link RestorationJob}s for each {@link IWorkingSubset} (more specialy for
     * the associated {@link StorageDataFile}s) using the given {@link PluginConfiguration} to restore files.
     * @param workingSubsets Subsets containing {@link StorageDataFile}s to restore.
     * @param storageConfId {@link PluginConfiguration} Plugin to use to restore files.
     * @return {@link JobInfo}s of the scheduled jobs
     */
    private Set<JobInfo> scheduleRestorationJob(Set<IWorkingSubset> workingSubsets, Long storageConfId) {
        // lets instantiate every job for every DataStorage to use
        Set<JobInfo> jobs = Sets.newHashSet();
        for (IWorkingSubset workingSubset : workingSubsets) {
            // for each DataStorage we can have multiple WorkingSubSet to treat in parallel, lets storeAndCreate a job
            // for each
            // of them
            Set<JobParameter> parameters = Sets.newHashSet();
            parameters.add(new JobParameter(AbstractStoreFilesJob.PLUGIN_TO_USE_PARAMETER_NAME, storageConfId));
            parameters.add(new JobParameter(AbstractStoreFilesJob.WORKING_SUB_SET_PARAMETER_NAME, workingSubset));
            JobInfo jobInfo = jobService
                    .createAsPending(new JobInfo(false, 0, parameters, getOwner(), RestorationJob.class.getName()));
            Path destination = Paths.get(getTenantCachePath().toString(), jobInfo.getId().toString());
            jobInfo.getParameters().add(new JobParameter(RestorationJob.DESTINATION_PATH_PARAMETER_NAME, destination));
            jobInfo.updateStatus(JobStatus.QUEUED);
            jobInfo = jobService.save(jobInfo);
            LOGGER.debug("New restoration job scheduled uuid={}", jobInfo.getId().toString());
            jobs.add(jobInfo);
        }
        return jobs;
    }

    /**
     * @param dataFilesToSubSet
     * @param workingSubSetWrapper
     * @return files contained into dataFilesToSubSet and not into workingSubSets
     */
    private Set<StorageDataFile> checkPrepareResult(Collection<StorageDataFile> dataFilesToSubSet,
            WorkingSubsetWrapper<IWorkingSubset> workingSubSetWrapper) {
        Set<StorageDataFile> result = Sets.newHashSet();
        Set<StorageDataFile> subSetDataFiles = workingSubSetWrapper.getWorkingSubSets().stream()
                .flatMap(wss -> wss.getDataFiles().stream()).collect(Collectors.toSet());
        if (subSetDataFiles.size() != dataFilesToSubSet.size()) {
            Set<StorageDataFile> notSubSetDataFiles = Sets.newHashSet(dataFilesToSubSet);
            notSubSetDataFiles.removeAll(subSetDataFiles);
            // lets check that the plugin did not forget to reject some files
            for (StorageDataFile notSubSetDataFile : notSubSetDataFiles) {
                if (!workingSubSetWrapper.getRejectedDataFiles().containsKey(notSubSetDataFile)) {
                    workingSubSetWrapper.addRejectedDataFile(notSubSetDataFile, null);
                }
            }
            Set<Map.Entry<StorageDataFile, String>> rejectedSet = workingSubSetWrapper.getRejectedDataFiles()
                    .entrySet();
            rejectedSet.stream().peek(entry -> LOGGER.error(String
                    .format("StorageDataFile %s with checksum %s could not be restored because it was not assign to a working subset by its DataStorage used to store it! Reason: %s",
                            entry.getKey().getId(), entry.getKey().getChecksum(), entry.getValue())))
                    .forEach(entry -> result.add(entry.getKey()));
        }
        return result;
    }

    private String getOwner() {
        return authResolver.getUser();
    }

    private Path getTenantCachePath() {
        String currentTenant = runtimeTenantResolver.getTenant();
        if (currentTenant == null) {
            LOGGER.error("Unable to define current tenant cache directory path, Tenant is not defined from the runtimeTenantResolver.");
            return null;
        }
        return Paths.get(globalCachePath, currentTenant);
    }
}<|MERGE_RESOLUTION|>--- conflicted
+++ resolved
@@ -73,10 +73,7 @@
 import fr.cnes.regards.framework.security.role.DefaultRole;
 import fr.cnes.regards.framework.utils.RsRuntimeException;
 import fr.cnes.regards.framework.utils.plugins.PluginUtilsRuntimeException;
-<<<<<<< HEAD
-=======
 import fr.cnes.regards.framework.utils.plugins.exception.NotAvailablePluginConfigurationException;
->>>>>>> 47007c51
 import fr.cnes.regards.modules.notification.client.INotificationClient;
 import fr.cnes.regards.modules.storage.dao.ICachedFileRepository;
 import fr.cnes.regards.modules.storage.dao.IDataFileDao;
@@ -668,11 +665,7 @@
                 nonRestoredFiles = checkPrepareResult(restorabledataFiles, workingSubsets);
                 // Scheduled restoration job
                 scheduleRestorationJob(workingSubsets.getWorkingSubSets(), pluginConfId);
-<<<<<<< HEAD
-            } catch (ModuleException | PluginUtilsRuntimeException e) {
-=======
             } catch (ModuleException | PluginUtilsRuntimeException | NotAvailablePluginConfigurationException e) {
->>>>>>> 47007c51
                 LOGGER.error(e.getMessage(), e);
                 nonRestoredFiles.addAll(restorabledataFiles);
             }
