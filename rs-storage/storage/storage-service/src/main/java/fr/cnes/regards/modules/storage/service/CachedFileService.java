--- conflicted
+++ resolved
@@ -74,11 +74,7 @@
 import fr.cnes.regards.framework.security.role.DefaultRole;
 import fr.cnes.regards.framework.utils.RsRuntimeException;
 import fr.cnes.regards.framework.utils.plugins.PluginUtilsRuntimeException;
-<<<<<<< HEAD
 import fr.cnes.regards.framework.utils.plugins.exception.NotAvailablePluginConfigurationException;
-import fr.cnes.regards.modules.notification.client.INotificationClient;
-=======
->>>>>>> 4f79242c
 import fr.cnes.regards.modules.storage.dao.ICachedFileRepository;
 import fr.cnes.regards.modules.storage.dao.IDataFileDao;
 import fr.cnes.regards.modules.storage.domain.CoupleAvailableError;
@@ -669,11 +665,7 @@
                 nonRestoredFiles = checkPrepareResult(restorabledataFiles, workingSubsets);
                 // Scheduled restoration job
                 scheduleRestorationJob(workingSubsets.getWorkingSubSets(), pluginConfId);
-<<<<<<< HEAD
             } catch (ModuleException | PluginUtilsRuntimeException | NotAvailablePluginConfigurationException e) {
-=======
-            } catch (ModuleException | PluginUtilsRuntimeException e) {
->>>>>>> 4f79242c
                 LOGGER.error(e.getMessage(), e);
                 nonRestoredFiles.addAll(restorabledataFiles);
             }
