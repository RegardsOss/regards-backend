package fr.cnes.regards.modules.storage.service.job;

import java.net.URL;
import java.util.Map;
import java.util.Optional;

import fr.cnes.regards.framework.module.rest.exception.ModuleException;
import fr.cnes.regards.framework.modules.jobs.domain.JobParameter;
import fr.cnes.regards.framework.utils.RsRuntimeException;
import fr.cnes.regards.framework.utils.plugins.PluginUtilsRuntimeException;
<<<<<<< HEAD
=======
import fr.cnes.regards.framework.utils.plugins.exception.NotAvailablePluginConfigurationException;
>>>>>>> 47007c51
import fr.cnes.regards.modules.storage.domain.database.StorageDataFile;
import fr.cnes.regards.modules.storage.domain.plugin.IDataStorage;
import fr.cnes.regards.modules.storage.domain.plugin.IWorkingSubset;

/**
 * @author Sylvain VISSIERE-GUERINET
 */
public class DeleteDataFilesJob extends AbstractStoreFilesJob {

    /**
     * Failure causes message format
     */
    static {
        failureCauses = "Deletion failed due to the following reasons: %s";
    }

    @Override
    protected void doRun(Map<String, JobParameter> parameterMap) {
        Long confIdToUse = parameterMap.get(AbstractStoreFilesJob.PLUGIN_TO_USE_PARAMETER_NAME).getValue();
        try {
            IDataStorage<IWorkingSubset> storagePlugin = pluginService.getPlugin(confIdToUse);
            // now that we have the plugin instance, lets retrieve the aip from the job parameters and ask the plugin to do the deletion
            IWorkingSubset workingSubset = parameterMap.get(WORKING_SUB_SET_PARAMETER_NAME).getValue();
            try {
                storagePlugin.safeDelete(workingSubset, progressManager);
            } catch (IllegalStateException e) {
                workingSubset.getDataFiles()
                        .forEach(file -> progressManager.deletionFailed(file, Optional.empty(), e.getMessage()));
                throw new IllegalStateException(
                        String.format("Could not delete data for plugin configuration with label: %s",
                                      pluginService.getPluginConfiguration(confIdToUse).getLabel()),
                        e);
            }
<<<<<<< HEAD
        } catch (ModuleException | PluginUtilsRuntimeException e) {
=======
        } catch (ModuleException | PluginUtilsRuntimeException | NotAvailablePluginConfigurationException e) {
>>>>>>> 47007c51
            //throwing new runtime allows us to make the job fail.
            throw new RsRuntimeException(e);
        }
    }

    @Override
    protected void handleNotHandledDataFile(StorageDataFile notHandled, Optional<URL> notHandledUrl) {
        progressManager.deletionFailed(notHandled, notHandledUrl, NOT_HANDLED_MSG);
    }
}<|MERGE_RESOLUTION|>--- conflicted
+++ resolved
@@ -8,10 +8,7 @@
 import fr.cnes.regards.framework.modules.jobs.domain.JobParameter;
 import fr.cnes.regards.framework.utils.RsRuntimeException;
 import fr.cnes.regards.framework.utils.plugins.PluginUtilsRuntimeException;
-<<<<<<< HEAD
-=======
 import fr.cnes.regards.framework.utils.plugins.exception.NotAvailablePluginConfigurationException;
->>>>>>> 47007c51
 import fr.cnes.regards.modules.storage.domain.database.StorageDataFile;
 import fr.cnes.regards.modules.storage.domain.plugin.IDataStorage;
 import fr.cnes.regards.modules.storage.domain.plugin.IWorkingSubset;
@@ -45,11 +42,7 @@
                                       pluginService.getPluginConfiguration(confIdToUse).getLabel()),
                         e);
             }
-<<<<<<< HEAD
-        } catch (ModuleException | PluginUtilsRuntimeException e) {
-=======
         } catch (ModuleException | PluginUtilsRuntimeException | NotAvailablePluginConfigurationException e) {
->>>>>>> 47007c51
             //throwing new runtime allows us to make the job fail.
             throw new RsRuntimeException(e);
         }
