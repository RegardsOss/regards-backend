--- conflicted
+++ resolved
@@ -220,11 +220,7 @@
                     }
                 } while (it.hasNext());
                 response = reqGroupRepository.findAll(response.getPageable().next());
-<<<<<<< HEAD
-            } while (response.hasNext() && nbGroupsDone < MAX_REQUEST_PER_TRANSACTION);
-=======
             } while (response.hasNext() && (groupDones.size() < maxRequestPerTransaction));
->>>>>>> 49f6faeb
         }
         String message = "[REQUEST GROUPS] Checking request groups done in {}ms. Terminated groups {}/{}";
         if (!groupDones.isEmpty()) {
