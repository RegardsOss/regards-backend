/*
 * Copyright 2017-2020 CNES - CENTRE NATIONAL d'ETUDES SPATIALES
 *
 * This file is part of REGARDS.
 *
 * REGARDS is free software: you can redistribute it and/or modify
 * it under the terms of the GNU General Public License as published by
 * the Free Software Foundation, either version 3 of the License, or
 * (at your option) any later version.
 *
 * REGARDS is distributed in the hope that it will be useful,
 * but WITHOUT ANY WARRANTY; without even the implied warranty of
 * MERCHANTABILITY or FITNESS FOR A PARTICULAR PURPOSE. See the
 * GNU General Public License for more details.
 *
 * You should have received a copy of the GNU General Public License
 * along with REGARDS. If not, see <http://www.gnu.org/licenses/>.
 */
package fr.cnes.regards.modules.storage.service.cache;

import java.io.IOException;
import java.net.MalformedURLException;
import java.net.URL;
import java.nio.file.Files;
import java.nio.file.Path;
import java.nio.file.Paths;
import java.time.OffsetDateTime;
import java.util.List;
import java.util.Optional;
import java.util.UUID;

<<<<<<< HEAD
import fr.cnes.regards.framework.urn.DataType;
=======
import org.apache.commons.compress.utils.Lists;
>>>>>>> 7485ae08
import org.junit.Assert;
import org.junit.Before;
import org.junit.Test;
import org.springframework.beans.factory.annotation.Autowired;
import org.springframework.http.MediaType;
import org.springframework.test.context.ActiveProfiles;
import org.springframework.test.context.TestPropertySource;
import org.springframework.util.MimeType;

import fr.cnes.regards.framework.jpa.multitenant.test.AbstractMultitenantServiceTest;
import fr.cnes.regards.framework.test.report.annotation.Purpose;
import fr.cnes.regards.framework.test.report.annotation.Requirement;
import fr.cnes.regards.modules.storage.dao.ICacheFileRepository;
import fr.cnes.regards.modules.storage.domain.database.CacheFile;

/**
 * Test class for cache service.
 * @author Sébastien Binda
 */
@ActiveProfiles({ "noschedule" })
@TestPropertySource(
        properties = { "spring.jpa.properties.hibernate.default_schema=storage_cache_tests",
                "regards.storage.cache.path=target/cache", "regards.storage.cache.schedule.purge.bulk.size=5" },
        locations = { "classpath:application-test.properties" })
public class CacheServiceTest extends AbstractMultitenantServiceTest {

    @Autowired
    private CacheService service;

    @Autowired
    private ICacheFileRepository repository;

    @Before
    public void init() {
        runtimeTenantResolver.forceTenant(getDefaultTenant());
        repository.deleteAll();
        simulateApplicationReadyEvent();
        service.initCacheFileSystem(getDefaultTenant());
        runtimeTenantResolver.forceTenant(getDefaultTenant());
    }

    @Test
    public void createCacheFile() throws MalformedURLException {
        // Initialize new file in cache
        String checksum = UUID.randomUUID().toString();
        OffsetDateTime expirationDate = OffsetDateTime.now().plusDays(1);
        Assert.assertFalse("File should not referenced in cache", service.getCacheFile(checksum).isPresent());
        service.addFile(checksum, 123L, "test.file.test", MimeType.valueOf(MediaType.APPLICATION_OCTET_STREAM_VALUE), DataType.RAWDATA.name(),
                        new URL("file", null, "/plop/test.file.test"), expirationDate, UUID.randomUUID().toString());
        Optional<CacheFile> oCf = service.getCacheFile(checksum);
        Assert.assertTrue("File should be referenced in cache", oCf.isPresent());
        Assert.assertTrue("Invalid expiration date", expirationDate.isEqual(oCf.get().getExpirationDate()));
        // Try to reference again the same file in cache
        OffsetDateTime newExpirationDate = OffsetDateTime.now().plusDays(2);
        service.addFile(checksum, 123L, "test.file.test", MimeType.valueOf(MediaType.APPLICATION_OCTET_STREAM_VALUE),DataType.RAWDATA.name(),
                        new URL("file", null, "/plop/test.file.test"), newExpirationDate, UUID.randomUUID().toString());
        oCf = service.getCacheFile(checksum);
        Assert.assertTrue("File should be referenced in cache", oCf.isPresent());
        Assert.assertTrue("Invalid expiration date", newExpirationDate.isEqual(oCf.get().getExpirationDate()));
    }

    @Test
    public void calculateCacheSize() throws MalformedURLException {
        OffsetDateTime expirationDate = OffsetDateTime.now().plusDays(1);
        for (int i = 0; i < 1_000; i++) {
            service.addFile(UUID.randomUUID().toString(), 10L, "test.file.test",
                            MimeType.valueOf(MediaType.APPLICATION_OCTET_STREAM_VALUE),DataType.RAWDATA.name(),
                            new URL("file", null, "/plop/test.file.test"), expirationDate,
                            UUID.randomUUID().toString());
        }
        Assert.assertEquals("Total size not valid", 10_000L, service.getCacheSizeUsedBytes().longValue());
    }

    /**
     * Test that cache is well purged when files are expired.
     * @throws IOException
     */
    @Test
    @Requirement("REGARDS_DSL_STO_ARC_450")
    @Purpose("Files in cache are purged when they are expired")
    public void purge() throws IOException {
        OffsetDateTime expirationDate = OffsetDateTime.now().minusDays(100);
        // Create some files in cache
        for (int i = 0; i < 1_000; i++) {
            expirationDate = expirationDate.plusDays(1);
            service.addFile(UUID.randomUUID().toString(), 10L, "test.file.test",
                            MimeType.valueOf(MediaType.APPLICATION_OCTET_STREAM_VALUE),DataType.RAWDATA.name(),
                            new URL("file", null, "/plop/test.file.test"), expirationDate,
                            UUID.randomUUID().toString());
        }
        Assert.assertEquals("There should be 1000 files in cache", 1000, repository.findAll().size());
        service.purge();
        Assert.assertEquals("There should be 900 files in cache", 900, repository.findAll().size());
        // As we do not have create files on disk, all files in cache are invalid and should deleted
        service.checkDiskDBCoherence();
        runtimeTenantResolver.forceTenant(getDefaultTenant());
        Assert.assertEquals("There should be 0 files in cache", 0, repository.findAll().size());
    }

    @Test
    public void checkCacheCoherence() throws IOException {

        int nbFiles = 50;
        // Init files in cache does not exists
        List<CacheFile> files = Lists.newArrayList();
        for (int i = 0; i < nbFiles; i++) {
            files.add(new CacheFile(UUID.randomUUID().toString(), 12L, "plip" + i + ".test",
                    MediaType.APPLICATION_ATOM_XML, new URL("file:/plop/plip_" + i + ".test"),
                    OffsetDateTime.now().plusDays(1), UUID.randomUUID().toString()));
        }
        repository.saveAll(files);
        // Init existing files in cache
        Path path = Paths.get(service.getTenantCachePath().toString(), "example-one.txt");
        if (!Files.exists(path)) {
            Files.createFile(path);
        }
        Files.walk(path).filter(p -> Files.isRegularFile(p)).forEach(p -> {
            try {
                repository.save(new CacheFile(UUID.randomUUID().toString(), 12L, p.getFileName().toString(),
                        MediaType.APPLICATION_ATOM_XML, new URL("file:" + p.toAbsolutePath().toString()),
                        OffsetDateTime.now().plusDays(1), UUID.randomUUID().toString()));
            } catch (MalformedURLException e) {
                Assert.fail(e.getMessage());
            }
        });

        Assert.assertEquals(nbFiles + 1, repository.count());
        service.checkDiskDBCoherence();
        Assert.assertEquals("File in database that does not exists on disk should be removed", 1, repository.count());

    }
}<|MERGE_RESOLUTION|>--- conflicted
+++ resolved
@@ -18,6 +18,7 @@
  */
 package fr.cnes.regards.modules.storage.service.cache;
 
+import java.awt.PageAttributes.MediaType;
 import java.io.IOException;
 import java.net.MalformedURLException;
 import java.net.URL;
@@ -29,23 +30,20 @@
 import java.util.Optional;
 import java.util.UUID;
 
-<<<<<<< HEAD
-import fr.cnes.regards.framework.urn.DataType;
-=======
+import javax.activation.MimeType;
+
 import org.apache.commons.compress.utils.Lists;
->>>>>>> 7485ae08
 import org.junit.Assert;
 import org.junit.Before;
 import org.junit.Test;
 import org.springframework.beans.factory.annotation.Autowired;
-import org.springframework.http.MediaType;
 import org.springframework.test.context.ActiveProfiles;
 import org.springframework.test.context.TestPropertySource;
-import org.springframework.util.MimeType;
 
 import fr.cnes.regards.framework.jpa.multitenant.test.AbstractMultitenantServiceTest;
 import fr.cnes.regards.framework.test.report.annotation.Purpose;
 import fr.cnes.regards.framework.test.report.annotation.Requirement;
+import fr.cnes.regards.framework.urn.DataType;
 import fr.cnes.regards.modules.storage.dao.ICacheFileRepository;
 import fr.cnes.regards.modules.storage.domain.database.CacheFile;
 
@@ -81,15 +79,17 @@
         String checksum = UUID.randomUUID().toString();
         OffsetDateTime expirationDate = OffsetDateTime.now().plusDays(1);
         Assert.assertFalse("File should not referenced in cache", service.getCacheFile(checksum).isPresent());
-        service.addFile(checksum, 123L, "test.file.test", MimeType.valueOf(MediaType.APPLICATION_OCTET_STREAM_VALUE), DataType.RAWDATA.name(),
-                        new URL("file", null, "/plop/test.file.test"), expirationDate, UUID.randomUUID().toString());
+        service.addFile(checksum, 123L, "test.file.test", MimeType.valueOf(MediaType.APPLICATION_OCTET_STREAM_VALUE),
+                        DataType.RAWDATA.name(), new URL("file", null, "/plop/test.file.test"), expirationDate,
+                        UUID.randomUUID().toString());
         Optional<CacheFile> oCf = service.getCacheFile(checksum);
         Assert.assertTrue("File should be referenced in cache", oCf.isPresent());
         Assert.assertTrue("Invalid expiration date", expirationDate.isEqual(oCf.get().getExpirationDate()));
         // Try to reference again the same file in cache
         OffsetDateTime newExpirationDate = OffsetDateTime.now().plusDays(2);
-        service.addFile(checksum, 123L, "test.file.test", MimeType.valueOf(MediaType.APPLICATION_OCTET_STREAM_VALUE),DataType.RAWDATA.name(),
-                        new URL("file", null, "/plop/test.file.test"), newExpirationDate, UUID.randomUUID().toString());
+        service.addFile(checksum, 123L, "test.file.test", MimeType.valueOf(MediaType.APPLICATION_OCTET_STREAM_VALUE),
+                        DataType.RAWDATA.name(), new URL("file", null, "/plop/test.file.test"), newExpirationDate,
+                        UUID.randomUUID().toString());
         oCf = service.getCacheFile(checksum);
         Assert.assertTrue("File should be referenced in cache", oCf.isPresent());
         Assert.assertTrue("Invalid expiration date", newExpirationDate.isEqual(oCf.get().getExpirationDate()));
@@ -100,7 +100,7 @@
         OffsetDateTime expirationDate = OffsetDateTime.now().plusDays(1);
         for (int i = 0; i < 1_000; i++) {
             service.addFile(UUID.randomUUID().toString(), 10L, "test.file.test",
-                            MimeType.valueOf(MediaType.APPLICATION_OCTET_STREAM_VALUE),DataType.RAWDATA.name(),
+                            MimeType.valueOf(MediaType.APPLICATION_OCTET_STREAM_VALUE), DataType.RAWDATA.name(),
                             new URL("file", null, "/plop/test.file.test"), expirationDate,
                             UUID.randomUUID().toString());
         }
@@ -120,7 +120,7 @@
         for (int i = 0; i < 1_000; i++) {
             expirationDate = expirationDate.plusDays(1);
             service.addFile(UUID.randomUUID().toString(), 10L, "test.file.test",
-                            MimeType.valueOf(MediaType.APPLICATION_OCTET_STREAM_VALUE),DataType.RAWDATA.name(),
+                            MimeType.valueOf(MediaType.APPLICATION_OCTET_STREAM_VALUE), DataType.RAWDATA.name(),
                             new URL("file", null, "/plop/test.file.test"), expirationDate,
                             UUID.randomUUID().toString());
         }
