/*
 * Copyright 2017-2018 CNES - CENTRE NATIONAL d'ETUDES SPATIALES
 *
 * This file is part of REGARDS.
 *
 * REGARDS is free software: you can redistribute it and/or modify
 * it under the terms of the GNU General Public License as published by
 * the Free Software Foundation, either version 3 of the License, or
 * (at your option) any later version.
 *
 * REGARDS is distributed in the hope that it will be useful,
 * but WITHOUT ANY WARRANTY; without even the implied warranty of
 * MERCHANTABILITY or FITNESS FOR A PARTICULAR PURPOSE. See the
 * GNU General Public License for more details.
 *
 * You should have received a copy of the GNU General Public License
 * along with REGARDS. If not, see <http://www.gnu.org/licenses/>.
 */
package fr.cnes.regards.modules.storage.service;

import java.io.IOException;
import java.net.URISyntaxException;
import java.net.URL;
import java.nio.file.Files;
import java.nio.file.Paths;
import java.util.List;
import java.util.Optional;

import org.junit.Assert;
import org.junit.Before;
import org.junit.Test;
import org.mockito.Mockito;
import org.springframework.beans.factory.annotation.Autowired;
import org.springframework.context.annotation.Bean;
import org.springframework.context.annotation.Configuration;
import org.springframework.test.annotation.DirtiesContext;
import org.springframework.test.annotation.DirtiesContext.ClassMode;
import org.springframework.test.annotation.DirtiesContext.HierarchyMode;
import org.springframework.test.context.ActiveProfiles;
import org.springframework.test.context.ContextConfiguration;
import org.springframework.test.context.TestPropertySource;

import fr.cnes.regards.framework.jpa.utils.RegardsTransactional;
import fr.cnes.regards.framework.module.rest.exception.EntityOperationForbiddenException;
import fr.cnes.regards.framework.module.rest.exception.ModuleException;
import fr.cnes.regards.framework.modules.plugins.domain.PluginConfiguration;
import fr.cnes.regards.framework.modules.plugins.domain.PluginMetaData;
import fr.cnes.regards.framework.modules.plugins.domain.PluginParameter;
import fr.cnes.regards.framework.modules.plugins.service.IPluginService;
import fr.cnes.regards.framework.multitenant.IRuntimeTenantResolver;
import fr.cnes.regards.framework.test.integration.AbstractRegardsTransactionalIT;
import fr.cnes.regards.framework.utils.plugins.PluginParametersFactory;
import fr.cnes.regards.framework.utils.plugins.PluginUtils;
import fr.cnes.regards.modules.notification.client.INotificationClient;
import fr.cnes.regards.modules.storage.domain.database.DataStorageType;
import fr.cnes.regards.modules.storage.domain.database.PrioritizedDataStorage;
import fr.cnes.regards.modules.storage.domain.plugin.IDataStorage;
import fr.cnes.regards.modules.storage.domain.plugin.IOnlineDataStorage;
import fr.cnes.regards.modules.storage.service.plugins.SimpleOnlineDataStorage;

/**
 * @author Sylvain VISSIERE-GUERINET
 */
@ContextConfiguration(classes = { TestConfig.class, PrioritizedDataStorageServiceIT.Config.class })
@TestPropertySource(properties = { "spring.jpa.properties.hibernate.default_schema=storage_test" },
        locations = "classpath:storage.properties")
@ActiveProfiles({ "disableStorageTasks" })
@DirtiesContext(hierarchyMode = HierarchyMode.EXHAUSTIVE, classMode = ClassMode.AFTER_CLASS)
@RegardsTransactional
public class PrioritizedDataStorageServiceIT extends AbstractRegardsTransactionalIT {

    private static final String PDS_LABEL = "PrioritizedDataStorageServiceIT";

    @Autowired
    private IPrioritizedDataStorageService prioritizedDataStorageService;

    @Autowired
    private IPluginService pluginService;

    @Autowired
    private IRuntimeTenantResolver tenantResolver;

    private final String targetPath = "target/PrioritizedDataStorageServiceIT";

    @Before
    public void init() {
<<<<<<< HEAD
        tenantResolver.forceTenant(DEFAULT_TENANT);
=======
        tenantResolver.forceTenant(getDefaultTenant());
>>>>>>> 40eca9b7
    }

    @Test
    public void testDelete() throws ModuleException, IOException, URISyntaxException {
        PrioritizedDataStorage pds = createPrioritizedDataStorage(PDS_LABEL);
        prioritizedDataStorageService.delete(pds.getId());
        // lets check that the plugin configuration has been deleted too
        Optional<PluginConfiguration> optConf = pluginService.findPluginConfigurationByLabel(PDS_LABEL);
        Assert.assertFalse("Prioritized data storage deletion did not deleted corresponding plugin configuration",
                           optConf.isPresent());
    }

    @Test
    public void testUpdate() throws ModuleException, IOException, URISyntaxException {
        String label = "updateConf label";
        PrioritizedDataStorage pds = createPrioritizedDataStorage(label);
        PluginConfiguration updatedConf = getPluginConf(label);
        updatedConf.setId(pds.getDataStorageConfiguration().getId());
        PrioritizedDataStorage upds = new PrioritizedDataStorage(updatedConf, 0L, DataStorageType.ONLINE);
        upds.setId(pds.getId());
        prioritizedDataStorageService.update(upds.getId(), upds);
    }

    @Test(expected = EntityOperationForbiddenException.class)
    public void testUpdateForbidden() throws ModuleException, IOException, URISyntaxException {
        String label = "updateConf label";

        URL newbaseStorageLocation = new URL("file", "",
                Paths.get(targetPath, "/update/conf").toFile().getAbsolutePath());

        PrioritizedDataStorage pds = createPrioritizedDataStorage(label);
        PluginConfiguration updatedConf = getPluginConf(label);
        updatedConf.getParameter(SimpleOnlineDataStorage.BASE_STORAGE_LOCATION_PLUGIN_PARAM_NAME)
                .setValue(newbaseStorageLocation.toString());
        updatedConf.setId(pds.getDataStorageConfiguration().getId());
        PrioritizedDataStorage upds = new PrioritizedDataStorage(updatedConf, 0L, DataStorageType.ONLINE);
        upds.setId(pds.getId());
        prioritizedDataStorageService.update(upds.getId(), upds);
    }

    private PluginConfiguration getPluginConf(String label) throws IOException, URISyntaxException {
        URL baseStorageLocation = new URL("file", "", Paths.get(targetPath).toFile().getAbsolutePath());

        PluginMetaData dataStoMeta = PluginUtils.createPluginMetaData(SimpleOnlineDataStorage.class,
                                                                      IDataStorage.class.getPackage().getName(),
                                                                      IOnlineDataStorage.class.getPackage().getName());
        Files.createDirectories(Paths.get(baseStorageLocation.toURI()));
        List<PluginParameter> parameters = PluginParametersFactory.build()
                .addParameter(SimpleOnlineDataStorage.LOCAL_STORAGE_TOTAL_SPACE, 9000000000000000L)
                .addParameter(SimpleOnlineDataStorage.BASE_STORAGE_LOCATION_PLUGIN_PARAM_NAME,
                              baseStorageLocation.toString())
                .getParameters();
        return new PluginConfiguration(dataStoMeta, label, parameters, 0);
    }

    private PrioritizedDataStorage createPrioritizedDataStorage(String label)
            throws IOException, URISyntaxException, ModuleException {

        PluginConfiguration dataStorageConf = getPluginConf(label);
        return prioritizedDataStorageService.create(dataStorageConf);
    }

    @Configuration
    static class Config {

        @Bean
        public INotificationClient notificationClient() {
            return Mockito.mock(INotificationClient.class);
        }

    }
}<|MERGE_RESOLUTION|>--- conflicted
+++ resolved
@@ -84,11 +84,7 @@
 
     @Before
     public void init() {
-<<<<<<< HEAD
-        tenantResolver.forceTenant(DEFAULT_TENANT);
-=======
         tenantResolver.forceTenant(getDefaultTenant());
->>>>>>> 40eca9b7
     }
 
     @Test
