/*
 * Copyright 2017-2021 CNES - CENTRE NATIONAL d'ETUDES SPATIALES
 *
 * This file is part of REGARDS.
 *
 * REGARDS is free software: you can redistribute it and/or modify
 * it under the terms of the GNU General Public License as published by
 * the Free Software Foundation, either version 3 of the License, or
 * (at your option) any later version.
 *
 * REGARDS is distributed in the hope that it will be useful,
 * but WITHOUT ANY WARRANTY; without even the implied warranty of
 * MERCHANTABILITY or FITNESS FOR A PARTICULAR PURPOSE. See the
 * GNU General Public License for more details.
 *
 * You should have received a copy of the GNU General Public License
 * along with REGARDS. If not, see <http://www.gnu.org/licenses/>.
 */
package fr.cnes.regards.modules.storage.service.file.request;

import java.nio.file.Paths;
import java.util.Collection;
import java.util.Optional;
import java.util.Set;
import java.util.UUID;
import java.util.concurrent.ExecutionException;

import org.junit.Assert;
import org.junit.Before;
import org.junit.Test;
import org.mockito.ArgumentCaptor;
import org.mockito.Mockito;
import org.springframework.beans.factory.annotation.Autowired;
import org.springframework.test.context.ActiveProfiles;
import org.springframework.test.context.TestPropertySource;

import com.google.common.collect.Lists;
import com.google.common.collect.Sets;

import fr.cnes.regards.framework.amqp.domain.TenantWrapper;
import fr.cnes.regards.framework.amqp.event.ISubscribable;
import fr.cnes.regards.framework.module.rest.exception.ModuleException;
import fr.cnes.regards.framework.modules.jobs.domain.JobInfo;
import fr.cnes.regards.framework.modules.tenant.settings.service.IDynamicTenantSettingService;
import fr.cnes.regards.modules.storage.domain.StorageSetting;
import fr.cnes.regards.modules.storage.domain.database.CacheFile;
import fr.cnes.regards.modules.storage.domain.database.FileReference;
import fr.cnes.regards.modules.storage.domain.database.request.FileCacheRequest;
import fr.cnes.regards.modules.storage.domain.database.request.FileCopyRequest;
import fr.cnes.regards.modules.storage.domain.database.request.FileRequestStatus;
import fr.cnes.regards.modules.storage.domain.database.request.FileStorageRequest;
import fr.cnes.regards.modules.storage.domain.dto.request.FileCopyRequestDTO;
import fr.cnes.regards.modules.storage.domain.event.FileReferenceEvent;
import fr.cnes.regards.modules.storage.domain.event.FileRequestType;
import fr.cnes.regards.modules.storage.domain.event.FileRequestsGroupEvent;
import fr.cnes.regards.modules.storage.domain.flow.CopyFlowItem;
import fr.cnes.regards.modules.storage.domain.flow.FlowItemStatus;
import fr.cnes.regards.modules.storage.service.AbstractStorageTest;
import fr.cnes.regards.modules.storage.service.plugin.SimpleOnlineDataStorage;

/**
 * Test class
 *
 * @author Sébastien Binda
 *
 */
@ActiveProfiles({ "noschedule", "nojobs" })
@TestPropertySource(properties = { "spring.jpa.properties.hibernate.default_schema=storage_copy_tests" },
        locations = { "classpath:application-test.properties" })
public class FileCopyRequestServiceTest extends AbstractStorageTest {

    @Autowired
    private RequestsGroupService reqGrpService;

<<<<<<< HEAD
    @Autowired
    private IDynamicTenantSettingService dynamicTenantSettingService;
=======
    private static final  String SESSION_OWNER = "SOURCE 1";

    private static final String SESSION = "SESSION 1";
>>>>>>> df2ed290

    @Before
    @Override
    public void init() throws ModuleException {
        super.init();
        simulateApplicationStartedEvent();
        simulateApplicationReadyEvent();
        // we override cache setting values for tests
        dynamicTenantSettingService.update(StorageSetting.CACHE_PATH_NAME,
                                           Paths.get("target", "cache", getDefaultTenant()));
    }

    @Test
    public void copyPath() throws InterruptedException, ExecutionException {
        String owner = "first-owner";
        String pathToCopy = "/rep/one";
        Long nbFiles = 20L;
        for (int i = 0; i < nbFiles; i++) {
            generateStoredFileReference(UUID.randomUUID().toString(), owner, String.format("file-%d.test", i),
                                        ONLINE_CONF_LABEL, Optional.of(pathToCopy), Optional.of("plop"),
                                        SESSION_OWNER, SESSION);
        }
        for (int i = 0; i < 5; i++) {
            generateStoredFileReference(UUID.randomUUID().toString(), owner, String.format("file-%d.test", i),
                                        ONLINE_CONF_LABEL, Optional.of("/rep/two"), Optional.of("plop"),
                                        SESSION_OWNER, SESSION);
        }
        JobInfo ji = fileCopyRequestService
                .scheduleJob(ONLINE_CONF_LABEL, SimpleOnlineDataStorage.BASE_URL + pathToCopy, NEARLINE_CONF_LABEL,
                             Optional.empty(), Sets.newHashSet("plop"), SESSION_OWNER, SESSION);
        Assert.assertNotNull("A job should be created", ji);
        Mockito.reset(publisher);
        jobService.runJob(ji, getDefaultTenant()).get();
        runtimeTenantResolver.forceTenant(getDefaultTenant());
        // Check event is well publish for copying the files
        ArgumentCaptor<CopyFlowItem> argumentCaptor = ArgumentCaptor.forClass(CopyFlowItem.class);
        Mockito.verify(publisher, Mockito.times(1)).publish(Mockito.any(CopyFlowItem.class));
        Mockito.verify(this.publisher, Mockito.atLeastOnce()).publish(argumentCaptor.capture());
        CopyFlowItem copyItem = null;
        for (Object item : argumentCaptor.getAllValues()) {
            if (item instanceof CopyFlowItem) {
                copyItem = (CopyFlowItem) item;
                break;
            }
        }
        Assert.assertNotNull(copyItem);
        // 3 of the 6 files must be copied (only files in target/files)
        Assert.assertEquals(20, copyItem.getFiles().size());
    }

    @Test
    public void copyFile() throws InterruptedException, ExecutionException {
        String requestGroup = UUID.randomUUID().toString();
        FileReference fileRef = this.generateRandomStoredNearlineFileReference("file1.test", Optional.empty());
        Set<FileCopyRequestDTO> requests = Sets.newHashSet(FileCopyRequestDTO.build(fileRef.getMetaInfo().getChecksum(),
                                                                                    ONLINE_CONF_LABEL, SESSION_OWNER,
                                                                                    SESSION));
        fileCopyRequestService.copy(Sets.newHashSet(CopyFlowItem.build(requests, requestGroup)));
        // A new copy request should be created
        Optional<FileCopyRequest> oReq = fileCopyRequestService
                .search(fileRef.getMetaInfo().getChecksum(), ONLINE_CONF_LABEL);
        Assert.assertTrue("There should be a copy request created", oReq.isPresent());

        // Now run copy schedule
        fileCopyRequestService.scheduleCopyRequests(FileRequestStatus.TO_DO);

        // There should be one availability request created
        Optional<FileCacheRequest> oCacheReq = fileCacheRequestService.search(fileRef.getMetaInfo().getChecksum());
        oReq = fileCopyRequestService.search(fileRef.getMetaInfo().getChecksum(), ONLINE_CONF_LABEL);
        Assert.assertTrue("There should be a cache request created", oCacheReq.isPresent());
        Assert.assertTrue("No storage request should be created yet", fileStorageRequestRepo.count() == 0);
        Assert.assertTrue("There should be a copy request", oReq.isPresent());
        Assert.assertTrue("There should be a copy request in pending state",
                          oReq.get().getStatus() == FileRequestStatus.PENDING);

        Collection<JobInfo> jobs = fileCacheRequestService.scheduleJobs(FileRequestStatus.TO_DO);
        runAndWaitJob(jobs);

        // Cache file should be restored
        oCacheReq = fileCacheRequestService.search(fileRef.getMetaInfo().getChecksum());
        Optional<CacheFile> oCachedFile = cacheService.search(fileRef.getMetaInfo().getChecksum());
        oReq = fileCopyRequestService.search(fileRef.getMetaInfo().getChecksum(), ONLINE_CONF_LABEL);
        Assert.assertFalse("There should not be a cache request anymore", oCacheReq.isPresent());
        Assert.assertTrue("The file should be restored in  cache", oCachedFile.isPresent());
        Assert.assertTrue("There should be a copy request", oReq.isPresent());
        Assert.assertTrue("There should be a copy request in pending state",
                          oReq.get().getStatus() == FileRequestStatus.PENDING);

        // Simulate send of the event
        ArgumentCaptor<ISubscribable> argumentCaptor = ArgumentCaptor.forClass(ISubscribable.class);
        Mockito.verify(this.publisher, Mockito.atLeastOnce()).publish(argumentCaptor.capture());
        FileReferenceEvent event = getFileReferenceEvent(argumentCaptor.getAllValues());

        fileRefEventHandler.handle(TenantWrapper.build(event, getDefaultTenant()));
        runtimeTenantResolver.forceTenant(getDefaultTenant());

        // A new storage request should be created
        Collection<FileStorageRequest> storageReqs = stoReqService.search(ONLINE_CONF_LABEL,
                                                                          fileRef.getMetaInfo().getChecksum());
        oReq = fileCopyRequestService.search(fileRef.getMetaInfo().getChecksum(), ONLINE_CONF_LABEL);
        Assert.assertEquals("There should be a storage request created", 1, storageReqs.size());
        Assert.assertTrue("There should be a copy request", oReq.isPresent());
        Assert.assertTrue("There should be a copy request in pending state",
                          oReq.get().getStatus() == FileRequestStatus.PENDING);

        // Run storage job
        Mockito.reset(publisher);
        jobs = stoReqService.scheduleJobs(FileRequestStatus.TO_DO, Lists.newArrayList(), Lists.newArrayList());
        runAndWaitJob(jobs);
        storageReqs = stoReqService.search(ONLINE_CONF_LABEL, fileRef.getMetaInfo().getChecksum());
        Optional<FileReference> oFileRef = fileRefService.search(ONLINE_CONF_LABEL,
                                                                 fileRef.getMetaInfo().getChecksum());
        Assert.assertTrue("File reference should have been created.", oFileRef.isPresent());
        Assert.assertTrue("File reference request should not exists anymore", storageReqs.isEmpty());
        Assert.assertTrue("There should be a copy request", oReq.isPresent());
        Assert.assertTrue("There should be a copy request in pending state",
                          oReq.get().getStatus() == FileRequestStatus.PENDING);

        // Simulate file  stored event
        Mockito.verify(this.publisher, Mockito.atLeastOnce()).publish(argumentCaptor.capture());
        event = getFileReferenceEvent(argumentCaptor.getAllValues());
        fileRefEventHandler.handle(TenantWrapper.build(event, getDefaultTenant()));
        runtimeTenantResolver.forceTenant(getDefaultTenant());

        oReq = fileCopyRequestService.search(fileRef.getMetaInfo().getChecksum(), ONLINE_CONF_LABEL);
        Assert.assertFalse("There should not be a copy request anymore", oReq.isPresent());

        // File should not be in cache anymore
        oCachedFile = cacheService.search(fileRef.getMetaInfo().getChecksum());
        Assert.assertFalse("The cache file should be deleted after copy", oCachedFile.isPresent());

        // Check request group is done
        Mockito.reset(publisher);
        reqGrpService.checkRequestsGroupsDone();
        argumentCaptor = ArgumentCaptor.forClass(ISubscribable.class);
        Mockito.verify(this.publisher, Mockito.atLeastOnce()).publish(argumentCaptor.capture());
        FileRequestsGroupEvent frge = null;
        for (ISubscribable e : argumentCaptor.getAllValues()) {
            if (e instanceof FileRequestsGroupEvent) {
                frge = (FileRequestsGroupEvent) e;
                if ((frge.getType() == FileRequestType.COPY) && frge.getGroupId().equals(requestGroup)) {
                    break;
                } else {
                    frge = null;
                }
            }
        }
        Assert.assertNotNull(frge);
        Assert.assertEquals(FlowItemStatus.SUCCESS, frge.getState());
        Assert.assertEquals(1, frge.getSuccess().size());
        Assert.assertEquals(0, frge.getErrors().size());

    }

    @Test
    public void copyFileInSubDir() throws InterruptedException, ExecutionException {
        String copyDestinationPath = "dir/test/copy";
        FileReference fileRef = this.generateRandomStoredNearlineFileReference("file1.test", Optional.empty());
        Set<FileCopyRequestDTO> requests = Sets.newHashSet(FileCopyRequestDTO.build(fileRef.getMetaInfo().getChecksum(),
                                                                                    ONLINE_CONF_LABEL,
                                                                                    copyDestinationPath, SESSION_OWNER,
                                                                                    SESSION));
        fileCopyRequestService.handle(requests, UUID.randomUUID().toString());
        // A new copy request should be created
        Optional<FileCopyRequest> oReq = fileCopyRequestService.search(fileRef.getMetaInfo().getChecksum(),
                                                                       ONLINE_CONF_LABEL);
        Assert.assertTrue("There should be a copy request created", oReq.isPresent());

        // Now run copy schedule
        fileCopyRequestService.scheduleCopyRequests(FileRequestStatus.TO_DO);

        // There should be one availability request created
        Optional<FileCacheRequest> oCacheReq = fileCacheRequestService.search(fileRef.getMetaInfo().getChecksum());
        oReq = fileCopyRequestService.search(fileRef.getMetaInfo().getChecksum(), ONLINE_CONF_LABEL);
        Assert.assertTrue("There should be a cache request created", oCacheReq.isPresent());
        Assert.assertTrue("No storage request should be created yet", fileStorageRequestRepo.count() == 0);
        Assert.assertTrue("There should be a copy request", oReq.isPresent());
        Assert.assertTrue("There should be a copy request in pending state",
                          oReq.get().getStatus() == FileRequestStatus.PENDING);

        Collection<JobInfo> jobs = fileCacheRequestService.scheduleJobs(FileRequestStatus.TO_DO);
        runAndWaitJob(jobs);

        // Cache file should be restored
        oCacheReq = fileCacheRequestService.search(fileRef.getMetaInfo().getChecksum());
        Optional<CacheFile> oCachedFile = cacheService.search(fileRef.getMetaInfo().getChecksum());
        oReq = fileCopyRequestService.search(fileRef.getMetaInfo().getChecksum(), ONLINE_CONF_LABEL);
        Assert.assertFalse("There should not be a cache request anymore", oCacheReq.isPresent());
        Assert.assertTrue("The file should be restored in  cache", oCachedFile.isPresent());
        Assert.assertTrue("There should be a copy request", oReq.isPresent());
        Assert.assertTrue("There should be a copy request in pending state",
                          oReq.get().getStatus() == FileRequestStatus.PENDING);

        // Simulate send of the event
        ArgumentCaptor<ISubscribable> argumentCaptor = ArgumentCaptor.forClass(ISubscribable.class);
        Mockito.verify(this.publisher, Mockito.atLeastOnce()).publish(argumentCaptor.capture());
        FileReferenceEvent event = getFileReferenceEvent(argumentCaptor.getAllValues());

        fileRefEventHandler.handle(TenantWrapper.build(event, getDefaultTenant()));
        runtimeTenantResolver.forceTenant(getDefaultTenant());

        // A new storage request should be created
        Collection<FileStorageRequest> storageReqs = stoReqService.search(ONLINE_CONF_LABEL,
                                                                          fileRef.getMetaInfo().getChecksum());
        oReq = fileCopyRequestService.search(fileRef.getMetaInfo().getChecksum(), ONLINE_CONF_LABEL);
        Assert.assertEquals("There should be a storage request created", 1, storageReqs.size());
        Assert.assertEquals("The storage request should contains subdirectory to store to", copyDestinationPath,
                            storageReqs.stream().findFirst().get().getStorageSubDirectory());
        Assert.assertTrue("There should be a copy request", oReq.isPresent());
        Assert.assertTrue("There should be a copy request in pending state",
                          oReq.get().getStatus() == FileRequestStatus.PENDING);

        // Run storage job
        Mockito.reset(publisher);
        jobs = stoReqService.scheduleJobs(FileRequestStatus.TO_DO, Lists.newArrayList(), Lists.newArrayList());
        runAndWaitJob(jobs);
        storageReqs = stoReqService.search(ONLINE_CONF_LABEL, fileRef.getMetaInfo().getChecksum());
        Optional<FileReference> oFileRef = fileRefService.search(ONLINE_CONF_LABEL,
                                                                 fileRef.getMetaInfo().getChecksum());
        Assert.assertTrue("File reference should have been created.", oFileRef.isPresent());
        Assert.assertTrue("File reference request should not exists anymore", storageReqs.isEmpty());
        Assert.assertTrue("There should be a copy request", oReq.isPresent());
        Assert.assertTrue("There should be a copy request in pending state",
                          oReq.get().getStatus() == FileRequestStatus.PENDING);

        // Simulate file  stored event
        Mockito.verify(this.publisher, Mockito.atLeastOnce()).publish(argumentCaptor.capture());
        event = getFileReferenceEvent(argumentCaptor.getAllValues());
        fileRefEventHandler.handle(TenantWrapper.build(event, getDefaultTenant()));
        runtimeTenantResolver.forceTenant(getDefaultTenant());

        oReq = fileCopyRequestService.search(fileRef.getMetaInfo().getChecksum(), ONLINE_CONF_LABEL);
        Assert.assertFalse("There should not be a copy request anymore", oReq.isPresent());

        // File should not be in cache anymore
        oCachedFile = cacheService.search(fileRef.getMetaInfo().getChecksum());
        Assert.assertFalse("The cache file should be deleted after copy", oCachedFile.isPresent());
    }

    @Test
    public void copyFile_error_offlineFile() {
        String storage = "somewhere";
        String storageCopyDest = "somewhereElse";
        FileReference fileRef = referenceRandomFile("owner", "type", "file1.test", storage, SESSION_OWNER, SESSION).get();
        Set<FileCopyRequestDTO> requests = Sets.newHashSet(
                FileCopyRequestDTO.build(fileRef.getMetaInfo().getChecksum(), storageCopyDest, SESSION_OWNER, SESSION));
        fileCopyRequestService.handle(requests, UUID.randomUUID().toString());
        Optional<FileCopyRequest> oReq = fileCopyRequestService
                .search(fileRef.getMetaInfo().getChecksum(), storageCopyDest);
        Assert.assertTrue("There should be a copy request created", oReq.isPresent());

        // Now run copy schedule
        fileCopyRequestService.scheduleCopyRequests(FileRequestStatus.TO_DO);

        // There should be one availability request created
        Optional<FileCacheRequest> oCacheReq = fileCacheRequestService.search(fileRef.getMetaInfo().getChecksum());
        oReq = fileCopyRequestService.search(fileRef.getMetaInfo().getChecksum(), storageCopyDest);
        Assert.assertTrue("There should be a cache request created", oCacheReq.isPresent());
        Assert.assertTrue("No storage request should be created yet", fileStorageRequestRepo.count() == 0);
        Assert.assertTrue("There should be a copy request", oReq.isPresent());
        Assert.assertTrue("There should be a copy request in pending state",
                          oReq.get().getStatus() == FileRequestStatus.PENDING);

        Collection<JobInfo> jobs = fileCacheRequestService.scheduleJobs(FileRequestStatus.TO_DO);
        runAndWaitJob(jobs);

        oCacheReq = fileCacheRequestService.search(fileRef.getMetaInfo().getChecksum());
        Assert.assertTrue("There should be a cache request in error state",
                          oCacheReq.get().getStatus() == FileRequestStatus.ERROR);

        // Simulate send of the event
        ArgumentCaptor<ISubscribable> argumentCaptor = ArgumentCaptor.forClass(ISubscribable.class);
        Mockito.verify(this.publisher, Mockito.atLeastOnce()).publish(argumentCaptor.capture());
        FileReferenceEvent event = getFileReferenceEvent(argumentCaptor.getAllValues());
        fileRefEventHandler.handle(TenantWrapper.build(event, getDefaultTenant()));
        runtimeTenantResolver.forceTenant(getDefaultTenant());

        // Copy request should be updated in ERROR
        oReq = fileCopyRequestService.search(fileRef.getMetaInfo().getChecksum(), storageCopyDest);
        Assert.assertTrue("There should be a copy request in error state",
                          oReq.get().getStatus() == FileRequestStatus.ERROR);
    }

    @Test
    public void copyFile_error_unknownFile() {
        String storage = "somewhere";
        String unknownChecksum = UUID.randomUUID().toString();
        Set<FileCopyRequestDTO> requests = Sets
                .newHashSet(FileCopyRequestDTO.build(unknownChecksum, storage, SESSION_OWNER, SESSION));
        fileCopyRequestService.handle(requests, UUID.randomUUID().toString());
        Optional<FileCopyRequest> oReq = fileCopyRequestService.search(unknownChecksum, storage);
        Assert.assertFalse("There should not be a copy request created", oReq.isPresent());
    }

}<|MERGE_RESOLUTION|>--- conflicted
+++ resolved
@@ -72,14 +72,12 @@
     @Autowired
     private RequestsGroupService reqGrpService;
 
-<<<<<<< HEAD
     @Autowired
     private IDynamicTenantSettingService dynamicTenantSettingService;
-=======
+
     private static final  String SESSION_OWNER = "SOURCE 1";
 
     private static final String SESSION = "SESSION 1";
->>>>>>> df2ed290
 
     @Before
     @Override
