/*
 * Copyright 2017-2021 CNES - CENTRE NATIONAL d'ETUDES SPATIALES
 *
 * This file is part of REGARDS.
 *
 * REGARDS is free software: you can redistribute it and/or modify
 * it under the terms of the GNU General Public License as published by
 * the Free Software Foundation, either version 3 of the License, or
 * (at your option) any later version.
 *
 * REGARDS is distributed in the hope that it will be useful,
 * but WITHOUT ANY WARRANTY; without even the implied warranty of
 * MERCHANTABILITY or FITNESS FOR A PARTICULAR PURPOSE. See the
 * GNU General Public License for more details.
 *
 * You should have received a copy of the GNU General Public License
 * along with REGARDS. If not, see <http://www.gnu.org/licenses/>.
 */
package fr.cnes.regards.modules.storage.service.file;

import static org.junit.Assert.assertEquals;
import static org.junit.Assert.assertTrue;

import java.io.FileNotFoundException;
import java.io.IOException;
import java.io.InputStream;
import java.nio.file.Paths;
import java.time.OffsetDateTime;
import java.util.Collection;
import java.util.Optional;
import java.util.Random;
import java.util.UUID;
import java.util.concurrent.Callable;
import java.util.concurrent.ExecutionException;
import java.util.stream.IntStream;

import fr.cnes.regards.framework.modules.tenant.settings.service.IDynamicTenantSettingService;
import fr.cnes.regards.framework.urn.DataType;
import fr.cnes.regards.modules.storage.domain.StorageSetting;
import io.vavr.control.Try;
import org.junit.Assert;
import org.junit.Before;
import org.junit.Test;
import org.springframework.beans.factory.annotation.Autowired;
import org.springframework.test.context.ActiveProfiles;
import org.springframework.test.context.TestPropertySource;

import fr.cnes.regards.framework.module.rest.exception.EntityNotFoundException;
import fr.cnes.regards.framework.module.rest.exception.ModuleException;
import fr.cnes.regards.framework.modules.jobs.domain.JobInfo;
import fr.cnes.regards.modules.storage.domain.DownloadableFile;
import fr.cnes.regards.modules.storage.domain.database.CacheFile;
import fr.cnes.regards.modules.storage.domain.database.DownloadToken;
import fr.cnes.regards.modules.storage.domain.database.FileReference;
import fr.cnes.regards.modules.storage.domain.database.request.FileCacheRequest;
import fr.cnes.regards.modules.storage.domain.database.request.FileRequestStatus;
import fr.cnes.regards.modules.storage.domain.exception.NearlineFileNotAvailableException;
import fr.cnes.regards.modules.storage.service.AbstractStorageTest;

/**
 * Test class
 *
 * @author Sébastien Binda
 */
<<<<<<< HEAD
@ActiveProfiles({ "noschedule" })
@TestPropertySource(properties = { "spring.jpa.properties.hibernate.default_schema=storage_download_tests" },
        locations = { "classpath:application-test.properties" })
=======
@ActiveProfiles({ "noscheduler" })
@TestPropertySource(properties = { "spring.jpa.properties.hibernate.default_schema=storage_download_tests" }, locations = { "classpath:application-test.properties" })
>>>>>>> 435f7977
public class FileDownloadServiceTest extends AbstractStorageTest {

    private static final String SESSION_OWNER = "SOURCE 1";

    private static final String SESSION = "SESSION 1";

    @Autowired
    private IDynamicTenantSettingService dynamicTenantSettingService;

    @Before
    @Override
    public void init() throws ModuleException {
        super.init();
        simulateApplicationStartedEvent();
        simulateApplicationReadyEvent();
        // we override cache setting values for tests
        dynamicTenantSettingService.update(StorageSetting.CACHE_PATH_NAME,
                                           Paths.get("target", "cache", getDefaultTenant()));
    }

    @Test
    public void downloadFileOnlineAndNotNearline() throws ExecutionException, InterruptedException, ModuleException {
        FileReference fileRef = this.generateRandomStoredNearlineFileReference();
        fileRef = this.generateStoredFileReference(fileRef.getMetaInfo().getChecksum(),
                                                   fileRef.getLazzyOwners().stream().findFirst().get(),
                                                   fileRef.getMetaInfo().getFileName(),
                                                   ONLINE_CONF_LABEL_WITHOUT_DELETE, Optional.empty(), Optional.empty(),
                                                   SESSION_OWNER, SESSION);
        downloadService.downloadFile(fileRef.getMetaInfo().getChecksum());
        // there should not be any exception as the file is at the same time online and nearline
    }

    @Test
    public void downloadFileReferenceOnline() throws ModuleException, InterruptedException, ExecutionException {
        downloadService.downloadFile(this.generateRandomStoredOnlineFileReference().getMetaInfo().getChecksum());
    }

    @Test
    public void downloadFileReferenceOffLine() {
        FileReference fileRef = this.referenceFile(UUID.randomUUID().toString(), "owner", null, "file.test",
                                                   "somewhere", "source1", "session1")
                .get();
        Try<Callable<DownloadableFile>> result = Try
                .of(() -> downloadService.downloadFile(fileRef.getMetaInfo().getChecksum()));
        assertTrue("File should not be available for download as it is not handled by a known storage location plugin",
                   result.isFailure());
        assertTrue(result.getCause() instanceof ModuleException);
    }

    @Test
    public void downloadFileReferenceNearline() throws InterruptedException, ExecutionException, IOException {
        FileReference fileRef = this.generateRandomStoredNearlineFileReference();

        Try<DownloadableFile> result = Try.of(() -> downloadService.downloadFile(fileRef.getMetaInfo().getChecksum()))
                .mapTry(Callable::call);
        assertTrue("File should not be available for download as it is not online", result.isFailure());
        assertTrue(result.getCause() instanceof NearlineFileNotAvailableException);

        // A cache request should be created
        Optional<FileCacheRequest> oReq = fileCacheRequestService.search(fileRef.getMetaInfo().getChecksum());
        Assert.assertTrue("FileCacheRequest should be created", oReq.isPresent());
        assertEquals("FileCacheRequest should be created to retrieve file from nearline storage", NEARLINE_CONF_LABEL,
                     oReq.get().getStorage());
        assertEquals("FileCacheRequest should be created to retrieve file from nearline storage",
                     FileRequestStatus.TO_DO, oReq.get().getStatus());
        Collection<JobInfo> jobs = fileCacheRequestService.scheduleJobs(FileRequestStatus.TO_DO);
        runAndWaitJob(jobs);

        Optional<CacheFile> oCf = cacheService.search(fileRef.getMetaInfo().getChecksum());
        Assert.assertTrue("File should be present in cache", oCf.isPresent());
        assertEquals("File should be present in cache", cacheService.getFilePath(fileRef.getMetaInfo().getChecksum()),
                     oCf.get().getLocation().getPath());

        // Now the file is available in cache try to download it again.
        result = Try.of(() -> downloadService.downloadFile(fileRef.getMetaInfo().getChecksum())).mapTry(Callable::call);
        assertTrue(result.isSuccess());
        DownloadableFile file = result.get();
        Assert.assertNotNull("File should be downloadable", file);
        Assert.assertNotNull("File should be downloadable", file.getFileInputStream());
        assertEquals("File should be downloadable with a valid name", fileRef.getMetaInfo().getFileName(),
                     file.getFileName());
        assertEquals("File should be downloadable with a valid mime type", fileRef.getMetaInfo().getMimeType(),
                     file.getMimeType());
        file.getFileInputStream().close();
    }

    @Test(expected = NearlineFileNotAvailableException.class)
    public void download_without_cache() throws InterruptedException, ExecutionException, EntityNotFoundException,
            NearlineFileNotAvailableException {
        FileReference fileRef = this.generateRandomStoredNearlineFileReference();
        try {
            downloadService.download(fileRef);
        } finally {
            Assert.assertTrue("A cache request should be done for the near line file to download",
                              fileCacheRequestService.search(fileRef.getMetaInfo().getChecksum()).isPresent());
        }
    }

    @Test
    public void download_with_cache() throws InterruptedException, ExecutionException, EntityNotFoundException,
            IOException, NearlineFileNotAvailableException {
        FileReference fileRef = this.generateRandomStoredNearlineFileReference();
        this.simulateFileInCache(fileRef.getMetaInfo().getChecksum());
        InputStream stream = downloadService.download(fileRef);
        Assert.assertNotNull(stream);
        stream.close();
    }

    @Test
    public void testGenerateDownloadUrl() throws ModuleException {
        Assert.assertTrue(downloadTokenRepo.findAll().isEmpty());
        downloadService.generateDownloadUrl(UUID.randomUUID().toString());
        assertEquals(1, downloadTokenRepo.findAll().size());

        downloadTokenRepo.save(DownloadToken.build("plop", "pllip", OffsetDateTime.now().minusHours(2)));
        assertEquals(2, downloadTokenRepo.findAll().size());
        downloadService.purgeTokens();
        assertEquals(1, downloadTokenRepo.findAll().size());

    }

    @Test
    public void downloadFileTypeDependsOnFileReferenceType() {
        Random r = new Random();
        DataType[] typesCache = DataType.values();

        IntStream.range(0, 100)
            .forEach(i -> Try.run(() -> {
                DataType type = typesCache[r.nextInt(typesCache.length)];
                FileReference fileRef = generateStoredFileReference(
                    UUID.randomUUID().toString(),
                    "someone",
                    "file.test",
                    ONLINE_CONF_LABEL,
                    Optional.empty(),
                    Optional.of(type.name()),
                    SESSION_OWNER,
                    SESSION
                );

                DownloadableFile dlFile =
                    Try.of(() -> downloadService.downloadFile(fileRef.getMetaInfo().getChecksum()))
                        .mapTry(Callable::call)
                        .get();

                assertTrue(
                    type.equals(DataType.RAWDATA)
                        ? dlFile instanceof FileDownloadService.QuotaLimitedDownloadableFile
                        : dlFile instanceof FileDownloadService.StandardDownloadableFile
                );
            }));
    }
}<|MERGE_RESOLUTION|>--- conflicted
+++ resolved
@@ -62,14 +62,8 @@
  *
  * @author Sébastien Binda
  */
-<<<<<<< HEAD
-@ActiveProfiles({ "noschedule" })
-@TestPropertySource(properties = { "spring.jpa.properties.hibernate.default_schema=storage_download_tests" },
-        locations = { "classpath:application-test.properties" })
-=======
 @ActiveProfiles({ "noscheduler" })
 @TestPropertySource(properties = { "spring.jpa.properties.hibernate.default_schema=storage_download_tests" }, locations = { "classpath:application-test.properties" })
->>>>>>> 435f7977
 public class FileDownloadServiceTest extends AbstractStorageTest {
 
     private static final String SESSION_OWNER = "SOURCE 1";
