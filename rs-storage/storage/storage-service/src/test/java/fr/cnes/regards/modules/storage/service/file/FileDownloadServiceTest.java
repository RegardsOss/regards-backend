/*
 * Copyright 2017-2021 CNES - CENTRE NATIONAL d'ETUDES SPATIALES
 *
 * This file is part of REGARDS.
 *
 * REGARDS is free software: you can redistribute it and/or modify
 * it under the terms of the GNU General Public License as published by
 * the Free Software Foundation, either version 3 of the License, or
 * (at your option) any later version.
 *
 * REGARDS is distributed in the hope that it will be useful,
 * but WITHOUT ANY WARRANTY; without even the implied warranty of
 * MERCHANTABILITY or FITNESS FOR A PARTICULAR PURPOSE. See the
 * GNU General Public License for more details.
 *
 * You should have received a copy of the GNU General Public License
 * along with REGARDS. If not, see <http://www.gnu.org/licenses/>.
 */
package fr.cnes.regards.modules.storage.service.file;

import static org.junit.Assert.assertEquals;
import static org.junit.Assert.assertTrue;

import java.io.FileNotFoundException;
import java.io.IOException;
import java.io.InputStream;
import java.nio.file.Paths;
import java.time.OffsetDateTime;
import java.util.Collection;
import java.util.Optional;
import java.util.Random;
import java.util.UUID;
import java.util.concurrent.Callable;
import java.util.concurrent.ExecutionException;
import java.util.stream.IntStream;

import fr.cnes.regards.framework.modules.tenant.settings.service.IDynamicTenantSettingService;
import fr.cnes.regards.framework.urn.DataType;
import fr.cnes.regards.modules.storage.domain.StorageSetting;
import io.vavr.control.Try;
import org.junit.Assert;
import org.junit.Before;
import org.junit.Test;
import org.springframework.beans.factory.annotation.Autowired;
import org.springframework.test.context.ActiveProfiles;
import org.springframework.test.context.TestPropertySource;

import fr.cnes.regards.framework.module.rest.exception.EntityNotFoundException;
import fr.cnes.regards.framework.module.rest.exception.ModuleException;
import fr.cnes.regards.framework.modules.jobs.domain.JobInfo;
import fr.cnes.regards.framework.urn.DataType;
import fr.cnes.regards.modules.storage.domain.DownloadableFile;
import fr.cnes.regards.modules.storage.domain.database.CacheFile;
import fr.cnes.regards.modules.storage.domain.database.DownloadToken;
import fr.cnes.regards.modules.storage.domain.database.FileReference;
import fr.cnes.regards.modules.storage.domain.database.request.FileCacheRequest;
import fr.cnes.regards.modules.storage.domain.database.request.FileRequestStatus;
import fr.cnes.regards.modules.storage.domain.exception.NearlineFileNotAvailableException;
import fr.cnes.regards.modules.storage.service.AbstractStorageTest;
import io.vavr.control.Try;

/**
 * Test class
 *
 * @author Sébastien Binda
 */
@ActiveProfiles({ "noschedule" })
@TestPropertySource(properties = { "spring.jpa.properties.hibernate.default_schema=storage_download_tests" }, locations = { "classpath:application-test.properties" })
public class FileDownloadServiceTest extends AbstractStorageTest {

<<<<<<< HEAD
    @Autowired
    private IDynamicTenantSettingService dynamicTenantSettingService;
=======
    private static final  String SESSION_OWNER = "SOURCE 1";

    private static final String SESSION = "SESSION 1";
>>>>>>> df2ed290

    @Before
    @Override
    public void init() throws ModuleException {
        super.init();
        simulateApplicationStartedEvent();
        simulateApplicationReadyEvent();
        // we override cache setting values for tests
        dynamicTenantSettingService.update(StorageSetting.CACHE_PATH_NAME, Paths.get("target", "cache", getDefaultTenant()));
    }

    @Test
    public void downloadFileOnlineAndNotNearline() throws ExecutionException, InterruptedException, ModuleException {
        FileReference fileRef = this.generateRandomStoredNearlineFileReference();
        fileRef = this.generateStoredFileReference(fileRef.getMetaInfo().getChecksum(),
                                                   fileRef.getLazzyOwners().stream().findFirst().get(),
                                                   fileRef.getMetaInfo().getFileName(),
                                                   ONLINE_CONF_LABEL_WITHOUT_DELETE, Optional.empty(),
                                                   Optional.empty(), SESSION_OWNER, SESSION);
        downloadService.downloadFile(fileRef.getMetaInfo().getChecksum());
        // there should not be any exception as the file is at the same time online and nearline
    }

    @Test
    public void downloadFileReferenceOnline()
            throws ModuleException, InterruptedException, ExecutionException {
        downloadService.downloadFile(this.generateRandomStoredOnlineFileReference().getMetaInfo().getChecksum());
    }

    @Test
    public void downloadFileReferenceOffLine() {
        FileReference fileRef = this
                .referenceFile(UUID.randomUUID().toString(), "owner", null, "file.test", "somewhere", "source1",
                               "session1").get();
        Try<Callable<DownloadableFile>> result = Try
                .of(() -> downloadService.downloadFile(fileRef.getMetaInfo().getChecksum()));
        assertTrue("File should not be available for download as it is not handled by a known storage location plugin",
                   result.isFailure());
        assertTrue(result.getCause() instanceof ModuleException);
    }

    @Test
    public void downloadFileReferenceNearline()
            throws InterruptedException, ExecutionException, IOException {
        FileReference fileRef = this.generateRandomStoredNearlineFileReference();

        Try<DownloadableFile> result = Try.of(() -> downloadService.downloadFile(fileRef.getMetaInfo().getChecksum()))
                .mapTry(Callable::call);
        assertTrue("File should not be available for download as it is not online", result.isFailure());
        assertTrue(result.getCause() instanceof NearlineFileNotAvailableException);

        // A cache request should be created
        Optional<FileCacheRequest> oReq = fileCacheRequestService.search(fileRef.getMetaInfo().getChecksum());
        Assert.assertTrue("FileCacheRequest should be created", oReq.isPresent());
        assertEquals("FileCacheRequest should be created to retrieve file from nearline storage", NEARLINE_CONF_LABEL,
                     oReq.get().getStorage());
        assertEquals("FileCacheRequest should be created to retrieve file from nearline storage",
                     FileRequestStatus.TO_DO, oReq.get().getStatus());
        Collection<JobInfo> jobs = fileCacheRequestService.scheduleJobs(FileRequestStatus.TO_DO);
        runAndWaitJob(jobs);

        Optional<CacheFile> oCf = cacheService.search(fileRef.getMetaInfo().getChecksum());
        Assert.assertTrue("File should be present in cache", oCf.isPresent());
        assertEquals("File should be present in cache",
            cacheService.getFilePath(fileRef.getMetaInfo().getChecksum()),
            oCf.get().getLocation().getPath());

        // Now the file is available in cache try to download it again.
        result = Try.of(() -> downloadService.downloadFile(fileRef.getMetaInfo().getChecksum())).mapTry(Callable::call);
        assertTrue(result.isSuccess());
        DownloadableFile file = result.get();
        Assert.assertNotNull("File should be downloadable", file);
        Assert.assertNotNull("File should be downloadable", file.getFileInputStream());
        assertEquals("File should be downloadable with a valid name", fileRef.getMetaInfo().getFileName(),
                     file.getFileName());
        assertEquals("File should be downloadable with a valid mime type", fileRef.getMetaInfo().getMimeType(),
                     file.getMimeType());
        file.getFileInputStream().close();
    }

    @Test(expected = NearlineFileNotAvailableException.class)
    public void download_without_cache() throws InterruptedException, ExecutionException, EntityNotFoundException,
            NearlineFileNotAvailableException {
        FileReference fileRef = this.generateRandomStoredNearlineFileReference();
        try {
            downloadService.download(fileRef);
        } finally {
            Assert.assertTrue("A cache request should be done for the near line file to download",
                              fileCacheRequestService.search(fileRef.getMetaInfo().getChecksum()).isPresent());
        }
    }

    @Test
    public void download_with_cache() throws InterruptedException, ExecutionException, EntityNotFoundException,
            IOException, NearlineFileNotAvailableException {
        FileReference fileRef = this.generateRandomStoredNearlineFileReference();
        this.simulateFileInCache(fileRef.getMetaInfo().getChecksum());
        InputStream stream = downloadService.download(fileRef);
        Assert.assertNotNull(stream);
        stream.close();
    }

    @Test
    public void testGenerateDownloadUrl() throws ModuleException {
        Assert.assertTrue(downloadTokenRepo.findAll().isEmpty());
        downloadService.generateDownloadUrl(UUID.randomUUID().toString());
        assertEquals(1, downloadTokenRepo.findAll().size());

        downloadTokenRepo.save(DownloadToken.build("plop", "pllip", OffsetDateTime.now().minusHours(2)));
        assertEquals(2, downloadTokenRepo.findAll().size());
        downloadService.purgeTokens();
        assertEquals(1, downloadTokenRepo.findAll().size());

    }

    @Test
    public void downloadFileTypeDependsOnFileReferenceType() {
        Random r = new Random();
        DataType[] typesCache = DataType.values();
<<<<<<< HEAD
        IntStream.range(0, 100)
            .forEach(i -> Try.run(() -> {
                DataType type = typesCache[r.nextInt(typesCache.length)];
                FileReference fileRef = generateStoredFileReference(
                    UUID.randomUUID().toString(),
                    "someone",
                    "file.test",
                    ONLINE_CONF_LABEL,
                    Optional.empty(),
                    Optional.of(type.name())
                );

                DownloadableFile dlFile =
                    Try.of(() -> downloadService.downloadFile(fileRef.getMetaInfo().getChecksum()))
                        .mapTry(Callable::call)
                        .get();

                assertTrue(
                    type.equals(DataType.RAWDATA)
                        ? dlFile instanceof FileDownloadService.QuotaLimitedDownloadableFile
                        : dlFile instanceof FileDownloadService.StandardDownloadableFile
                );
            }));
=======
        IntStream.range(0, 100).forEach(i -> Try.run(() -> {
            DataType type = typesCache[r.nextInt(typesCache.length)];
            FileReference fileRef = generateStoredFileReference(UUID.randomUUID().toString(), "someone", "file.test",
                                                                ONLINE_CONF_LABEL, Optional.empty(),
                                                                Optional.of(type.name()), SESSION_OWNER, SESSION);

            DownloadableFile dlFile = Try.of(() -> downloadService.downloadFile(fileRef.getMetaInfo().getChecksum()))
                    .mapTry(Callable::call).get();

            assertTrue(type.equals(DataType.RAWDATA)
                    ? dlFile instanceof FileDownloadService.QuotaLimitedDownloadableFile
                    : dlFile instanceof FileDownloadService.StandardDownloadableFile);
        }));
>>>>>>> df2ed290
    }
}<|MERGE_RESOLUTION|>--- conflicted
+++ resolved
@@ -68,14 +68,12 @@
 @TestPropertySource(properties = { "spring.jpa.properties.hibernate.default_schema=storage_download_tests" }, locations = { "classpath:application-test.properties" })
 public class FileDownloadServiceTest extends AbstractStorageTest {
 
-<<<<<<< HEAD
+    private static final  String SESSION_OWNER = "SOURCE 1";
+
+    private static final String SESSION = "SESSION 1";
+
     @Autowired
     private IDynamicTenantSettingService dynamicTenantSettingService;
-=======
-    private static final  String SESSION_OWNER = "SOURCE 1";
-
-    private static final String SESSION = "SESSION 1";
->>>>>>> df2ed290
 
     @Before
     @Override
@@ -195,7 +193,11 @@
     public void downloadFileTypeDependsOnFileReferenceType() {
         Random r = new Random();
         DataType[] typesCache = DataType.values();
-<<<<<<< HEAD
+        IntStream.range(0, 100).forEach(i -> Try.run(() -> {
+            DataType type = typesCache[r.nextInt(typesCache.length)];
+            FileReference fileRef = generateStoredFileReference(UUID.randomUUID().toString(), "someone", "file.test",
+                                                                ONLINE_CONF_LABEL, Optional.empty(),
+                                                                Optional.of(type.name()), SESSION_OWNER, SESSION);
         IntStream.range(0, 100)
             .forEach(i -> Try.run(() -> {
                 DataType type = typesCache[r.nextInt(typesCache.length)];
@@ -219,20 +221,5 @@
                         : dlFile instanceof FileDownloadService.StandardDownloadableFile
                 );
             }));
-=======
-        IntStream.range(0, 100).forEach(i -> Try.run(() -> {
-            DataType type = typesCache[r.nextInt(typesCache.length)];
-            FileReference fileRef = generateStoredFileReference(UUID.randomUUID().toString(), "someone", "file.test",
-                                                                ONLINE_CONF_LABEL, Optional.empty(),
-                                                                Optional.of(type.name()), SESSION_OWNER, SESSION);
-
-            DownloadableFile dlFile = Try.of(() -> downloadService.downloadFile(fileRef.getMetaInfo().getChecksum()))
-                    .mapTry(Callable::call).get();
-
-            assertTrue(type.equals(DataType.RAWDATA)
-                    ? dlFile instanceof FileDownloadService.QuotaLimitedDownloadableFile
-                    : dlFile instanceof FileDownloadService.StandardDownloadableFile);
-        }));
->>>>>>> df2ed290
     }
 }