/*
 * Copyright 2017-2021 CNES - CENTRE NATIONAL d'ETUDES SPATIALES
 *
 * This file is part of REGARDS.
 *
 * REGARDS is free software: you can redistribute it and/or modify
 * it under the terms of the GNU General Public License as published by
 * the Free Software Foundation, either version 3 of the License, or
 * (at your option) any later version.
 *
 * REGARDS is distributed in the hope that it will be useful,
 * but WITHOUT ANY WARRANTY; without even the implied warranty of
 * MERCHANTABILITY or FITNESS FOR A PARTICULAR PURPOSE. See the
 * GNU General Public License for more details.
 *
 * You should have received a copy of the GNU General Public License
 * along with REGARDS. If not, see <http://www.gnu.org/licenses/>.
 */
package fr.cnes.regards.modules.storage.service.file.request;

import java.net.MalformedURLException;
import java.net.URL;
import java.nio.file.Files;
import java.nio.file.Path;
import java.nio.file.Paths;
import java.time.OffsetDateTime;
import java.util.Collection;
import java.util.List;
import java.util.Optional;
import java.util.UUID;
import java.util.concurrent.ExecutionException;

import org.apache.commons.compress.utils.Sets;
import org.junit.Assert;
import org.junit.Before;
import org.junit.Test;
import org.mockito.Mockito;
import org.springframework.beans.factory.annotation.Autowired;
import org.springframework.test.context.ActiveProfiles;
import org.springframework.test.context.TestPropertySource;

import com.google.common.collect.Lists;

import com.netflix.discovery.converters.Auto;
import fr.cnes.regards.framework.module.rest.exception.EntityNotFoundException;
import fr.cnes.regards.framework.module.rest.exception.ModuleException;
import fr.cnes.regards.framework.modules.jobs.domain.JobInfo;
import fr.cnes.regards.framework.modules.tenant.settings.service.IDynamicTenantSettingService;
import fr.cnes.regards.framework.test.report.annotation.Purpose;
import fr.cnes.regards.framework.test.report.annotation.Requirement;
import fr.cnes.regards.modules.storage.domain.StorageSetting;
import fr.cnes.regards.modules.storage.domain.database.FileReference;
import fr.cnes.regards.modules.storage.domain.database.request.FileDeletionRequest;
import fr.cnes.regards.modules.storage.domain.database.request.FileRequestStatus;
import fr.cnes.regards.modules.storage.domain.database.request.FileStorageRequest;
import fr.cnes.regards.modules.storage.domain.dto.request.FileDeletionRequestDTO;
import fr.cnes.regards.modules.storage.domain.flow.DeletionFlowItem;
import fr.cnes.regards.modules.storage.service.AbstractStorageTest;

/**
 * Test class
 *
 * @author Sébastien Binda
 *
 */
@ActiveProfiles({ "noschedule" })
@TestPropertySource(properties = { "spring.jpa.properties.hibernate.default_schema=storage_deletion_tests" }, locations = { "classpath:application-test.properties" })
public class FileDeletionRequestServiceTest extends AbstractStorageTest {

<<<<<<< HEAD
    @Autowired
    private IDynamicTenantSettingService dynamicTenantSettingService;
=======
    private static final  String SESSION_OWNER_1 = "SOURCE 1";

    private static final  String SESSION_OWNER_2 = "SOURCE 2";

    private static final  String SESSION_OWNER_3 = "SOURCE 3";

    private static final String SESSION_1 = "SESSION 1";
>>>>>>> df2ed290

    @Before
    @Override
    public void init() throws ModuleException {
        super.init();
        simulateApplicationStartedEvent();
        simulateApplicationReadyEvent();
        // we override cache setting values for tests
        dynamicTenantSettingService.update(StorageSetting.CACHE_PATH_NAME, Paths.get("target", "cache", getDefaultTenant()));
        dynamicTenantSettingService.update(StorageSetting.CACHE_MAX_SIZE_NAME, 5L);
    }

    @Test
    public void deleteAll() throws InterruptedException, ExecutionException, ModuleException {
        String owner = "first-owner";
        Long nbFiles = 20L;
        for (int i = 0; i < nbFiles; i++) {
            generateStoredFileReference(UUID.randomUUID().toString(), owner, String.format("file-%d.test", i),
                                        ONLINE_CONF_LABEL, Optional.empty(), Optional.empty(), SESSION_OWNER_1, SESSION_1);
        }
        JobInfo ji = fileDeletionRequestService.scheduleJob(ONLINE_CONF_LABEL, false, SESSION_OWNER_1, SESSION_1);
        Assert.assertNotNull("A job should be created", ji);
        Mockito.reset(publisher);
        jobService.runJob(ji, getDefaultTenant()).get();
        runtimeTenantResolver.forceTenant(getDefaultTenant());
        // A deletion request should be created for a group request containing each file
        Mockito.verify(publisher, Mockito.times(1)).publish(Mockito.any(DeletionFlowItem.class));
    }

    @Test
    public void deleteFileReference() {

        // Add a new file reference without storage with two owners
        String storage = "anywhere";
        List<String> owners = Lists.newArrayList("someone", "someone-else");
        Optional<FileReference> oFileRef = Optional.empty();
        for (String owner : owners) {
            oFileRef = referenceRandomFile(owner, null, "file1.test", storage, "source " + owner, "session " + owner);
        }
        Assert.assertTrue("File reference should have been created", oFileRef.isPresent());
        Collection<FileStorageRequest> storageReqs = stoReqService.search(oFileRef.get().getLocation().getStorage(),
                                                                          oFileRef.get().getMetaInfo().getChecksum());
        Assert.assertTrue("File reference request should not exists anymore as file is well referenced",
                          storageReqs.isEmpty());
        FileReference fileRef = oFileRef.get();

        // Delete file reference for one owner
        FileDeletionRequestDTO request = FileDeletionRequestDTO
                .build(fileRef.getMetaInfo().getChecksum(), fileRef.getLocation().getStorage(), owners.get(0),
                       SESSION_OWNER_1, SESSION_1, false);
        fileDeletionRequestService.handle(Sets.newHashSet(request), UUID.randomUUID().toString());

        // File reference should still exists for the remaining owner
        Optional<FileReference> afterDeletion = fileRefService.search(fileRef.getLocation().getStorage(),
                                                                      fileRef.getMetaInfo().getChecksum());

        Assert.assertTrue("File reference should be always existing", afterDeletion.isPresent());
        FileReference fr = fileRefWithOwnersRepo.findOneById(afterDeletion.get().getId());
        Assert.assertEquals("File reference should always be owned by one owner", 1, fr.getLazzyOwners().size());
        Assert.assertTrue("File reference should always be owned by one owner",
                          fr.getLazzyOwners().contains(owners.get(1)));

        // To check that cache request are deleted with fileReference add a cache request for one stored file
        fileCacheRequestService.create(fileRef, OffsetDateTime.now().plusDays(1), UUID.randomUUID().toString());

        // Delete file reference for the remaining owner
        request = FileDeletionRequestDTO
                .build(fileRef.getMetaInfo().getChecksum(), fileRef.getLocation().getStorage(), owners.get(1),
                       SESSION_OWNER_2, SESSION_1, false);
        fileDeletionRequestService.handle(Sets.newHashSet(request), UUID.randomUUID().toString());

        // File reference should be deleted
        afterDeletion = fileRefService.search(fileRef.getLocation().getStorage(), fileRef.getMetaInfo().getChecksum());
        Assert.assertFalse("File reference should not existing anymore", afterDeletion.isPresent());

    }

    @Test
    public void deleteFileStoredMultiple() throws InterruptedException, ExecutionException {

        String fileChecksum = "file-1";
        String firstOwner = "first-owner";
        String secondOwner = "second-owner";
        FileReference fileRef = generateStoredFileReference(fileChecksum, firstOwner, "file.test", ONLINE_CONF_LABEL,
                                                            Optional.empty(), Optional.empty(), SESSION_OWNER_1, SESSION_1);
        Assert.assertNotNull("File reference should have been created", fileRef);
        Assert.assertTrue("File reference should belongs to first owner",
                          fileRef.getLazzyOwners().contains(firstOwner));
        Optional<FileReference> oFileRef = generateStoredFileReferenceAlreadyReferenced(fileChecksum,
                                                                                        fileRef.getLocation()
                                                                                                .getStorage(),
                                                                                        secondOwner, SESSION_OWNER_2,
                                                                                        SESSION_1);
        Assert.assertTrue("File reference should be updated", oFileRef.isPresent());
        Assert.assertTrue("File reference should belongs to first owner",
                          oFileRef.get().getLazzyOwners().contains(firstOwner));
        Assert.assertTrue("File reference should belongs to second owner",
                          oFileRef.get().getLazzyOwners().contains(secondOwner));
        fileRef = oFileRef.get();

        // Create deletion request for each owner
        FileDeletionRequestDTO request = FileDeletionRequestDTO
                .build(fileRef.getMetaInfo().getChecksum(), fileRef.getLocation().getStorage(), firstOwner,
                       SESSION_OWNER_1, SESSION_1, false);
        FileDeletionRequestDTO request2 = FileDeletionRequestDTO
                .build(fileRef.getMetaInfo().getChecksum(), fileRef.getLocation().getStorage(), secondOwner,
                       SESSION_OWNER_2, SESSION_1, false);
        FileDeletionRequestDTO request3 = FileDeletionRequestDTO
                .build(fileRef.getMetaInfo().getChecksum(), fileRef.getLocation().getStorage(), "other-owner",
                       SESSION_OWNER_3, SESSION_1, false);
        fileDeletionRequestService.handle(Sets.newHashSet(request, request2, request3), UUID.randomUUID().toString());

        // Re-submit same request for one owner
        fileDeletionRequestService.handle(Sets.newHashSet(request3), UUID.randomUUID().toString());

        // File reference should be deleted
        Optional<FileDeletionRequest> afterDeletion = fileDeletionRequestService.search(fileRef);
        Assert.assertTrue("File deletion request should exists", afterDeletion.isPresent());

    }

    @Test
    public void deleteFileReferenceError() throws InterruptedException, ExecutionException {

        String fileChecksum = "file-1";
        String firstOwner = "first-owner";
        FileReference fileRef = generateStoredFileReference(fileChecksum, firstOwner, "delErr.file1.test",
                                                            ONLINE_CONF_LABEL, Optional.empty(), Optional.empty(), SESSION_OWNER_1, SESSION_1);
        Assert.assertNotNull("File reference should have been created", fileRef);
        Assert.assertTrue("File reference should belongs to first owner",
                          fileRef.getLazzyOwners().contains(firstOwner));

        // Delete file reference
        FileDeletionRequestDTO request = FileDeletionRequestDTO
                .build(fileRef.getMetaInfo().getChecksum(), fileRef.getLocation().getStorage(), firstOwner,
                       SESSION_OWNER_1, SESSION_1, false);
        fileDeletionRequestService.handle(Sets.newHashSet(request), UUID.randomUUID().toString());

        // File reference should still exists with no owners
        Optional<FileReference> afterDeletion = fileRefService.search(fileRef.getLocation().getStorage(),
                                                                      fileRef.getMetaInfo().getChecksum());
        Assert.assertTrue("File reference should still exists", afterDeletion.isPresent());
        FileReference fr = fileRefWithOwnersRepo.findOneById(afterDeletion.get().getId());
        Assert.assertTrue("File reference should not belongs to anyone", fr.getLazzyOwners().isEmpty());
        Optional<FileDeletionRequest> oDeletionRequest = fileDeletionRequestService.search(fileRef);
        Assert.assertTrue("File deletion request should be created", oDeletionRequest.isPresent());

        // Now schedule deletion jobs
        Collection<JobInfo> jobs = fileDeletionRequestService.scheduleJobs(FileRequestStatus.TO_DO,
                                                                           Lists.newArrayList());
        runAndWaitJob(jobs);

        // File reference & request deletion should be deleted
        afterDeletion = fileRefService.search(fileRef.getLocation().getStorage(), fileRef.getMetaInfo().getChecksum());
        Assert.assertTrue("File reference should be deleted", afterDeletion.isPresent());
        oDeletionRequest = fileDeletionRequestService.search(fileRef);
        Assert.assertTrue("File reference request should be still present", oDeletionRequest.isPresent());
        Assert.assertEquals("File reference request should be in ERROR state", FileRequestStatus.ERROR,
                            oDeletionRequest.get().getStatus());
    }

    @Test
    @Requirement("REGARDS_DSL_STO_ARC_100")
    @Purpose("Check that a deletion request for file is well when physical deletion is allowed.")
    public void deleteStoredFile() {
        Path deletedFilePath = deleteStoredFile(ONLINE_CONF_LABEL);
        Assert.assertFalse("File should be deleted on disk", Files.exists(deletedFilePath));
    }

    @Test
    @Requirement("REGARDS_DSL_STO_ARC_100")
    @Purpose("Check that a deletion request for file is well when physical deletion is not allowed.")
    public void deleteStoredFileWithoutPhysicalDeletion() {
        Path deletedFilePath = deleteStoredFile(ONLINE_CONF_LABEL_WITHOUT_DELETE);
        Assert.assertTrue("File should not be deleted on disk", Files.exists(deletedFilePath));
    }

    private Path deleteStoredFile(String pluginConf) {
        try {
            String fileChecksum = "file-1";
            String firstOwner = "first-owner";
            String secondOwner = "second-owner";
            FileReference fileRef = generateStoredFileReference(fileChecksum, firstOwner, "file.test", pluginConf,
                                                                Optional.empty(), Optional.empty(), SESSION_OWNER_1, SESSION_1);
            Assert.assertNotNull("File reference should have been created", fileRef);
            Assert.assertTrue("File reference should belongs to first owner",
                              fileRef.getLazzyOwners().contains(firstOwner));
            Optional<FileReference> oFileRef = generateStoredFileReferenceAlreadyReferenced(fileChecksum,
                                                                                            fileRef.getLocation()
                                                                                                    .getStorage(),
                                                                                            secondOwner,
                                                                                            SESSION_OWNER_2, SESSION_1);
            Assert.assertTrue("File reference should be updated", oFileRef.isPresent());
            Assert.assertTrue("File reference should belongs to first owner",
                              oFileRef.get().getLazzyOwners().contains(firstOwner));
            Assert.assertTrue("File reference should belongs to second owner",
                              oFileRef.get().getLazzyOwners().contains(secondOwner));
            fileRef = oFileRef.get();
            Path filePathToDelete;
            filePathToDelete = Paths.get(new URL(fileRef.getLocation().getUrl()).getPath());

            // Delete file reference for one owner
            FileDeletionRequestDTO request = FileDeletionRequestDTO
                    .build(fileRef.getMetaInfo().getChecksum(), fileRef.getLocation().getStorage(), firstOwner,
                           SESSION_OWNER_1, SESSION_1, false);
            fileDeletionRequestService.handle(Sets.newHashSet(request), UUID.randomUUID().toString());

            // File reference should still exists for the remaining owner
            Optional<FileReference> afterDeletion = fileRefService
                    .search(fileRef.getLocation().getStorage(), fileRef.getMetaInfo().getChecksum());
            Assert.assertTrue("File reference should be always existing", afterDeletion.isPresent());
            FileReference fr = fileRefWithOwnersRepo.findOneById(afterDeletion.get().getId());
            Assert.assertEquals("File reference should always be owned by one owner", 1, fr.getLazzyOwners().size());
            Assert.assertTrue("File reference should always be owned by one owner",
                              fr.getLazzyOwners().contains(secondOwner));

            // To check that cache request are deleted with fileReference add a cache request for one stored file
            fileCacheRequestService.create(fileRef, OffsetDateTime.now().plusDays(1), UUID.randomUUID().toString());

            // Delete file reference for the remaining owner
            request = FileDeletionRequestDTO
                    .build(fileRef.getMetaInfo().getChecksum(), fileRef.getLocation().getStorage(), secondOwner,
                           SESSION_OWNER_2, SESSION_1, false);
            fileDeletionRequestService.handle(Sets.newHashSet(request), UUID.randomUUID().toString());

            // File reference should still exists with no owners
            afterDeletion = fileRefService
                    .search(fileRef.getLocation().getStorage(), fileRef.getMetaInfo().getChecksum());
            Assert.assertTrue("File reference should still exists", afterDeletion.isPresent());
            fr = fileRefWithOwnersRepo.findOneById(afterDeletion.get().getId());
            Assert.assertTrue("File reference should not belongs to anyone", fr.getLazzyOwners().isEmpty());
            Optional<FileDeletionRequest> oDeletionRequest = fileDeletionRequestService.search(fileRef);
            Assert.assertTrue("File deletion request should be created", oDeletionRequest.isPresent());
            Assert.assertTrue("File should exists on disk", Files.exists(filePathToDelete));

            // Now schedule deletion jobs
            Collection<JobInfo> jobs = fileDeletionRequestService.scheduleJobs(FileRequestStatus.TO_DO,
                                                                               Lists.newArrayList());
            runAndWaitJob(jobs);

            // File reference & request deletion should be deleted
            afterDeletion = fileRefService.search(fileRef.getLocation().getStorage(),
                                                  fileRef.getMetaInfo().getChecksum());
            Assert.assertFalse("File reference should be deleted", afterDeletion.isPresent());
            oDeletionRequest = fileDeletionRequestService.search(fileRef);
            Assert.assertFalse("File reference request should be deleted", oDeletionRequest.isPresent());
            return filePathToDelete;
        } catch (InterruptedException | ExecutionException | MalformedURLException e) {
            Assert.fail(e.getMessage());
            return null;
        }
    }

}<|MERGE_RESOLUTION|>--- conflicted
+++ resolved
@@ -67,10 +67,9 @@
 @TestPropertySource(properties = { "spring.jpa.properties.hibernate.default_schema=storage_deletion_tests" }, locations = { "classpath:application-test.properties" })
 public class FileDeletionRequestServiceTest extends AbstractStorageTest {
 
-<<<<<<< HEAD
     @Autowired
     private IDynamicTenantSettingService dynamicTenantSettingService;
-=======
+
     private static final  String SESSION_OWNER_1 = "SOURCE 1";
 
     private static final  String SESSION_OWNER_2 = "SOURCE 2";
@@ -78,7 +77,6 @@
     private static final  String SESSION_OWNER_3 = "SOURCE 3";
 
     private static final String SESSION_1 = "SESSION 1";
->>>>>>> df2ed290
 
     @Before
     @Override
