/*
 * Copyright 2017-2018 CNES - CENTRE NATIONAL d'ETUDES SPATIALES
 *
 * This file is part of REGARDS.
 *
 * REGARDS is free software: you can redistribute it and/or modify
 * it under the terms of the GNU General Public License as published by
 * the Free Software Foundation, either version 3 of the License, or
 * (at your option) any later version.
 *
 * REGARDS is distributed in the hope that it will be useful,
 * but WITHOUT ANY WARRANTY; without even the implied warranty of
 * MERCHANTABILITY or FITNESS FOR A PARTICULAR PURPOSE. See the
 * GNU General Public License for more details.
 *
 * You should have received a copy of the GNU General Public License
 * along with REGARDS. If not, see <http://www.gnu.org/licenses/>.
 */
package fr.cnes.regards.modules.storage.service;

import java.io.File;
import java.io.IOException;
import java.net.MalformedURLException;
import java.net.URISyntaxException;
import java.net.URL;
import java.nio.file.Files;
import java.nio.file.Path;
import java.nio.file.Paths;
import java.nio.file.attribute.PosixFilePermission;
import java.time.OffsetDateTime;
import java.util.Comparator;
import java.util.List;
import java.util.Optional;
import java.util.Set;
import java.util.UUID;
import java.util.stream.Collectors;

import org.apache.commons.compress.utils.Lists;
import org.junit.After;
import org.junit.Assert;
import org.junit.Before;
import org.junit.Test;
import org.junit.runner.RunWith;
import org.mockito.Mockito;
import org.slf4j.Logger;
import org.slf4j.LoggerFactory;
import org.springframework.beans.factory.annotation.Autowired;
import org.springframework.context.annotation.Bean;
import org.springframework.context.annotation.Configuration;
import org.springframework.scheduling.annotation.EnableAsync;
import org.springframework.test.annotation.DirtiesContext;
import org.springframework.test.annotation.DirtiesContext.ClassMode;
import org.springframework.test.annotation.DirtiesContext.HierarchyMode;
import org.springframework.test.context.ActiveProfiles;
import org.springframework.test.context.ContextConfiguration;
import org.springframework.test.context.TestPropertySource;
import org.springframework.test.context.junit4.SpringRunner;
import org.springframework.util.MimeType;

import com.google.common.collect.Sets;

import fr.cnes.regards.framework.amqp.ISubscriber;
import fr.cnes.regards.framework.module.rest.exception.EntityInconsistentIdentifierException;
import fr.cnes.regards.framework.module.rest.exception.EntityNotFoundException;
import fr.cnes.regards.framework.module.rest.exception.EntityOperationForbiddenException;
import fr.cnes.regards.framework.module.rest.exception.ModuleException;
import fr.cnes.regards.framework.modules.jobs.dao.IJobInfoRepository;
import fr.cnes.regards.framework.modules.jobs.domain.JobInfo;
import fr.cnes.regards.framework.modules.jobs.domain.JobStatus;
import fr.cnes.regards.framework.modules.jobs.service.IJobInfoService;
import fr.cnes.regards.framework.modules.plugins.dao.IPluginConfigurationRepository;
import fr.cnes.regards.framework.modules.plugins.domain.PluginConfiguration;
import fr.cnes.regards.framework.modules.plugins.domain.PluginMetaData;
import fr.cnes.regards.framework.modules.plugins.domain.PluginParameter;
import fr.cnes.regards.framework.modules.plugins.service.IPluginService;
import fr.cnes.regards.framework.modules.workspace.service.IWorkspaceService;
import fr.cnes.regards.framework.multitenant.IRuntimeTenantResolver;
import fr.cnes.regards.framework.oais.ContentInformation;
import fr.cnes.regards.framework.oais.Event;
import fr.cnes.regards.framework.oais.EventType;
import fr.cnes.regards.framework.oais.urn.DataType;
import fr.cnes.regards.framework.oais.urn.EntityType;
import fr.cnes.regards.framework.oais.urn.OAISIdentifier;
import fr.cnes.regards.framework.oais.urn.UniformResourceName;
import fr.cnes.regards.framework.test.integration.AbstractRegardsTransactionalIT;
import fr.cnes.regards.framework.test.report.annotation.Requirement;
import fr.cnes.regards.framework.test.report.annotation.Requirements;
import fr.cnes.regards.framework.utils.plugins.PluginParametersFactory;
import fr.cnes.regards.framework.utils.plugins.PluginUtils;
import fr.cnes.regards.modules.notification.client.INotificationClient;
import fr.cnes.regards.modules.storage.dao.IAIPDao;
import fr.cnes.regards.modules.storage.dao.IDataFileDao;
import fr.cnes.regards.modules.storage.dao.IPrioritizedDataStorageRepository;
import fr.cnes.regards.modules.storage.domain.AIP;
import fr.cnes.regards.modules.storage.domain.AIPBuilder;
import fr.cnes.regards.modules.storage.domain.AIPCollection;
import fr.cnes.regards.modules.storage.domain.AIPState;
import fr.cnes.regards.modules.storage.domain.database.AIPSession;
import fr.cnes.regards.modules.storage.domain.database.DataFileState;
import fr.cnes.regards.modules.storage.domain.database.PrioritizedDataStorage;
import fr.cnes.regards.modules.storage.domain.database.StorageDataFile;
import fr.cnes.regards.modules.storage.domain.event.AIPEvent;
import fr.cnes.regards.modules.storage.domain.event.DataStorageEvent;
import fr.cnes.regards.modules.storage.domain.plugin.IAllocationStrategy;
import fr.cnes.regards.modules.storage.domain.plugin.IDataStorage;
import fr.cnes.regards.modules.storage.domain.plugin.IOnlineDataStorage;
import fr.cnes.regards.modules.storage.domain.plugin.ISecurityDelegation;
import fr.cnes.regards.modules.storage.plugin.allocation.strategy.DefaultMultipleAllocationStrategy;
import fr.cnes.regards.modules.storage.plugin.datastorage.local.LocalDataStorage;
import fr.cnes.regards.modules.storage.service.plugins.CatalogSecurityDelegationTestPlugin;

/**
 * @author Sylvain VISSIERE-GUERINET
 */
@RunWith(SpringRunner.class)
@ContextConfiguration(classes = { TestConfig.class, AIPServiceIT.Config.class })
@TestPropertySource(
        properties = { "spring.jpa.properties.hibernate.default_schema=storage_test", "regards.amqp.enabled=true" },
        locations = { "classpath:storage.properties" })
@ActiveProfiles({ "testAmqp", "disableStorageTasks" })
@DirtiesContext(hierarchyMode = HierarchyMode.EXHAUSTIVE, classMode = ClassMode.BEFORE_CLASS)
@EnableAsync
public class AIPServiceIT extends AbstractRegardsTransactionalIT {

    private static final Logger LOG = LoggerFactory.getLogger(AIPServiceIT.class);

    private static final String ALLOCATION_CONF_LABEL = "AIPServiceIT_ALLOCATION";

    private static final String DATA_STORAGE_1_CONF_LABEL = "AIPServiceIT_DATA_STORAGE_LOCAL1";

    private static final String DATA_STORAGE_2_CONF_LABEL = "AIPServiceIT_DATA_STORAGE_LOCAL2";

    private static final int WAITING_TIME_MS = 1000;

<<<<<<< HEAD
    private static final String SESSION = "Session 1";
=======
    private static final String CHECKSUM = "de89a907d33a9716d11765582102b2e0";
>>>>>>> e164a063

    @Autowired
    private IAIPService aipService;

    @Autowired
    private IPluginService pluginService;

    @Autowired
    private IPluginConfigurationRepository pluginRepo;

    @Autowired
    private IAIPDao aipDao;

    @Autowired
    private IDataFileDao dataFileDao;

    @Autowired
    private IJobInfoRepository jobInfoRepo;

    @Autowired
    private ISubscriber subscriber;

    @Autowired
    private IPrioritizedDataStorageService prioritizedDataStorageService;

    @Autowired
    private IRuntimeTenantResolver tenantResolver;

    @Autowired
    private IWorkspaceService workspaceService;

    @Autowired
    private IPrioritizedDataStorageRepository prioritizedDataStorageRepository;
    
    private PluginConfiguration catalogSecuDelegConf;

    @Autowired
    private IJobInfoService jobInfoService;

    private AIP aip;

    private URL baseStorage1Location;

    private URL baseStorage2Location;

    private final MockEventHandler mockEventHandler = new MockEventHandler();

    private PluginConfiguration dsConfWithDeleteDisabled;

    @Before
    public void init() throws IOException, ModuleException, URISyntaxException, InterruptedException {
        tenantResolver.forceTenant(getDefaultTenant());
        cleanUp();
        mockEventHandler.clear();
        subscriber.subscribeTo(AIPEvent.class, mockEventHandler, true);
        initDb();
        if (baseStorage1Location != null) {
            LOG.info("Deleting dir {}", baseStorage1Location.toString());
            Files.walk(Paths.get(baseStorage1Location.toURI())).sorted(Comparator.reverseOrder()).map(Path::toFile)
                    .forEach(File::delete);
        }
        if (baseStorage2Location != null) {
            LOG.info("Deleting dir {}", baseStorage2Location.toString());
            Files.walk(Paths.get(baseStorage2Location.toURI())).sorted(Comparator.reverseOrder()).map(Path::toFile)
                    .forEach(File::delete);
        }
    }

    private Set<AIPEvent> waitForEventsReceived(AIPState state, int nbExpectedEvents) throws InterruptedException {
        Set<AIPEvent> events = mockEventHandler.getReceivedEvents().stream().filter(e -> e.getAipState().equals(state))
                .collect(Collectors.toSet());
        int waitCount = 0;
        while ((events.size() < nbExpectedEvents) && (waitCount < 10)) {
            Thread.sleep(WAITING_TIME_MS);
            mockEventHandler.log();
            events = mockEventHandler.getReceivedEvents().stream().filter(e -> e.getAipState().equals(state))
                    .collect(Collectors.toSet());
            waitCount++;
        }
        return events;
    }

    private void initDb() throws ModuleException, IOException, URISyntaxException {
        clearDb();
        
        // first of all, lets get an AIP with accessible dataObjects and real checksums
        aip = getAIP();
        
        // second, lets storeAndCreate a plugin configuration of IDataStorage with the highest priority
        PluginMetaData dataStoMeta = PluginUtils.createPluginMetaData(LocalDataStorage.class,
                                                                      IDataStorage.class.getPackage().getName(),
                                                                      IOnlineDataStorage.class.getPackage().getName());
        baseStorage1Location = new URL("file", "", Paths.get("target/AIPServiceIT/Local1").toFile().getAbsolutePath());
        Files.createDirectories(Paths.get(baseStorage1Location.toURI()));
        List<PluginParameter> parameters = PluginParametersFactory.build()
                .addParameter(LocalDataStorage.LOCAL_STORAGE_TOTAL_SPACE, 9000000000000L)
                .addParameter(LocalDataStorage.BASE_STORAGE_LOCATION_PLUGIN_PARAM_NAME, baseStorage1Location.toString())
                .addParameter(LocalDataStorage.LOCAL_STORAGE_DELETE_OPTION, true).getParameters();
        PluginConfiguration dataStorageConf = new PluginConfiguration(dataStoMeta, DATA_STORAGE_1_CONF_LABEL,
                parameters, 0);
        dataStorageConf.setIsActive(true);
        PrioritizedDataStorage pds = prioritizedDataStorageService.create(dataStorageConf);
        
        Set<Long> dataStorageIds = Sets.newHashSet(pds.getId());
        
        // third, lets create a second local storage
        baseStorage2Location = new URL("file", "", Paths.get("target/AIPServiceIT/Local2").toFile().getAbsolutePath());
        Files.createDirectories(Paths.get(baseStorage2Location.toURI()));
        parameters = PluginParametersFactory.build()
                .addParameter(LocalDataStorage.LOCAL_STORAGE_TOTAL_SPACE, 9000000000000L)
                .addParameter(LocalDataStorage.BASE_STORAGE_LOCATION_PLUGIN_PARAM_NAME, baseStorage2Location.toString())
                .addParameter(LocalDataStorage.LOCAL_STORAGE_DELETE_OPTION, false).getParameters();
        dsConfWithDeleteDisabled = new PluginConfiguration(dataStoMeta, DATA_STORAGE_2_CONF_LABEL, parameters, 0);
        dsConfWithDeleteDisabled.setIsActive(true);
        pds = prioritizedDataStorageService.create(dsConfWithDeleteDisabled);
        dataStorageIds.add(pds.getId());
        
        // forth, lets create a plugin configuration for IAllocationStrategy
        PluginMetaData allocationMeta = PluginUtils
                .createPluginMetaData(DefaultMultipleAllocationStrategy.class,
                                      DefaultMultipleAllocationStrategy.class.getPackage().getName(),
                                      IAllocationStrategy.class.getPackage().getName());
        List<PluginParameter> allocationParameter = PluginParametersFactory.build()
                .addParameter(DefaultMultipleAllocationStrategy.DATA_STORAGE_IDS_PARAMETER_NAME, dataStorageIds)
                .getParameters();
        PluginConfiguration allocationConfiguration = new PluginConfiguration(allocationMeta, ALLOCATION_CONF_LABEL,
                allocationParameter, 0);
        allocationConfiguration.setIsActive(true);
        pluginService.savePluginConfiguration(allocationConfiguration);
        
        
        PluginMetaData catalogSecuDelegMeta = PluginUtils
                .createPluginMetaData(CatalogSecurityDelegationTestPlugin.class,
                                      CatalogSecurityDelegationTestPlugin.class.getPackage().getName(),
                                      ISecurityDelegation.class.getPackage().getName());
        catalogSecuDelegConf = new PluginConfiguration(catalogSecuDelegMeta, "AIPServiceIT");
        catalogSecuDelegConf = pluginService.savePluginConfiguration(catalogSecuDelegConf);
    }

    private void waitForJobsFinished() throws InterruptedException {
        LOG.info("Waiting jobs succeed ....");
        List<JobInfo> jobs = Lists.newArrayList();
        long nbUnsucceedJobs = 0;
        do {
            Thread.sleep(WAITING_TIME_MS);
            jobs = jobInfoService.retrieveJobs();
            LOG.info("#############################");
            LOG.info("Nb jobs : {}", jobs.size());
            LOG.info("-----------------------------");
            jobs.stream().forEach(f -> LOG.info("JOB -> {}", f.getStatus().getStatus()));
            LOG.info("#############################");
            nbUnsucceedJobs = jobs.stream().filter(f -> !f.getStatus().getStatus().equals(JobStatus.SUCCEEDED)
                    && !f.getStatus().getStatus().equals(JobStatus.FAILED)).count();
        } while (jobs.isEmpty() || (nbUnsucceedJobs > 0));
        LOG.info("Waiting jobs succeed ok");
    }

    private void storeAIP(AIP aipToStore, Boolean storeMeta) throws ModuleException, InterruptedException {
        aipService.validateAndStore(new AIPCollection(aipToStore));
        aipService.store();
        waitForJobsFinished();
        if (storeMeta) {
            aipService.storeMetadata();
            waitForJobsFinished();
        }
    }

    private void updateAIP(AIP aipToUpdate) throws InterruptedException, ModuleException {
        aipService.updateAip(aip.getId().toString(), aip);
        aipService.updateAipMetadata();
        waitForJobsFinished();
    }

    @Test
    @Requirements({ @Requirement("REGARDS_DSL_STO_AIP_010"), @Requirement("REGARDS_DSL_STOP_AIP_070") })
    public void createSuccessTest() throws ModuleException, InterruptedException {
        storeAIP(aip, true);
        Set<AIPEvent> events = waitForEventsReceived(AIPState.STORED, 1);
        Assert.assertEquals("There whould be only one datastorage success event", 1, events.size());

        AIPEvent event = events.stream().findFirst().get();
        Assert.assertEquals(aip.getId().toString(), event.getIpId());
        Optional<AIP> aipFromDB = aipDao.findOneByIpId(aip.getId().toString());
        Assert.assertEquals(AIPState.STORED, aipFromDB.get().getState());
        LOG.info("AIP {} stored", aip.getId().toString());

        // Check for metadata stored
        Set<StorageDataFile> dataFiles = dataFileDao.findAllByStateAndAip(DataFileState.STORED, aip);
        Assert.assertEquals(2, dataFiles.size());
        Assert.assertNotNull("AIP metadata checksum should be stored into DB",
                             dataFiles.stream()
                                     .filter(storageDataFile -> storageDataFile.getDataType().equals(DataType.AIP))
                                     .findFirst().get().getChecksum());
        // lets check that the data has been successfully stored into the two storages and nothing else
        StorageDataFile dataFile = dataFiles.stream().filter(df -> df.getDataType().equals(DataType.RAWDATA))
                .findFirst().get();
        Assert.assertTrue("stored raw data should have only 2 urls", dataFile.getUrls().size() == 2);
        String storedLocation1 = Paths
                .get(baseStorage1Location.getPath(), dataFile.getChecksum().substring(0, 3), dataFile.getChecksum())
                .toString();
        String storedLocation2 = Paths
                .get(baseStorage2Location.getPath(), dataFile.getChecksum().substring(0, 3), dataFile.getChecksum())
                .toString();
        Assert.assertTrue(dataFile.getUrls().stream().map(url -> url.getPath()).collect(Collectors.toSet())
                .containsAll(Sets.newHashSet(storedLocation1, storedLocation2)));
        // same for the aips
        StorageDataFile aip = dataFiles.stream().filter(df -> df.getDataType().equals(DataType.AIP)).findFirst().get();
        Assert.assertTrue("stored metadata should have only 2 urls", dataFile.getUrls().size() == 2);
        storedLocation1 = Paths
                .get(baseStorage1Location.getPath(), aip.getChecksum().substring(0, 3), aip.getChecksum()).toString();
        storedLocation2 = Paths
                .get(baseStorage2Location.getPath(), aip.getChecksum().substring(0, 3), aip.getChecksum()).toString();
        Assert.assertTrue(aip.getUrls().stream().map(url -> url.getPath()).collect(Collectors.toSet())
                .containsAll(Sets.newHashSet(storedLocation1, storedLocation2)));
    }

    @Test
    public void createFailOnDataTest() throws MalformedURLException, ModuleException, InterruptedException {
        // first lets change the data location to be sure it fails
        aip.getProperties().getContentInformations()
                .toArray(new ContentInformation[aip.getProperties().getContentInformations().size()])[0].getDataObject()
                        .setUrls(Sets.newHashSet(new URL("file", "", Paths
                                .get("src/test/resources/data_that_does_not_exists.txt").toFile().getAbsolutePath())));
        storeAIP(aip, true);

        // Wait for error event
        Set<AIPEvent> events = waitForEventsReceived(AIPState.STORAGE_ERROR, 2);
        Assert.assertEquals("There should be two error events. One per storage location (multistorage).", 2,
                            events.size());
        Optional<AIP> aipFromDB = aipDao.findOneByIpId(aip.getId().toString());
        Assert.assertEquals(AIPState.STORAGE_ERROR, aipFromDB.get().getState());
        LOG.info("AIP {} is in ERROR State", aip.getId().toString());
        Set<StorageDataFile> dataFiles = dataFileDao.findAllByStateAndAip(DataFileState.ERROR, aip);
        Assert.assertEquals(1, dataFiles.size());
        StorageDataFile dataFile = dataFiles.iterator().next();
        Assert.assertFalse("The data file should contains its error", dataFile.getFailureCauses().isEmpty());
    }

    @Test
    public void createFailOnMetadataTest() throws ModuleException, InterruptedException, IOException {
        LOG.info("");
        LOG.info("START -> createFailOnMetadataTest");
        LOG.info("---------------------------------");
        LOG.info("");
        Path workspacePath = workspaceService.getMicroserviceWorkspace();
        Set<PosixFilePermission> oldPermissions = Files.getPosixFilePermissions(workspacePath);
        try {
            // Run AIP storage
            aipService.validateAndStore(new AIPCollection(aip));
            aipService.store();
            waitForJobsFinished();
            LOG.info("Waiting for storage jobs ends OK");
            // to make the process fail just on metadata storage, lets remove permissions from the workspace
            Files.setPosixFilePermissions(workspacePath, Sets.newHashSet());
            aipService.storeMetadata();
            waitForJobsFinished();
            // Wait for error event
            Set<AIPEvent> events = waitForEventsReceived(AIPState.STORAGE_ERROR, 1);
            Assert.assertEquals("There should be one storage error event", 1, events.size());

            // Check state of AIP
            Optional<AIP> aipFromDB = aipDao.findOneByIpId(aip.getId().toString());
            Assert.assertNotEquals("Test failed because storage didn't failed! It succeeded!", AIPState.STORED,
                                   aipFromDB.get().getState());
            Assert.assertEquals(AIPState.STORAGE_ERROR, aipFromDB.get().getState());
            Set<StorageDataFile> dataFiles = dataFileDao.findAllByStateAndAip(DataFileState.STORED, aip);
            Assert.assertEquals("File should have been stored but not the metadatas", 1, dataFiles.size());
        } finally {
            // to avoid issues with following tests, lets set back the permissions
            Files.setPosixFilePermissions(workspacePath, oldPermissions);
            LOG.info("");
            LOG.info("STOP -> createFailOnMetadataTest");
            LOG.info("---------------------------------");
            LOG.info("");
        }
    }

    @Test
    @Requirements({ @Requirement("REGARDS_DSL_STO_AIP_030"), @Requirement("REGARDS_DSL_STO_AIP_040") })
    public void testUpdate() throws InterruptedException, ModuleException, URISyntaxException {
        // first lets storeAndCreate the aip
        createSuccessTest();
        mockEventHandler.clear();
        // now that it is correctly created, lets say it has been updated and add a tag
        aip = aipDao.findOneByIpId(aip.getId().toString()).get();
        String newTag = "Exemple Tag For Fun";
        aip.getTags().add(newTag);
        Optional<StorageDataFile> oldDataFile = dataFileDao.findByAipAndType(aip, DataType.AIP);
        updateAIP(aip);
        Set<AIPEvent> events = waitForEventsReceived(AIPState.STORED, 1);
        Assert.assertEquals("There should be only one stored event for updated AIP", 1, events.size());
        Assert.assertTrue(oldDataFile.isPresent());
        for (URL url : oldDataFile.get().getUrls()) {
            Assert.assertFalse("The old data file should not exists anymore !" + url.getPath(),
                               Files.exists(Paths.get(url.getPath())));
        }

        AIP updatedAip = aipDao.findOneByIpId(aip.getId().toString()).get();
        Assert.assertEquals("AIP should be in storing metadata state", AIPState.STORED, updatedAip.getState());

        Assert.assertTrue("Updated AIP should contains new tag", updatedAip.getTags().contains(newTag));
        Set<Event> updateEvents = updatedAip.getHistory().stream()
                .filter(e -> e.getType().equals(EventType.UPDATE.toString())).collect(Collectors.toSet());
        Assert.assertEquals("There should be one update event in the updated aip history", 1, updateEvents.size());

        // After job is done, the new AIP metadata file should be present in local datastorage
        StorageDataFile file = dataFileDao.findByAipAndType(updatedAip, DataType.AIP).get();

        for (URL url : file.getUrls()) {
            Assert.assertTrue("The new data file should exists !" + url.getPath(),
                              Files.exists(Paths.get(url.getPath())));
        }
    }

    @Test
    @Requirements({ @Requirement("REGARDS_DSL_STO_ARC_100"), @Requirement("REGARDS_DSL_STO_AIP_310") })
    public void testPartialDeleteAip() throws InterruptedException, ModuleException, URISyntaxException {
        createSuccessTest();
        String aipIpId = aip.getId().toString();
        // lets get all the dataFile before deleting them for further verification
        Set<StorageDataFile> aipFiles = dataFileDao.findAllByAip(aip);
        Assert.assertEquals(0, aipService.deleteAip(aipIpId).size());
        waitForJobsFinished();

        aipService.removeDeletedAIPMetadatas();

        // Wait for AIP deleteion
        Set<AIPEvent> events = waitForEventsReceived(AIPState.DELETED, 1);
        Assert.assertEquals("There should not been any AIP delete event ", 0, events.size());
        Assert.assertTrue("AIP should be referenced in the database", aipDao.findOneByIpId(aipIpId).isPresent());
        for (StorageDataFile df : aipFiles) {
            // As only one of the two storage system allow deletion, only one file should be deleted on disk
            if (df.getDataType().equals(DataType.AIP)) {
                for (URL fileLocation : df.getUrls()) {
                    Assert.assertTrue("AIP metadata should be on disk. As a datafile cannot be deleted metadata should never be deleted.",
                                      Files.exists(Paths.get(fileLocation.toURI())));
                }
            } else {
                for (URL fileLocation : df.getUrls()) {
                    if (fileLocation.toString().contains(baseStorage1Location.toString())) {
                        Assert.assertFalse("AIP data should not be on disk anymore",
                                           Files.exists(Paths.get(fileLocation.toURI())));
                    } else if (fileLocation.toString().contains(baseStorage2Location.toString())) {
                        Assert.assertTrue("AIP data should be on disk. The storage configuration do not allow deletion",
                                          Files.exists(Paths.get(fileLocation.toURI())));
                    } else {
                        Assert.fail("The file should not be stored in " + fileLocation.toString());
                    }
                }
            }
        }
    }

    @Test
    @Requirements({ @Requirement("REGARDS_DSL_STO_ARC_100") })
    public void testDeleteAip() throws InterruptedException, ModuleException, URISyntaxException {

        dsConfWithDeleteDisabled.getParameter(LocalDataStorage.LOCAL_STORAGE_DELETE_OPTION)
                .setValue(Boolean.TRUE.toString());
        pluginService.updatePluginConfiguration(dsConfWithDeleteDisabled);

        createSuccessTest();
        String aipIpId = aip.getId().toString();
        // lets get all the dataFile before deleting them for further verification
        Set<StorageDataFile> aipFiles = dataFileDao.findAllByAip(aip);
        Assert.assertEquals(0, aipService.deleteAip(aipIpId).size());
        waitForJobsFinished();

        aipService.removeDeletedAIPMetadatas();

        // Wait for AIP deletion
        Set<AIPEvent> events = waitForEventsReceived(AIPState.DELETED, 1);
        Assert.assertEquals("There should been only one AIP delete event ", 1, events.size());
        Assert.assertFalse("AIP should not be referenced in the database", aipDao.findOneByIpId(aipIpId).isPresent());
        for (StorageDataFile df : aipFiles) {
            // As only one of the two storage system allow deletion, only one file should be deleted on disk
            for (URL fileLocation : df.getUrls()) {
                Assert.assertFalse("AIP data should not be on disk anymore",
                                   Files.exists(Paths.get(fileLocation.toURI())));
            }
        }
    }

<<<<<<< HEAD
    @Test(timeout = 30000)
=======
    @Test
    @Requirements({ @Requirement("REGARDS_DSL_STO_ARC_100") })
    public void testDeleteSip() throws ModuleException, InterruptedException, MalformedURLException  {

        dsConfWithDeleteDisabled.getParameter(LocalDataStorage.LOCAL_STORAGE_DELETE_OPTION)
                .setValue(Boolean.TRUE.toString());
        pluginService.updatePluginConfiguration(dsConfWithDeleteDisabled);

        // store a first AIP
        aip.setSipId("hello");
        storeAIP(aip, true);
        String aipIpId = aip.getId().toString();

        // store a second AIP with the same sipId
        AIP newAip = getAIP();
        newAip.setSipId(aip.getSipId());
        storeAIP(newAip, true);
        
        // delete the two AIP with the same sipId
        aipService.deleteAipFromSip(aip.getSipId());

        Thread.sleep(5000);
        
        boolean exceptionThrow = false;
        
        // the data files should be deleted
        try {
            aipService.getAIPDataFile(aipIpId, CHECKSUM);
        } catch (EntityNotFoundException | IOException e) {
            exceptionThrow=true;
        }
        
        Assert.assertTrue(exceptionThrow);

        // delete the AIP metadata
        aipService.removeDeletedAIPMetadatas();

        // Wait for AIP deletion events
        Set<AIPEvent> events = waitForEventsReceived(AIPState.DELETED, 2);
        Assert.assertEquals("There should been only one AIP delete event ", 2, events.size());
        Assert.assertFalse("AIP should not be referenced in the database", aipDao.findOneByIpId(aipIpId).isPresent());
    }

    @Test
>>>>>>> e164a063
    public void testDeleteErrorAip() throws InterruptedException, ModuleException, URISyntaxException {
        dsConfWithDeleteDisabled.getParameter(LocalDataStorage.LOCAL_STORAGE_DELETE_OPTION)
                .setValue(Boolean.TRUE.toString());
        pluginService.updatePluginConfiguration(dsConfWithDeleteDisabled);

        // Store a new AIP
        storeAIP(aip, false);

        aip = aipService.retrieveAip(aip.getId().toString());
        // Simulate aip state to STORE_ERROR
        aip.setState(AIPState.STORAGE_ERROR);
        aip = aipService.save(aip, false);

        // lets get all the dataFile before deleting them for further verification
        String aipIpId = aip.getId().toString();
        Set<StorageDataFile> aipFiles = dataFileDao.findAllByAip(aip);

        // Delete AIP
        Assert.assertEquals(0, aipService.deleteAip(aipIpId).size());
        waitForJobsFinished();
        aipService.removeDeletedAIPMetadatas();
        waitForJobsFinished();

        // Wait for AIP deletion
        Set<AIPEvent> events = waitForEventsReceived(AIPState.DELETED, 1);
        Assert.assertEquals("There should been only one AIP delete event ", 1, events.size());
        Assert.assertFalse("AIP should not be referenced in the database", aipDao.findOneByIpId(aipIpId).isPresent());
        for (StorageDataFile df : aipFiles) {
            // All files should be deleted. But no AIP metadata as it was not stored
            Assert.assertFalse("No AIP metadata should be stored", DataType.AIP.equals(df.getDataType()));
            for (URL fileLocation : df.getUrls()) {
                Assert.assertFalse("AIP data should not be on disk anymore",
                                   Files.exists(Paths.get(fileLocation.toURI())));
            }
        }
    }

    @Test
    @Requirement("REGARDS_DSL_STO_AIP_210")
    public void testUpdatePDI() throws MalformedURLException, EntityNotFoundException,
            EntityOperationForbiddenException, EntityInconsistentIdentifierException {
        AIP aip = getAIP();
        aip.setState(AIPState.STORED);
        AIPSession aipSession = aipService.getSession(aip.getSession(), true);
        aip = aipDao.save(aip, aipSession);
        // we are going to add an update event, so lets get the old event
        int oldHistorySize = aip.getHistory().size();
        AIPBuilder updated = new AIPBuilder(aip);
        updated.addEvent(EventType.UPDATE.name(), "lets test update", OffsetDateTime.now());
        AIP preUpdateAIP = updated.build();
        AIP updatedAip = aipService.updateAip(aip.getId().toString(), preUpdateAIP);
        Assert.assertEquals("new history size should be oldhistorysize + 2", oldHistorySize + 2,
                            updatedAip.getHistory().size());
    }

    private AIP getAIP() throws MalformedURLException {

        AIPBuilder aipBuilder = new AIPBuilder(
                new UniformResourceName(OAISIdentifier.AIP, EntityType.DATA, getDefaultTenant(), UUID.randomUUID(), 1),
                null, EntityType.DATA, SESSION);

<<<<<<< HEAD
        Path path = Paths.get("src", "test", "resources", "data.txt");
        aipBuilder.getContentInformationBuilder().setDataObject(DataType.RAWDATA, path, "MD5",
                                                                "de89a907d33a9716d11765582102b2e0");
=======
        String path = System.getProperty("user.dir") + "/src/test/resources/data.txt";
        aipBuilder.getContentInformationBuilder().setDataObject(DataType.RAWDATA, new URL("file", "", path), "MD5",
                                                                CHECKSUM);
>>>>>>> e164a063
        aipBuilder.getContentInformationBuilder().setSyntax("text", "description", MimeType.valueOf("text/plain"));
        aipBuilder.addContentInformation();
        aipBuilder.getPDIBuilder().setAccessRightInformation("public");
        aipBuilder.getPDIBuilder().setFacility("CS");
        aipBuilder.getPDIBuilder().addProvenanceInformationEvent(EventType.SUBMISSION.name(), "test event",
                                                                 OffsetDateTime.now());
        aipBuilder.addTags("tag");

        return aipBuilder.build();
    }

    @After
    public void cleanUp() throws URISyntaxException, IOException {
        pluginService.cleanPluginCache();
        subscriber.unsubscribeFrom(AIPEvent.class);
        subscriber.purgeQueue(AIPEvent.class, mockEventHandler.getClass());
        subscriber.purgeQueue(DataStorageEvent.class, DataStorageEventHandler.class);
        clearDb();
    }

    private void clearDb() {
        jobInfoRepo.deleteAll();
        dataFileDao.deleteAll();
        aipDao.deleteAll();
        prioritizedDataStorageRepository.deleteAll();
        pluginRepo.deleteAll();
    }

    @Configuration
    static class Config {

        @Bean
        public INotificationClient notificationClient() {
            return Mockito.mock(INotificationClient.class);
        }
    }

}<|MERGE_RESOLUTION|>--- conflicted
+++ resolved
@@ -132,11 +132,7 @@
 
     private static final int WAITING_TIME_MS = 1000;
 
-<<<<<<< HEAD
-    private static final String SESSION = "Session 1";
-=======
     private static final String CHECKSUM = "de89a907d33a9716d11765582102b2e0";
->>>>>>> e164a063
 
     @Autowired
     private IAIPService aipService;
@@ -520,9 +516,6 @@
         }
     }
 
-<<<<<<< HEAD
-    @Test(timeout = 30000)
-=======
     @Test
     @Requirements({ @Requirement("REGARDS_DSL_STO_ARC_100") })
     public void testDeleteSip() throws ModuleException, InterruptedException, MalformedURLException  {
@@ -567,7 +560,6 @@
     }
 
     @Test
->>>>>>> e164a063
     public void testDeleteErrorAip() throws InterruptedException, ModuleException, URISyntaxException {
         dsConfWithDeleteDisabled.getParameter(LocalDataStorage.LOCAL_STORAGE_DELETE_OPTION)
                 .setValue(Boolean.TRUE.toString());
@@ -629,15 +621,9 @@
                 new UniformResourceName(OAISIdentifier.AIP, EntityType.DATA, getDefaultTenant(), UUID.randomUUID(), 1),
                 null, EntityType.DATA, SESSION);
 
-<<<<<<< HEAD
-        Path path = Paths.get("src", "test", "resources", "data.txt");
-        aipBuilder.getContentInformationBuilder().setDataObject(DataType.RAWDATA, path, "MD5",
-                                                                "de89a907d33a9716d11765582102b2e0");
-=======
         String path = System.getProperty("user.dir") + "/src/test/resources/data.txt";
         aipBuilder.getContentInformationBuilder().setDataObject(DataType.RAWDATA, new URL("file", "", path), "MD5",
                                                                 CHECKSUM);
->>>>>>> e164a063
         aipBuilder.getContentInformationBuilder().setSyntax("text", "description", MimeType.valueOf("text/plain"));
         aipBuilder.addContentInformation();
         aipBuilder.getPDIBuilder().setAccessRightInformation("public");
