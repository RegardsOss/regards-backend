/*
 * Copyright 2017-2018 CNES - CENTRE NATIONAL d'ETUDES SPATIALES
 *
 * This file is part of REGARDS.
 *
 * REGARDS is free software: you can redistribute it and/or modify
 * it under the terms of the GNU General Public License as published by
 * the Free Software Foundation, either version 3 of the License, or
 * (at your option) any later version.
 *
 * REGARDS is distributed in the hope that it will be useful,
 * but WITHOUT ANY WARRANTY; without even the implied warranty of
 * MERCHANTABILITY or FITNESS FOR A PARTICULAR PURPOSE. See the
 * GNU General Public License for more details.
 *
 * You should have received a copy of the GNU General Public License
 * along with REGARDS. If not, see <http://www.gnu.org/licenses/>.
 */
package fr.cnes.regards.modules.storage.service;

import java.io.File;
import java.io.IOException;
import java.net.MalformedURLException;
import java.net.URISyntaxException;
import java.net.URL;
import java.nio.file.Files;
import java.nio.file.Path;
import java.nio.file.Paths;
import java.nio.file.attribute.PosixFilePermission;
import java.time.OffsetDateTime;
import java.time.temporal.ChronoUnit;
import java.util.Comparator;
import java.util.Date;
import java.util.HashSet;
import java.util.List;
import java.util.Map;
import java.util.Optional;
import java.util.Set;
import java.util.UUID;
import java.util.stream.Collectors;

import org.apache.commons.compress.utils.Lists;
import org.junit.After;
import org.junit.Assert;
import org.junit.Before;
import org.junit.Test;
import org.junit.runner.RunWith;
import org.mockito.Mockito;
import org.slf4j.Logger;
import org.slf4j.LoggerFactory;
import org.springframework.beans.factory.annotation.Autowired;
import org.springframework.context.annotation.Bean;
import org.springframework.context.annotation.Configuration;
import org.springframework.data.domain.Page;
import org.springframework.data.domain.PageRequest;
import org.springframework.data.domain.Sort;
import org.springframework.scheduling.annotation.EnableAsync;
import org.springframework.test.annotation.DirtiesContext;
import org.springframework.test.annotation.DirtiesContext.ClassMode;
import org.springframework.test.annotation.DirtiesContext.HierarchyMode;
import org.springframework.test.context.ActiveProfiles;
import org.springframework.test.context.ContextConfiguration;
import org.springframework.test.context.TestPropertySource;
import org.springframework.test.context.junit4.SpringRunner;
import org.springframework.util.MimeType;

import com.google.common.collect.Sets;
import com.google.gson.Gson;

import fr.cnes.regards.framework.amqp.ISubscriber;
import fr.cnes.regards.framework.module.rest.exception.EntityInconsistentIdentifierException;
import fr.cnes.regards.framework.module.rest.exception.EntityNotFoundException;
import fr.cnes.regards.framework.module.rest.exception.ModuleException;
import fr.cnes.regards.framework.modules.jobs.dao.IJobInfoRepository;
import fr.cnes.regards.framework.modules.jobs.domain.JobInfo;
import fr.cnes.regards.framework.modules.jobs.domain.JobStatus;
import fr.cnes.regards.framework.modules.jobs.service.IJobInfoService;
import fr.cnes.regards.framework.modules.plugins.dao.IPluginConfigurationRepository;
import fr.cnes.regards.framework.modules.plugins.domain.PluginConfiguration;
import fr.cnes.regards.framework.modules.plugins.domain.PluginMetaData;
import fr.cnes.regards.framework.modules.plugins.domain.PluginParameter;
import fr.cnes.regards.framework.modules.plugins.service.IPluginService;
import fr.cnes.regards.framework.modules.workspace.service.IWorkspaceService;
import fr.cnes.regards.framework.multitenant.IRuntimeTenantResolver;
import fr.cnes.regards.framework.oais.ContentInformation;
import fr.cnes.regards.framework.oais.Event;
import fr.cnes.regards.framework.oais.EventType;
import fr.cnes.regards.framework.oais.urn.DataType;
import fr.cnes.regards.framework.oais.urn.EntityType;
import fr.cnes.regards.framework.oais.urn.OAISIdentifier;
import fr.cnes.regards.framework.oais.urn.UniformResourceName;
import fr.cnes.regards.framework.test.integration.AbstractRegardsIT;
import fr.cnes.regards.framework.test.report.annotation.Requirement;
import fr.cnes.regards.framework.test.report.annotation.Requirements;
import fr.cnes.regards.framework.utils.plugins.PluginParametersFactory;
import fr.cnes.regards.framework.utils.plugins.PluginUtils;
import fr.cnes.regards.modules.notification.client.INotificationClient;
import fr.cnes.regards.modules.storage.dao.IAIPDao;
import fr.cnes.regards.modules.storage.dao.IAIPSessionRepository;
import fr.cnes.regards.modules.storage.dao.IAIPUpdateRequestRepository;
import fr.cnes.regards.modules.storage.dao.IDataFileDao;
import fr.cnes.regards.modules.storage.dao.IPrioritizedDataStorageRepository;
import fr.cnes.regards.modules.storage.domain.AIP;
import fr.cnes.regards.modules.storage.domain.AIPBuilder;
import fr.cnes.regards.modules.storage.domain.AIPCollection;
import fr.cnes.regards.modules.storage.domain.AIPPageWithDataStorages;
import fr.cnes.regards.modules.storage.domain.AIPState;
import fr.cnes.regards.modules.storage.domain.AIPWithDataStorageIds;
import fr.cnes.regards.modules.storage.domain.RejectedAip;
import fr.cnes.regards.modules.storage.domain.database.AIPSession;
import fr.cnes.regards.modules.storage.domain.database.DataFileState;
import fr.cnes.regards.modules.storage.domain.database.PrioritizedDataStorage;
import fr.cnes.regards.modules.storage.domain.database.StorageDataFile;
import fr.cnes.regards.modules.storage.domain.event.AIPEvent;
import fr.cnes.regards.modules.storage.domain.event.DataStorageEvent;
import fr.cnes.regards.modules.storage.domain.job.AIPQueryFilters;
import fr.cnes.regards.modules.storage.plugin.allocation.strategy.DefaultMultipleAllocationStrategy;
import fr.cnes.regards.modules.storage.plugin.datastorage.local.LocalDataStorage;
import fr.cnes.regards.modules.storage.service.plugins.CatalogSecurityDelegationTestPlugin;

/**
 * @author Sylvain VISSIERE-GUERINET
 */
@RunWith(SpringRunner.class)
@ContextConfiguration(classes = { TestConfig.class, AIPServiceIT.Config.class })
@TestPropertySource(
        properties = { "spring.jpa.properties.hibernate.default_schema=storage_test", "regards.amqp.enabled=true" },
        locations = { "classpath:storage.properties" })
@ActiveProfiles({ "testAmqp", "disableStorageTasks", "noschdule" })
@DirtiesContext(hierarchyMode = HierarchyMode.EXHAUSTIVE, classMode = ClassMode.BEFORE_CLASS)
@EnableAsync
public class AIPServiceIT extends AbstractRegardsIT {

    @Configuration
    static class Config {

        @Bean
        public INotificationClient notificationClient() {
            return Mockito.mock(INotificationClient.class);
        }
    }

    private static final Logger LOG = LoggerFactory.getLogger(AIPServiceIT.class);

    private static final String ALLOCATION_CONF_LABEL = "AIPServiceIT_ALLOCATION";

    private static final String DATA_STORAGE_1_CONF_LABEL = "AIPServiceIT_DATA_STORAGE_LOCAL1";

    private static final String DATA_STORAGE_2_CONF_LABEL = "AIPServiceIT_DATA_STORAGE_LOCAL2";

    private static final int WAITING_TIME_MS = 1000;

    private static final String SESSION = "Session 1";

    private static final String CHECKSUM = "de89a907d33a9716d11765582102b2e0";

    private final MockEventHandler mockEventHandler = new MockEventHandler();

    @Autowired
    private Gson gson;

    @Autowired
    private IAIPService aipService;

    @Autowired
    private IPluginService pluginService;

    @Autowired
    private IPluginConfigurationRepository pluginRepo;

    @Autowired
    private IAIPDao aipDao;

    @Autowired
    private IDataFileDao dataFileDao;

    @Autowired
    private IJobInfoRepository jobInfoRepo;

    @Autowired
    private ISubscriber subscriber;

    @Autowired
    private IPrioritizedDataStorageService prioritizedDataStorageService;

    @Autowired
    private IRuntimeTenantResolver tenantResolver;

    @Autowired
    private IWorkspaceService workspaceService;

    @Autowired
    private IPrioritizedDataStorageRepository prioritizedDataStorageRepository;

    private PluginConfiguration catalogSecuDelegConf;

    @Autowired
    private IJobInfoService jobInfoService;

    @Autowired
    private IAIPUpdateRequestRepository aipUpdateRepo;

    @Autowired
    private IAIPSessionRepository sessionRepo;

    private AIP aip;

    private URL baseStorage1Location;

    private URL baseStorage2Location;

    private PluginConfiguration dsConfWithDeleteDisabled;

    @Before
    public void init() throws IOException, ModuleException, URISyntaxException, InterruptedException {
        tenantResolver.forceTenant(getDefaultTenant());
        cleanUp();
        mockEventHandler.clear();
        subscriber.subscribeTo(AIPEvent.class, mockEventHandler, true);
        initDb();
        if (baseStorage1Location != null) {
            LOG.info("Deleting dir {}", baseStorage1Location.toString());
            Files.walk(Paths.get(baseStorage1Location.toURI())).sorted(Comparator.reverseOrder()).map(Path::toFile)
                    .forEach(File::delete);
        }
        if (baseStorage2Location != null) {
            LOG.info("Deleting dir {}", baseStorage2Location.toString());
            Files.walk(Paths.get(baseStorage2Location.toURI())).sorted(Comparator.reverseOrder()).map(Path::toFile)
                    .forEach(File::delete);
        }
    }

    private Set<AIPEvent> waitForEventsReceived(AIPState state, int nbExpectedEvents) throws InterruptedException {
        Set<AIPEvent> events = mockEventHandler.getReceivedEvents().stream().filter(e -> e.getAipState().equals(state))
                .collect(Collectors.toSet());
        int waitCount = 0;
        LOG.info("Waiting for {} events {}. Current={}", nbExpectedEvents, state.getName(), events.size());
        while (events.size() < nbExpectedEvents && waitCount < 10) {
            Thread.sleep(WAITING_TIME_MS);
            events = mockEventHandler.getReceivedEvents().stream().filter(e -> e.getAipState().equals(state))
                    .collect(Collectors.toSet());
            waitCount++;
        }
        mockEventHandler.log(gson);
        LOG.info("After waiting {}/{} events {}", events.size(), nbExpectedEvents, state.getName());
        return events;
    }

    private void initDb() throws ModuleException, IOException, URISyntaxException {
        clearDb();

        // first of all, lets get an AIP with accessible dataObjects and real checksums
        aip = getAIP();

        // second, lets storeAndCreate a plugin configuration of IDataStorage with the highest priority
        PluginMetaData dataStoMeta = PluginUtils.createPluginMetaData(LocalDataStorage.class);
        baseStorage1Location = new URL("file", "", Paths.get("target/AIPServiceIT/Local1").toFile().getAbsolutePath());
        Files.createDirectories(Paths.get(baseStorage1Location.toURI()));
        Set<PluginParameter> parameters = PluginParametersFactory.build()
                .addParameter(LocalDataStorage.LOCAL_STORAGE_TOTAL_SPACE, 9000000000000L)
                .addParameter(LocalDataStorage.BASE_STORAGE_LOCATION_PLUGIN_PARAM_NAME, baseStorage1Location.toString())
                .addParameter(LocalDataStorage.LOCAL_STORAGE_DELETE_OPTION, true).getParameters();
        PluginConfiguration dataStorageConf = new PluginConfiguration(dataStoMeta, DATA_STORAGE_1_CONF_LABEL,
                parameters, 0);
        dataStorageConf.setIsActive(true);
        PrioritizedDataStorage pds = prioritizedDataStorageService.create(dataStorageConf);

        Set<Long> dataStorageIds = Sets.newHashSet(pds.getId());

        // third, lets create a second local storage
        baseStorage2Location = new URL("file", "", Paths.get("target/AIPServiceIT/Local2").toFile().getAbsolutePath());
        Files.createDirectories(Paths.get(baseStorage2Location.toURI()));
        parameters = PluginParametersFactory.build()
                .addParameter(LocalDataStorage.LOCAL_STORAGE_TOTAL_SPACE, 9000000000000L)
                .addParameter(LocalDataStorage.BASE_STORAGE_LOCATION_PLUGIN_PARAM_NAME, baseStorage2Location.toString())
                .addParameter(LocalDataStorage.LOCAL_STORAGE_DELETE_OPTION, false).getParameters();
        dsConfWithDeleteDisabled = new PluginConfiguration(dataStoMeta, DATA_STORAGE_2_CONF_LABEL, parameters, 0);
        dsConfWithDeleteDisabled.setIsActive(true);
        pds = prioritizedDataStorageService.create(dsConfWithDeleteDisabled);
        dataStorageIds.add(pds.getId());

        // forth, lets create a plugin configuration for IAllocationStrategy
        PluginMetaData allocationMeta = PluginUtils.createPluginMetaData(DefaultMultipleAllocationStrategy.class);
        Set<PluginParameter> allocationParameter = PluginParametersFactory.build()
                .addParameter(DefaultMultipleAllocationStrategy.DATA_STORAGE_IDS_PARAMETER_NAME, dataStorageIds)
                .getParameters();
        PluginConfiguration allocationConfiguration = new PluginConfiguration(allocationMeta, ALLOCATION_CONF_LABEL,
                allocationParameter, 0);
        allocationConfiguration.setIsActive(true);
        pluginService.savePluginConfiguration(allocationConfiguration);

        PluginMetaData catalogSecuDelegMeta = PluginUtils
                .createPluginMetaData(CatalogSecurityDelegationTestPlugin.class);
        catalogSecuDelegConf = new PluginConfiguration(catalogSecuDelegMeta, "AIPServiceIT");
        catalogSecuDelegConf = pluginService.savePluginConfiguration(catalogSecuDelegConf);
    }

    private void waitForJobsFinished() throws InterruptedException {
        LOG.info("Waiting jobs succeed ....");
        List<JobInfo> jobs = Lists.newArrayList();
        long nbUnsucceedJobs = 0;
        do {
            Thread.sleep(WAITING_TIME_MS);
            jobs = jobInfoService.retrieveJobs();
            LOG.info("#############################");
            LOG.info("Nb jobs : {}", jobs.size());
            LOG.info("-----------------------------");
            jobs.stream().forEach(f -> LOG.info("JOB -> {}", f.getStatus().getStatus()));
            LOG.info("#############################");
            nbUnsucceedJobs = jobs.stream().filter(f -> !f.getStatus().getStatus().equals(JobStatus.SUCCEEDED)
                    && !f.getStatus().getStatus().equals(JobStatus.FAILED)).count();
        } while (jobs.isEmpty() || nbUnsucceedJobs > 0);
        // Wait for events handled.
        Thread.sleep(2000);
        LOG.info("Waiting jobs succeed ok");
    }

    private void storeAIP(AIP aipToStore, Boolean storeMeta) throws ModuleException, InterruptedException {
        aipService.validateAndStore(new AIPCollection(aipToStore));
        aipService.storePage(PageRequest.of(0, 100));
        waitForJobsFinished();
        if (storeMeta) {
            aipService.storeMetadata();
            waitForJobsFinished();
        }
    }

    private void updateAIP(AIP aipToUpdate, boolean partialProcess) throws InterruptedException, ModuleException {
        aipService.updateAip(aip.getId().toString(), aip, "Test update AIP");
        waitForJobsFinished();
        if (!partialProcess) {
            processStorage();
        }
    }

    private void processStorage() throws ModuleException, InterruptedException {
        // Simulate store scheduler
        aipService.storePage(PageRequest.of(0, 500));
        waitForJobsFinished();
        // Simulate storeMetadata scheduler
        aipService.storeMetadata();
        waitForJobsFinished();
        // Simulate deletion of data files scheduler
        aipService.doDelete();
        waitForJobsFinished();
    }

    // Test for storage performance with 500 AIPs to store.
    //@Test
    public void performanceTest() throws ModuleException, InterruptedException, MalformedURLException {

        Date date = new Date();
        LOG.info("Starting creating AIPs");
        AIPCollection col = new AIPCollection();
        // 1. Generate 500 AIPs in db
        for (int i = 0; i < 500; i++) {
            col.add(getAIP());
        }
        aipService.validateAndStore(col);
        Date dateAfter = new Date();
        LOG.info("AIPs created in {}ms", dateAfter.getTime() - date.getTime());

        Assert.assertEquals(500, aipDao.findAllByState(AIPState.VALID, PageRequest.of(0, 500)).getTotalElements());

        date = new Date();
        LOG.info("Start storage ...");
        aipService.storePage(PageRequest.of(0, 500));
        dateAfter = new Date();
        LOG.info("Start storage run after {}ms", dateAfter.getTime() - date.getTime());
        waitForJobsFinished();
        dateAfter = new Date();
        LOG.info("Jobs done after {}ms", dateAfter.getTime() - date.getTime());

        date = new Date();
        LOG.info("Storing metadata");
        aipService.storeMetadata();
        dateAfter = new Date();
        LOG.info("Storing metadata run after {}ms", dateAfter.getTime() - date.getTime());
        waitForJobsFinished();
        dateAfter = new Date();
        LOG.info("Jobs done after {}ms", dateAfter.getTime() - date.getTime());

    }

    @Test
    @Requirements({ @Requirement("REGARDS_DSL_STO_AIP_010"), @Requirement("REGARDS_DSL_STOP_AIP_070") })
    public void createSuccessTest() throws ModuleException, InterruptedException {
        storeAIP(aip, true);
        Set<AIPEvent> events = waitForEventsReceived(AIPState.STORED, 1);
        Assert.assertEquals("There whould be only one datastorage success event", 1, events.size());

        AIPEvent event = events.stream().findFirst().get();
        Assert.assertEquals(aip.getId().toString(), event.getAipId());
        Optional<AIP> aipFromDB = aipDao.findOneByAipId(aip.getId().toString());
        Assert.assertEquals(AIPState.STORED, aipFromDB.get().getState());
        LOG.info("AIP {} stored", aip.getId().toString());

        // Check for metadata stored
        Set<StorageDataFile> dataFiles = dataFileDao.findAllByStateAndAip(DataFileState.STORED, aip);
        Assert.assertEquals(2, dataFiles.size());
        Assert.assertNotNull("AIP metadata checksum should be stored into DB",
                             dataFiles.stream()
                                     .filter(storageDataFile -> storageDataFile.getDataType().equals(DataType.AIP))
                                     .findFirst().get().getChecksum());
        // lets check that the data has been successfully stored into the two storages and nothing else
        StorageDataFile dataFile = dataFiles.stream().filter(df -> df.getDataType().equals(DataType.RAWDATA))
                .findFirst().get();
        Assert.assertTrue("stored raw data should have only 2 urls", dataFile.getUrls().size() == 2);
        String storedLocation1 = Paths
                .get(baseStorage1Location.getPath(), dataFile.getChecksum().substring(0, 3), dataFile.getChecksum())
                .toString();
        String storedLocation2 = Paths
                .get(baseStorage2Location.getPath(), dataFile.getChecksum().substring(0, 3), dataFile.getChecksum())
                .toString();
        Assert.assertTrue(dataFile.getUrls().stream().map(url -> url.getPath()).collect(Collectors.toSet())
                .containsAll(Sets.newHashSet(storedLocation1, storedLocation2)));
        // same for the aips
        StorageDataFile aip = dataFiles.stream().filter(df -> df.getDataType().equals(DataType.AIP)).findFirst().get();
        Assert.assertTrue("stored metadata should have only 2 urls", dataFile.getUrls().size() == 2);
        storedLocation1 = Paths
                .get(baseStorage1Location.getPath(), aip.getChecksum().substring(0, 3), aip.getChecksum()).toString();
        storedLocation2 = Paths
                .get(baseStorage2Location.getPath(), aip.getChecksum().substring(0, 3), aip.getChecksum()).toString();
        Assert.assertTrue(aip.getUrls().stream().map(url -> url.getPath()).collect(Collectors.toSet())
                .containsAll(Sets.newHashSet(storedLocation1, storedLocation2)));
    }

    @Test
    public void createFailOnDataTest() throws MalformedURLException, ModuleException, InterruptedException {
        LOG.info("");
        LOG.info("START -> createFailOnDataTest");
        LOG.info("---------------------------------");
        LOG.info("");
        // first lets change the data location to be sure it fails
        aip.getProperties().getContentInformations()
                .toArray(new ContentInformation[aip.getProperties().getContentInformations().size()])[0].getDataObject()
                        .setUrls(Sets.newHashSet(new URL("file", "", Paths
                                .get("src/test/resources/data_that_does_not_exists.txt").toFile().getAbsolutePath())));
        storeAIP(aip, true);

        // Wait for error event
        Set<AIPEvent> events = waitForEventsReceived(AIPState.STORAGE_ERROR, 2);
        Assert.assertEquals("There should be two error events. One per storage location (multistorage).", 2,
                            events.size());
        Optional<AIP> aipFromDB = aipDao.findOneByAipId(aip.getId().toString());
        Assert.assertEquals(AIPState.STORAGE_ERROR, aipFromDB.get().getState());
        LOG.info("AIP {} is in ERROR State", aip.getId().toString());
        Set<StorageDataFile> dataFiles = dataFileDao.findAllByStateAndAip(DataFileState.ERROR, aip);
        Assert.assertEquals(1, dataFiles.size());
        StorageDataFile dataFile = dataFiles.iterator().next();
        Assert.assertFalse("The data file should contains its error", dataFile.getFailureCauses().isEmpty());
        LOG.info("");
        LOG.info("STOP -> createFailOnDataTest");
        LOG.info("---------------------------------");
        LOG.info("");
    }

    /**
     * Make the test fail by removing rights to access the workspace. Accesses are restored after this method execution
     */
    @Test
    public void createFailOnMetadataTest() throws ModuleException, InterruptedException, IOException {
        LOG.info("");
        LOG.info("START -> createFailOnMetadataTest");
        LOG.info("---------------------------------");
        LOG.info("");
        Path workspacePath = workspaceService.getMicroserviceWorkspace();
        Set<PosixFilePermission> oldPermissions = Files.getPosixFilePermissions(workspacePath);
        try {
            // Run AIP storage
            aipService.validateAndStore(new AIPCollection(aip));
            aipService.storePage(PageRequest.of(0, 100));
            waitForJobsFinished();
            LOG.info("Waiting for storage jobs ends OK");
            // to make the process fail just on metadata storage, lets remove permissions from the workspace
            Files.setPosixFilePermissions(workspacePath, Sets.newHashSet());
            aipService.storeMetadata();
            waitForJobsFinished();
            // Wait for error event
            Set<AIPEvent> events = waitForEventsReceived(AIPState.STORAGE_ERROR, 1);
            Assert.assertEquals("There should be one storage error event", 1, events.size());

            // Check state of AIP
            Optional<AIP> aipFromDB = aipDao.findOneByAipId(aip.getId().toString());
            Assert.assertNotEquals("Test failed because storage didn't failed! It succeeded!", AIPState.STORED,
                                   aipFromDB.get().getState());
            Assert.assertEquals(AIPState.STORAGE_ERROR, aipFromDB.get().getState());
            Set<StorageDataFile> dataFiles = dataFileDao.findAllByStateAndAip(DataFileState.STORED, aip);
            Assert.assertEquals("File should have been stored but not the metadatas", 1, dataFiles.size());
        } finally {
            // to avoid issues with following tests, lets set back the permissions
            Files.setPosixFilePermissions(workspacePath, oldPermissions);
            LOG.info("");
            LOG.info("STOP -> createFailOnMetadataTest");
            LOG.info("---------------------------------");
            LOG.info("");
        }
    }

    @Test
    public void testRetryStorageAfterMetadataFail() throws InterruptedException, ModuleException, IOException {
        // Failure cause should have been fixed at the end of this method
        createFailOnMetadataTest();
        // Now, lets ask for a replay
        AIP beforeRetry = aipService.retrieveAip(aip.getId().toString());
        Assert.assertEquals("To be able to test the retry, we need an AIP being in state STORE_ERROR",
                            AIPState.STORAGE_ERROR, beforeRetry.getState());
        Set<String> aipIpIds = Sets.newHashSet(aip.getId().toString());
        List<RejectedAip> rejectedAips = aipService.applyRetryChecks(aipIpIds);
        Assert.assertEquals("There should be no aip rejected", 0, rejectedAips.size());
        aipService.storeRetry(aipIpIds);
        AIP afterAsking = aipService.retrieveAip(aip.getId().toString());
        Assert.assertEquals("After asking for retry, AIP should be in state VALID", AIPState.VALID,
                            afterAsking.getState());
        // now state has been updated, lets do the job of schedules
        // no new jobs should be created with by first schedule
        long nbJobBeforeStorePage = jobInfoRepo.count();
        aipService.storePage(PageRequest.of(0, 1, Sort.Direction.ASC, "id"));
        Assert.assertEquals("No new jobs should have been created by storePage", nbJobBeforeStorePage,
                            jobInfoRepo.count());
        AIP afterStorePage = aipService.retrieveAip(aip.getId().toString());
        // almost nothing should happens during this call: Only metadata could not be stored so it should be handled by storeMetadata not storePage
        Assert.assertEquals("AIP state should be pending", AIPState.PENDING, afterStorePage.getState());
        Set<StorageDataFile> afterStorePageDataFiles = dataFileDao.findAllByAip(afterStorePage);
        for (StorageDataFile sdf : afterStorePageDataFiles) {
            if (sdf.getDataType() == DataType.AIP) {
                Assert.assertEquals("Metadata data file should still be in error", DataFileState.ERROR, sdf.getState());
            } else {
                Assert.assertEquals("Other data files should still be stored", DataFileState.STORED, sdf.getState());
            }
        }
        aipService.storeMetadata();
        waitForJobsFinished();
        Set<StorageDataFile> dataFiles = dataFileDao.findAllByStateAndAip(DataFileState.STORED, aip);
        StorageDataFile aip = dataFiles.stream().filter(df -> df.getDataType().equals(DataType.AIP)).findFirst().get();
        Assert.assertTrue("stored metadata should have only 2 urls", aip.getUrls().size() == 2);
        String storedLocation1 = Paths
                .get(baseStorage1Location.getPath(), aip.getChecksum().substring(0, 3), aip.getChecksum()).toString();
        String storedLocation2 = Paths
                .get(baseStorage2Location.getPath(), aip.getChecksum().substring(0, 3), aip.getChecksum()).toString();
        Assert.assertTrue(aip.getUrls().stream().map(url -> url.getPath()).collect(Collectors.toSet())
                .containsAll(Sets.newHashSet(storedLocation1, storedLocation2)));
    }

    @Test
    public void testRetryStorageAfterDataFail() throws InterruptedException, ModuleException, IOException {

        // Failure cause: we changed the data file location to something that does not exists
        createFailOnDataTest();
        // Now, lets ask for a replay
        AIP beforeRetry = aipService.retrieveAip(aip.getId().toString());
        Assert.assertEquals("To be able to test the retry, we need an AIP being in state STORE_ERROR",
                            AIPState.STORAGE_ERROR, beforeRetry.getState());
        // Lets fix it so we can retry by changing the data file origin url
        StorageDataFile errorSDF = dataFileDao.findAllByStateAndAip(DataFileState.ERROR, aip).stream().findFirst()
                .get();
<<<<<<< HEAD
        errorSDF.setOriginUrls(Sets.newHashSet(new URL("file",
                                                       "",
                                                       Paths.get("src", "test", "resources", "data.txt").toFile()
                                                               .getAbsolutePath())));
=======
        errorSDF.setOriginUrls(Sets.newHashSet(new URL("file", "",
                Paths.get("src", "test", "resources", "data.txt").toFile().getAbsolutePath())));
>>>>>>> 1b567223
        dataFileDao.save(errorSDF);
        Set<String> aipIpIds = Sets.newHashSet(aip.getId().toString());
        List<RejectedAip> rejectedAips = aipService.applyRetryChecks(aipIpIds);
        Assert.assertEquals("There should be no aip rejected", 0, rejectedAips.size());
        aipService.storeRetry(aipIpIds);
        AIP afterAsking = aipService.retrieveAip(aip.getId().toString());
        Assert.assertEquals("After asking for retry, AIP should be in state VALID", AIPState.VALID,
                            afterAsking.getState());
        // now state has been updated, lets do the job of schedules
        // 2 new jobs should be created with by first schedule (1 for each data storage)
        long nbJobBeforeStorePage = jobInfoRepo.count();
        aipService.storePage(PageRequest.of(0, 1, Sort.Direction.ASC, "id"));
        Assert.assertEquals("No new jobs should have been created by storePage", nbJobBeforeStorePage + 2,
                            jobInfoRepo.count());
        AIP afterStorePage = aipService.retrieveAip(aip.getId().toString());
        Assert.assertEquals("AIP state should be pending", AIPState.PENDING, afterStorePage.getState());
        Set<StorageDataFile> afterStorePageDataFiles = dataFileDao.findAllByAip(afterStorePage);
        for (StorageDataFile sdf : afterStorePageDataFiles) {
            Assert.assertEquals("Data file should still be in error", DataFileState.ERROR, sdf.getState());
        }
        waitForJobsFinished();
        aipService.storeMetadata();
        waitForJobsFinished();
        Set<StorageDataFile> dataFiles = dataFileDao.findAllByStateAndAip(DataFileState.STORED, aip);
        // Check that data and metadata are stored
        Assert.assertEquals(2, dataFiles.size());
        Assert.assertNotNull("AIP metadata checksum should be stored into DB",
                             dataFiles.stream()
                                     .filter(storageDataFile -> storageDataFile.getDataType().equals(DataType.AIP))
                                     .findFirst().get().getChecksum());
        // lets check that the data has been successfully stored into the two storages and nothing else
        StorageDataFile dataFile = dataFiles.stream().filter(df -> df.getDataType().equals(DataType.RAWDATA))
                .findFirst().get();
        Assert.assertTrue("stored raw data should have only 2 urls", dataFile.getUrls().size() == 2);
        String storedLocation1 = Paths
                .get(baseStorage1Location.getPath(), dataFile.getChecksum().substring(0, 3), dataFile.getChecksum())
                .toString();
        String storedLocation2 = Paths
                .get(baseStorage2Location.getPath(), dataFile.getChecksum().substring(0, 3), dataFile.getChecksum())
                .toString();
        Assert.assertTrue(dataFile.getUrls().stream().map(url -> url.getPath()).collect(Collectors.toSet())
                .containsAll(Sets.newHashSet(storedLocation1, storedLocation2)));
        StorageDataFile aip = dataFiles.stream().filter(df -> df.getDataType().equals(DataType.AIP)).findFirst().get();
        Assert.assertTrue("stored metadata should have only 2 urls", aip.getUrls().size() == 2);
        storedLocation1 = Paths
                .get(baseStorage1Location.getPath(), aip.getChecksum().substring(0, 3), aip.getChecksum()).toString();
        storedLocation2 = Paths
                .get(baseStorage2Location.getPath(), aip.getChecksum().substring(0, 3), aip.getChecksum()).toString();
        Assert.assertTrue(aip.getUrls().stream().map(url -> url.getPath()).collect(Collectors.toSet())
                .containsAll(Sets.newHashSet(storedLocation1, storedLocation2)));
    }

    @Test
    @Requirements({ @Requirement("REGARDS_DSL_STO_AIP_030"), @Requirement("REGARDS_DSL_STO_AIP_040") })
    public void testUpdate() throws InterruptedException, ModuleException, URISyntaxException {
        // Allow deletion for all files to allow update.
        dsConfWithDeleteDisabled.getParameter(LocalDataStorage.LOCAL_STORAGE_DELETE_OPTION)
                .setValue(Boolean.TRUE.toString());
        pluginService.updatePluginConfiguration(dsConfWithDeleteDisabled);
        // first lets storeAndCreate the aip
        createSuccessTest();
        mockEventHandler.clear();
        // now that it is correctly created, lets say it has been updated and add a tag
        aip = aipDao.findOneByAipId(aip.getId().toString()).get();
        String newTag = "Exemple Tag For Fun";
        aip.getTags().add(newTag);
        Set<StorageDataFile> oldDataFiles = dataFileDao.findByAipAndType(aip, DataType.AIP);
        updateAIP(aip, false);
        Set<AIPEvent> events = waitForEventsReceived(AIPState.STORED, 1);
        Assert.assertEquals("There should be only one stored event for updated AIP", 1, events.size());
        Assert.assertTrue(!oldDataFiles.isEmpty());
        for (StorageDataFile oldDataFile : oldDataFiles) {
            for (URL url : oldDataFile.getUrls()) {
                Assert.assertFalse("The old data file should not exists anymore !" + url.getPath(),
                                   Files.exists(Paths.get(url.getPath())));
            }
        }

        AIP updatedAip = aipDao.findOneByAipId(aip.getId().toString()).get();
        Assert.assertEquals("AIP should be in STORED state", AIPState.STORED, updatedAip.getState());

        Assert.assertTrue("Updated AIP should contains new tag", updatedAip.getTags().contains(newTag));
        Set<Event> updateEvents = updatedAip.getHistory().stream()
                .filter(e -> e.getType().equals(EventType.UPDATE.toString())).collect(Collectors.toSet());
        // 3 update events : 1 update for update request, 2 updates for deletion of two metadata file in two storage
        Assert.assertEquals("There should be 3 update event in the updated aip history", 3, updateEvents.size());

        // After job is done, the new AIP metadata file should be present in local datastorage
        Set<StorageDataFile> metadatas = dataFileDao.findByAipAndType(updatedAip, DataType.AIP);
        Assert.assertEquals(1, metadatas.size());

        for (URL url : metadatas.stream().findFirst().get().getUrls()) {
            Assert.assertTrue("The new data file should exists !" + url.getPath(),
                              Files.exists(Paths.get(url.getPath())));
        }
    }

    @Test
    @Requirements({ @Requirement("REGARDS_DSL_STO_AIP_030"), @Requirement("REGARDS_DSL_STO_AIP_040") })
    public void testMultipleUpdates() throws InterruptedException, ModuleException, URISyntaxException {
        // Allow deletion for all files to allow update.
        dsConfWithDeleteDisabled.getParameter(LocalDataStorage.LOCAL_STORAGE_DELETE_OPTION)
                .setValue(Boolean.TRUE.toString());
        pluginService.updatePluginConfiguration(dsConfWithDeleteDisabled);
        // first lets storeAndCreate the aip
        LOG.info("==================> 1. Store new AIP");
        createSuccessTest();
        LOG.info("==================> 2. Store new AIP OK");
        mockEventHandler.clear();
        // now that it is correctly created, lets say it has been updated and add a tag
        aip = aipDao.findOneByAipId(aip.getId().toString()).get();
        String newTag = "Exemple Tag For Fun";
        aip.getTags().add(newTag);
        // Run first update request
        LOG.info("==================> 3. Update AIP Request");
        updateAIP(aip, true);
        LOG.info("==================> 4. Update AIP Request done");
        // Run second update request
        String newTag2 = "Another tag for fun";
        aip.getTags().add(newTag2);
        LOG.info("==================> 5. Update AIP Request");
        updateAIP(aip, true);
        LOG.info("==================> 6. Update AIP Request done");
        // Run a third update request
        String newTag3 = "Another tag for more fun";
        aip.getTags().add(newTag3);
        LOG.info("==================> 7. Update AIP Request");
        updateAIP(aip, true);
        LOG.info("==================> 8. Update AIP Request done");

        // Result  should be
        // - AIP should be in VALID state. Ready to be handled by storage process (StorePage -> StoreMeta)
        // - Only last update request should be saved in db. This request will be handled by update scheduler.
        Optional<AIP> runningAip = aipDao.findOneByAipId(aip.getId().toString());
        Assert.assertEquals("After an update request the AIP should be in VALID state", AIPState.VALID.toString(),
                            runningAip.get().getState().toString());
        Assert.assertEquals("There should be only one AIP update request in db", 1, aipUpdateRepo.count());

        // Run update scheduler to check that the request cannot be handled yet cause the AIP is still not in STORED state.
        aipService.handleUpdateRequests();
        runningAip = aipDao.findOneByAipId(aip.getId().toString());
        Assert.assertEquals("After an update request the AIP should be in VALID state", AIPState.VALID.toString(),
                            runningAip.get().getState().toString());
        Assert.assertEquals("There should be only one AIP update request in db", 1, aipUpdateRepo.count());

        // Run process to end first update pending.
        LOG.info("==================> 9. Process first Update AIP Request");
        processStorage();
        LOG.info("==================> 10. First Update AIP Request done");
        waitForEventsReceived(AIPState.STORED, 1);
        mockEventHandler.clear();

        runningAip = aipDao.findOneByAipId(aip.getId().toString());
        Assert.assertEquals("After storage process the AIP should be in STORED state", AIPState.STORED.toString(),
                            runningAip.get().getState().toString());
        Assert.assertEquals("There should be only one AIP update request in db", 1, aipUpdateRepo.count());

        Assert.assertTrue("Updated AIP should contains new tag", runningAip.get().getTags().contains(newTag));
        Assert.assertFalse("Updated AIP should not contains second update new tag",
                           runningAip.get().getTags().contains(newTag2));
        Assert.assertFalse("Updated AIP should not contains third update new tag",
                           runningAip.get().getTags().contains(newTag3));

        // Run update scheduler to handle the update request nw that the aip is in STORED state
        LOG.info("==================> 11. Process second Update AIP Request");
        aipService.handleUpdateRequests();
        runningAip = aipDao.findOneByAipId(aip.getId().toString());
        Assert.assertEquals("After an update request the AIP should be in VALID state", AIPState.VALID.toString(),
                            runningAip.get().getState().toString());
        Assert.assertEquals("There should be no more AIP update request in db.", 0, aipUpdateRepo.count());

        LOG.info("==================> 12. Process second Update AIP Request done");
        // Run process to end last update request
        processStorage();

        Set<AIPEvent> events = waitForEventsReceived(AIPState.STORED, 1);
        Assert.assertEquals("There should be one stored events for updated AIP", 1, events.size());

        Optional<AIP> updatedAip = aipDao.findOneByAipId(aip.getId().toString());

        Assert.assertTrue("Updated AIP should contains new tag", updatedAip.get().getTags().contains(newTag));
        Assert.assertTrue("Updated AIP should contains new tag", updatedAip.get().getTags().contains(newTag2));
        Assert.assertTrue("Updated AIP should contains new tag", updatedAip.get().getTags().contains(newTag3));

    }

    @Test
    @Requirements({ @Requirement("REGARDS_DSL_STO_ARC_100"), @Requirement("REGARDS_DSL_STO_AIP_310") })
    public void testPartialDeleteAip() throws InterruptedException, ModuleException, URISyntaxException {
        createSuccessTest();
        String aipIpId = aip.getId().toString();
        // lets get all the dataFile before deleting them for further verification
        Set<StorageDataFile> aipFiles = dataFileDao.findAllByAip(aip);
        Assert.assertEquals(0, aipService.deleteAip(aipIpId).size());
        waitForJobsFinished();

        aipService.removeDeletedAIPMetadatas();
        aipService.doDelete();

        // Wait for AIP deleteion
        Set<AIPEvent> events = waitForEventsReceived(AIPState.DELETED, 2);
        Assert.assertEquals("There should not been any AIP delete event ", 1, events.size());
        Assert.assertTrue("AIP should be referenced in the database", aipDao.findOneByAipId(aipIpId).isPresent());
        for (StorageDataFile df : aipFiles) {
            // As only one of the two storage system allow deletion, only one file should be deleted on disk
            if (df.getDataType().equals(DataType.AIP)) {
                for (URL fileLocation : df.getUrls()) {
                    Assert.assertTrue("AIP metadata should be on disk. As a datafile cannot be deleted metadata should never be deleted.",
                                      Files.exists(Paths.get(fileLocation.toURI())));
                }
            } else {
                for (URL fileLocation : df.getUrls()) {
                    if (fileLocation.toString().contains(baseStorage1Location.toString())) {
                        Assert.assertFalse("AIP data should not be on disk anymore",
                                           Files.exists(Paths.get(fileLocation.toURI())));
                    } else if (fileLocation.toString().contains(baseStorage2Location.toString())) {
                        Assert.assertTrue("AIP data should be on disk. The storage configuration do not allow deletion",
                                          Files.exists(Paths.get(fileLocation.toURI())));
                    } else {
                        Assert.fail("The file should not be stored in " + fileLocation.toString());
                    }
                }
            }
        }
    }

    @Test
    @Requirements({ @Requirement("REGARDS_DSL_STO_ARC_100"), @Requirement("REGARDS_DSL_STO_AIP_115") })
    public void testDeleteAip() throws InterruptedException, ModuleException, URISyntaxException {

        dsConfWithDeleteDisabled.getParameter(LocalDataStorage.LOCAL_STORAGE_DELETE_OPTION)
                .setValue(Boolean.TRUE.toString());
        pluginService.updatePluginConfiguration(dsConfWithDeleteDisabled);

        createSuccessTest();
        String aipIpId = aip.getId().toString();
        // lets get all the dataFile before deleting them for further verification
        Set<StorageDataFile> aipFiles = dataFileDao.findAllByAip(aip);
        Assert.assertEquals(0, aipService.deleteAip(aipIpId).size());
        AIP deleted = aipService.retrieveAip(aipIpId);
        Optional<Event> deletionEventOpt = deleted.getHistory().stream()
                .filter(evt -> evt.getType().equals(EventType.DELETION.toString())).findAny();
        Assert.assertTrue("Deletion event should be present into AIP history", deletionEventOpt.isPresent());
        Assert.assertNotNull("Deletion event date should not be null", deletionEventOpt.get().getDate());
        aipService.doDelete();
        waitForJobsFinished();

        aipService.removeDeletedAIPMetadatas();
        aipService.doDelete();
        waitForJobsFinished();

        // Wait for AIP deletion
        Set<AIPEvent> events = waitForEventsReceived(AIPState.DELETED, 1);
        waitForJobsFinished();
        Assert.assertEquals("There should been only one AIP delete event ", 1, events.size());
        Assert.assertFalse("AIP should not be referenced in the database", aipDao.findOneByAipId(aipIpId).isPresent());
        for (StorageDataFile df : aipFiles) {
            // As only one of the two storage system allow deletion, only one file should be deleted on disk
            for (URL fileLocation : df.getUrls()) {
                Assert.assertFalse("AIP data should not be on disk anymore",
                                   Files.exists(Paths.get(fileLocation.toURI())));
            }
        }
    }

    @Test
    public void testDeleteFileFromSingleDS() throws InterruptedException, ModuleException {
        createSuccessTest();
        Map<StorageDataFile, String> undeletableFileCauseMap = aipService
                .deleteFilesFromDataStorage(Sets.newHashSet(aip.getId().toString()), pluginService
                        .getPluginConfigurationByLabel(DATA_STORAGE_1_CONF_LABEL).getId());
        Assert.assertEquals("All data file should be deletable from first data storage", 0,
                            undeletableFileCauseMap.size());
        for (StorageDataFile sdf : dataFileDao.findAllByAip(aip)) {
            Assert.assertEquals("Data files should be waiting to be deleted from 1 archive", (Long) 1L,
                                sdf.getNotYetDeletedBy());
        }
        AIP dbAIP = aipDao.findOneByAipId(aip.getId().toString()).get();
        Assert.assertEquals("AIP should be in state STORED", AIPState.STORED, dbAIP.getState());
        // once the job has finished, file should be deleted from data storage 1 and not 2, aip should be in state STORED,
        // data files should be in state STORED too
        waitForJobsFinished();
        dbAIP = aipDao.findOneByAipId(aip.getId().toString()).get();
        Assert.assertEquals("AIP should be in state STORED", AIPState.STORED, dbAIP.getState());
        Optional<Event> deletionEventOpt = dbAIP.getHistory().stream()
                .filter(evt -> evt.getType().equals(EventType.DELETION.toString())).findAny();
        Assert.assertTrue("Deletion event should be present into AIP history", deletionEventOpt.isPresent());
        Assert.assertNotNull("Deletion event date should not be null", deletionEventOpt.get().getDate());
        Set<StorageDataFile> dataFiles = dataFileDao.findAllByAip(dbAIP);
        for (StorageDataFile dataFile : dataFiles) {
            Assert.assertEquals("Data file should have been deleted from all archive it should have been", (Long) 0L,
                                dataFile.getNotYetDeletedBy());
            Assert.assertEquals("Data file should have only 1 url", 1, dataFile.getUrls().size());
            Assert.assertEquals("Data file should be stored by only one data storage", 1,
                                dataFile.getPrioritizedDataStorages().size());
            Assert.assertEquals("Data file should be in state STORED", DataFileState.STORED, dataFile.getState());
            Path storedLocation1 = Paths.get(baseStorage1Location.getPath(), dataFile.getChecksum().substring(0, 3),
                                             dataFile.getChecksum());
            Assert.assertTrue("Data file should not be stored in data storage 1 anymore",
                              !storedLocation1.toFile().exists());
        }

    }

    /**
     * Tries to remove files from last data storage.
     */
    @Test
    public void testDeleteFileFromSingleDSFail() throws InterruptedException, ModuleException {
        createSuccessTest();
        // lets remove it from the first
        testDeleteFileFromSingleDS();
        Map<StorageDataFile, String> undeletableFileCauseMap = aipService
                .deleteFilesFromDataStorage(Sets.newHashSet(aip.getId().toString()), pluginService
                        .getPluginConfigurationByLabel(DATA_STORAGE_2_CONF_LABEL).getId());
        Assert.assertEquals("None of the data file(2: metadata and data) should be deletable", 2,
                            undeletableFileCauseMap.size());
        // check that everything is as before i.e: All StorageDataFiles are in state STORED,
        // have 1 url(2 urls after createSuccessTest - 1 after testDeleteFileFromSingleDS()), are stored on 2 locations
        // and AIP is in state stored
        AIP dbAIP = aipDao.findOneByAipId(aip.getId().toString()).get();
        Assert.assertEquals("AIP should be in state STORED", AIPState.STORED, dbAIP.getState());
        Set<StorageDataFile> dataFiles = dataFileDao.findAllByAip(dbAIP);
        for (StorageDataFile dataFile : dataFiles) {
            Assert.assertEquals("Data file are undeletable so they should not have been marked to be deleted by any archive",
                                (Long) 0L, dataFile.getNotYetDeletedBy());
            Assert.assertEquals("Data file should have only 1 url", 1, dataFile.getUrls().size());
            Assert.assertEquals("Data file should be stored by only one data storage", 1,
                                dataFile.getPrioritizedDataStorages().size());
            Assert.assertEquals("Data file should be in state STORED", DataFileState.STORED, dataFile.getState());
            Path storedLocation1 = Paths.get(baseStorage1Location.getPath(), dataFile.getChecksum().substring(0, 3),
                                             dataFile.getChecksum());
            Assert.assertTrue("Data file should not be stored in data storage 1 anymore",
                              !storedLocation1.toFile().exists());
        }
    }

    @Test
    public void searchSession() throws ModuleException, InterruptedException {
        createSuccessTest();
        Page<AIPSession> sessions = aipService.searchSessions(SESSION, OffsetDateTime.now().minusDays(1L),
                                                              OffsetDateTime.now().plusDays(1L),
                                                              PageRequest.of(0, 100));
        Assert.assertEquals(1, sessions.getTotalElements());
        Assert.assertEquals(SESSION, sessions.getContent().stream().findFirst().get().getId());
        Assert.assertEquals(2, sessions.getContent().stream().findFirst().get().getDataFilesCount());
        Assert.assertEquals(2, sessions.getContent().stream().findFirst().get().getStoredDataFilesCount());
        Assert.assertEquals(1, sessions.getContent().stream().findFirst().get().getAipsCount());
        Assert.assertEquals(1, sessions.getContent().stream().findFirst().get().getStoredAipsCount());
    }

    @Test
    @Requirements({ @Requirement("REGARDS_DSL_STO_ARC_100") })
    public void testDeleteSip() throws ModuleException, InterruptedException, MalformedURLException {

        dsConfWithDeleteDisabled.getParameter(LocalDataStorage.LOCAL_STORAGE_DELETE_OPTION)
                .setValue(Boolean.TRUE.toString());
        pluginService.updatePluginConfiguration(dsConfWithDeleteDisabled);

        // store a first AIP
        UniformResourceName sipId = new UniformResourceName(OAISIdentifier.SIP, EntityType.COLLECTION,
                getDefaultTenant(), UUID.randomUUID(), 1);
        aip.setSipId(sipId);
        storeAIP(aip, true);
        String aipIpId = aip.getId().toString();

        // store a second AIP with the same sipId
        AIP newAip = getAIP();
        newAip.setSipId(aip.getSipId().orElse(null));
        storeAIP(newAip, true);

        // delete the two AIP with the same sipId
        aipService.deleteAipFromSip(aip.getSipIdUrn().get());

        Thread.sleep(5000);

        boolean exceptionThrow = false;

        // the data files should be deleted
        try {
            aipService.getAIPDataFile(aipIpId, CHECKSUM);
        } catch (EntityNotFoundException | IOException e) {
            exceptionThrow = true;
        }

        Assert.assertTrue(exceptionThrow);

        // delete the AIP metadata
        aipService.removeDeletedAIPMetadatas();
        aipService.doDelete();
        waitForJobsFinished();

        // Wait for AIP deletion events
        Set<AIPEvent> events = waitForEventsReceived(AIPState.DELETED, 2);
        waitForJobsFinished();
        Assert.assertEquals("There should been only two AIP delete event ", 2, events.size());
        Assert.assertFalse("AIP should not be referenced in the database", aipDao.findOneByAipId(aipIpId).isPresent());
    }

    @Test
    public void testDeleteErrorAip() throws InterruptedException, ModuleException, URISyntaxException {
        dsConfWithDeleteDisabled.getParameter(LocalDataStorage.LOCAL_STORAGE_DELETE_OPTION)
                .setValue(Boolean.TRUE.toString());
        pluginService.updatePluginConfiguration(dsConfWithDeleteDisabled);

        // Store a new AIP
        storeAIP(aip, false);

        aip = aipService.retrieveAip(aip.getId().toString());
        // Simulate aip state to STORE_ERROR
        aip.setState(AIPState.STORAGE_ERROR);
        aip = aipService.save(aip, false);

        // lets get all the dataFile before deleting them for further verification
        String aipIpId = aip.getId().toString();
        Set<StorageDataFile> aipFiles = dataFileDao.findAllByAip(aip);

        // Delete AIP
        Assert.assertEquals(0, aipService.deleteAip(aipIpId).size());
        waitForJobsFinished();
        aipService.removeDeletedAIPMetadatas();
        aipService.doDelete();
        waitForJobsFinished();

        // Wait for AIP deletion
        Set<AIPEvent> events = waitForEventsReceived(AIPState.DELETED, 1);
        Assert.assertEquals("There should been only one AIP delete event ", 1, events.size());
        Assert.assertFalse("AIP should not be referenced in the database", aipDao.findOneByAipId(aipIpId).isPresent());
        for (StorageDataFile df : aipFiles) {
            // All files should be deleted. But no AIP metadata as it was not stored
            Assert.assertFalse("No AIP metadata should be stored", DataType.AIP.equals(df.getDataType()));
            for (URL fileLocation : df.getUrls()) {
                Assert.assertFalse("AIP data should not be on disk anymore",
                                   Files.exists(Paths.get(fileLocation.toURI())));
            }
        }
    }

    @Test
    @Requirement("REGARDS_DSL_STO_AIP_210")
    public void testUpdatePDI()
            throws MalformedURLException, EntityNotFoundException, EntityInconsistentIdentifierException {
        AIP aip = getAIP();
        aip.setState(AIPState.STORED);
        AIPSession aipSession = aipService.getSession(aip.getSession(), true);
        aip = aipDao.save(aip, aipSession);
        // we are going to add an update event, so lets get the old event
        int oldHistorySize = aip.getHistory().size();
        AIPBuilder updated = new AIPBuilder(aip);
        updated.addEvent(EventType.UPDATE.name(), "lets test update", OffsetDateTime.now());
        AIP preUpdateAIP = updated.build();
        AIP updatedAip = aipService.updateAip(aip.getId().toString(), preUpdateAIP, "Test update AIP").get();
        Assert.assertEquals("new history size should be oldhistorysize + 2", oldHistorySize + 2,
                            updatedAip.getHistory().size());
    }

    @Test
    @Requirement("")
    public void testRetrieveAIPWithDataStorageIds()
            throws MalformedURLException, InterruptedException, ModuleException {
        // first lets store the aip before getting it.
        storeAIP(aip, true);
        // lets create a filter corresponding to this aip
        AIPQueryFilters filters = new AIPQueryFilters();
        filters.setSession(aip.getSession());
        filters.setFrom(aip.getSubmissionEvent().getDate());
        filters.setProviderId(aip.getProviderId());
        filters.setState(AIPState.STORED);
        filters.setTo(aip.getSubmissionEvent().getDate().plus(1, ChronoUnit.MINUTES));
        AIPPageWithDataStorages aipPageWithDataStorages = aipService
                .retrieveAIPWithDataStorageIds(filters, new PageRequest(0, 10));
        // This page should have only 1 element
        Assert.assertEquals(1, aipPageWithDataStorages.getMetadata().getSize());
        // There should be 2 data storages because this aip is stored on 2 data storages
        Assert.assertEquals(2, aipPageWithDataStorages.getDataStorages().size());
        // This page element should have the 2  data storage ids
        Set<Long> expected = new HashSet<>();
        expected.add(pluginRepo.findOneByLabel(DATA_STORAGE_1_CONF_LABEL).getId());
        expected.add(pluginRepo.findOneByLabel(DATA_STORAGE_2_CONF_LABEL).getId());
        for(AIPWithDataStorageIds aipWithDataStorageIds: aipPageWithDataStorages.getContent()) {
            Assert.assertEquals(expected, aipPageWithDataStorages.getDataStorages());
        }
    }

    private AIP getAIP() throws MalformedURLException {

        UniformResourceName sipId = new UniformResourceName(OAISIdentifier.SIP, EntityType.DATA, getDefaultTenant(),
                UUID.randomUUID(), 1);
        UniformResourceName aipId = new UniformResourceName(OAISIdentifier.AIP, EntityType.DATA, getDefaultTenant(),
                sipId.getEntityId(), 1);
        AIPBuilder aipBuilder = new AIPBuilder(aipId, Optional.of(sipId), "providerId", EntityType.DATA, SESSION);

        Path path = Paths.get("src", "test", "resources", "data.txt");
        aipBuilder.getContentInformationBuilder().setDataObject(DataType.RAWDATA, path, "MD5", CHECKSUM);
        aipBuilder.getContentInformationBuilder().setSyntax("text", "description", MimeType.valueOf("text/plain"));
        aipBuilder.addContentInformation();
        aipBuilder.getPDIBuilder().setAccessRightInformation("public");
        aipBuilder.getPDIBuilder().setFacility("CS");
        aipBuilder.getPDIBuilder().addProvenanceInformationEvent(EventType.SUBMISSION.name(), "test event",
                                                                 OffsetDateTime.now());
        aipBuilder.addTags("tag");

        return aipBuilder.build();
    }

    @After
    public void cleanUp() throws URISyntaxException, IOException {
        pluginService.cleanPluginCache();
        subscriber.unsubscribeFrom(AIPEvent.class);
        subscriber.purgeQueue(AIPEvent.class, mockEventHandler.getClass());
        subscriber.purgeQueue(DataStorageEvent.class, DataStorageEventHandler.class);
        clearDb();
    }

    private void clearDb() {
        jobInfoRepo.deleteAll();
        dataFileDao.deleteAll();
        aipUpdateRepo.deleteAll();
        aipDao.deleteAll();
        prioritizedDataStorageRepository.deleteAll();
        pluginRepo.deleteAll();
        sessionRepo.deleteAll();
    }

}<|MERGE_RESOLUTION|>--- conflicted
+++ resolved
@@ -554,15 +554,8 @@
         // Lets fix it so we can retry by changing the data file origin url
         StorageDataFile errorSDF = dataFileDao.findAllByStateAndAip(DataFileState.ERROR, aip).stream().findFirst()
                 .get();
-<<<<<<< HEAD
-        errorSDF.setOriginUrls(Sets.newHashSet(new URL("file",
-                                                       "",
-                                                       Paths.get("src", "test", "resources", "data.txt").toFile()
-                                                               .getAbsolutePath())));
-=======
         errorSDF.setOriginUrls(Sets.newHashSet(new URL("file", "",
                 Paths.get("src", "test", "resources", "data.txt").toFile().getAbsolutePath())));
->>>>>>> 1b567223
         dataFileDao.save(errorSDF);
         Set<String> aipIpIds = Sets.newHashSet(aip.getId().toString());
         List<RejectedAip> rejectedAips = aipService.applyRetryChecks(aipIpIds);
