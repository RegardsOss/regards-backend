/*
 * LICENSE_PLACEHOLDER
 */
package fr.cnes.regards.modules.storage.service;

import java.io.File;
import java.io.IOException;
import java.net.MalformedURLException;
import java.net.URISyntaxException;
import java.net.URL;
import java.nio.file.Files;
import java.nio.file.Path;
import java.nio.file.Paths;
import java.nio.file.attribute.PosixFilePermission;
import java.time.OffsetDateTime;
import java.util.Comparator;
import java.util.List;
import java.util.Optional;
import java.util.Set;
import java.util.UUID;
import java.util.stream.Collectors;

import org.junit.After;
import org.junit.Assert;
import org.junit.Before;
import org.junit.Test;
import org.mockito.Mockito;
import org.slf4j.Logger;
import org.slf4j.LoggerFactory;
import org.springframework.beans.factory.annotation.Autowired;
import org.springframework.context.annotation.Bean;
import org.springframework.context.annotation.Configuration;
import org.springframework.test.annotation.DirtiesContext;
import org.springframework.test.annotation.DirtiesContext.ClassMode;
import org.springframework.test.annotation.DirtiesContext.HierarchyMode;
import org.springframework.test.context.ActiveProfiles;
import org.springframework.test.context.ContextConfiguration;
import org.springframework.test.context.TestPropertySource;
import org.springframework.util.MimeType;

import com.google.common.collect.Sets;

import fr.cnes.regards.framework.amqp.ISubscriber;
import fr.cnes.regards.framework.module.rest.exception.EntityInconsistentIdentifierException;
import fr.cnes.regards.framework.module.rest.exception.EntityNotFoundException;
import fr.cnes.regards.framework.module.rest.exception.EntityOperationForbiddenException;
import fr.cnes.regards.framework.module.rest.exception.ModuleException;
import fr.cnes.regards.framework.modules.jobs.dao.IJobInfoRepository;
import fr.cnes.regards.framework.modules.plugins.dao.IPluginConfigurationRepository;
import fr.cnes.regards.framework.modules.plugins.domain.PluginConfiguration;
import fr.cnes.regards.framework.modules.plugins.domain.PluginMetaData;
import fr.cnes.regards.framework.modules.plugins.domain.PluginParameter;
import fr.cnes.regards.framework.modules.plugins.service.IPluginService;
import fr.cnes.regards.framework.modules.workspace.service.IWorkspaceService;
import fr.cnes.regards.framework.multitenant.IRuntimeTenantResolver;
import fr.cnes.regards.framework.oais.ContentInformation;
import fr.cnes.regards.framework.oais.Event;
import fr.cnes.regards.framework.oais.EventType;
import fr.cnes.regards.framework.oais.urn.DataType;
import fr.cnes.regards.framework.oais.urn.EntityType;
import fr.cnes.regards.framework.oais.urn.OAISIdentifier;
import fr.cnes.regards.framework.oais.urn.UniformResourceName;
import fr.cnes.regards.framework.test.integration.AbstractRegardsTransactionalIT;
import fr.cnes.regards.framework.test.report.annotation.Requirement;
import fr.cnes.regards.framework.test.report.annotation.Requirements;
import fr.cnes.regards.framework.utils.plugins.PluginParametersFactory;
import fr.cnes.regards.framework.utils.plugins.PluginUtils;
import fr.cnes.regards.modules.notification.client.INotificationClient;
import fr.cnes.regards.modules.storage.dao.IAIPDao;
import fr.cnes.regards.modules.storage.dao.IDataFileDao;
import fr.cnes.regards.modules.storage.dao.IPrioritizedDataStorageRepository;
import fr.cnes.regards.modules.storage.domain.AIP;
import fr.cnes.regards.modules.storage.domain.AIPBuilder;
import fr.cnes.regards.modules.storage.domain.AIPCollection;
import fr.cnes.regards.modules.storage.domain.AIPState;
import fr.cnes.regards.modules.storage.domain.database.DataFileState;
import fr.cnes.regards.modules.storage.domain.database.PrioritizedDataStorage;
import fr.cnes.regards.modules.storage.domain.database.StorageDataFile;
import fr.cnes.regards.modules.storage.domain.event.AIPEvent;
import fr.cnes.regards.modules.storage.domain.plugin.IAllocationStrategy;
import fr.cnes.regards.modules.storage.domain.plugin.IDataStorage;
import fr.cnes.regards.modules.storage.domain.plugin.IOnlineDataStorage;
import fr.cnes.regards.modules.storage.plugin.allocation.strategy.DefaultMultipleAllocationStrategy;
import fr.cnes.regards.modules.storage.plugin.datastorage.local.LocalDataStorage;

/**
 * @author Sylvain VISSIERE-GUERINET
 */
@ContextConfiguration(classes = { TestConfig.class, AIPServiceIT.Config.class })
@TestPropertySource(locations = "classpath:test.properties")
@ActiveProfiles({ "testAmqp", "disableStorageTasks" })
<<<<<<< HEAD
@DirtiesContext
public class AIPServiceIT extends AbstractRegardsServiceTransactionalIT {
=======
@DirtiesContext(hierarchyMode = HierarchyMode.EXHAUSTIVE, classMode = ClassMode.BEFORE_CLASS)
public class AIPServiceIT extends AbstractRegardsTransactionalIT {
>>>>>>> 79254fc8

    private static final Logger LOG = LoggerFactory.getLogger(AIPServiceIT.class);

    private static final String ALLOCATION_CONF_LABEL = "AIPServiceIT_ALLOCATION";

    private static final String DATA_STORAGE_1_CONF_LABEL = "AIPServiceIT_DATA_STORAGE_LOCAL1";

    private static final String DATA_STORAGE_2_CONF_LABEL = "AIPServiceIT_DATA_STORAGE_LOCAL2";

    private static final int WAITING_TIME_MS = 1000;

    @Autowired
    private IAIPService aipService;

    @Autowired
    private IPluginService pluginService;

    @Autowired
    private IPluginConfigurationRepository pluginRepo;

    @Autowired
    private IAIPDao aipDao;

    @Autowired
    private IDataFileDao dataFileDao;

    @Autowired
    private IJobInfoRepository jobInfoRepo;

    @Autowired
    private ISubscriber subscriber;

    @Autowired
    private IPrioritizedDataStorageService prioritizedDataStorageService;

    @Autowired
    private IRuntimeTenantResolver tenantResolver;

    @Autowired
    private IWorkspaceService workspaceService;

    @Autowired
    private IPrioritizedDataStorageRepository prioritizedDataStorageRepository;

    private AIP aip;

    private URL baseStorage1Location;

    private URL baseStorage2Location;

    private final MockEventHandler mockEventHandler = new MockEventHandler();

<<<<<<< HEAD
=======
    private PluginConfiguration dsConfWithDeleteDisabled;

>>>>>>> 79254fc8
    @Before
    public void init() throws IOException, ModuleException, URISyntaxException, InterruptedException {
        tenantResolver.forceTenant(DEFAULT_TENANT);
        cleanUp();
        mockEventHandler.clear();
        subscriber.subscribeTo(AIPEvent.class, mockEventHandler);
        initDb();
    }

    private Set<AIPEvent> waitForEventsReceived(AIPState state, int nbExpectedEvents) throws InterruptedException {
        Set<AIPEvent> events = mockEventHandler.getReceivedEvents().stream().filter(e -> e.getAipState().equals(state))
                .collect(Collectors.toSet());
        int waitCount = 0;
        while ((events.size() < nbExpectedEvents) && (waitCount < 5)) {
            Thread.sleep(WAITING_TIME_MS);
<<<<<<< HEAD
=======
            mockEventHandler.log();
>>>>>>> 79254fc8
            events = mockEventHandler.getReceivedEvents().stream().filter(e -> e.getAipState().equals(state))
                    .collect(Collectors.toSet());
            waitCount++;
        }
        return events;
    }

    private void initDb() throws ModuleException, IOException, URISyntaxException {
        clearDb();
        // first of all, lets get an AIP with accessible dataObjects and real checksums
        aip = getAIP();
        // second, lets storeAndCreate a plugin configuration of IDataStorage with the highest priority
        PluginMetaData dataStoMeta = PluginUtils.createPluginMetaData(LocalDataStorage.class,
                                                                      IDataStorage.class.getPackage().getName(),
                                                                      IOnlineDataStorage.class.getPackage().getName());
        baseStorage1Location = new URL("file", "", Paths.get("target/AIPServiceIT/Local1").toFile().getAbsolutePath());
        Files.createDirectories(Paths.get(baseStorage1Location.toURI()));
        List<PluginParameter> parameters = PluginParametersFactory.build()
                .addParameter(LocalDataStorage.LOCAL_STORAGE_TOTAL_SPACE, 9000000000000L)
                .addParameter(LocalDataStorage.BASE_STORAGE_LOCATION_PLUGIN_PARAM_NAME, baseStorage1Location.toString())
                .addParameter(LocalDataStorage.LOCAL_STORAGE_DELETE_OPTION, true).getParameters();
        PluginConfiguration dataStorageConf = new PluginConfiguration(dataStoMeta, DATA_STORAGE_1_CONF_LABEL,
                parameters, 0);
        dataStorageConf.setIsActive(true);
        PrioritizedDataStorage pds = prioritizedDataStorageService.create(dataStorageConf);
        Set<Long> dataStorageIds = Sets.newHashSet(pds.getId());
        // third, lets create a second local storage
        baseStorage2Location = new URL("file", "", Paths.get("target/AIPServiceIT/Local2").toFile().getAbsolutePath());
        Files.createDirectories(Paths.get(baseStorage2Location.toURI()));
        parameters = PluginParametersFactory.build()
                .addParameter(LocalDataStorage.LOCAL_STORAGE_TOTAL_SPACE, 9000000000000L)
                .addParameter(LocalDataStorage.BASE_STORAGE_LOCATION_PLUGIN_PARAM_NAME, baseStorage2Location.toString())
                .addParameter(LocalDataStorage.LOCAL_STORAGE_DELETE_OPTION, false).getParameters();
<<<<<<< HEAD
        dataStorageConf = new PluginConfiguration(dataStoMeta, DATA_STORAGE_2_CONF_LABEL, parameters, 0);
        dataStorageConf.setIsActive(true);
        pds = prioritizedDataStorageService.create(dataStorageConf);
=======
        dsConfWithDeleteDisabled = new PluginConfiguration(dataStoMeta, DATA_STORAGE_2_CONF_LABEL, parameters, 0);
        dsConfWithDeleteDisabled.setIsActive(true);
        pds = prioritizedDataStorageService.create(dsConfWithDeleteDisabled);
>>>>>>> 79254fc8
        dataStorageIds.add(pds.getId());
        // forth, lets create a plugin configuration for IAllocationStrategy
        PluginMetaData allocationMeta = PluginUtils
                .createPluginMetaData(DefaultMultipleAllocationStrategy.class,
                                      DefaultMultipleAllocationStrategy.class.getPackage().getName(),
                                      IAllocationStrategy.class.getPackage().getName());
        List<PluginParameter> allocationParameter = PluginParametersFactory.build()
                .addParameter(DefaultMultipleAllocationStrategy.DATA_STORAGE_IDS_PARAMETER_NAME, dataStorageIds)
                .getParameters();
        PluginConfiguration allocationConfiguration = new PluginConfiguration(allocationMeta, ALLOCATION_CONF_LABEL,
                allocationParameter, 0);
        allocationConfiguration.setIsActive(true);
        pluginService.savePluginConfiguration(allocationConfiguration);
    }

    private void storeAIP(AIP aipToStore) throws ModuleException, InterruptedException {
        aipService.validateAndStore(new AIPCollection(aipToStore));
        aipService.store();
        Thread.sleep(2000);
        aipService.storeMetadata();
        Thread.sleep(2000);
    }

    private void updateAIP(AIP aipToUpdate) throws InterruptedException, ModuleException {
        aipService.updateAip(aip.getId().toString(), aip);
        aipService.updateAipMetadata();
        Thread.sleep(3000);
    }

    @Test
    @Requirements({ @Requirement("REGARDS_DSL_STO_AIP_010"), @Requirement("REGARDS_DSL_STOP_AIP_070") })
    public void createSuccessTest() throws ModuleException, InterruptedException {
<<<<<<< HEAD

        storeAIP(aip);
        // Wait for AIP set STORED status
        LOG.info("Waiting for AIP {} stored", aip.getId().toString());
=======
        storeAIP(aip);
>>>>>>> 79254fc8
        Set<AIPEvent> events = waitForEventsReceived(AIPState.STORED, 1);
        Assert.assertEquals("There whould be only one datastorage success event", 1, events.size());

        AIPEvent event = events.stream().findFirst().get();
        Assert.assertEquals(aip.getId().toString(), event.getIpId());
        Optional<AIP> aipFromDB = aipDao.findOneByIpId(aip.getId().toString());
        Assert.assertEquals(AIPState.STORED, aipFromDB.get().getState());
        LOG.info("AIP {} stored", aip.getId().toString());

        // Check for metadata stored
        Set<StorageDataFile> dataFiles = dataFileDao.findAllByStateAndAip(DataFileState.STORED, aip);
        Assert.assertEquals(2, dataFiles.size());
        Assert.assertNotNull("AIP metadata checksum should be stored into DB",
                             dataFiles.stream()
                                     .filter(storageDataFile -> storageDataFile.getDataType().equals(DataType.AIP))
                                     .findFirst().get().getChecksum());
        // lets check that the data has been successfully stored into the two storages and nothing else
        StorageDataFile dataFile = dataFiles.stream().filter(df -> df.getDataType().equals(DataType.RAWDATA))
                .findFirst().get();
        Assert.assertTrue("stored raw data should have only 2 urls", dataFile.getUrls().size() == 2);
        String storedLocation1 = Paths
                .get(baseStorage1Location.getPath(), dataFile.getChecksum().substring(0, 3), dataFile.getChecksum())
                .toString();
        String storedLocation2 = Paths
                .get(baseStorage2Location.getPath(), dataFile.getChecksum().substring(0, 3), dataFile.getChecksum())
                .toString();
        Assert.assertTrue(dataFile.getUrls().stream().map(url -> url.getPath()).collect(Collectors.toSet())
                .containsAll(Sets.newHashSet(storedLocation1, storedLocation2)));
        // same for the aips
        StorageDataFile aip = dataFiles.stream().filter(df -> df.getDataType().equals(DataType.AIP)).findFirst().get();
        Assert.assertTrue("stored metadata should have only 2 urls", dataFile.getUrls().size() == 2);
        storedLocation1 = Paths
                .get(baseStorage1Location.getPath(), aip.getChecksum().substring(0, 3), aip.getChecksum()).toString();
        storedLocation2 = Paths
                .get(baseStorage2Location.getPath(), aip.getChecksum().substring(0, 3), aip.getChecksum()).toString();
        Assert.assertTrue(aip.getUrls().stream().map(url -> url.getPath()).collect(Collectors.toSet())
                .containsAll(Sets.newHashSet(storedLocation1, storedLocation2)));
    }

    @Test
    public void createFailOnDataTest() throws MalformedURLException, ModuleException, InterruptedException {
        // first lets change the data location to be sure it fails
        aip.getProperties().getContentInformations()
                .toArray(new ContentInformation[aip.getProperties().getContentInformations().size()])[0].getDataObject()
                        .setUrls(Sets.newHashSet(new URL("file", "", Paths
                                .get("src/test/resources/data_that_does_not_exists.txt").toFile().getAbsolutePath())));
        storeAIP(aip);

        // Wait for error event
        Set<AIPEvent> events = waitForEventsReceived(AIPState.STORAGE_ERROR, 2);
        Assert.assertEquals("There should be two error events. One per storage location (multistorage).", 2,
                            events.size());
        Optional<AIP> aipFromDB = aipDao.findOneByIpId(aip.getId().toString());
        Assert.assertEquals(AIPState.STORAGE_ERROR, aipFromDB.get().getState());
        LOG.info("AIP {} is in ERROR State", aip.getId().toString());
        Set<StorageDataFile> dataFiles = dataFileDao.findAllByStateAndAip(DataFileState.ERROR, aip);
        Assert.assertEquals(1, dataFiles.size());
    }

    @Test
    public void createFailOnMetadataTest() throws ModuleException, InterruptedException, IOException {
<<<<<<< HEAD
=======
        LOG.info("");
        LOG.info("START -> createFailOnMetadataTest");
        LOG.info("---------------------------------");
        LOG.info("");
>>>>>>> 79254fc8
        Path workspacePath = workspaceService.getMicroserviceWorkspace();
        Set<PosixFilePermission> oldPermissions = Files.getPosixFilePermissions(workspacePath);
        try {
            // Run AIP storage
            aipService.validateAndStore(new AIPCollection(aip));
            aipService.store();
<<<<<<< HEAD
            Thread.sleep(2000);
=======
            LOG.info("Waiting for storage jobs ends ...");
            Thread.sleep(2000);
            LOG.info("Waiting for storage jobs ends OK");
>>>>>>> 79254fc8
            // to make the process fail just on metadata storage, lets remove permissions from the workspace
            Files.setPosixFilePermissions(workspacePath, Sets.newHashSet());
            aipService.storeMetadata();
            Thread.sleep(2000);
            // Wait for error event
            Set<AIPEvent> events = waitForEventsReceived(AIPState.STORAGE_ERROR, 1);
            Assert.assertEquals("There should be one storage error event", 1, events.size());

            // Check state of AIP
            Optional<AIP> aipFromDB = aipDao.findOneByIpId(aip.getId().toString());
            Assert.assertNotEquals("Test failed because storage didn't failed! It succeeded!", AIPState.STORED,
                                   aipFromDB.get().getState());
            Assert.assertEquals(AIPState.STORAGE_ERROR, aipFromDB.get().getState());
            Set<StorageDataFile> dataFiles = dataFileDao.findAllByStateAndAip(DataFileState.STORED, aip);
            Assert.assertEquals("File should have beed stored but not the metadatas", 1, dataFiles.size());
        } finally {
            // to avoid issues with following tests, lets set back the permissions
            Files.setPosixFilePermissions(workspacePath, oldPermissions);
<<<<<<< HEAD
=======
            LOG.info("");
            LOG.info("STOP -> createFailOnMetadataTest");
            LOG.info("---------------------------------");
            LOG.info("");
>>>>>>> 79254fc8
        }
    }

    //
    @Test
    @Requirements({ @Requirement("REGARDS_DSL_STO_AIP_030"), @Requirement("REGARDS_DSL_STO_AIP_040") })
    public void testUpdate() throws InterruptedException, ModuleException, URISyntaxException {
        // first lets storeAndCreate the aip
        createSuccessTest();
        mockEventHandler.clear();
        // now that it is correctly created, lets say it has been updated and add a tag
        aip = aipDao.findOneByIpId(aip.getId().toString()).get();
        String newTag = "Exemple Tag For Fun";
        aip.getTags().add(newTag);
        Optional<StorageDataFile> oldDataFile = dataFileDao.findByAipAndType(aip, DataType.AIP);
        updateAIP(aip);
        Set<AIPEvent> events = waitForEventsReceived(AIPState.STORED, 1);
        Assert.assertEquals("There should be only one stored event for updated AIP", 1, events.size());
        Assert.assertTrue(oldDataFile.isPresent());
        for (URL url : oldDataFile.get().getUrls()) {
            Assert.assertFalse("The old data file should not exists anymore !" + url.getPath(),
                               Files.exists(Paths.get(url.getPath())));
        }

        AIP updatedAip = aipDao.findOneByIpId(aip.getId().toString()).get();
        Assert.assertEquals("AIP should be in storing metadata state", AIPState.STORED, updatedAip.getState());

        Assert.assertTrue("Updated AIP should contains new tag", updatedAip.getTags().contains(newTag));
        Set<Event> updateEvents = updatedAip.getHistory().stream()
                .filter(e -> e.getType().equals(EventType.UPDATE.toString())).collect(Collectors.toSet());
        Assert.assertEquals("There should be one update event in the updated aip history", 1, updateEvents.size());

        // After job is done, the new AIP metadata file should be present in local datastorage
        StorageDataFile file = dataFileDao.findByAipAndType(updatedAip, DataType.AIP).get();

        for (URL url : file.getUrls()) {
            Assert.assertTrue("The new data file should exists !" + url.getPath(),
                              Files.exists(Paths.get(url.getPath())));
        }
    }

    @Test
    @Requirements({ @Requirement("REGARDS_DSL_STO_ARC_100") })
<<<<<<< HEAD
    public void testDeleteAip() throws InterruptedException, ModuleException, URISyntaxException {
=======
    public void testPartialDeleteAip() throws InterruptedException, ModuleException, URISyntaxException {
>>>>>>> 79254fc8
        createSuccessTest();
        String aipIpId = aip.getId().toString();
        // lets get all the dataFile before deleting them for further verification
        Set<StorageDataFile> aipFiles = dataFileDao.findAllByAip(aip);
        aipService.deleteAip(aipIpId);
<<<<<<< HEAD
        Thread.sleep(15000);

        // Wait for AIP deleteion
        Set<AIPEvent> events = waitForEventsReceived(AIPState.DELETED, 1);
        Assert.assertEquals("There should been only one AIP delete event ", 1, events.size());
        Assert.assertFalse("AIP should not be referenced in the database", aipDao.findOneByIpId(aipIpId).isPresent());
        for (StorageDataFile df : aipFiles) {
            if (df.getDataType() == DataType.AIP) {
                Assert.assertFalse("AIP metadata should not be on disk anymore",
                                   Files.exists(Paths.get(df.getUrls().iterator().next().toURI())));
            } else {
                // As only one of the two storage system allow deletion, only one file should be deleted on disk
=======

        Thread.sleep(1000);

        aipService.removeDeletedAIPMetadatas();

        // Wait for AIP deleteion
        Set<AIPEvent> events = waitForEventsReceived(AIPState.DELETED, 1);
        Assert.assertEquals("There should not been any AIP delete event ", 0, events.size());
        Assert.assertTrue("AIP should be referenced in the database", aipDao.findOneByIpId(aipIpId).isPresent());
        for (StorageDataFile df : aipFiles) {
            // As only one of the two storage system allow deletion, only one file should be deleted on disk
            if (df.getDataType().equals(DataType.AIP)) {
                for (URL fileLocation : df.getUrls()) {
                    Assert.assertTrue("AIP metadata should be on disk. As a datafile cannot be deleted metadata should never be deleted.",
                                      Files.exists(Paths.get(fileLocation.toURI())));
                }
            } else {
>>>>>>> 79254fc8
                for (URL fileLocation : df.getUrls()) {
                    if (fileLocation.toString().contains(baseStorage1Location.toString())) {
                        Assert.assertFalse("AIP data should not be on disk anymore",
                                           Files.exists(Paths.get(fileLocation.toURI())));
                    } else if (fileLocation.toString().contains(baseStorage2Location.toString())) {
                        Assert.assertTrue("AIP data should be on disk. The storage configuration do not allow deletion",
                                          Files.exists(Paths.get(fileLocation.toURI())));
                    } else {
                        Assert.fail("The file should not be stored in " + fileLocation.toString());
                    }
                }
<<<<<<< HEAD

=======
            }
        }
    }

    @Test
    @Requirements({ @Requirement("REGARDS_DSL_STO_ARC_100") })
    public void testDeleteAip() throws InterruptedException, ModuleException, URISyntaxException {

        dsConfWithDeleteDisabled.getParameter(LocalDataStorage.LOCAL_STORAGE_DELETE_OPTION)
                .setValue(Boolean.TRUE.toString());
        pluginService.updatePluginConfiguration(dsConfWithDeleteDisabled);

        createSuccessTest();
        String aipIpId = aip.getId().toString();
        // lets get all the dataFile before deleting them for further verification
        Set<StorageDataFile> aipFiles = dataFileDao.findAllByAip(aip);
        aipService.deleteAip(aipIpId);

        Thread.sleep(5000);

        aipService.removeDeletedAIPMetadatas();

        // Wait for AIP deleteion
        Set<AIPEvent> events = waitForEventsReceived(AIPState.DELETED, 1);
        Assert.assertEquals("There should been only one AIP delete event ", 1, events.size());
        Assert.assertFalse("AIP should not be referenced in the database", aipDao.findOneByIpId(aipIpId).isPresent());
        for (StorageDataFile df : aipFiles) {
            // As only one of the two storage system allow deletion, only one file should be deleted on disk
            for (URL fileLocation : df.getUrls()) {
                Assert.assertFalse("AIP data should not be on disk anymore",
                                   Files.exists(Paths.get(fileLocation.toURI())));
>>>>>>> 79254fc8
            }
        }
    }

    @Test
    @Requirement("REGARDS_DSL_STO_AIP_210")
    public void testUpdatePDI() throws MalformedURLException, EntityNotFoundException,
            EntityOperationForbiddenException, EntityInconsistentIdentifierException {
        AIP aip = getAIP();
        aip.setState(AIPState.STORED);
        aip = aipDao.save(aip);
        // we are going to add an update event, so lets get the old event
        int oldHistorySize = aip.getHistory().size();
        AIPBuilder updated = new AIPBuilder(aip);
        updated.addEvent(EventType.UPDATE.name(), "lets test update", OffsetDateTime.now());
        AIP preUpdateAIP = updated.build();
        AIP updatedAip = aipService.updateAip(aip.getId().toString(), preUpdateAIP);
        Assert.assertEquals("new history size should be oldhistorysize + 2", oldHistorySize + 2,
                            updatedAip.getHistory().size());
    }

    private AIP getAIP() throws MalformedURLException {

        AIPBuilder aipBuilder = new AIPBuilder(
                new UniformResourceName(OAISIdentifier.AIP, EntityType.DATA, DEFAULT_TENANT, UUID.randomUUID(), 1),
                null, EntityType.DATA);

        String path = System.getProperty("user.dir") + "/src/test/resources/data.txt";
        aipBuilder.getContentInformationBuilder().setDataObject(DataType.RAWDATA, new URL("file", "", path), "MD5",
                                                                "de89a907d33a9716d11765582102b2e0");
        aipBuilder.getContentInformationBuilder().setSyntax("text", "description", MimeType.valueOf("text/plain"));
        aipBuilder.addContentInformation();
        aipBuilder.getPDIBuilder().setAccessRightInformation("public");
        aipBuilder.getPDIBuilder().setFacility("CS");
        aipBuilder.getPDIBuilder().addProvenanceInformationEvent(EventType.SUBMISSION.name(), "test event",
                                                                 OffsetDateTime.now());
        aipBuilder.addTags("tag");

        return aipBuilder.build();
    }

    @After
    public void cleanUp() throws URISyntaxException, IOException {
        subscriber.unsubscribeFrom(AIPEvent.class);
        subscriber.purgeQueue(AIPEvent.class, mockEventHandler.getClass());
        clearDb();
        if (baseStorage1Location != null) {
            Files.walk(Paths.get(baseStorage1Location.toURI())).sorted(Comparator.reverseOrder()).map(Path::toFile)
                    .forEach(File::delete);
        }
        if (baseStorage2Location != null) {
            Files.walk(Paths.get(baseStorage2Location.toURI())).sorted(Comparator.reverseOrder()).map(Path::toFile)
                    .forEach(File::delete);
        }
    }

    private void clearDb() {
        jobInfoRepo.deleteAll();
        dataFileDao.deleteAll();
        aipDao.deleteAll();
        prioritizedDataStorageRepository.deleteAll();
        pluginRepo.deleteAll();
    }

    @Configuration
    static class Config {

        @Bean
        public INotificationClient notificationClient() {
            return Mockito.mock(INotificationClient.class);
        }
    }

}<|MERGE_RESOLUTION|>--- conflicted
+++ resolved
@@ -89,13 +89,8 @@
 @ContextConfiguration(classes = { TestConfig.class, AIPServiceIT.Config.class })
 @TestPropertySource(locations = "classpath:test.properties")
 @ActiveProfiles({ "testAmqp", "disableStorageTasks" })
-<<<<<<< HEAD
-@DirtiesContext
-public class AIPServiceIT extends AbstractRegardsServiceTransactionalIT {
-=======
 @DirtiesContext(hierarchyMode = HierarchyMode.EXHAUSTIVE, classMode = ClassMode.BEFORE_CLASS)
 public class AIPServiceIT extends AbstractRegardsTransactionalIT {
->>>>>>> 79254fc8
 
     private static final Logger LOG = LoggerFactory.getLogger(AIPServiceIT.class);
 
@@ -148,11 +143,8 @@
 
     private final MockEventHandler mockEventHandler = new MockEventHandler();
 
-<<<<<<< HEAD
-=======
     private PluginConfiguration dsConfWithDeleteDisabled;
 
->>>>>>> 79254fc8
     @Before
     public void init() throws IOException, ModuleException, URISyntaxException, InterruptedException {
         tenantResolver.forceTenant(DEFAULT_TENANT);
@@ -168,10 +160,7 @@
         int waitCount = 0;
         while ((events.size() < nbExpectedEvents) && (waitCount < 5)) {
             Thread.sleep(WAITING_TIME_MS);
-<<<<<<< HEAD
-=======
             mockEventHandler.log();
->>>>>>> 79254fc8
             events = mockEventHandler.getReceivedEvents().stream().filter(e -> e.getAipState().equals(state))
                     .collect(Collectors.toSet());
             waitCount++;
@@ -205,15 +194,9 @@
                 .addParameter(LocalDataStorage.LOCAL_STORAGE_TOTAL_SPACE, 9000000000000L)
                 .addParameter(LocalDataStorage.BASE_STORAGE_LOCATION_PLUGIN_PARAM_NAME, baseStorage2Location.toString())
                 .addParameter(LocalDataStorage.LOCAL_STORAGE_DELETE_OPTION, false).getParameters();
-<<<<<<< HEAD
-        dataStorageConf = new PluginConfiguration(dataStoMeta, DATA_STORAGE_2_CONF_LABEL, parameters, 0);
-        dataStorageConf.setIsActive(true);
-        pds = prioritizedDataStorageService.create(dataStorageConf);
-=======
         dsConfWithDeleteDisabled = new PluginConfiguration(dataStoMeta, DATA_STORAGE_2_CONF_LABEL, parameters, 0);
         dsConfWithDeleteDisabled.setIsActive(true);
         pds = prioritizedDataStorageService.create(dsConfWithDeleteDisabled);
->>>>>>> 79254fc8
         dataStorageIds.add(pds.getId());
         // forth, lets create a plugin configuration for IAllocationStrategy
         PluginMetaData allocationMeta = PluginUtils
@@ -246,14 +229,7 @@
     @Test
     @Requirements({ @Requirement("REGARDS_DSL_STO_AIP_010"), @Requirement("REGARDS_DSL_STOP_AIP_070") })
     public void createSuccessTest() throws ModuleException, InterruptedException {
-<<<<<<< HEAD
-
         storeAIP(aip);
-        // Wait for AIP set STORED status
-        LOG.info("Waiting for AIP {} stored", aip.getId().toString());
-=======
-        storeAIP(aip);
->>>>>>> 79254fc8
         Set<AIPEvent> events = waitForEventsReceived(AIPState.STORED, 1);
         Assert.assertEquals("There whould be only one datastorage success event", 1, events.size());
 
@@ -315,26 +291,19 @@
 
     @Test
     public void createFailOnMetadataTest() throws ModuleException, InterruptedException, IOException {
-<<<<<<< HEAD
-=======
         LOG.info("");
         LOG.info("START -> createFailOnMetadataTest");
         LOG.info("---------------------------------");
         LOG.info("");
->>>>>>> 79254fc8
         Path workspacePath = workspaceService.getMicroserviceWorkspace();
         Set<PosixFilePermission> oldPermissions = Files.getPosixFilePermissions(workspacePath);
         try {
             // Run AIP storage
             aipService.validateAndStore(new AIPCollection(aip));
             aipService.store();
-<<<<<<< HEAD
-            Thread.sleep(2000);
-=======
             LOG.info("Waiting for storage jobs ends ...");
             Thread.sleep(2000);
             LOG.info("Waiting for storage jobs ends OK");
->>>>>>> 79254fc8
             // to make the process fail just on metadata storage, lets remove permissions from the workspace
             Files.setPosixFilePermissions(workspacePath, Sets.newHashSet());
             aipService.storeMetadata();
@@ -353,13 +322,10 @@
         } finally {
             // to avoid issues with following tests, lets set back the permissions
             Files.setPosixFilePermissions(workspacePath, oldPermissions);
-<<<<<<< HEAD
-=======
             LOG.info("");
             LOG.info("STOP -> createFailOnMetadataTest");
             LOG.info("---------------------------------");
             LOG.info("");
->>>>>>> 79254fc8
         }
     }
 
@@ -403,30 +369,12 @@
 
     @Test
     @Requirements({ @Requirement("REGARDS_DSL_STO_ARC_100") })
-<<<<<<< HEAD
-    public void testDeleteAip() throws InterruptedException, ModuleException, URISyntaxException {
-=======
     public void testPartialDeleteAip() throws InterruptedException, ModuleException, URISyntaxException {
->>>>>>> 79254fc8
         createSuccessTest();
         String aipIpId = aip.getId().toString();
         // lets get all the dataFile before deleting them for further verification
         Set<StorageDataFile> aipFiles = dataFileDao.findAllByAip(aip);
         aipService.deleteAip(aipIpId);
-<<<<<<< HEAD
-        Thread.sleep(15000);
-
-        // Wait for AIP deleteion
-        Set<AIPEvent> events = waitForEventsReceived(AIPState.DELETED, 1);
-        Assert.assertEquals("There should been only one AIP delete event ", 1, events.size());
-        Assert.assertFalse("AIP should not be referenced in the database", aipDao.findOneByIpId(aipIpId).isPresent());
-        for (StorageDataFile df : aipFiles) {
-            if (df.getDataType() == DataType.AIP) {
-                Assert.assertFalse("AIP metadata should not be on disk anymore",
-                                   Files.exists(Paths.get(df.getUrls().iterator().next().toURI())));
-            } else {
-                // As only one of the two storage system allow deletion, only one file should be deleted on disk
-=======
 
         Thread.sleep(1000);
 
@@ -444,7 +392,6 @@
                                       Files.exists(Paths.get(fileLocation.toURI())));
                 }
             } else {
->>>>>>> 79254fc8
                 for (URL fileLocation : df.getUrls()) {
                     if (fileLocation.toString().contains(baseStorage1Location.toString())) {
                         Assert.assertFalse("AIP data should not be on disk anymore",
@@ -456,9 +403,6 @@
                         Assert.fail("The file should not be stored in " + fileLocation.toString());
                     }
                 }
-<<<<<<< HEAD
-
-=======
             }
         }
     }
@@ -490,7 +434,6 @@
             for (URL fileLocation : df.getUrls()) {
                 Assert.assertFalse("AIP data should not be on disk anymore",
                                    Files.exists(Paths.get(fileLocation.toURI())));
->>>>>>> 79254fc8
             }
         }
     }
