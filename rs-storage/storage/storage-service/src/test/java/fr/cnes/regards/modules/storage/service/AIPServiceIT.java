--- conflicted
+++ resolved
@@ -667,10 +667,6 @@
     @Test
     public void searchSession() throws ModuleException, InterruptedException {
         createSuccessTest();
-<<<<<<< HEAD
-        Page<AIPSession> sessions = aipService.searchSessions(null, null, null, new PageRequest(0, 100));
-        Assert.assertEquals(3, sessions.getTotalElements());
-=======
         Page<AIPSession> sessions = aipService.searchSessions(SESSION, OffsetDateTime.now().minusDays(1L),
                                                               OffsetDateTime.now().plusDays(1L),
                                                               new PageRequest(0, 100));
@@ -680,7 +676,6 @@
         Assert.assertEquals(2, sessions.getContent().stream().findFirst().get().getStoredDataFilesCount());
         Assert.assertEquals(1, sessions.getContent().stream().findFirst().get().getAipsCount());
         Assert.assertEquals(1, sessions.getContent().stream().findFirst().get().getStoredAipsCount());
->>>>>>> c1962816
     }
 
     @Test
