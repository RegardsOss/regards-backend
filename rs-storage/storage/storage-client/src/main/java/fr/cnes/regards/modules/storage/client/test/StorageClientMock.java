/*
 * Copyright 2017-2018 CNES - CENTRE NATIONAL d'ETUDES SPATIALES
 *
 * This file is part of REGARDS.
 *
 * REGARDS is free software: you can redistribute it and/or modify
 * it under the terms of the GNU General Public License as published by
 * the Free Software Foundation, either version 3 of the License, or
 * (at your option) any later version.
 *
 * REGARDS is distributed in the hope that it will be useful,
 * but WITHOUT ANY WARRANTY; without even the implied warranty of
 * MERCHANTABILITY or FITNESS FOR A PARTICULAR PURPOSE. See the
 * GNU General Public License for more details.
 *
 * You should have received a copy of the GNU General Public License
 * along with REGARDS. If not, see <http://www.gnu.org/licenses/>.
 */
package fr.cnes.regards.modules.storage.client.test;

import java.time.OffsetDateTime;
import java.util.Collection;
import java.util.Collections;
import java.util.List;
import java.util.Optional;

import org.springframework.beans.factory.annotation.Autowired;
import org.springframework.context.annotation.Primary;
import org.springframework.context.annotation.Profile;
import org.springframework.stereotype.Component;
import org.springframework.transaction.annotation.Transactional;
import org.springframework.util.MimeType;

import com.google.common.collect.Sets;

import fr.cnes.regards.framework.amqp.IPublisher;
import fr.cnes.regards.modules.storage.client.IStorageClient;
import fr.cnes.regards.modules.storage.client.RequestInfo;
import fr.cnes.regards.modules.storage.client.StorageClient;
import fr.cnes.regards.modules.storage.domain.database.FileLocation;
import fr.cnes.regards.modules.storage.domain.database.FileReference;
import fr.cnes.regards.modules.storage.domain.database.FileReferenceMetaInfo;
import fr.cnes.regards.modules.storage.domain.database.request.RequestResultInfo;
import fr.cnes.regards.modules.storage.domain.dto.request.FileCopyRequestDTO;
import fr.cnes.regards.modules.storage.domain.dto.request.FileDeletionRequestDTO;
import fr.cnes.regards.modules.storage.domain.dto.request.FileReferenceRequestDTO;
import fr.cnes.regards.modules.storage.domain.dto.request.FileStorageRequestDTO;
import fr.cnes.regards.modules.storage.domain.event.FileRequestType;
import fr.cnes.regards.modules.storage.domain.event.FileRequestsGroupEvent;
import fr.cnes.regards.modules.storage.domain.flow.FlowItemStatus;

/**
 * Provide a bean to replace the behavior of the {@link StorageClient} while testing
 * @author Léo Mieulet
 */
@Profile("StorageClientMock")
@Component
@Primary
@Transactional
public class StorageClientMock implements IStorageClient {

    @Autowired
    private IPublisher publisher;

    private Optional<Boolean> shouldReturnGranted = Optional.empty();

    private Optional<Boolean> shouldReturnSuccess = Optional.empty();

    private final static String UNSUPORTED = "Not implemented yet !";

    /**
     *
     * @param shouldReturnGranted when true return granted, otherwise denied
     * @param shouldReturnSuccess when true return success, otherwise error
     */
    public void setBehavior(boolean shouldReturnGranted, boolean shouldReturnSuccess) {
        this.shouldReturnGranted = Optional.of(shouldReturnGranted);
        this.shouldReturnSuccess = Optional.of(shouldReturnSuccess);
    }

    @Override
    public RequestInfo store(FileStorageRequestDTO file) {
        checkInit();
        RequestInfo requestInfo = RequestInfo.build();

        // Send the first event
        FlowItemStatus firstStatus;
        if (shouldReturnGranted.get()) {
            firstStatus = FlowItemStatus.GRANTED;
        } else {
            firstStatus = FlowItemStatus.DENIED;
        }

        RequestResultInfo resultInfo = new RequestResultInfo(requestInfo.getGroupId(), FileRequestType.STORAGE,
                file.getChecksum(), file.getStorage(), file.getOptionalSubDirectory().orElse(null),
                Sets.newHashSet(file.getOwner()));

        resultInfo.setResultFile(new FileReference(file.getOwner(),
                new FileReferenceMetaInfo(file.getChecksum(), file.getAlgorithm(), file.getFileName(), 1000L,
                        MimeType.valueOf(file.getMimeType())),
                new FileLocation(file.getStorage(), "http://somedomain.com/api/v1/storage/file/2")));
        List<RequestResultInfo> requestInfos = Collections.singletonList(resultInfo);
        publisher.publish(FileRequestsGroupEvent.build(requestInfo.getGroupId(), FileRequestType.STORAGE, firstStatus,
                                                       requestInfos));

        // Send the second event if the first one is GRANTED
        if (shouldReturnGranted.get()) {
            FlowItemStatus secondStatus;
            if (shouldReturnSuccess.get()) {
                secondStatus = FlowItemStatus.SUCCESS;
            } else {
                secondStatus = FlowItemStatus.ERROR;
            }
            publisher.publish(FileRequestsGroupEvent.build(requestInfo.getGroupId(), FileRequestType.STORAGE,
                                                           secondStatus, requestInfos));
        }

        return requestInfo;
    }

    /**
     * Throw an exception if the setBehavior method have not been called
     */
    private void checkInit() {
        if (!shouldReturnGranted.isPresent() && !shouldReturnSuccess.isPresent()) {
            throw new RuntimeException("Please call setBehavior before using the StorageClientMock");
        }
    }

    @Override
    public Collection<RequestInfo> store(Collection<FileStorageRequestDTO> files) {
        return Sets.newHashSet(store(files.iterator().next()));
    }

    @Override
    public void storeRetry(RequestInfo requestInfo) {
        // Not implemented yet
        throw new UnsupportedOperationException(UNSUPORTED);
    }

    @Override
    public void storeRetry(Collection<String> owners) {
        // Not implemented yet
        throw new UnsupportedOperationException(UNSUPORTED);
    }

    @Override
    public void availabilityRetry(RequestInfo requestInfo) {
        // Not implemented yet
        throw new UnsupportedOperationException(UNSUPORTED);
    }

    @Override
    public RequestInfo reference(FileReferenceRequestDTO file) {
<<<<<<< HEAD
        RequestInfo requestInfo = RequestInfo.build();

        RequestResultInfo resultInfo = new RequestResultInfo(requestInfo.getGroupId(), FileRequestType.STORAGE,
                file.getChecksum(), file.getStorage(), null, Sets.newHashSet(file.getOwner()));

        //TODO call storage
        return requestInfo;
=======
        // Not implemented yet
        throw new UnsupportedOperationException(UNSUPORTED);
>>>>>>> ab9fcc4c
    }

    @Override
    public Collection<RequestInfo> reference(Collection<FileReferenceRequestDTO> files) {
        // Not implemented yet
        throw new UnsupportedOperationException(UNSUPORTED);
    }

    @Override
    public RequestInfo delete(FileDeletionRequestDTO file) {
        checkInit();
        RequestInfo requestInfo = RequestInfo.build();

        // Send the first event
        FlowItemStatus firstStatus;
        if (shouldReturnGranted.get()) {
            firstStatus = FlowItemStatus.GRANTED;
        } else {
            firstStatus = FlowItemStatus.DENIED;
        }

        RequestResultInfo resultInfo = new RequestResultInfo(requestInfo.getGroupId(), FileRequestType.DELETION,
                file.getChecksum(), file.getStorage(), null, Sets.newHashSet(file.getOwner()));

        resultInfo.setResultFile(
                                 new FileReference(file.getOwner(),
                                         new FileReferenceMetaInfo(file.getChecksum(), "some algo", "some file", 1000L,
                                                 MimeType.valueOf("application/pdf")),
                                         new FileLocation(file.getStorage(), null)));
        List<RequestResultInfo> requestInfos = Collections.singletonList(resultInfo);
        publisher.publish(FileRequestsGroupEvent.build(requestInfo.getGroupId(), FileRequestType.DELETION, firstStatus,
                                                       requestInfos));

        // Send the second event if the first one is GRANTED
        if (shouldReturnGranted.get()) {
            FlowItemStatus secondStatus;
            if (shouldReturnSuccess.get()) {
                secondStatus = FlowItemStatus.SUCCESS;
            } else {
                secondStatus = FlowItemStatus.ERROR;
            }
            publisher.publish(FileRequestsGroupEvent.build(requestInfo.getGroupId(), FileRequestType.DELETION,
                                                           secondStatus, requestInfos));
        }

        return requestInfo;
    }

    @Override
    public Collection<RequestInfo> delete(Collection<FileDeletionRequestDTO> files) {
        return Sets.newHashSet(delete(files.iterator().next()));
    }

    @Override
    public RequestInfo copy(FileCopyRequestDTO file) {
        // Not implemented yet
        throw new UnsupportedOperationException(UNSUPORTED);
    }

    @Override
    public Collection<RequestInfo> copy(Collection<FileCopyRequestDTO> files) {
        // Not implemented yet
        throw new UnsupportedOperationException(UNSUPORTED);
    }

    @Override
    public Collection<RequestInfo> makeAvailable(Collection<String> checksums, OffsetDateTime expirationDate) {
        throw new UnsupportedOperationException();
    }

}<|MERGE_RESOLUTION|>--- conflicted
+++ resolved
@@ -152,7 +152,6 @@
 
     @Override
     public RequestInfo reference(FileReferenceRequestDTO file) {
-<<<<<<< HEAD
         RequestInfo requestInfo = RequestInfo.build();
 
         RequestResultInfo resultInfo = new RequestResultInfo(requestInfo.getGroupId(), FileRequestType.STORAGE,
@@ -160,10 +159,6 @@
 
         //TODO call storage
         return requestInfo;
-=======
-        // Not implemented yet
-        throw new UnsupportedOperationException(UNSUPORTED);
->>>>>>> ab9fcc4c
     }
 
     @Override
