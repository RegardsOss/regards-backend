--- conflicted
+++ resolved
@@ -329,11 +329,7 @@
 
         Assert.assertTrue("All storage request groups should be done", listener.getSuccess().size() >= nbGroups);
         // Check all requested groups has been done
-<<<<<<< HEAD
         Assert.assertTrue("All storage request groups should be done",
-=======
-        Assert.assertTrue("",
->>>>>>> ca2f090d
                           groupIds.stream()
                                   .allMatch(groupId -> listener.getSuccess()
                                                                .values()
@@ -341,10 +337,6 @@
                                                                .anyMatch(r -> Objects.equals(r.getGroupId(),
                                                                                              groupId))));
 
-<<<<<<< HEAD
-=======
-        listener.reset();
->>>>>>> ca2f090d
     }
 
     @Test
