--- conflicted
+++ resolved
@@ -41,6 +41,7 @@
 import fr.cnes.regards.modules.filecatalog.dto.*;
 import fr.cnes.regards.modules.filecatalog.dto.request.*;
 import fr.cnes.regards.modules.storage.dao.*;
+import fr.cnes.regards.modules.storage.domain.database.FileReference;
 import fr.cnes.regards.modules.storage.domain.database.StorageLocationConfiguration;
 import fr.cnes.regards.modules.storage.domain.database.request.FileStorageRequestAggregation;
 import fr.cnes.regards.modules.storage.service.file.FileReferenceService;
@@ -79,14 +80,9 @@
 @DirtiesContext(classMode = ClassMode.AFTER_CLASS, hierarchyMode = HierarchyMode.EXHAUSTIVE)
 @TestPropertySource(properties = { "spring.jpa.properties.hibernate.default_schema=storage_client_tests",
                                    "regards.amqp.enabled=true",
-<<<<<<< HEAD
-                                   "regards.storage.schedule.initial.delay=2000",
-                                   "regards.storage.schedule.delay=2000" },
-=======
                                    "regards.storage.schedule.initial.delay=100",
                                    "regards.storage.schedule.delay=100",
                                    "regards.storage.storage.requests.per.job=15" },
->>>>>>> 57dd0e54
                     locations = { "classpath:application-test.properties" })
 public class StorageClientIT extends AbstractMultitenantServiceIT {
 
