--- conflicted
+++ resolved
@@ -288,20 +288,12 @@
             client.store(files);
         }
 
-<<<<<<< HEAD
-        waitRequestEnds(nbGroups, 300);
-
-        Assert.assertEquals("There should be no requests in error state",
-                            0L,
-                            storageReqRepo.countByStorageAndStatus(ONLINE_CONF, FileRequestStatus.ERROR).longValue());
-=======
         waitRequestEnds(nbGroups, 120);
         long nbReqErrors = storageReqRepo.countByStorageAndStatus(ONLINE_CONF, FileRequestStatus.ERROR);
         if (nbReqErrors > 0 || listener.getErrors().size() > 0) {
             LOGGER.warn("Request errors detected : {}", nbReqErrors);
             LOGGER.warn("Request groups error events received : {}", listener.getErrors().size());
         }
->>>>>>> 5bc50f96
 
         Assert.assertEquals("All storage request groups should be done", nbGroups, listener.getNbRequestEnds());
 
