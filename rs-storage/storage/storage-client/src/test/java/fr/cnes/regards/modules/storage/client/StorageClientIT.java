--- conflicted
+++ resolved
@@ -598,29 +598,12 @@
         listener.reset();
     }
 
-<<<<<<< HEAD
-    private void waitRequestEnds(int nbrequests, int maxDurationSec) throws InterruptedException {
-        int loopDuration = 2_000;
-        int nbLoop = ((maxDurationSec * 10000) / loopDuration);
-        int loop = 0;
-        while ((listener.getNbRequestEnds() < nbrequests) && (loop < nbLoop)) {
-            loop++;
-            Thread.sleep(loopDuration);
-        }
-        if (listener.getNbRequestEnds() < nbrequests) {
-            String message = String.format("Number of requests requested for end not reached %d/%d",
-                                           listener.getNbRequestEnds(),
-                                           nbrequests);
-            Assert.fail(message);
-        }
-=======
     private void waitRequestEnds(int nbRequests, int maxDurationSec) {
         Awaitility.await().atMost(maxDurationSec, TimeUnit.SECONDS).until(() -> {
             long count = listener.getNbRequestEnds();
             LOGGER.info("Waiting Number of requests requested for end {}/{}", count, nbRequests);
             return count >= nbRequests;
         });
->>>>>>> 41593d67
     }
 
     @Test
