--- conflicted
+++ resolved
@@ -23,21 +23,12 @@
     <artifactId>storage</artifactId>
     <packaging>pom</packaging>
 
-<<<<<<< HEAD
 	<parent>
 		<groupId>fr.cnes.regards</groupId>
 		<artifactId>regards-parent</artifactId>
 		<version>GEODE</version>
 		<relativePath/>
 	</parent>
-=======
-    <parent>
-        <groupId>fr.cnes.regards</groupId>
-        <artifactId>regards-parent</artifactId>
-	<version>0.5.0-SNAPSHOT</version>
-	<relativePath/>
-    </parent>
->>>>>>> 2f64828e
 
     <url>https://github.com/RegardsOss/RegardsOss.github.io</url>
     <inceptionYear>2016</inceptionYear>
@@ -66,27 +57,27 @@
             <dependency>
                 <groupId>fr.cnes.regards.modules</groupId>
                 <artifactId>storage-dao</artifactId>
-                <version>0.5.0-SNAPSHOT</version>
+                <version>GEODE</version>
             </dependency>
             <dependency>
                 <groupId>fr.cnes.regards.modules</groupId>
                 <artifactId>storage-domain</artifactId>
-                <version>0.5.0-SNAPSHOT</version>
+                <version>GEODE</version>
             </dependency>
             <dependency>
                 <groupId>fr.cnes.regards.modules</groupId>
                 <artifactId>storage-rest</artifactId>
-                <version>0.5.0-SNAPSHOT</version>
+                <version>GEODE</version>
             </dependency>
             <dependency>
                 <groupId>fr.cnes.regards.modules</groupId>
                 <artifactId>storage-service</artifactId>
-                <version>0.5.0-SNAPSHOT</version>
+                <version>GEODE</version>
             </dependency>
             <dependency>
                 <groupId>fr.cnes.regards.modules</groupId>
                 <artifactId>storage-client</artifactId>
-                <version>0.5.0-SNAPSHOT</version>
+                <version>GEODE</version>
             </dependency>
         </dependencies>
     </dependencyManagement>
