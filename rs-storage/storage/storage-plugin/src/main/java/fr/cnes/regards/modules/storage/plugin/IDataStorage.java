/*
 * LICENSE_PLACEHOLDER
 */
package fr.cnes.regards.modules.storage.plugin;

<<<<<<< HEAD
=======
import java.io.IOException;
import java.util.Collection;
>>>>>>> 13791ec0
import java.util.Set;

import fr.cnes.regards.framework.modules.plugins.annotations.PluginInterface;
import fr.cnes.regards.modules.storage.domain.database.DataFile;

/**
 * Plugin interface for all storage systems.
 *
 * @author Sylvain Vissiere-Guerinet
 * @authot Sébastien Binda
 */
@PluginInterface(description = "Contract to respect by any data storage plugin")
public interface IDataStorage<T extends IWorkingSubset> {

    /**
     * Allow plugins to prepare data before actually doing the storage action
     * @param dataFiles {@link DataFile}s to transfer
     * @return {@link Set} of Workingset containing plugin information needed for each file to transfert
     */
<<<<<<< HEAD
    Set<T> prepare(Multimap<AIP, Set<DataFile>> aips);
=======
    Set<T> prepare(Collection<DataFile> dataFiles);
>>>>>>> 13791ec0

    /**
     * Do the store action for the given {@link T} working subset.
     * @param workingSubset Subset of files to store.
     * @param replaceMode if file exists, to the store action should replace it ?
     * @param progressManager {@link ProgressManager} object to inform global store process after each transfer succeed or fail.
     */
    void store(T workingSubset, Boolean replaceMode, ProgressManager progressManager);

    /**
     * Do the delete action for the given {@link T} working subset.
     * @param workingSubset Subset of files to store.
     * @param progressManager {@link ProgressManager} object to inform global store process after each deletion succeed or fail.
     */
    void delete(T workingSubset, ProgressManager progressManager) throws IOException;

    /**
     * Retreive informations about the storage system.
     * @return {@link Set} of {@link DataStorageInfo} containing storage informations
     */
    Set<DataStorageInfo> getMonitoringInfos();
}<|MERGE_RESOLUTION|>--- conflicted
+++ resolved
@@ -3,11 +3,8 @@
  */
 package fr.cnes.regards.modules.storage.plugin;
 
-<<<<<<< HEAD
-=======
 import java.io.IOException;
 import java.util.Collection;
->>>>>>> 13791ec0
 import java.util.Set;
 
 import fr.cnes.regards.framework.modules.plugins.annotations.PluginInterface;
@@ -27,11 +24,7 @@
      * @param dataFiles {@link DataFile}s to transfer
      * @return {@link Set} of Workingset containing plugin information needed for each file to transfert
      */
-<<<<<<< HEAD
-    Set<T> prepare(Multimap<AIP, Set<DataFile>> aips);
-=======
     Set<T> prepare(Collection<DataFile> dataFiles);
->>>>>>> 13791ec0
 
     /**
      * Do the store action for the given {@link T} working subset.
