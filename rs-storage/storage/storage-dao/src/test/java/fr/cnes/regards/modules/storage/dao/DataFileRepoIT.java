--- conflicted
+++ resolved
@@ -79,11 +79,9 @@
 
     private Long dataStorage3UsedSize = 0L;
 
-<<<<<<< HEAD
     private AIP aip3;
-=======
+
     private static final String SESSION = "SESSION_1";
->>>>>>> cfb04c14
 
     @Before
     public void init() throws MalformedURLException, NoSuchAlgorithmException {
@@ -145,15 +143,9 @@
             dataStorage2UsedSize += df.getFileSize();
         }
         dataFiles.addAll(dataFilesAip);
-<<<<<<< HEAD
         aip3 = generateRandomAIP();
-        aip3 = aipDao.save(aip3);
-        dataFilesAip = StorageDataFile.extractDataFiles(aip3);
-=======
-        AIP aip3 = generateRandomAIP();
         aip3 = aipDao.save(aip3, aipSession);
         dataFilesAip = StorageDataFile.extractDataFiles(aip3, aipSession);
->>>>>>> cfb04c14
         for (StorageDataFile df : dataFilesAip) {
             df.addDataStorageUsed(pds3);
             dataStorage3Id = pds3.getId();
