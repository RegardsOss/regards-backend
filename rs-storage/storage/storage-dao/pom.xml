<?xml version="1.0" encoding="UTF-8"?>
<!--
 Copyright 2017-2018 CNES - CENTRE NATIONAL d'ETUDES SPATIALES
 
 This file is part of REGARDS.
 
 REGARDS is free software: you can redistribute it and/or modify
 it under the terms of the GNU General Public License as published by
 the Free Software Foundation, either version 3 of the License, or
 (at your option) any later version.
 
 REGARDS is distributed in the hope that it will be useful,
 but WITHOUT ANY WARRANTY; without even the implied warranty of
 MERCHANTABILITY or FITNESS FOR A PARTICULAR PURPOSE. See the
 GNU General Public License for more details.
 
 You should have received a copy of the GNU General Public License
 along with REGARDS. If not, see <http://www.gnu.org/licenses/>.
-->
<project xmlns="http://maven.apache.org/POM/4.0.0" xmlns:xsi="http://www.w3.org/2001/XMLSchema-instance"
	xsi:schemaLocation="http://maven.apache.org/POM/4.0.0 http://maven.apache.org/xsd/maven-4.0.0.xsd">
	<modelVersion>4.0.0</modelVersion>

	<groupId>fr.cnes.regards.modules.storage</groupId>
	<artifactId>storage-dao</artifactId>

	<description>DAO layer of the Storage module</description>
	<url>https://github.com/RegardsOss/RegardsOss.github.io</url>
	<inceptionYear>2016</inceptionYear>
	<licenses>
		<license>
			<name>GNU General Public License (GNU GPL)</name>
			<url>http://www.gnu.org/licenses/gpl.html</url>
			<distribution>repo</distribution>
		</license>
	</licenses>
	<organization>
		<name>CNES</name>
		<url>https://cnes.fr/fr</url>
	</organization>
	<developers>
		<developer>
			<name>REGARDS Team</name>
			<organization>CS Systèmes d'Information</organization>
			<organizationUrl>http://www.c-s.fr</organizationUrl>
		</developer>
	</developers>

	<parent>
		<groupId>fr.cnes.regards.modules</groupId>
		<artifactId>storage</artifactId>
<<<<<<< HEAD
		<version>2.0.0-RELEASE</version>
=======
		<version>3.0.0-RELEASE</version>
>>>>>>> 3f0706ac
	</parent>

	<dependencies>
		<dependency>
			<groupId>fr.cnes.regards.modules.storage</groupId>
			<artifactId>storage-domain</artifactId>
		</dependency>
		<dependency>
			<groupId>fr.cnes.regards.framework</groupId>
			<artifactId>geojson-starter</artifactId>
		</dependency>
		<!-- Test dependencies -->
		<dependency>
			<groupId>fr.cnes.regards.framework</groupId>
			<artifactId>jpa-multitenant-regards-test</artifactId>
			<scope>test</scope>
		</dependency>
		<dependency>
			<groupId>fr.cnes.regards.framework.test</groupId>
			<artifactId>regards-test</artifactId>
			<scope>test</scope>
		</dependency>
		<dependency>
			<groupId>fr.cnes.regards.framework.modules.plugins</groupId>
			<artifactId>plugins-dao</artifactId>
			<scope>test</scope>
		</dependency>
		<dependency>
			<groupId>fr.cnes.regards.modules.templates</groupId>
			<artifactId>templates-dao</artifactId>
			<scope>test</scope>
		</dependency>
	</dependencies>
</project><|MERGE_RESOLUTION|>--- conflicted
+++ resolved
@@ -49,11 +49,7 @@
 	<parent>
 		<groupId>fr.cnes.regards.modules</groupId>
 		<artifactId>storage</artifactId>
-<<<<<<< HEAD
-		<version>2.0.0-RELEASE</version>
-=======
 		<version>3.0.0-RELEASE</version>
->>>>>>> 3f0706ac
 	</parent>
 
 	<dependencies>
