--- conflicted
+++ resolved
@@ -22,13 +22,9 @@
  * @author Sylvain VISSIERE-GUERINET
  */
 @Entity
-<<<<<<< HEAD
-@Table(name = "t_aip", indexes = { @Index(name = "idx_aip_ip_id", columnList = "ip_id") })
-=======
 @Table(name = "t_aip", indexes = {
                 @Index(name = "idx_aip_ip_id", columnList = "ip_id")
 })
->>>>>>> b948344e
 @TypeDefs({ @TypeDef(name = "jsonb", typeClass = JsonBinaryType.class) })
 @NamedEntityGraph(name = "graph.aip.tags", attributeNodes = { @NamedAttributeNode("tags") })
 public class AIPDataBase {
