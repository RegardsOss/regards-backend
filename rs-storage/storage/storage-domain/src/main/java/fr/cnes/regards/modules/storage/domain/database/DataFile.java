package fr.cnes.regards.modules.storage.domain.database;

import java.net.URL;
import java.util.Set;

import javax.persistence.Column;
import javax.persistence.Convert;
import javax.persistence.Entity;
import javax.persistence.EnumType;
import javax.persistence.Enumerated;
import javax.persistence.FetchType;
import javax.persistence.ForeignKey;
import javax.persistence.GeneratedValue;
import javax.persistence.GenerationType;
import javax.persistence.Id;
import javax.persistence.JoinColumn;
import javax.persistence.ManyToOne;
import javax.persistence.NamedAttributeNode;
import javax.persistence.NamedEntityGraph;
import javax.persistence.NamedSubgraph;
import javax.persistence.OneToOne;
import javax.persistence.SequenceGenerator;
import javax.persistence.Table;

import org.springframework.util.MimeType;

import com.google.common.base.Strings;
import com.google.common.collect.Sets;

import fr.cnes.regards.framework.jpa.converter.MimeTypeConverter;
import fr.cnes.regards.framework.modules.plugins.domain.PluginConfiguration;
import fr.cnes.regards.framework.oais.DataObject;
import fr.cnes.regards.framework.oais.InformationObject;
import fr.cnes.regards.framework.oais.urn.DataType;
import fr.cnes.regards.modules.storage.domain.AIP;
<<<<<<< HEAD
import fr.cnes.regards.modules.storage.domain.DataObject;
import fr.cnes.regards.modules.storage.domain.FixityInformation;
import fr.cnes.regards.modules.storage.domain.RepresentationInformation;
import fr.cnes.regards.modules.storage.domain.InformationObject;
=======
>>>>>>> b948344e

/**
 *
 * contains useful, for the system, metadata of a file from an AIP.
 * It mixes {@link DataObject}, {@link FixityInformation}, {@link RepresentationInformation} and add some information needed by the system not extracted from the AIP
 *
 * @author Sylvain VISSIERE-GUERINET
 */
@Entity
@Table(name = "t_data_file")
@NamedEntityGraph(name = "graph.datafile.full",
        attributeNodes = { @NamedAttributeNode("aipDataBase"),
                @NamedAttributeNode(value = "dataStorageUsed", subgraph = "graph.datafile.dataStorageUsed") },
        subgraphs = {
                @NamedSubgraph(name = "graph.datafile.dataStorageUsed",
                        attributeNodes = { @NamedAttributeNode(value = "parameters",
                                subgraph = "graph.datafile.dataStorageUsed.parameters") }),
                @NamedSubgraph(name = "graph.datafile.dataStorageUsed.parameters",
                        attributeNodes = { @NamedAttributeNode("dynamicsValues") }) })
public class DataFile {

    @Id
    @SequenceGenerator(name = "dataFileSequence", initialValue = 1, sequenceName = "seq_data_file")
    @GeneratedValue(generator = "dataFileSequence", strategy = GenerationType.SEQUENCE)
    private Long id;

    @Column
    private URL url;

    @Column
    private String name;

    @Column(length = AIPDataBase.CHECKSUM_MAX_LENGTH, nullable = false)
    private String checksum;

    @Column(nullable = false)
    private String algorithm;

    @Column
    @Enumerated(EnumType.STRING)
    private DataType dataType;

    @Column
    private Long fileSize;

    @Column
    private DataFileState state;

    @Column(nullable = false)
    @Convert(converter = MimeTypeConverter.class)
    private MimeType mimeType;

    @OneToOne(fetch = FetchType.LAZY)
    @JoinColumn(name = "data_storage_plugin_configuration",
            foreignKey = @ForeignKey(name = "fk_data_file_data_storage_plugin_configuration"))
    private PluginConfiguration dataStorageUsed;

    /**
     * Reversed mapping compared to reality. This is because it is easier to work like this.
     */
    @ManyToOne(fetch = FetchType.LAZY)
    @JoinColumn(name = "aip_ip_id", foreignKey = @ForeignKey(name = "fk_aip_data_file"))
    private AIPDataBase aipDataBase;

    // serialization
    private DataFile() {
    }

    public DataFile(DataObject file, String algorithm, String checksum, Long fileSize, MimeType mimeType, AIP aip) {
        this(file.getUrl(), checksum, algorithm, file.getDataType(), fileSize, mimeType, aip, null);
        String name = file.getFilename();
        if (Strings.isNullOrEmpty(name)) {
            String[] pathParts = file.getUrl().getPath().split("/");
            name = pathParts[pathParts.length - 1];
        }
        setName(name);
    }

    public DataFile(URL url, String checksum, String algorithm, DataType type, Long fileSize, MimeType mimeType,
            AIP aip, String name) {
        this.url = url;
        this.checksum = checksum;
        this.algorithm = algorithm;
        this.dataType = type;
        this.fileSize = fileSize;
        this.mimeType = mimeType;
        this.aipDataBase = new AIPDataBase(aip);
    }

    public String getName() {
        return name;
    }

    public void setName(String name) {
        this.name = name;
    }

    public Long getId() {
        return id;
    }

    public void setId(Long id) {
        this.id = id;
    }

    public URL getUrl() {
        return url;
    }

    public void setUrl(URL url) {
        this.url = url;
    }

    public String getChecksum() {
        return checksum;
    }

    public void setChecksum(String checksum) {
        this.checksum = checksum;
    }

    public String getAlgorithm() {
        return algorithm;
    }

    public void setAlgorithm(String algorithm) {
        this.algorithm = algorithm;
    }

    public DataType getDataType() {
        return dataType;
    }

    public void setDataType(DataType type) {
        this.dataType = type;
    }

    public Long getFileSize() {
        return fileSize;
    }

    public void setFileSize(Long fileSize) {
        this.fileSize = fileSize;
    }

    public PluginConfiguration getDataStorageUsed() {
        return dataStorageUsed;
    }

    public void setDataStorageUsed(PluginConfiguration dataStorageUsed) {
        this.dataStorageUsed = dataStorageUsed;
    }

    public MimeType getMimeType() {
        return mimeType;
    }

    public void setMimeType(MimeType mimeType) {
        this.mimeType = mimeType;
    }

    public DataFileState getState() {
        return state;
    }

    public void setState(DataFileState state) {
        this.state = state;
    }

    public void setAipDataBase(AIPDataBase aipDataBase) {
        this.aipDataBase = aipDataBase;
    }

    public AIPDataBase getAipDataBase() {
        return this.aipDataBase;
    }

    public AIP getAip() {
        return aipDataBase.getAip();
    }

    public void setAip(AIP aip) {
        this.aipDataBase = new AIPDataBase(aip);
    }

    public static Set<DataFile> extractDataFiles(AIP aip) {
        Set<DataFile> dataFiles = Sets.newHashSet();
        for (InformationObject io : aip.getInformationObjects()) {
            DataObject file = io.getContentInformation().getDataObject();
            MimeType mimeType = MimeType
                    .valueOf(io.getContentInformation().getRepresentationInformation().getSyntax().getMimeType());
            String algorithm = io.getPdi().getFixityInformation().getAlgorithm();
            String checksum = io.getPdi().getFixityInformation().getChecksum();
            Long fileSize = io.getPdi().getFixityInformation().getFileSize();
            dataFiles.add(new DataFile(file, algorithm, checksum, fileSize, mimeType, aip));
        }
        return dataFiles;
    }

    @Override
    public boolean equals(Object o) {
        if (this == o) {
            return true;
        }
        if ((o == null) || (getClass() != o.getClass())) {
            return false;
        }

        DataFile dataFile = (DataFile) o;

        if (checksum != null ? !checksum.equals(dataFile.checksum) : dataFile.checksum != null) {
            return false;
<<<<<<< HEAD
        if (algorithm != null ? !algorithm.equals(dataFile.algorithm) : dataFile.algorithm != null)
            return false;
        return aipDataBase != null ? aipDataBase.equals(dataFile.aipDataBase) : dataFile.aipDataBase == null;
=======
        }
        return algorithm != null ? algorithm.equals(dataFile.algorithm) : dataFile.algorithm == null;
>>>>>>> b948344e
    }

    @Override
    public int hashCode() {
        int result = checksum != null ? checksum.hashCode() : 0;
<<<<<<< HEAD
        result = 31 * result + (algorithm != null ? algorithm.hashCode() : 0);
        result = 31 * result + (aipDataBase != null ? aipDataBase.hashCode() : 0);
=======
        result = (31 * result) + (algorithm != null ? algorithm.hashCode() : 0);
>>>>>>> b948344e
        return result;
    }
}<|MERGE_RESOLUTION|>--- conflicted
+++ resolved
@@ -33,13 +33,6 @@
 import fr.cnes.regards.framework.oais.InformationObject;
 import fr.cnes.regards.framework.oais.urn.DataType;
 import fr.cnes.regards.modules.storage.domain.AIP;
-<<<<<<< HEAD
-import fr.cnes.regards.modules.storage.domain.DataObject;
-import fr.cnes.regards.modules.storage.domain.FixityInformation;
-import fr.cnes.regards.modules.storage.domain.RepresentationInformation;
-import fr.cnes.regards.modules.storage.domain.InformationObject;
-=======
->>>>>>> b948344e
 
 /**
  *
@@ -252,25 +245,16 @@
 
         if (checksum != null ? !checksum.equals(dataFile.checksum) : dataFile.checksum != null) {
             return false;
-<<<<<<< HEAD
         if (algorithm != null ? !algorithm.equals(dataFile.algorithm) : dataFile.algorithm != null)
             return false;
         return aipDataBase != null ? aipDataBase.equals(dataFile.aipDataBase) : dataFile.aipDataBase == null;
-=======
-        }
-        return algorithm != null ? algorithm.equals(dataFile.algorithm) : dataFile.algorithm == null;
->>>>>>> b948344e
     }
 
     @Override
     public int hashCode() {
         int result = checksum != null ? checksum.hashCode() : 0;
-<<<<<<< HEAD
         result = 31 * result + (algorithm != null ? algorithm.hashCode() : 0);
         result = 31 * result + (aipDataBase != null ? aipDataBase.hashCode() : 0);
-=======
-        result = (31 * result) + (algorithm != null ? algorithm.hashCode() : 0);
->>>>>>> b948344e
         return result;
     }
 }