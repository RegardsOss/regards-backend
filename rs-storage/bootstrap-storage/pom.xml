<?xml version="1.0" encoding="UTF-8"?>
<!--
 Copyright 2017-2019 CNES - CENTRE NATIONAL d'ETUDES SPATIALES
 
 This file is part of REGARDS.
 
 REGARDS is free software: you can redistribute it and/or modify
 it under the terms of the GNU General Public License as published by
 the Free Software Foundation, either version 3 of the License, or
 (at your option) any later version.
 
 REGARDS is distributed in the hope that it will be useful,
 but WITHOUT ANY WARRANTY; without even the implied warranty of
 MERCHANTABILITY or FITNESS FOR A PARTICULAR PURPOSE. See the
 GNU General Public License for more details.
 
 You should have received a copy of the GNU General Public License
 along with REGARDS. If not, see <http://www.gnu.org/licenses/>.
-->
<project xmlns="http://maven.apache.org/POM/4.0.0" xmlns:xsi="http://www.w3.org/2001/XMLSchema-instance"
	xsi:schemaLocation="http://maven.apache.org/POM/4.0.0 http://maven.apache.org/xsd/maven-4.0.0.xsd">
	<modelVersion>4.0.0</modelVersion>

	<groupId>fr.cnes.regards.microservices.storage</groupId>
	<artifactId>bootstrap-storage</artifactId>
	<description>Boots the STORAGE microservice</description>
	<url>https://github.com/RegardsOss/RegardsOss.github.io</url>
	<inceptionYear>2016</inceptionYear>
	<licenses>
		<license>
			<name>GNU General Public License (GNU GPL)</name>
			<url>http://www.gnu.org/licenses/gpl.html</url>
			<distribution>repo</distribution>
		</license>
	</licenses>
	<organization>
		<name>CNES</name>
		<url>https://cnes.fr/fr</url>
	</organization>
	<developers>
		<developer>
			<name>REGARDS Team</name>
			<organization>CS Systèmes d'Information</organization>
			<organizationUrl>http://www.c-s.fr</organizationUrl>
		</developer>
	</developers>

	<parent>
		<groupId>fr.cnes.regards</groupId>
		<artifactId>regards-boot-parent</artifactId>
<<<<<<< HEAD
		<version>0.5.0-SNAPSHOT</version>
=======
		<version>0.4.1</version>
>>>>>>> 65456c4f
		<relativePath></relativePath>
	</parent>

	<properties>
		<fr.cnes.regards.docker.image.name>rs-storage</fr.cnes.regards.docker.image.name>
		<docker.entryPoint>["./wait-for-it.sh", "rs-config:9031", "-t", "0", "--", "./wait-for-it.sh", "rs-registry:9032", "-t", "0", "--","./wait-for-it.sh", "rs-admin:9033", "-t", "0", "--", "./start.sh","${project.build.finalName}.${project.packaging}","-Xmx512m"]</docker.entryPoint>
	</properties>

	<dependencies>
		<!-- Core dependencies -->
		<dependency>
			<groupId>fr.cnes.regards.framework</groupId>
			<artifactId>microservice-core-starter</artifactId>
		</dependency>
		<!-- Module dependencies -->
		<dependency>
			<groupId>fr.cnes.regards.microservices.administration</groupId>
			<artifactId>remote-tenant-resolver</artifactId>
		</dependency>
		<dependency>
			<groupId>fr.cnes.regards.microservices.administration</groupId>
			<artifactId>remote-authorities-provider</artifactId>
		</dependency>
		<dependency>
			<groupId>fr.cnes.regards.modules.storage</groupId>
			<artifactId>storage-rest</artifactId>
		</dependency>
		<dependency>
			<groupId>fr.cnes.regards.framework.modules.plugins</groupId>
			<artifactId>plugins-rest</artifactId>
		</dependency>
	</dependencies>
	
	<profiles>
		<profile>
			<id>default</id>
			<activation>
				<activeByDefault>true</activeByDefault>
			</activation>
			<properties>
				<!-- Default properties -->
				<filter.name>development</filter.name>
			</properties>
			<build>
				<resources>
					<resource>
						<directory>src/main/resources</directory>
						<filtering>true</filtering>
					</resource>
				</resources>
				<filters>
					<filter>src/main/filters/${filter.name}.properties</filter>
				</filters>
			</build>
		</profile>
		<profile>
			<id>docker</id>
			<properties>
				<!-- Default properties -->
				<filter.name>docker</filter.name>
			</properties>
			<build>
				<resources>
					<resource>
						<directory>src/main/resources</directory>
						<filtering>true</filtering>
					</resource>
				</resources>
				<filters>
					<filter>src/main/filters/${filter.name}.properties</filter>
				</filters>
			</build>
		</profile>
		<profile>
			<id>delivery</id>
		</profile>
	</profiles>

</project><|MERGE_RESOLUTION|>--- conflicted
+++ resolved
@@ -48,11 +48,7 @@
 	<parent>
 		<groupId>fr.cnes.regards</groupId>
 		<artifactId>regards-boot-parent</artifactId>
-<<<<<<< HEAD
 		<version>0.5.0-SNAPSHOT</version>
-=======
-		<version>0.4.1</version>
->>>>>>> 65456c4f
 		<relativePath></relativePath>
 	</parent>
 
