/*
 * Copyright 2017-2018 CNES - CENTRE NATIONAL d'ETUDES SPATIALES
 *
 * This file is part of REGARDS.
 *
 * REGARDS is free software: you can redistribute it and/or modify
 * it under the terms of the GNU General Public License as published by
 * the Free Software Foundation, either version 3 of the License, or
 * (at your option) any later version.
 *
 * REGARDS is distributed in the hope that it will be useful,
 * but WITHOUT ANY WARRANTY; without even the implied warranty of
 * MERCHANTABILITY or FITNESS FOR A PARTICULAR PURPOSE. See the
 * GNU General Public License for more details.
 *
 * You should have received a copy of the GNU General Public License
 * along with REGARDS. If not, see <http://www.gnu.org/licenses/>.
 */
package fr.cnes.regards.modules.catalog.services.plugins;

import java.io.IOException;
import java.io.OutputStream;
import java.net.InetSocketAddress;
import java.net.MalformedURLException;
import java.net.Proxy;
import java.net.URI;
import java.net.URISyntaxException;
import java.net.URL;
import java.util.Collections;
import java.util.List;
import java.util.Map;
import java.util.Map.Entry;
import java.util.Set;
import java.util.zip.ZipEntry;
import java.util.zip.ZipOutputStream;

import javax.servlet.http.HttpServletResponse;

import org.apache.commons.io.FilenameUtils;
import org.apache.http.client.utils.URIBuilder;
import org.slf4j.Logger;
import org.slf4j.LoggerFactory;
import org.springframework.beans.factory.annotation.Autowired;
import org.springframework.beans.factory.annotation.Value;
import org.springframework.data.domain.Page;
import org.springframework.http.MediaType;
import org.springframework.http.ResponseEntity;
import org.springframework.web.servlet.mvc.method.annotation.StreamingResponseBody;

import com.google.common.base.Strings;
import com.google.common.collect.Maps;
import com.google.common.collect.Sets;
import com.google.common.io.ByteStreams;

import fr.cnes.regards.framework.modules.plugins.annotations.Plugin;
import fr.cnes.regards.framework.modules.plugins.annotations.PluginInit;
import fr.cnes.regards.framework.modules.plugins.annotations.PluginParameter;
import fr.cnes.regards.framework.oais.urn.DataType;
import fr.cnes.regards.framework.oais.urn.EntityType;
import fr.cnes.regards.framework.security.utils.jwt.JWTService;
import fr.cnes.regards.framework.security.utils.jwt.exception.JwtException;
import fr.cnes.regards.framework.utils.file.DownloadUtils;
import fr.cnes.regards.modules.catalog.services.domain.ServiceScope;
import fr.cnes.regards.modules.catalog.services.domain.annotations.CatalogServicePlugin;
import fr.cnes.regards.modules.catalog.services.domain.plugins.IEntitiesServicePlugin;
import fr.cnes.regards.modules.catalog.services.helper.CatalogPluginResponseFactory;
import fr.cnes.regards.modules.catalog.services.helper.CatalogPluginResponseFactory.CatalogPluginResponseType;
import fr.cnes.regards.modules.catalog.services.helper.IServiceHelper;
import fr.cnes.regards.modules.dam.domain.entities.DataObject;
import fr.cnes.regards.modules.indexer.domain.DataFile;
import fr.cnes.regards.modules.opensearch.service.exception.OpenSearchParseException;

@Plugin(description = "Plugin to allow download on multiple data selection by creating an archive.",
        id = "MultiDownloadPlugin", version = "1.0.0", author = "REGARDS Team", contact = "regards@c-s.fr",
        license = "GPLv3", owner = "CSSI", url = "https://github.com/RegardsOss")
@CatalogServicePlugin(applicationModes = { ServiceScope.MANY }, entityTypes = { EntityType.DATA })
public class MultiDownloadPlugin extends AbstractCatalogServicePlugin implements IEntitiesServicePlugin {

    /**
     * Class logger
     */
    private static final Logger LOGGER = LoggerFactory.getLogger(CatalogPluginResponseFactory.class);

    @Autowired
    private IServiceHelper serviceHelper;

    @Autowired
    private JWTService jwtService;

    @Value("${http.proxy.host}")
    private String proxyHost;

    @Value("${http.proxy.port}")
    private int proxyPort;

<<<<<<< HEAD
    private Proxy proxy;

=======
    @Value("${http.proxy.noproxy:#{null}}")
    private String noProxyHostsString;

    private Proxy proxy;

    private final Set<String> noProxyHosts = Sets.newHashSet();

>>>>>>> 14665b1e
    @PluginParameter(label = "Maximum number of files", name = "maxFilesToDownload", defaultValue = "1000",
            description = "Maximum number of files that this plugin allow to download.")
    private int maxFilesToDownload;

    @PluginParameter(label = "Maximum total size for download (Mo)", name = "maxFilesSizeToDownload",
            defaultValue = "100", description = "Maximum total size of selected files for one download.")
    private int maxFilesSizeToDownload;

    @PluginParameter(label = "Archive file name", name = "archiveFileName", defaultValue = "download.zip",
            description = "Name of the archive containing all selected files for download.")
    private String archiveFileName;

    @PluginInit
    public void init() {
<<<<<<< HEAD
        proxy = (Strings.isNullOrEmpty(proxyHost)) ?
                Proxy.NO_PROXY :
                new Proxy(Proxy.Type.HTTP, new InetSocketAddress(proxyHost, proxyPort));
=======
        proxy = Strings.isNullOrEmpty(proxyHost) ? Proxy.NO_PROXY
                : new Proxy(Proxy.Type.HTTP, new InetSocketAddress(proxyHost, proxyPort));
        if (noProxyHostsString != null) {
            Collections.addAll(noProxyHosts, noProxyHostsString.split("\\s*,\\s*"));
        }
>>>>>>> 14665b1e
    }

    @Override
    public ResponseEntity<StreamingResponseBody> applyOnEntities(List<String> pEntitiesId,
            HttpServletResponse response) {
        Page<DataObject> results = serviceHelper.getDataObjects(pEntitiesId, 0, 10000);
        return apply(results.getContent(), response);
    }

    @Override
    public ResponseEntity<StreamingResponseBody> applyOnQuery(String pOpenSearchQuery, EntityType pEntityType,
            HttpServletResponse response) {
        Page<DataObject> results;
        try {
            results = serviceHelper.getDataObjects(pOpenSearchQuery, 0, 10000);
            return apply(results.getContent(), response);
        } catch (OpenSearchParseException e) {
            String message = String
                    .format("Error applying service. OpenSearchQuery is not a valid query : %s", pOpenSearchQuery);
            LOGGER.error(message, e);
            return CatalogPluginResponseFactory
                    .createSuccessResponse(response, CatalogPluginResponseType.JSON, message);
        }

    }

    /**
     * Global application for DataObjects datafiles download. A ZIPStream is created containing all onlines
     * {@link DataFile}
     * for each fiven {@link DataObject}
     */
    private ResponseEntity<StreamingResponseBody> apply(List<DataObject> dataObjects, HttpServletResponse response) {
        // Retrieve all onlines files from each DataObject
        Map<DataObject, Set<DataFile>> toDownloadFilesMap = Maps.newHashMap();
        if ((dataObjects != null) && !dataObjects.isEmpty()) {
            dataObjects.forEach(dataObject -> toDownloadFilesMap.put(dataObject, getOnlineFiles(dataObject)));
        }

        // Check for maximum number of files limit
        int nbFiles = toDownloadFilesMap.values().stream().mapToInt(list -> list.size()).sum();
        // If files number exceed maximum configured, return a JSON message with the error.
        LOGGER.debug(String.format("Number of files to download : %d", nbFiles));
        if (nbFiles > maxFilesToDownload) {
            return CatalogPluginResponseFactory.createSuccessResponse(response, CatalogPluginResponseType.JSON,
                                                                      String.format(
                                                                              "Number of files to download %d exceed maximum allowed of %d",
                                                                              nbFiles, maxFilesToDownload));
        }

        // Check for maximum file size limit
        long filesSizeInBytes = toDownloadFilesMap.values().stream()
                .mapToLong(list -> list.stream().mapToLong(d -> d.getFilesize() != null ? d.getFilesize() : 0).sum())
                .sum();
        LOGGER.debug(String.format("Total size of files to download : %d", filesSizeInBytes));
        // If size exceed maximum configured, return a JSON message with the error.
        if (filesSizeInBytes > (maxFilesSizeToDownload * 1024 * 1024)) {
            return CatalogPluginResponseFactory.createSuccessResponse(response, CatalogPluginResponseType.JSON,
                                                                      String.format(
                                                                              "Total size of selected files exceeded maximum allowed of %d (Mo)",
                                                                              maxFilesToDownload));
        }

        // If tere is no file downloadable, return a JSON message.
        if (nbFiles == 0) {
            return CatalogPluginResponseFactory.createSuccessResponse(response, CatalogPluginResponseType.JSON,
                                                                      "None of the selected files are available for download");
        }

        // Create and stream the ZIP archive containg all downloadable files
        return CatalogPluginResponseFactory
                .createStreamSuccessResponse(response, getFilesAsZip(toDownloadFilesMap), getArchiveName(),
                                             MediaType.APPLICATION_OCTET_STREAM);
    }

    /**
     * Get the archive name by reading plugin parameters configuration.
     * @return String archive name
     */
    private String getArchiveName() {
        String fileName = archiveFileName;
        if (!fileName.endsWith(".zip")) {
            fileName = String.format("%s.zip", fileName);
        }
        return fileName;
    }

    /**
     * Get all the online {@link DataFile} of the given {@link DataObject}
     * @param dataObject {@link DataObject}
     * @return online {@link DataFile}s
     */
    private Set<DataFile> getOnlineFiles(DataObject dataObject) {
        Set<DataFile> files = Sets.newHashSet();
        if ((dataObject != null) && (dataObject.getFiles() != null)) {
            dataObject.getFiles().forEach((type, file) -> {
                if (DataType.RAWDATA.equals(type) && Boolean.TRUE.equals(file.isOnline()) && (file.getUri() != null)) {
                    files.add(file);
                }
            });
        }
        return files;
    }

    /**
     * Create a StreamingResponseBody by writting a ZIP containing all given {@link DataFile}
     * @param files {@link DataFile}s to write into the ZIP.
     * @return {@link StreamingResponseBody}
     */
    private StreamingResponseBody getFilesAsZip(Map<DataObject, Set<DataFile>> files) {
        return (StreamingResponseBody) outputStream -> createZipArchive(outputStream, files);
    }

    /**
     * Write a ZIP Archive with the given {@link DataFile}s into the given {@link OutputStream}
     * @param outputStream {@link OutputStream}
     * @param dataFiles {@link DataFile}s
     */
    private void createZipArchive(OutputStream outputStream, Map<DataObject, Set<DataFile>> dataFiles) {
        try (ZipOutputStream zos = new ZipOutputStream(outputStream)) {
            for (Entry<DataObject, Set<DataFile>> entry : dataFiles.entrySet()) {
                DataObject dataobject = entry.getKey();
                Set<DataFile> dataobjectFiles = entry.getValue();
                for (DataFile file : dataobjectFiles) {
                    writeDataFileIntoZip(file, dataobject, zos);
                }
            }
        } catch (IOException e) {
            LOGGER.error("Error creating zip archive file for download", e);
        }
    }

    /**
     * Add a new file in the streaming ZIP Archive by Writing a {@link DataFile} into the given {@link ZipOutputStream}
     * @param file {@link DataFile}
     * @param dataobject {@link DataObject} of the given {@link DataFile}
     * @param zos {@link ZipOutputStream} to write into
     */
    private void writeDataFileIntoZip(DataFile file, DataObject dataobject, ZipOutputStream zos) {
        String fileName = getDataObjectFileNameForDownload(dataobject, file);
        try {
            LOGGER.debug(String.format("Adding file %s into ZIP archive", fileName));
            zos.putNextEntry(new ZipEntry(fileName));
<<<<<<< HEAD
            ByteStreams.copy(DownloadUtils.getInputStreamThroughProxy(getDataFileURL(file), proxy), zos);
=======
            ByteStreams.copy(DownloadUtils.getInputStreamThroughProxy(getDataFileURL(file), proxy, noProxyHosts), zos);
>>>>>>> 14665b1e
        } catch (IOException e) {
            LOGGER.error(String.format("Error downloading file %s", file.getUri()), e);
        } finally {
            try {
                zos.closeEntry();
            } catch (IOException e) {
                LOGGER.error(String.format("Error closing new entry %s into ZipOutputStream", fileName), e);
            }
        }
    }

    /**
     * File name for download is : <dataobjectName/dataFileName>. The dataFile name is the name of {@link DataFile} or
     * name of URI if name is null.
     * @param dataobject {@link DataObject}
     * @param datafile {@link DataFile}
     * @return String fileName
     */
    private String getDataObjectFileNameForDownload(DataObject dataobject, DataFile datafile) {
        String fileName = datafile.getFilename() != null ?
                datafile.getFilename() :
                FilenameUtils.getName(datafile.asUri().getPath());
        String dataObjectName = dataobject.getLabel() != null ? dataobject.getLabel().replaceAll(" ", "") : "files";
        return String.format("%s/%s", dataObjectName, fileName);
    }

    /**
     * Generate URL to download the given {@link DataFile}
     * @param file {@link DataFile} to download
     * @return {@link URL}
     */
    private URL getDataFileURL(DataFile file) throws MalformedURLException {
        URI fileUri = file.asUri();
        try {
            fileUri = new URIBuilder(fileUri).addParameter("token", jwtService.getCurrentToken().getJwt()).build();
            LOGGER.debug(String.format("File url is : %s", fileUri.toString()));
        } catch (JwtException | URISyntaxException e) {
            LOGGER.error("Error generating URI with current security token", e);
        }
        return fileUri.toURL();
    }

}<|MERGE_RESOLUTION|>--- conflicted
+++ resolved
@@ -93,10 +93,6 @@
     @Value("${http.proxy.port}")
     private int proxyPort;
 
-<<<<<<< HEAD
-    private Proxy proxy;
-
-=======
     @Value("${http.proxy.noproxy:#{null}}")
     private String noProxyHostsString;
 
@@ -104,7 +100,6 @@
 
     private final Set<String> noProxyHosts = Sets.newHashSet();
 
->>>>>>> 14665b1e
     @PluginParameter(label = "Maximum number of files", name = "maxFilesToDownload", defaultValue = "1000",
             description = "Maximum number of files that this plugin allow to download.")
     private int maxFilesToDownload;
@@ -119,17 +114,11 @@
 
     @PluginInit
     public void init() {
-<<<<<<< HEAD
-        proxy = (Strings.isNullOrEmpty(proxyHost)) ?
-                Proxy.NO_PROXY :
-                new Proxy(Proxy.Type.HTTP, new InetSocketAddress(proxyHost, proxyPort));
-=======
         proxy = Strings.isNullOrEmpty(proxyHost) ? Proxy.NO_PROXY
                 : new Proxy(Proxy.Type.HTTP, new InetSocketAddress(proxyHost, proxyPort));
         if (noProxyHostsString != null) {
             Collections.addAll(noProxyHosts, noProxyHostsString.split("\\s*,\\s*"));
         }
->>>>>>> 14665b1e
     }
 
     @Override
@@ -272,11 +261,7 @@
         try {
             LOGGER.debug(String.format("Adding file %s into ZIP archive", fileName));
             zos.putNextEntry(new ZipEntry(fileName));
-<<<<<<< HEAD
-            ByteStreams.copy(DownloadUtils.getInputStreamThroughProxy(getDataFileURL(file), proxy), zos);
-=======
             ByteStreams.copy(DownloadUtils.getInputStreamThroughProxy(getDataFileURL(file), proxy, noProxyHosts), zos);
->>>>>>> 14665b1e
         } catch (IOException e) {
             LOGGER.error(String.format("Error downloading file %s", file.getUri()), e);
         } finally {
