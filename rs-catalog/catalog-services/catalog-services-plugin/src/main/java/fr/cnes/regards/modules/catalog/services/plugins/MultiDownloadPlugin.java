--- conflicted
+++ resolved
@@ -186,17 +186,10 @@
                                            "None of the selected files are available for download");
         }
 
-<<<<<<< HEAD
-        // Create and stream the ZIP archive containg all downloadable files
-        return CatalogPluginResponseFactory.createStreamSuccessResponse(response, getFilesAsZip(toDownloadFilesMap),
-                                                                        getArchiveName(),
-                                                                        MediaType.APPLICATION_OCTET_STREAM);
-=======
         // Create and stream the ZIP archive containing all downloadable files
         return CatalogPluginResponseFactory
                 .createStreamSuccessResponse(response, getFilesAsZip(toDownloadFilesMap), getArchiveName(),
                                              MediaType.APPLICATION_OCTET_STREAM);
->>>>>>> 7de935d7
     }
 
     /**
