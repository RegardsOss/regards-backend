/*
 * Copyright 2017-2019 CNES - CENTRE NATIONAL d'ETUDES SPATIALES
 *
 * This file is part of REGARDS.
 *
 * REGARDS is free software: you can redistribute it and/or modify
 * it under the terms of the GNU General Public License as published by
 * the Free Software Foundation, either version 3 of the License, or
 * (at your option) any later version.
 *
 * REGARDS is distributed in the hope that it will be useful,
 * but WITHOUT ANY WARRANTY; without even the implied warranty of
 * MERCHANTABILITY or FITNESS FOR A PARTICULAR PURPOSE. See the
 * GNU General Public License for more details.
 *
 * You should have received a copy of the GNU General Public License
 * along with REGARDS. If not, see <http://www.gnu.org/licenses/>.
 */
package fr.cnes.regards.modules.catalog.services.service;

<<<<<<< HEAD
=======
import javax.servlet.http.HttpServletResponse;
>>>>>>> 95ce74d0
import java.util.Arrays;
import java.util.HashSet;
import java.util.List;
import java.util.Set;
import java.util.function.Function;
import java.util.function.Predicate;
import java.util.stream.Collectors;
import java.util.stream.Stream;

<<<<<<< HEAD
import javax.servlet.http.HttpServletResponse;

=======
>>>>>>> 95ce74d0
import org.slf4j.Logger;
import org.slf4j.LoggerFactory;
import org.springframework.http.ResponseEntity;
import org.springframework.stereotype.Service;
import org.springframework.web.servlet.mvc.method.annotation.StreamingResponseBody;

import com.google.common.collect.Iterables;
import com.google.common.collect.Sets;

import fr.cnes.regards.framework.jpa.multitenant.transactional.MultitenantTransactional;
import fr.cnes.regards.framework.module.rest.exception.EntityInvalidException;
import fr.cnes.regards.framework.module.rest.exception.ModuleException;
import fr.cnes.regards.framework.modules.plugins.domain.PluginConfiguration;
import fr.cnes.regards.framework.modules.plugins.domain.parameter.IPluginParam;
import fr.cnes.regards.framework.modules.plugins.domain.parameter.PluginParamType;
import fr.cnes.regards.framework.modules.plugins.service.IPluginService;
import fr.cnes.regards.framework.utils.plugins.exception.NotAvailablePluginConfigurationException;
import fr.cnes.regards.modules.catalog.services.domain.LinkPluginsDatasets;
import fr.cnes.regards.modules.catalog.services.domain.ServicePluginParameters;
import fr.cnes.regards.modules.catalog.services.domain.ServiceScope;
import fr.cnes.regards.modules.catalog.services.domain.annotations.CatalogServicePlugin;
import fr.cnes.regards.modules.catalog.services.domain.annotations.GetCatalogServicePluginAnnotation;
import fr.cnes.regards.modules.catalog.services.domain.dto.PluginConfigurationDto;
import fr.cnes.regards.modules.catalog.services.domain.plugins.IService;
import fr.cnes.regards.modules.catalog.services.plugins.AbstractCatalogServicePlugin;
import fr.cnes.regards.modules.catalog.services.service.link.ILinkPluginsDatasetsService;

/**
 * Class managing the execution of {@link IService} plugins
 *
 * @author Sylvain Vissiere-Guerinet
 */
@Service
@MultitenantTransactional
public class ServiceManager implements IServiceManager {

    private static final Logger LOGGER = LoggerFactory.getLogger(ServiceManager.class);

    /**
     * Finds the application mode of the given plugin configuration
     */
    private static final Function<PluginConfiguration, CatalogServicePlugin> GET_CATALOG_SERVICE_PLUGIN_ANNOTATION = new GetCatalogServicePluginAnnotation();

    /**
     * Builds a predicate telling if the passed {@link PluginConfiguration} is applicable on passed {@link ServiceScope}.
     * Returns <code>true</code> if passed <code>pServiceScope</code> is <code>null</code>.
     */
    private static final Function<List<ServiceScope>, Predicate<PluginConfiguration>> IS_APPLICABLE_ON = serviceScope -> configuration ->
            (serviceScope == null) || Arrays
                    .asList(GET_CATALOG_SERVICE_PLUGIN_ANNOTATION.apply(configuration).applicationModes())
                    .containsAll(serviceScope);

    /**
     * The service managing plugins
     */
    private final IPluginService pluginService;

    /**
     * Service linking plugins with datasets
     */
<<<<<<< HEAD
    private static final Function<List<ServiceScope>, Predicate<PluginConfiguration>> IS_APPLICABLE_ON = pServiceScope -> configuration -> pServiceScope == null
            || Arrays.asList(GET_CATALOG_SERVICE_PLUGIN_ANNOTATION.apply(configuration).applicationModes())
                    .containsAll(pServiceScope);
=======
    private final ILinkPluginsDatasetsService linkPluginsDatasetsService;
>>>>>>> 95ce74d0

    /**
     * Constructor
     *
     * @param pluginService
     *            the service managing plugins
     * @param linkPluginsDatasetsService
     *            service linking plugins with datasets
     */
    public ServiceManager(final IPluginService pluginService,
            final ILinkPluginsDatasetsService linkPluginsDatasetsService) {
        this.pluginService = pluginService;
        this.linkPluginsDatasetsService = linkPluginsDatasetsService;
    }

    @Override
    public List<PluginConfigurationDto> retrieveServices(List<String> datasetIds, List<ServiceScope> serviceScopes) {
        Set<PluginConfiguration> allServices = getServicesAssociatedToAllDatasets();

<<<<<<< HEAD
        if (pDatasetIds != null && !pDatasetIds.isEmpty()) {
=======
        if ((datasetIds != null) && !datasetIds.isEmpty()) {
>>>>>>> 95ce74d0
            Set<PluginConfiguration> datasetsCommonServices = Sets.newHashSet();
            boolean first = true;
            // Get all services associated to each dataset given
            for (String datasetId : datasetIds) {
                final LinkPluginsDatasets datasetPlugins = linkPluginsDatasetsService.retrieveLink(datasetId);
                final Set<PluginConfiguration> datasetServices = datasetPlugins.getServices();
                if (first) {
                    datasetsCommonServices.addAll(datasetServices);
                    first = false;
                } else {
                    datasetsCommonServices.retainAll(datasetServices);
                }
            }
            for (PluginConfiguration datasetService : datasetsCommonServices) {
                if (!allServices.contains(datasetService)) {
                    allServices.add(datasetService);
                }
            }
        }

        try (Stream<PluginConfiguration> stream = allServices.stream()) {
            return stream.filter(IS_APPLICABLE_ON.apply(serviceScopes)).map(PluginConfigurationDto::new)
                    .collect(Collectors.toList());
        }
    }

    @Override
    public ResponseEntity<StreamingResponseBody> apply(final String pluginConfigurationBusinessId,
            final ServicePluginParameters servicePluginParameters, HttpServletResponse response)
            throws ModuleException {

        LOGGER.info("Applying plugin service {}", pluginConfigurationBusinessId);
        final PluginConfiguration conf = pluginService.getPluginConfiguration(pluginConfigurationBusinessId);
        // is it a Service configuration?
        if (!conf.getInterfaceNames().contains(IService.class.getName())) {
            throw new EntityInvalidException(
                    pluginConfigurationBusinessId + " is not a " + IService.class.getName() + " plugin configuration");
        }
        // is it a service applyable to this dataset?
        // TODO : Check if the current service is applicable for the given entities (throught the dataset associated)

        // Build dynamic parameters
        Set<IPluginParam> parameters = new HashSet<>();
<<<<<<< HEAD
        if (pServicePluginParameters.getDynamicParameters() != null) {
            pServicePluginParameters.getDynamicParameters().forEach((k, v) -> {
                parameters.add(IPluginParam.build(k, v).dynamic());
            });
=======
        if (servicePluginParameters.getDynamicParameters() != null) {
            servicePluginParameters.getDynamicParameters()
                    .forEach((k, v) -> parameters.add(IPluginParam.build(k, v).dynamic()));
>>>>>>> 95ce74d0
        }

        IService toExecute;
        try {
<<<<<<< HEAD
            toExecute = (IService) pluginService.getPlugin(pluginConfigurationBusinessId,
                                                           Iterables.toArray(parameters, IPluginParam.class));
=======
            toExecute = pluginService
                    .getPlugin(pluginConfigurationBusinessId, Iterables.toArray(parameters, IPluginParam.class));
>>>>>>> 95ce74d0
        } catch (NotAvailablePluginConfigurationException e) {
            throw new ModuleException("Unable to apply disabled service.", e);
        }
        LOGGER.info("Applying plugin service {}", toExecute.getClass().getName());
        return toExecute.apply(servicePluginParameters, response);

    }

    private Set<PluginConfiguration> getServicesAssociatedToAllDatasets() {
        Set<PluginConfiguration> allServices = Sets.newHashSet();
        // 1. Retrieve all services configuration
        List<PluginConfiguration> confs = pluginService.getPluginConfigurationsByType(IService.class);

        // 2. Get all plugin conf with the applyToAllDataset parameter set to true.
        for (PluginConfiguration conf : confs) {
            IPluginParam param = conf.getParameter(AbstractCatalogServicePlugin.APPLY_TO_ALL_DATASETS_PARAM);
<<<<<<< HEAD
            if (param != null && param.getType() == PluginParamType.STRING
                    && Boolean.parseBoolean((String) param.getValue())) {
=======
            if ((param != null) && param.getType() == PluginParamType.BOOLEAN && ((Boolean) param.getValue())) {
>>>>>>> 95ce74d0
                allServices.add(conf);
            }
        }
        return allServices;
    }

}<|MERGE_RESOLUTION|>--- conflicted
+++ resolved
@@ -18,10 +18,7 @@
  */
 package fr.cnes.regards.modules.catalog.services.service;
 
-<<<<<<< HEAD
-=======
 import javax.servlet.http.HttpServletResponse;
->>>>>>> 95ce74d0
 import java.util.Arrays;
 import java.util.HashSet;
 import java.util.List;
@@ -31,11 +28,6 @@
 import java.util.stream.Collectors;
 import java.util.stream.Stream;
 
-<<<<<<< HEAD
-import javax.servlet.http.HttpServletResponse;
-
-=======
->>>>>>> 95ce74d0
 import org.slf4j.Logger;
 import org.slf4j.LoggerFactory;
 import org.springframework.http.ResponseEntity;
@@ -96,13 +88,7 @@
     /**
      * Service linking plugins with datasets
      */
-<<<<<<< HEAD
-    private static final Function<List<ServiceScope>, Predicate<PluginConfiguration>> IS_APPLICABLE_ON = pServiceScope -> configuration -> pServiceScope == null
-            || Arrays.asList(GET_CATALOG_SERVICE_PLUGIN_ANNOTATION.apply(configuration).applicationModes())
-                    .containsAll(pServiceScope);
-=======
     private final ILinkPluginsDatasetsService linkPluginsDatasetsService;
->>>>>>> 95ce74d0
 
     /**
      * Constructor
@@ -122,11 +108,7 @@
     public List<PluginConfigurationDto> retrieveServices(List<String> datasetIds, List<ServiceScope> serviceScopes) {
         Set<PluginConfiguration> allServices = getServicesAssociatedToAllDatasets();
 
-<<<<<<< HEAD
-        if (pDatasetIds != null && !pDatasetIds.isEmpty()) {
-=======
         if ((datasetIds != null) && !datasetIds.isEmpty()) {
->>>>>>> 95ce74d0
             Set<PluginConfiguration> datasetsCommonServices = Sets.newHashSet();
             boolean first = true;
             // Get all services associated to each dataset given
@@ -170,27 +152,15 @@
 
         // Build dynamic parameters
         Set<IPluginParam> parameters = new HashSet<>();
-<<<<<<< HEAD
-        if (pServicePluginParameters.getDynamicParameters() != null) {
-            pServicePluginParameters.getDynamicParameters().forEach((k, v) -> {
-                parameters.add(IPluginParam.build(k, v).dynamic());
-            });
-=======
         if (servicePluginParameters.getDynamicParameters() != null) {
             servicePluginParameters.getDynamicParameters()
                     .forEach((k, v) -> parameters.add(IPluginParam.build(k, v).dynamic()));
->>>>>>> 95ce74d0
         }
 
         IService toExecute;
         try {
-<<<<<<< HEAD
-            toExecute = (IService) pluginService.getPlugin(pluginConfigurationBusinessId,
-                                                           Iterables.toArray(parameters, IPluginParam.class));
-=======
             toExecute = pluginService
                     .getPlugin(pluginConfigurationBusinessId, Iterables.toArray(parameters, IPluginParam.class));
->>>>>>> 95ce74d0
         } catch (NotAvailablePluginConfigurationException e) {
             throw new ModuleException("Unable to apply disabled service.", e);
         }
@@ -207,12 +177,7 @@
         // 2. Get all plugin conf with the applyToAllDataset parameter set to true.
         for (PluginConfiguration conf : confs) {
             IPluginParam param = conf.getParameter(AbstractCatalogServicePlugin.APPLY_TO_ALL_DATASETS_PARAM);
-<<<<<<< HEAD
-            if (param != null && param.getType() == PluginParamType.STRING
-                    && Boolean.parseBoolean((String) param.getValue())) {
-=======
             if ((param != null) && param.getType() == PluginParamType.BOOLEAN && ((Boolean) param.getValue())) {
->>>>>>> 95ce74d0
                 allServices.add(conf);
             }
         }
