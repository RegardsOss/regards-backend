--- conflicted
+++ resolved
@@ -21,11 +21,7 @@
 
 	<groupId>fr.cnes.regards.microservices</groupId>
 	<artifactId>catalog</artifactId>
-<<<<<<< HEAD
-	<version>1.1.0</version>
-=======
 	<version>2.0.0-RELEASE</version>
->>>>>>> c0512e66
 	<packaging>pom</packaging>
 
 	<name>REGARDS Catalog</name>
@@ -54,13 +50,8 @@
 	<parent>
 		<groupId>fr.cnes.regards</groupId>
 		<artifactId>regards-aggregator-parent</artifactId>
-<<<<<<< HEAD
-		<version>1.1.0</version>
-        <relativePath/>
-=======
 		<version>2.0.0-RELEASE</version>
 		<relativePath/>
->>>>>>> c0512e66
 	</parent>
 
 	<modules>
