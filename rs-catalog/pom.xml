--- conflicted
+++ resolved
@@ -21,11 +21,7 @@
 
 	<groupId>fr.cnes.regards.microservices</groupId>
 	<artifactId>catalog</artifactId>
-<<<<<<< HEAD
 	<version>2.0.0-SNAPSHOT</version>
-=======
-	<version>1.1.0-SNAPSHOT</version>
->>>>>>> f657b549
 	<packaging>pom</packaging>
 
 	<name>REGARDS Catalog</name>
@@ -54,13 +50,8 @@
 	<parent>
 		<groupId>fr.cnes.regards</groupId>
 		<artifactId>regards-aggregator-parent</artifactId>
-<<<<<<< HEAD
 		<version>2.0.0-SNAPSHOT</version>
 		<relativePath/>
-=======
-		<version>1.1.0-SNAPSHOT</version>
-        <relativePath/>
->>>>>>> f657b549
 	</parent>
 
 	<modules>
