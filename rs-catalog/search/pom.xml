<?xml version="1.0" encoding="UTF-8"?>
<!--
 Copyright 2017-2019 CNES - CENTRE NATIONAL d'ETUDES SPATIALES
 
 This file is part of REGARDS.
 
 REGARDS is free software: you can redistribute it and/or modify
 it under the terms of the GNU General Public License as published by
 the Free Software Foundation, either version 3 of the License, or
 (at your option) any later version.
 
 REGARDS is distributed in the hope that it will be useful,
 but WITHOUT ANY WARRANTY; without even the implied warranty of
 MERCHANTABILITY or FITNESS FOR A PARTICULAR PURPOSE. See the
 GNU General Public License for more details.
 
 You should have received a copy of the GNU General Public License
 along with REGARDS. If not, see <http://www.gnu.org/licenses/>.
-->
<project xmlns="http://maven.apache.org/POM/4.0.0" xmlns:xsi="http://www.w3.org/2001/XMLSchema-instance"
	xsi:schemaLocation="http://maven.apache.org/POM/4.0.0 http://maven.apache.org/xsd/maven-4.0.0.xsd">
	<modelVersion>4.0.0</modelVersion>

	<groupId>fr.cnes.regards.modules</groupId>
	<artifactId>search</artifactId>
<<<<<<< HEAD
	<version>0.5.0-SNAPSHOT</version>
=======
	<version>0.4.1</version>
>>>>>>> bdaff89f
	<packaging>pom</packaging>

	<description>Module providing search features on the entities catalog</description>
	<url>https://github.com/RegardsOss/RegardsOss.github.io</url>
	<inceptionYear>2016</inceptionYear>
	<licenses>
		<license>
			<name>GNU General Public License (GNU GPL)</name>
			<url>http://www.gnu.org/licenses/gpl.html</url>
			<distribution>repo</distribution>
		</license>
	</licenses>
	<organization>
		<name>CNES</name>
		<url>https://cnes.fr/fr</url>
	</organization>
	<developers>
		<developer>
			<name>REGARDS Team</name>
			<organization>CS Systèmes d'Information</organization>
			<organizationUrl>http://www.c-s.fr</organizationUrl>
		</developer>
	</developers>

	<parent>
		<groupId>fr.cnes.regards</groupId>
		<artifactId>regards-parent</artifactId>
<<<<<<< HEAD
		<version>0.5.0-SNAPSHOT</version>
=======
		<version>0.4.1</version>
>>>>>>> bdaff89f
		<relativePath />
	</parent>
	

	<modules>
		<module>search-client</module>
		<module>search-dao</module>
		<module>search-domain</module>
		<module>search-rest</module>
		<module>search-service</module>
	</modules>

	<dependencyManagement>
		<dependencies>
			<!-- Module layers -->
			<dependency>
				<groupId>fr.cnes.regards.modules.search</groupId>
				<artifactId>search-dao</artifactId>
				<version>${project.version}</version>
			</dependency>
			<dependency>
				<groupId>fr.cnes.regards.modules.search</groupId>
				<artifactId>search-domain</artifactId>
				<version>${project.version}</version>
			</dependency>
			<dependency>
				<groupId>fr.cnes.regards.modules.search</groupId>
				<artifactId>search-rest</artifactId>
				<version>${project.version}</version>
			</dependency>
			<dependency>
				<groupId>fr.cnes.regards.modules.search</groupId>
				<artifactId>search-service</artifactId>
				<version>${project.version}</version>
			</dependency>
			<dependency>
				<groupId>fr.cnes.regards.modules.search</groupId>
				<artifactId>search-client</artifactId>
				<version>${project.version}</version>
			</dependency>
		</dependencies>
	</dependencyManagement>

</project><|MERGE_RESOLUTION|>--- conflicted
+++ resolved
@@ -23,11 +23,7 @@
 
 	<groupId>fr.cnes.regards.modules</groupId>
 	<artifactId>search</artifactId>
-<<<<<<< HEAD
-	<version>0.5.0-SNAPSHOT</version>
-=======
 	<version>0.4.1</version>
->>>>>>> bdaff89f
 	<packaging>pom</packaging>
 
 	<description>Module providing search features on the entities catalog</description>
@@ -55,11 +51,7 @@
 	<parent>
 		<groupId>fr.cnes.regards</groupId>
 		<artifactId>regards-parent</artifactId>
-<<<<<<< HEAD
-		<version>0.5.0-SNAPSHOT</version>
-=======
 		<version>0.4.1</version>
->>>>>>> bdaff89f
 		<relativePath />
 	</parent>
 	
