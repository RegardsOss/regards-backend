<?xml version="1.0" encoding="UTF-8"?>
<!--
 Copyright 2017-2019 CNES - CENTRE NATIONAL d'ETUDES SPATIALES
 
 This file is part of REGARDS.
 
 REGARDS is free software: you can redistribute it and/or modify
 it under the terms of the GNU General Public License as published by
 the Free Software Foundation, either version 3 of the License, or
 (at your option) any later version.
 
 REGARDS is distributed in the hope that it will be useful,
 but WITHOUT ANY WARRANTY; without even the implied warranty of
 MERCHANTABILITY or FITNESS FOR A PARTICULAR PURPOSE. See the
 GNU General Public License for more details.
 
 You should have received a copy of the GNU General Public License
 along with REGARDS. If not, see <http://www.gnu.org/licenses/>.
-->
<project xmlns="http://maven.apache.org/POM/4.0.0" xmlns:xsi="http://www.w3.org/2001/XMLSchema-instance"
	xsi:schemaLocation="http://maven.apache.org/POM/4.0.0 http://maven.apache.org/xsd/maven-4.0.0.xsd">
	<modelVersion>4.0.0</modelVersion>

	<groupId>fr.cnes.regards.modules.search</groupId>
	<artifactId>search-dao</artifactId>
	<packaging>jar</packaging>

	<description>DAO layer of the Search module</description>
	<url>https://github.com/RegardsOss/RegardsOss.github.io</url>
	<inceptionYear>2016</inceptionYear>
	<licenses>
		<license>
			<name>GNU General Public License (GNU GPL)</name>
			<url>http://www.gnu.org/licenses/gpl.html</url>
			<distribution>repo</distribution>
		</license>
	</licenses>
	<organization>
		<name>CNES</name>
		<url>https://cnes.fr/fr</url>
	</organization>
	<developers>
		<developer>
			<name>REGARDS Team</name>
			<organization>CS Systèmes d'Information</organization>
			<organizationUrl>http://www.c-s.fr</organizationUrl>
		</developer>
	</developers>

	<parent>
		<groupId>fr.cnes.regards.modules</groupId>
		<artifactId>search</artifactId>
<<<<<<< HEAD
		<version>0.5.0-SNAPSHOT</version>
=======
		<version>0.4.1</version>
>>>>>>> bdaff89f
	</parent>

	<dependencies>
		<dependency>
			<groupId>fr.cnes.regards.modules.search</groupId>
			<artifactId>search-domain</artifactId>
		</dependency>
		<dependency>
			<groupId>fr.cnes.regards.framework</groupId>
			<artifactId>jpa-multitenant-regards-starter</artifactId>
		</dependency>
		<dependency>
			<groupId>fr.cnes.regards.framework.modules.plugins</groupId>
			<artifactId>plugins-dao</artifactId>
		</dependency>
		<dependency>
			<groupId>fr.cnes.regards.framework</groupId>
			<artifactId>jpa-multitenant-regards-test</artifactId>
			<scope>test</scope>
		</dependency>
	</dependencies>
</project><|MERGE_RESOLUTION|>--- conflicted
+++ resolved
@@ -50,11 +50,7 @@
 	<parent>
 		<groupId>fr.cnes.regards.modules</groupId>
 		<artifactId>search</artifactId>
-<<<<<<< HEAD
-		<version>0.5.0-SNAPSHOT</version>
-=======
 		<version>0.4.1</version>
->>>>>>> bdaff89f
 	</parent>
 
 	<dependencies>
