/*
 * Copyright 2017-2020 CNES - CENTRE NATIONAL d'ETUDES SPATIALES
 *
 * This file is part of REGARDS.
 *
 * REGARDS is free software: you can redistribute it and/or modify
 * it under the terms of the GNU General Public License as published by
 * the Free Software Foundation, either version 3 of the License, or
 * (at your option) any later version.
 *
 * REGARDS is distributed in the hope that it will be useful,
 * but WITHOUT ANY WARRANTY; without even the implied warranty of
 * MERCHANTABILITY or FITNESS FOR A PARTICULAR PURPOSE. See the
 * GNU General Public License for more details.
 *
 * You should have received a copy of the GNU General Public License
 * along with REGARDS. If not, see <http://www.gnu.org/licenses/>.
 */
package fr.cnes.regards.modules.search.service;

import java.io.UnsupportedEncodingException;
import java.net.URLEncoder;
import java.util.HashMap;
import java.util.Map;
import java.util.stream.Collectors;

import org.junit.Before;
import org.junit.Test;
import org.mockito.Mockito;
import org.springframework.data.domain.Pageable;
import org.springframework.data.web.PagedResourcesAssembler;
import org.springframework.hateoas.EntityModel;
import org.springframework.hateoas.PagedModel;
import org.springframework.util.LinkedMultiValueMap;
import org.springframework.util.MultiValueMap;

import com.google.common.collect.ArrayListMultimap;
import com.google.common.collect.Multimap;
import com.google.common.reflect.TypeToken;
import fr.cnes.regards.framework.hateoas.IResourceService;
import fr.cnes.regards.framework.module.rest.exception.EntityNotFoundException;
import fr.cnes.regards.framework.module.rest.exception.EntityOperationForbiddenException;
import fr.cnes.regards.framework.multitenant.IRuntimeTenantResolver;
import fr.cnes.regards.framework.oais.urn.OaisUniformResourceName;
import fr.cnes.regards.framework.test.report.annotation.Purpose;
import fr.cnes.regards.framework.test.report.annotation.Requirement;
import fr.cnes.regards.framework.urn.DataType;
import fr.cnes.regards.framework.urn.EntityType;
import fr.cnes.regards.modules.dam.domain.entities.DataObject;
import fr.cnes.regards.modules.indexer.dao.FacetPage;
import fr.cnes.regards.modules.indexer.domain.DataFile;
import fr.cnes.regards.modules.indexer.domain.IIndexable;
import fr.cnes.regards.modules.indexer.domain.SimpleSearchKey;
import fr.cnes.regards.modules.indexer.domain.criterion.ICriterion;
import fr.cnes.regards.modules.indexer.domain.facet.FacetType;
import fr.cnes.regards.modules.indexer.service.ISearchService;
import fr.cnes.regards.modules.indexer.service.Searches;
import fr.cnes.regards.modules.opensearch.service.OpenSearchService;
import fr.cnes.regards.modules.opensearch.service.exception.OpenSearchParseException;
import fr.cnes.regards.modules.opensearch.service.exception.OpenSearchUnknownParameter;
import fr.cnes.regards.modules.search.service.accessright.AccessRightFilterException;
import fr.cnes.regards.modules.search.service.accessright.IAccessRightFilter;
import fr.cnes.regards.modules.search.service.utils.SampleDataUtils;
import static org.junit.Assert.assertFalse;
import static org.junit.Assert.assertTrue;

/**
 * Unit test for {@link CatalogSearchService}.
 * @author Xavier-Alexandre Brochard
 */
public class CatalogSearchServiceTest {

    /**
     * Class under test
     */
    private CatalogSearchService catalogSearchService;

    /**
     * The OpenSearch service building {@link ICriterion} from a request string
     */
    private OpenSearchService openSearchService;

    /**
     * Facet converter
     */
    private IFacetConverter facetConverter;

    /**
     * Facet converter
     */
    private IPageableConverter pageableConverter;

    /**
     * Adds user group and data access filters
     */
    private IAccessRightFilter accessRightFilter;

    /**
     * Service perfoming the ElasticSearch search
     */
    private ISearchService searchService;

    /**
     * Get current tenant at runtime and allows tenant forcing
     */
    private IRuntimeTenantResolver runtimeTenantResolver;

    /**
     * The resource service
     */
    private IResourceService resourceService;

    @Before
    public void setUp() throws AccessRightFilterException, OpenSearchUnknownParameter {
        // Declare mocks
        openSearchService = Mockito.mock(OpenSearchService.class);
        accessRightFilter = Mockito.mock(IAccessRightFilter.class);
        searchService = Mockito.mock(ISearchService.class);
        runtimeTenantResolver = Mockito.mock(IRuntimeTenantResolver.class);
        resourceService = Mockito.mock(IResourceService.class);
        facetConverter = Mockito.mock(IFacetConverter.class);
        pageableConverter = Mockito.mock(IPageableConverter.class);

        Mockito.when(facetConverter.convert(SampleDataUtils.QUERY_FACETS, new HashMap<>()))
                .thenReturn(SampleDataUtils.FACETS);
        Mockito.when(pageableConverter.convert(SampleDataUtils.PAGEABLE)).thenReturn(SampleDataUtils.PAGEABLE);

        // Globally mock what's mockable yet
        Mockito.when(accessRightFilter.addAccessRights(Mockito.any()))
                .thenAnswer(invocation -> invocation.getArguments()[0]);
        Mockito.when(runtimeTenantResolver.getTenant()).thenReturn(SampleDataUtils.TENANT);
        Mockito.when(resourceService.toResource(Mockito.any()))
                .thenAnswer(invocation -> new EntityModel<>(invocation.getArguments()[0]));

        // Instanciate the tested class
        catalogSearchService = new CatalogSearchService(searchService,
                                                        openSearchService,
                                                        accessRightFilter,
                                                        facetConverter,
                                                        pageableConverter);
    }

    /**
     * Test the main search method
     * @throws OpenSearchUnknownParameter
     */
    @SuppressWarnings({ "unchecked", "deprecation" })
    @Test
    @Requirement("REGARDS_DSL_DAM_ARC_810")
    public void doSearchShouldPerformASimpleSearch()
            throws SearchException, OpenSearchParseException, UnsupportedEncodingException, OpenSearchUnknownParameter {
        // Prepare test
        SimpleSearchKey<DataObject> searchKey = Searches.onSingleEntity(EntityType.DATA);
        searchKey.setSearchIndex(SampleDataUtils.TENANT);
        MultiValueMap<String, String> q = new LinkedMultiValueMap<>();
        q.add("q=", URLEncoder.encode(SampleDataUtils.QUERY, "UTF-8"));

        PagedResourcesAssembler<DataObject> assembler = SampleDataUtils.ASSEMBLER_DATAOBJECT;
        Pageable pageable = SampleDataUtils.PAGEABLE;

        // Define expected values
        ICriterion expectedCriterion = SampleDataUtils.SIMPLE_STRING_MATCH_CRITERION;
        FacetPage<DataObject> facetPageDataobject = SampleDataUtils.FACET_PAGE_DATAOBJECT;
        // thanks to mockito not properly handling dynamic typing, we have to do this trick
        FacetPage<IIndexable> expectedSearchResult = new FacetPage<>(facetPageDataobject.getContent()
                                                                             .stream().map(data -> (IIndexable) data)
                                                                             .collect(Collectors.toList()),
                                                                     facetPageDataobject.getFacets());

        // Mock dependencies
<<<<<<< HEAD
        Mockito.when(openSearchService.parse(q)).thenReturn(expectedCriterion);
        Mockito.when(searchService.search(Mockito.any(SimpleSearchKey.class), Mockito.any(Pageable.class),
                                          Mockito.any(ICriterion.class), Mockito.any()))
                .thenReturn(expectedSearchResult);
        PagedModel<EntityModel<DataObject>> pageResources = SampleDataUtils.PAGED_RESOURCES_DATAOBJECT;
        Mockito.when(assembler.toModel(Mockito.any())).thenReturn(pageResources);
=======
        Mockito.when(searchService.search(Mockito.any(SimpleSearchKey.class),
                                          Mockito.any(Pageable.class),
                                          Mockito.any(ICriterion.class),
                                          Mockito.any())).thenReturn(expectedSearchResult);
        PagedResources<Resource<DataObject>> pageResources = SampleDataUtils.PAGED_RESOURCES_DATAOBJECT;
        Mockito.when(assembler.toResource(Mockito.any())).thenReturn(pageResources);
>>>>>>> 7de935d7

        // Perform the test
        catalogSearchService.search(expectedCriterion, searchKey, SampleDataUtils.QUERY_FACETS, pageable);

        // Check
        Mockito.verify(searchService).search(searchKey, pageable, expectedCriterion, SampleDataUtils.FACETS);
    }

    /**
     * Le système doit permettre de désactiver la gestion des facettes pour des questions de performance.
     * @throws OpenSearchUnknownParameter
     */
    @SuppressWarnings({ "unchecked", "deprecation" })
    @Test
    @Purpose("Le système doit permettre de désactiver la gestion des facettes pour des questions de performance.")
    @Requirement("REGARDS_DSL_DAM_CAT_620")
    public void doSearchWithNoFacet() throws SearchException, OpenSearchParseException, OpenSearchUnknownParameter {
        // Prepare test
        SimpleSearchKey<DataObject> searchKey = Searches.onSingleEntity(EntityType.DATA);
        searchKey.setSearchIndex(SampleDataUtils.TENANT);
        MultiValueMap<String, String> q = new LinkedMultiValueMap<>();
        q.add("q=", "whatever");

        Map<String, FacetType> facets = new HashMap<>();
        PagedResourcesAssembler<DataObject> assembler = SampleDataUtils.ASSEMBLER_DATAOBJECT;
        Pageable pageable = SampleDataUtils.PAGEABLE;

        // Define expected values
        ICriterion expectedCriterion = SampleDataUtils.SIMPLE_STRING_MATCH_CRITERION;
        FacetPage<DataObject> facetPageDataobject = SampleDataUtils.FACET_PAGE_DATAOBJECT;
        // thanks to mockito not properly handling dynamic typing, we have to do this trick
        FacetPage<IIndexable> expectedSearchResult = new FacetPage<>(facetPageDataobject.getContent()
                                                                             .stream().map(data -> (IIndexable) data)
                                                                             .collect(Collectors.toList()),
                                                                     facetPageDataobject.getFacets());

        // Mock dependencies
<<<<<<< HEAD
        Mockito.when(openSearchService.parse(q)).thenReturn(expectedCriterion);
        Mockito.when(searchService.search(Mockito.any(SimpleSearchKey.class), Mockito.any(Pageable.class),
                                          Mockito.any(ICriterion.class), Mockito.any()))
                .thenReturn(expectedSearchResult);
        PagedModel<EntityModel<DataObject>> pageResources = SampleDataUtils.PAGED_RESOURCES_DATAOBJECT;
        Mockito.when(assembler.toModel(Mockito.any())).thenReturn(pageResources);
=======
        Mockito.when(searchService
                             .search(Mockito.any(SimpleSearchKey.class),
                                     Mockito.any(Pageable.class),
                                     Mockito.any(ICriterion.class),
                                     Mockito.any())).thenReturn(expectedSearchResult);
        PagedResources<Resource<DataObject>> pageResources = SampleDataUtils.PAGED_RESOURCES_DATAOBJECT;
        Mockito.when(assembler.toResource(Mockito.any())).thenReturn(pageResources);
>>>>>>> 7de935d7

        // Perform the test
        catalogSearchService.search(expectedCriterion, searchKey, null, pageable);

        // Check
        Mockito.verify(searchService).search(searchKey, pageable, expectedCriterion, facets);
    }

    /**
     * Test of the method hasAccess
     * @throws EntityNotFoundException
     * @throws EntityOperationForbiddenException
     * @throws OpenSearchUnknownParameter
     */
    @Test
    public void testHasAccess() throws EntityOperationForbiddenException, EntityNotFoundException {
        DataObject toReturn = Mockito.mock(DataObject.class);
        Multimap<DataType, DataFile> multiMap = ArrayListMultimap.create();
        ;
        multiMap.put(DataType.RAWDATA, new DataFile());
        OaisUniformResourceName urn = Mockito.mock(OaisUniformResourceName.class);
        CatalogSearchService mock = Mockito.spy(catalogSearchService);
        Mockito.when(toReturn.getFiles()).thenReturn(multiMap);
        Mockito.doReturn(toReturn).when(mock).get((Mockito.any(OaisUniformResourceName.class)));
        assertTrue(mock.hasAccess(urn));
    }

    /**
     * Test of the method hasAccess the multimap will contain an other value than RAWDATA so we will
     * expect false result for hasAccess
     * @throws EntityNotFoundException
     * @throws EntityOperationForbiddenException
     * @throws OpenSearchUnknownParameter
     */
    @Test
    public void testHasAccessForbidden() throws EntityOperationForbiddenException, EntityNotFoundException {
        OaisUniformResourceName urn = Mockito.mock(OaisUniformResourceName.class);
        CatalogSearchService mock = Mockito.spy(catalogSearchService);
        Mockito.doThrow(EntityOperationForbiddenException.class).when(mock)
                .get((Mockito.any(OaisUniformResourceName.class)));
        assertFalse(mock.hasAccess(urn));
    }

    /**
     * Test of the method hasAccess with the throwing of a EntityNotFoundException
     * @throws EntityNotFoundException
     * @throws EntityOperationForbiddenException
     * @throws OpenSearchUnknownParameter
     */
    @Test(expected = EntityNotFoundException.class)
    public void testHasAccessNotFound() throws EntityOperationForbiddenException, EntityNotFoundException {
        OaisUniformResourceName urn = Mockito.mock(OaisUniformResourceName.class);
        CatalogSearchService mock = Mockito.spy(catalogSearchService);
        Mockito.doThrow(new EntityNotFoundException("")).when(mock).get((Mockito.any(OaisUniformResourceName.class)));
        assertFalse(mock.hasAccess(urn));
    }
}<|MERGE_RESOLUTION|>--- conflicted
+++ resolved
@@ -168,21 +168,12 @@
                                                                      facetPageDataobject.getFacets());
 
         // Mock dependencies
-<<<<<<< HEAD
-        Mockito.when(openSearchService.parse(q)).thenReturn(expectedCriterion);
-        Mockito.when(searchService.search(Mockito.any(SimpleSearchKey.class), Mockito.any(Pageable.class),
-                                          Mockito.any(ICriterion.class), Mockito.any()))
-                .thenReturn(expectedSearchResult);
-        PagedModel<EntityModel<DataObject>> pageResources = SampleDataUtils.PAGED_RESOURCES_DATAOBJECT;
-        Mockito.when(assembler.toModel(Mockito.any())).thenReturn(pageResources);
-=======
         Mockito.when(searchService.search(Mockito.any(SimpleSearchKey.class),
                                           Mockito.any(Pageable.class),
                                           Mockito.any(ICriterion.class),
                                           Mockito.any())).thenReturn(expectedSearchResult);
         PagedResources<Resource<DataObject>> pageResources = SampleDataUtils.PAGED_RESOURCES_DATAOBJECT;
         Mockito.when(assembler.toResource(Mockito.any())).thenReturn(pageResources);
->>>>>>> 7de935d7
 
         // Perform the test
         catalogSearchService.search(expectedCriterion, searchKey, SampleDataUtils.QUERY_FACETS, pageable);
@@ -220,14 +211,6 @@
                                                                      facetPageDataobject.getFacets());
 
         // Mock dependencies
-<<<<<<< HEAD
-        Mockito.when(openSearchService.parse(q)).thenReturn(expectedCriterion);
-        Mockito.when(searchService.search(Mockito.any(SimpleSearchKey.class), Mockito.any(Pageable.class),
-                                          Mockito.any(ICriterion.class), Mockito.any()))
-                .thenReturn(expectedSearchResult);
-        PagedModel<EntityModel<DataObject>> pageResources = SampleDataUtils.PAGED_RESOURCES_DATAOBJECT;
-        Mockito.when(assembler.toModel(Mockito.any())).thenReturn(pageResources);
-=======
         Mockito.when(searchService
                              .search(Mockito.any(SimpleSearchKey.class),
                                      Mockito.any(Pageable.class),
@@ -235,7 +218,6 @@
                                      Mockito.any())).thenReturn(expectedSearchResult);
         PagedResources<Resource<DataObject>> pageResources = SampleDataUtils.PAGED_RESOURCES_DATAOBJECT;
         Mockito.when(assembler.toResource(Mockito.any())).thenReturn(pageResources);
->>>>>>> 7de935d7
 
         // Perform the test
         catalogSearchService.search(expectedCriterion, searchKey, null, pageable);
