--- conflicted
+++ resolved
@@ -18,10 +18,7 @@
  */
 package fr.cnes.regards.modules.search.service.engine.plugin.opensearch.extension.geo;
 
-<<<<<<< HEAD
-=======
 import com.google.common.collect.Lists;
->>>>>>> 4c437471
 import com.google.gson.Gson;
 import com.rometools.modules.georss.geometries.*;
 import com.rometools.rome.feed.atom.Entry;
@@ -50,21 +47,13 @@
 import fr.cnes.regards.modules.search.service.engine.plugin.opensearch.extension.AbstractExtension;
 import fr.cnes.regards.modules.search.service.engine.plugin.opensearch.extension.SearchParameter;
 import fr.cnes.regards.modules.search.service.engine.plugin.opensearch.formatter.atom.modules.gml.impl.GmlTimeModuleImpl;
-<<<<<<< HEAD
-import org.apache.commons.compress.utils.Lists;
-=======
->>>>>>> 4c437471
 import org.slf4j.Logger;
 import org.slf4j.LoggerFactory;
 
 import java.time.OffsetDateTime;
-<<<<<<< HEAD
-import java.util.List;
-=======
 import java.util.HashMap;
 import java.util.List;
 import java.util.Map;
->>>>>>> 4c437471
 import java.util.Optional;
 
 /**
@@ -105,14 +94,8 @@
 
     private static final Logger LOGGER = LoggerFactory.getLogger(GeoTimeExtension.class);
 
-    private static final Logger LOGGER = LoggerFactory.getLogger(GeoTimeExtension.class);
-
-    @Override
-<<<<<<< HEAD
-    public void formatGeoJsonResponseFeature(EntityFeature entity,
-=======
+    @Override
     public void formatGeoJsonResponseFeature(AbstractEntity<EntityFeature> entity,
->>>>>>> 4c437471
                                              List<ParameterConfiguration> paramConfigurations,
                                              Feature feature,
                                              String token) {
@@ -151,19 +134,11 @@
     }
 
     @Override
-<<<<<<< HEAD
-    public void formatAtomResponseEntry(EntityFeature entity,
-                                        List<ParameterConfiguration> paramConfigurations,
-                                        Entry entry,
-                                        Gson gson,
-                                        String token) {
-=======
     public void formatAtomResponseEntry(AbstractEntity<EntityFeature> entity,
                                         List<ParameterConfiguration> paramConfigurations,
                                         Entry entry,
                                         Gson gson,
                                         String scope) {
->>>>>>> 4c437471
         // Add module generator
         entry.getModules().add(getAtomEntityResponseBuilder(entity.getFeature(), paramConfigurations, gson));
 
@@ -182,50 +157,30 @@
     public List<OpenSearchParameter> getDescriptorBasicExtensionParameters() {
         List<OpenSearchParameter> geoParameters = Lists.newArrayList();
         geoParameters.add(builderParameter(GEO_PARAMETER,
-<<<<<<< HEAD
-                                           String.format(S_S, GEO_NS, GEO_PARAMETER),
-                                           "Defined in Well Known Text standard (WKT) with coordinates in decimal degrees (EPSG:4326)",
-                                           null));
-        geoParameters.add(builderParameter(BOX_PARAMETER,
-                                           String.format(S_S, GEO_NS, BOX_PARAMETER),
-=======
                                            String.format(PARAMETER_VALUE_PATTERN, GEO_NS, GEO_PARAMETER),
                                            "Defined in Well Known Text standard (WKT) with coordinates in decimal degrees (EPSG:4326)",
                                            null));
         geoParameters.add(builderParameter(BOX_PARAMETER,
                                            String.format(PARAMETER_VALUE_PATTERN, GEO_NS, BOX_PARAMETER),
->>>>>>> 4c437471
                                            "Defined by 'west, south, east, north' coordinates of longitude, latitude, in decimal degrees (EPSG:4326)",
                                            BOX_PATTERN));
         // To implement
         // geoParameters.add(builderParameter(LOCATION_PARAMETER, String.format("{%s:%s}", GEO_NS, LOCATION_PARAMETER),
         // "Location string e.g. Paris, France", null));
         geoParameters.add(builderParameter(LON_PARAMETER,
-<<<<<<< HEAD
-                                           String.format(S_S, GEO_NS, LON_PARAMETER),
-=======
                                            String.format(PARAMETER_VALUE_PATTERN, GEO_NS, LON_PARAMETER),
->>>>>>> 4c437471
                                            "Longitude expressed in decimal degrees (EPSG:4326) - should be used with geo:lat",
                                            null,
                                            "180",
                                            "-180"));
         geoParameters.add(builderParameter(LAT_PARAMETER,
-<<<<<<< HEAD
-                                           String.format(S_S, GEO_NS, LAT_PARAMETER),
-=======
                                            String.format(PARAMETER_VALUE_PATTERN, GEO_NS, LAT_PARAMETER),
->>>>>>> 4c437471
                                            "Latitude expressed in decimal degrees (EPSG:4326) - should be used with geo:lon",
                                            null,
                                            "90",
                                            "-90"));
         geoParameters.add(builderParameter(RADIUS_PARAMETER,
-<<<<<<< HEAD
-                                           String.format(S_S, GEO_NS, RADIUS_PARAMETER),
-=======
                                            String.format(PARAMETER_VALUE_PATTERN, GEO_NS, RADIUS_PARAMETER),
->>>>>>> 4c437471
                                            "Latitude expressed in decimal degrees (EPSG:4326) - should be used with geo:lon",
                                            null,
                                            null,
@@ -384,13 +339,8 @@
             IProperty<?> stopDate = entity.getProperty(endDateJsonPath);
             if ((startDate != null) && (startDate.getValue() instanceof OffsetDateTime) && (stopDate != null)
                 && (stopDate.getValue() instanceof OffsetDateTime)) {
-<<<<<<< HEAD
-                gmlMod.setStartDate((OffsetDateTime) startDate.getValue());
-                gmlMod.setStopDate((OffsetDateTime) stopDate.getValue());
-=======
                 gmlMod.setStartDate(IProperty.toDateValue(startDate.getValue()));
                 gmlMod.setStopDate(IProperty.toDateValue(stopDate.getValue()));
->>>>>>> 4c437471
             }
             gmlMod.setGsonBuilder(gson);
             gmlMod.setGeometry(buildGeometry(entity.getGeometry()));
