/*
 * Copyright 2017-2022 CNES - CENTRE NATIONAL d'ETUDES SPATIALES
 *
 * This file is part of REGARDS.
 *
 * REGARDS is free software: you can redistribute it and/or modify
 * it under the terms of the GNU General Public License as published by
 * the Free Software Foundation, either version 3 of the License, or
 * (at your option) any later version.
 *
 * REGARDS is distributed in the hope that it will be useful,
 * but WITHOUT ANY WARRANTY; without even the implied warranty of
 * MERCHANTABILITY or FITNESS FOR A PARTICULAR PURPOSE. See the
 * GNU General Public License for more details.
 *
 * You should have received a copy of the GNU General Public License
 * along with REGARDS. If not, see <http://www.gnu.org/licenses/>.
 */
package fr.cnes.regards.modules.search.service.engine.plugin.opensearch.description;

<<<<<<< HEAD
import java.nio.charset.StandardCharsets;
import java.util.Collection;
import java.util.List;
import java.util.Map;
import java.util.Optional;
import java.util.Set;
import java.util.StringJoiner;
import java.util.stream.Collectors;

import org.apache.commons.compress.utils.Lists;
import org.elasticsearch.search.aggregations.bucket.terms.ParsedStringTerms;
import org.elasticsearch.search.aggregations.metrics.ParsedStats;
import org.slf4j.Logger;
import org.slf4j.LoggerFactory;
import org.springframework.beans.factory.annotation.Autowired;
import org.springframework.hateoas.Link;
import org.springframework.hateoas.LinkRelation;
import org.springframework.http.MediaType;
import org.springframework.http.ResponseEntity;
import org.springframework.stereotype.Component;

=======
>>>>>>> 4c437471
import com.google.common.collect.Sets;
import feign.FeignException;
import fr.cnes.regards.framework.feign.security.FeignSecurityManager;
import fr.cnes.regards.framework.geojson.GeoJsonMediaType;
import fr.cnes.regards.framework.hateoas.IResourceService;
import fr.cnes.regards.framework.module.rest.exception.ModuleException;
import fr.cnes.regards.framework.module.rest.utils.HttpUtils;
import fr.cnes.regards.framework.multitenant.IRuntimeTenantResolver;
import fr.cnes.regards.framework.urn.EntityType;
import fr.cnes.regards.modules.dam.client.entities.IDatasetClient;
import fr.cnes.regards.modules.dam.domain.entities.feature.EntityFeature;
import fr.cnes.regards.modules.indexer.domain.aggregation.QueryableAttribute;
import fr.cnes.regards.modules.indexer.domain.criterion.ICriterion;
import fr.cnes.regards.modules.model.client.IModelAttrAssocClient;
import fr.cnes.regards.modules.model.domain.ModelAttrAssoc;
import fr.cnes.regards.modules.model.domain.attributes.AttributeModel;
import fr.cnes.regards.modules.model.domain.attributes.restriction.PatternRestriction;
import fr.cnes.regards.modules.model.domain.attributes.restriction.RestrictionType;
import fr.cnes.regards.modules.model.dto.properties.PropertyType;
import fr.cnes.regards.modules.model.gson.AbstractAttributeHelper;
import fr.cnes.regards.modules.opensearch.service.cache.attributemodel.IAttributeFinder;
import fr.cnes.regards.modules.opensearch.service.parser.QueryParser;
import fr.cnes.regards.modules.opensearch.service.parser.UpdatedParser;
import fr.cnes.regards.modules.search.domain.plugin.IEntityLinkBuilder;
import fr.cnes.regards.modules.search.domain.plugin.SearchContext;
import fr.cnes.regards.modules.search.domain.plugin.SearchType;
import fr.cnes.regards.modules.search.schema.ImageType;
import fr.cnes.regards.modules.search.schema.OpenSearchDescription;
import fr.cnes.regards.modules.search.schema.QueryType;
import fr.cnes.regards.modules.search.schema.UrlType;
import fr.cnes.regards.modules.search.schema.parameters.OpenSearchParameter;
import fr.cnes.regards.modules.search.schema.parameters.OpenSearchParameterOption;
import fr.cnes.regards.modules.search.service.ICatalogSearchService;
import fr.cnes.regards.modules.search.service.engine.plugin.opensearch.Configuration;
import fr.cnes.regards.modules.search.service.engine.plugin.opensearch.EngineConfiguration;
import fr.cnes.regards.modules.search.service.engine.plugin.opensearch.ParameterConfiguration;
import fr.cnes.regards.modules.search.service.engine.plugin.opensearch.extension.IOpenSearchExtension;
import org.apache.commons.compress.utils.Lists;
import org.elasticsearch.search.aggregations.bucket.terms.ParsedStringTerms;
import org.elasticsearch.search.aggregations.metrics.stats.ParsedStats;
import org.slf4j.Logger;
import org.slf4j.LoggerFactory;
import org.springframework.beans.factory.annotation.Autowired;
import org.springframework.hateoas.Link;
import org.springframework.hateoas.LinkRelation;
import org.springframework.http.MediaType;
import org.springframework.http.ResponseEntity;
import org.springframework.stereotype.Component;

import java.nio.charset.StandardCharsets;
import java.util.*;
import java.util.stream.Collectors;

/**
 * Opensearch description.xml builder.
 *
 * @author Sébastien Binda
 */
@Component
public class DescriptionBuilder {

    /**
     * Class logger
     */
    private static final Logger LOGGER = LoggerFactory.getLogger(DescriptionBuilder.class);

    public static final String OPENSEARCH_PAGINATION_COUNT = "count";

    public static final String OPENSEARCH_PAGINATION_PAGE = "startPage";

    /**
     * Workaround for Mizar implementation. As it does not use the value but the parameter name.
     */
    public static final String OPENSEARCH_PAGINATION_COUNT_NAME = "maxRecords";

    /**
     * Workaround for Mizar implementation. As it does not use the value but the parameter name.
     */
    public static final String OPENSEARCH_PAGINATION_PAGE_NAME = "page";

    /**
     * {@link IRuntimeTenantResolver} instance
     */
    @Autowired
    private IRuntimeTenantResolver tenantResolver;

    @Autowired
    private ICatalogSearchService searchService;

    @Autowired
    private IResourceService resourceService;

    /**
     * {@link IModelAttrAssocClient} instance
     */
    @Autowired
    private IModelAttrAssocClient modelAttrAssocClient;

    @Autowired
    private IDatasetClient datasetClient;

    @Autowired
    private IAttributeFinder finder;

    /**
     * Global configuration for description metadatas
     */
    @Autowired
    public Configuration configuration;

    /**
     * Build an OpenSearch descriptor for the current tenant(i.e. project) on the given path and entity type
     *
     * @param context        {@link SearchContext}
     * @param extensions     {@link IOpenSearchExtension} extensions to use
     * @param parameterConfs {@link ParameterConfiguration}s parameters configuration.
     * @param dataset
     * @return {@link OpenSearchDescription}
     */
    public OpenSearchDescription build(SearchContext context, ICriterion criterion,
                                       List<IOpenSearchExtension> extensions, List<ParameterConfiguration> parameterConfs,
                                       EngineConfiguration engineConf, Optional<EntityFeature> dataset, IEntityLinkBuilder linkBuilder)
            throws ModuleException {

        // Get all attributes for the given search type.
        List<DescriptionParameter> descParameters = getDescParameters(criterion, context, parameterConfs);

        // Build descriptor generic metadatas
        OpenSearchDescription desc = buildMetadata(engineConf, dataset);

        // Build query
        desc.getQuery().add(buildQuery(descParameters));

        // Build open search parameters to handle parameters extension
        List<OpenSearchParameter> parameters = buildParameters(descParameters, extensions);

        // Build urls
        Link searchLink = linkBuilder.buildPaginationLink(resourceService, context, LinkRelation.of("search"));
        desc.getUrl().add(buildUrl(parameters, searchLink.getHref(), MediaType.APPLICATION_ATOM_XML_VALUE,
                context.getQueryParams().isEmpty()));
        desc.getUrl().add(buildUrl(parameters, searchLink.getHref(), GeoJsonMediaType.APPLICATION_GEOJSON_VALUE,
                context.getQueryParams().isEmpty()));
        desc.getUrl().add(buildUrl(parameters, searchLink.getHref(), MediaType.APPLICATION_JSON_VALUE,
                context.getQueryParams().isEmpty()));

        // Apply active extensions to global description
        extensions.stream().filter(IOpenSearchExtension::isActivated).forEach(ext -> ext.applyToDescription(desc));

        return desc;
    }

    /**
     * Build metadata of the {@link OpenSearchDescription}
     */
    private OpenSearchDescription buildMetadata(EngineConfiguration engineConf, Optional<EntityFeature> dataset) {
        OpenSearchDescription desc = new OpenSearchDescription();
        if (dataset.isPresent()) {
            desc.setDescription(dataset.get().getLabel());
            desc.setShortName(dataset.get().getLabel());
            desc.setLongName(dataset.get().getLabel());
            desc.setTags(String.join(" ", dataset.get().getTags()));
        } else {
            desc.setDescription(engineConf.getSearchDescription());
            desc.setShortName(engineConf.getShortName());
            desc.setLongName(engineConf.getLongName());
            desc.setTags(engineConf.getTags());
        }
        desc.setDeveloper(configuration.getDeveloper());
        desc.setAttribution(engineConf.getAttribution());
        desc.setAdultContent(Boolean.toString(configuration.isAdultContent()));
        desc.setLanguage(configuration.getLanguage());
        desc.setContact(engineConf.getContact());
        desc.setInputEncoding(StandardCharsets.UTF_8.displayName());
        desc.setOutputEncoding(StandardCharsets.UTF_8.displayName());

        if (engineConf.getImage() != null) {
            ImageType image = new ImageType();
            image.setValue(engineConf.getImage());
            desc.setImage(image);
        }
        return desc;
    }

    /**
     * Build an {@link UrlType} to add into the {@link OpenSearchDescription}
     *
     * @param parameters     {@link OpenSearchParameter}s parameters of the url
     * @param endpoint       {@link String} endpoint of the search request
     * @param mediaType      {@link String} MediaType of the search request response
     * @param queryDelimiter whether to inject "?" into template or not
     * @return {@link UrlType}
     */
    private UrlType buildUrl(List<OpenSearchParameter> parameters, String endpoint, String mediaType,
                             boolean queryDelimiter) {
        UrlType url = new UrlType();
        url.getParameter().addAll(parameters);
        url.setRel(configuration.getUrlsRel());
        url.setType(mediaType);
        StringBuilder urlTemplateBuilder = new StringBuilder(endpoint);

        StringJoiner joiner = new StringJoiner("&");
        parameters.forEach(p -> joiner.add(String.format("%s=%s", p.getName(), p.getValue())));
        joiner.add(String.format("scope=%s", tenantResolver.getTenant()));
        urlTemplateBuilder.append(queryDelimiter ? "?" : "&");
        urlTemplateBuilder.append(joiner);
        url.setTemplate(urlTemplateBuilder.toString());
        return url;
    }

    /**
     * Build a {@link QueryType} for the given {@link AttributeModel}s.
     * The generate query is an example to shox syntax of the global searchTerms
     *
     * @return {@link QueryType}
     */
    private QueryType buildQuery(List<DescriptionParameter> descParameters) {
        QueryType query = new QueryType();
        query.setRole("example");
        query.setSearchTerms(getSearchTermExample(descParameters.stream().map(DescriptionParameter::getAttributeModel)
                .collect(Collectors.toList())));
        return query;
    }

    /**
     * Build {@link OpenSearchParameter}s to add for the parameter extension in each {@link UrlType} of the
     * {@link OpenSearchDescription}
     *
     * @param extensions {@link IOpenSearchExtension}s to apply on parameters
     * @return generated {@link OpenSearchParameter}s
     */
    private List<OpenSearchParameter> buildParameters(List<DescriptionParameter> descParameters,
                                                      List<IOpenSearchExtension> extensions) {
        List<OpenSearchParameter> parameters = Lists.newArrayList();

        // Add standard q parameter
        OpenSearchParameter qParameter = new OpenSearchParameter();
        qParameter.setTitle(configuration.getQueryParameterTitle());
        qParameter.setName(QueryParser.QUERY_PARAMETER);
        qParameter.setValue(String.format("{%s}", configuration.getQueryParameterValue()));
        parameters.add(qParameter);

        for (DescriptionParameter descParameter : descParameters) {
            parameters.add(buildParameter(descParameter, extensions));
        }

        for (IOpenSearchExtension ext : extensions) {
            if (ext.isActivated()) {
                parameters.addAll(ext.getDescriptorBasicExtensionParameters());
            }
        }

        // Add pagination parameters
        OpenSearchParameter countParameter = new OpenSearchParameter();
        countParameter.setTitle("Number of results returned per page (default 20, max 1000)");
        countParameter.setName(OPENSEARCH_PAGINATION_COUNT_NAME);
        countParameter.setValue(String.format("{%s}", OPENSEARCH_PAGINATION_COUNT));
        countParameter.setMaxInclusive("1000");
        countParameter.setMinInclusive("1");
        parameters.add(countParameter);

        OpenSearchParameter startPageParameter = new OpenSearchParameter();
        startPageParameter.setTitle("Results page to return");
        startPageParameter.setName(OPENSEARCH_PAGINATION_PAGE_NAME);
        startPageParameter.setValue(String.format("{%s}", OPENSEARCH_PAGINATION_PAGE));
        startPageParameter.setMinInclusive("0");
        parameters.add(startPageParameter);

        OpenSearchParameter updatedParameter = new OpenSearchParameter();
        updatedParameter.setTitle("Filter features on updated field, return all features having or after the provided date");
        updatedParameter.setName(UpdatedParser.UPDATED_PARAMETER);
        updatedParameter.setValue(String.format("{%s}", UpdatedParser.UPDATED_PARAMETER));
        parameters.add(updatedParameter);

        return parameters;
    }

    /**
     * Build a {@link OpenSearchParameter} for a given {@link AttributeModel}
     */
    private OpenSearchParameter buildParameter(DescriptionParameter descParameter,
                                               List<IOpenSearchExtension> extensions) {
        OpenSearchParameter parameter = new OpenSearchParameter();
        if ((descParameter.getConfiguration() != null) && (descParameter.getConfiguration().getAllias() != null)) {
            parameter.setName(descParameter.getConfiguration().getAllias());
        } else {
            parameter.setName(descParameter.getName());
        }
        parameter.setMinimum("0");
        parameter.setMaximum("1");
        parameter.setValue(String.format("{%s}", descParameter.getAttributeModel().getName()));
        parameter.setTitle(descParameter.getAttributeModel().getDescription());
        if ((descParameter.getAttributeModel().getRestriction() != null)
                && RestrictionType.PATTERN.equals(descParameter.getAttributeModel().getRestriction().getType())) {
            PatternRestriction restriction = (PatternRestriction) descParameter.getAttributeModel().getRestriction();
            parameter.setPattern(restriction.getPattern());
        }

        if (descParameter.getQueryableAttribute().getAggregation() != null) {
            if (descParameter.getQueryableAttribute().getAggregation() instanceof ParsedStringTerms) {
                ParsedStringTerms terms = (ParsedStringTerms) descParameter.getQueryableAttribute().getAggregation();
                terms.getBuckets().forEach(b -> {
                    OpenSearchParameterOption option = new OpenSearchParameterOption();
                    option.setValue(b.getKeyAsString());
                    parameter.getOption().add(option);
                });
            } else if (descParameter.getQueryableAttribute().getAggregation() instanceof ParsedStats) {
                ParsedStats stats = (ParsedStats) descParameter.getQueryableAttribute().getAggregation();
                parameter.setMinInclusive(stats.getMinAsString());
                parameter.setMaxInclusive(stats.getMaxAsString());
            }
        }

        for (IOpenSearchExtension ext : extensions) {
            if (ext.isActivated()) {
                Optional<String> value = ext.getDescriptorParameterValue(descParameter);
                value.ifPresent(parameter::setValue);
            }
        }
        return parameter;
    }

    /**
     * Retrieve all queryable attributes for the current search context.
     * For each attribute, this method return a couple {@link AttributeModel}/{@link QueryableAttribute}.
     * {@link AttributeModel} is the attribute definition (metadatas)
     * {@link QueryableAttribute} is the attribute available informations for query as boundaries for example.
     *
     * @param criterion      {@link ICriterion} search criterion
     * @param context        {@link SearchContext}
     * @param parameterConfs {@link ParameterConfiguration} configured parameters.
     * @return {@link Map}<{@link AttributeModel}, {@link QueryableAttribute}>
     */
    private List<DescriptionParameter> getDescParameters(ICriterion criterion, SearchContext context,
                                                         List<ParameterConfiguration> parameterConfs) throws ModuleException {

        List<DescriptionParameter> parameters = Lists.newArrayList();

        // For each attribute retrieve the QueryableAttribute informations
        Set<QueryableAttribute> queryableAttributes = Sets.newHashSet();
        for (AttributeModel att : getModelAttributes(context)) {
            Optional<ParameterConfiguration> conf = parameterConfs.stream()
                    .filter(pc -> pc.getAttributeModelJsonPath().equals(att.getJsonPath())).findFirst();
            QueryableAttribute queryableAtt = createEmptyQueryableAttribute(att, conf);
            if (!queryableAttributes.contains(queryableAtt)) {
                queryableAttributes.add(queryableAtt);
                parameters.add(new DescriptionParameter(finder.findName(att), att, conf.orElse(null), queryableAtt));
            }
        }
        // Run statistic search on each attributes. Results are set back into the QueryableAttributes parameter.
        searchService.retrievePropertiesStats(criterion, context.getSearchType(), queryableAttributes);
        return parameters;
    }

    private Collection<AttributeModel> getModelAttributes(SearchContext context) throws ModuleException {
        try {
            FeignSecurityManager.asSystem();
            // Retrieve all AttributeModel for the given searchType and dataset if any
            ResponseEntity<Collection<ModelAttrAssoc>> assocsResponse;
            if (context.getDatasetUrn().isPresent()) {
                if(context.getDatasetUrn().get().isLast()) {
                    throw new ModuleException("You must use the dataset id(URN) and not the virtualId!");
                } else {
                    assocsResponse = datasetClient.getModelAttrAssocsForDataInDataset(context.getDatasetUrn().get());
                }
            } else {
                assocsResponse = modelAttrAssocClient.getModelAttrAssocsFor(getEntityType(context.getSearchType()));
            }

            if (!HttpUtils.isSuccess(assocsResponse.getStatusCode())) {
                LOGGER.error("Trying to contact microservice responsible for Model but couldn't contact it");
                throw new ModuleException("Unable to contact model controller");
            } else {
                List<AttributeModel> attributes = assocsResponse.getBody().stream().map(ModelAttrAssoc::getAttribute)
                        .collect(Collectors.toList());
                attributes = AbstractAttributeHelper.computeAttributes(attributes);
                // Return computed attributes without specific JSON ones that are not queriable.
                return attributes.stream().filter(a -> a.getType() != PropertyType.JSON).collect(Collectors.toList());
            }
        } catch (FeignException e) {
            LOGGER.error("Cannot retrieve model attributes", e);
            throw new ModuleException(e);
        } finally {
            FeignSecurityManager.reset();
        }
    }

    /**
     * Create an new empty {@link QueryableAttribute} object for the given {@link AttributeModel}
     * and the associated {@link ParameterConfiguration}
     *
     * @param att  {@link AttributeModel}
     * @param conf {@link ParameterConfiguration}
     * @return {@link QueryableAttribute}
     */
    private QueryableAttribute createEmptyQueryableAttribute(AttributeModel att,
                                                             Optional<ParameterConfiguration> conf) {

        // Build full real path for the attribute in index.
        String name = att.getFullJsonPath();

        // Set aggregation stats conf if present
        if (conf.isPresent()) {
            return new QueryableAttribute(name, null, att.isTextAttribute(), conf.get().getOptionsCardinality(),
                    att.isBooleanAttribute());
        } else {
            return new QueryableAttribute(name, null, att.isTextAttribute(), 0, att.isBooleanAttribute());
        }
    }

    /**
     * Convert {@link SearchType} to {@link EntityType}
     *
     * @param searchType {@link SearchType}
     * @return {@link EntityType}
     */
    private EntityType getEntityType(SearchType searchType) {
        switch (searchType) {
            case COLLECTIONS:
                return EntityType.COLLECTION;
            case DATAOBJECTS:
                return EntityType.DATA;
            case DATASETS:
                return EntityType.DATASET;
            case ALL:
            case DATAOBJECTS_RETURN_DATASETS:
            default:
                throw new UnsupportedOperationException(
                        String.format("Unsupproted entity type for open search. %s", searchType));
        }
    }

    /**
     * Generate an example search query for searchTerms standard opensearch parameter.
     *
     * @param pAttrs {@link AttributeModel}s to handle in query
     * @return {@link String} example query
     */
    private String getSearchTermExample(Collection<AttributeModel> pAttrs) {
        StringJoiner sj = new StringJoiner(" AND ");
        for (AttributeModel attr : pAttrs) {
            // result has the following format: "fullAttrName:value", except for arrays. Arrays are represented thanks
            // to multiple values: attr:val1 OR attr:val2 ...
            StringBuilder result = new StringBuilder();
            switch (attr.getType()) {
                case BOOLEAN:
                    result.append(attr.getFullJsonPath()).append(":");
                    result.append("{boolean}");
                    break;
                case DATE_ARRAY:
                    result.append(attr.getFullJsonPath()).append(":");
                    result.append("{ISO-8601 date} OR ").append(attr.getFullJsonPath()).append(":")
                            .append("{ISO-8601 date}");
                    break;
                case DATE_INTERVAL:
                    result.append(attr.getFullJsonPath()).append(":");
                    result.append("[* TO  {ISO-8601 date} ]");
                    break;
                case DATE_ISO8601:
                    result.append(attr.getFullJsonPath()).append(":");
                    result.append("{ISO-8601 date}");
                    break;
                case DOUBLE:
                    result.append(attr.getFullJsonPath()).append(":");
                    result.append("{double value}");
                    break;
                case DOUBLE_ARRAY:
                    result.append(attr.getFullJsonPath()).append(":");
                    result.append("{double value} OR ").append(attr.getJsonPath()).append(":").append("{double value}");
                    break;
                case DOUBLE_INTERVAL:
                    result.append(attr.getFullJsonPath()).append(":");
                    result.append("[{double value} TO  {double value}]");
                    break;
                case LONG:
                    result.append(attr.getFullJsonPath()).append(":");
                    result.append("{long value}");
                    break;
                case INTEGER:
                    result.append(attr.getFullJsonPath()).append(":");
                    result.append("{integer value}");
                    break;
                case LONG_ARRAY:
                    result.append(attr.getFullJsonPath()).append(":");
                    result.append("{long value} OR ").append(attr.getJsonPath()).append(":").append("{long value}");
                    break;
                case INTEGER_ARRAY:
                    result.append(attr.getFullJsonPath()).append(":");
                    result.append("{integer value} OR ").append(attr.getJsonPath()).append(":")
                            .append("{integer value}");
                    break;
                case LONG_INTERVAL:
                    result.append(attr.getFullJsonPath()).append(":");
                    result.append("[{long value} TO  {long value}]");
                    break;
                case INTEGER_INTERVAL:
                    result.append(attr.getFullJsonPath()).append(":");
                    result.append("[{integer value} TO  {integer value}]");
                    break;
                case STRING:
                    result.append(attr.getFullJsonPath()).append(":");
                    result.append("{string}");
                    break;
                case STRING_ARRAY:
                    result.append(attr.getFullJsonPath()).append(":");
                    result.append("{string} OR ").append(attr.getJsonPath()).append(":").append("{string}");
                    break;
                case URL:
                    result.append(attr.getFullJsonPath()).append(":");
                    result.append("{url}");
                    break;
                case JSON:
                    // Do not handle JSON Attributes as simple attributes
                    break;
                default:
                    throw new IllegalArgumentException(
                            attr.getType() + " is not handled for open search descriptor generation");
            }
            sj.add(result.toString());
        }
        return sj.toString();
    }
}<|MERGE_RESOLUTION|>--- conflicted
+++ resolved
@@ -18,30 +18,6 @@
  */
 package fr.cnes.regards.modules.search.service.engine.plugin.opensearch.description;
 
-<<<<<<< HEAD
-import java.nio.charset.StandardCharsets;
-import java.util.Collection;
-import java.util.List;
-import java.util.Map;
-import java.util.Optional;
-import java.util.Set;
-import java.util.StringJoiner;
-import java.util.stream.Collectors;
-
-import org.apache.commons.compress.utils.Lists;
-import org.elasticsearch.search.aggregations.bucket.terms.ParsedStringTerms;
-import org.elasticsearch.search.aggregations.metrics.ParsedStats;
-import org.slf4j.Logger;
-import org.slf4j.LoggerFactory;
-import org.springframework.beans.factory.annotation.Autowired;
-import org.springframework.hateoas.Link;
-import org.springframework.hateoas.LinkRelation;
-import org.springframework.http.MediaType;
-import org.springframework.http.ResponseEntity;
-import org.springframework.stereotype.Component;
-
-=======
->>>>>>> 4c437471
 import com.google.common.collect.Sets;
 import feign.FeignException;
 import fr.cnes.regards.framework.feign.security.FeignSecurityManager;
@@ -81,7 +57,7 @@
 import fr.cnes.regards.modules.search.service.engine.plugin.opensearch.extension.IOpenSearchExtension;
 import org.apache.commons.compress.utils.Lists;
 import org.elasticsearch.search.aggregations.bucket.terms.ParsedStringTerms;
-import org.elasticsearch.search.aggregations.metrics.stats.ParsedStats;
+import org.elasticsearch.search.aggregations.metrics.ParsedStats;
 import org.slf4j.Logger;
 import org.slf4j.LoggerFactory;
 import org.springframework.beans.factory.annotation.Autowired;
@@ -103,24 +79,30 @@
 @Component
 public class DescriptionBuilder {
 
+    public static final String OPENSEARCH_PAGINATION_COUNT = "count";
+
+    public static final String OPENSEARCH_PAGINATION_PAGE = "startPage";
+
+    /**
+     * Workaround for Mizar implementation. As it does not use the value but the parameter name.
+     */
+    public static final String OPENSEARCH_PAGINATION_COUNT_NAME = "maxRecords";
+
+    /**
+     * Workaround for Mizar implementation. As it does not use the value but the parameter name.
+     */
+    public static final String OPENSEARCH_PAGINATION_PAGE_NAME = "page";
+
     /**
      * Class logger
      */
     private static final Logger LOGGER = LoggerFactory.getLogger(DescriptionBuilder.class);
 
-    public static final String OPENSEARCH_PAGINATION_COUNT = "count";
-
-    public static final String OPENSEARCH_PAGINATION_PAGE = "startPage";
-
-    /**
-     * Workaround for Mizar implementation. As it does not use the value but the parameter name.
-     */
-    public static final String OPENSEARCH_PAGINATION_COUNT_NAME = "maxRecords";
-
-    /**
-     * Workaround for Mizar implementation. As it does not use the value but the parameter name.
-     */
-    public static final String OPENSEARCH_PAGINATION_PAGE_NAME = "page";
+    /**
+     * Global configuration for description metadatas
+     */
+    @Autowired
+    public Configuration configuration;
 
     /**
      * {@link IRuntimeTenantResolver} instance
@@ -145,12 +127,6 @@
 
     @Autowired
     private IAttributeFinder finder;
-
-    /**
-     * Global configuration for description metadatas
-     */
-    @Autowired
-    public Configuration configuration;
 
     /**
      * Build an OpenSearch descriptor for the current tenant(i.e. project) on the given path and entity type
@@ -161,10 +137,13 @@
      * @param dataset
      * @return {@link OpenSearchDescription}
      */
-    public OpenSearchDescription build(SearchContext context, ICriterion criterion,
-                                       List<IOpenSearchExtension> extensions, List<ParameterConfiguration> parameterConfs,
-                                       EngineConfiguration engineConf, Optional<EntityFeature> dataset, IEntityLinkBuilder linkBuilder)
-            throws ModuleException {
+    public OpenSearchDescription build(SearchContext context,
+                                       ICriterion criterion,
+                                       List<IOpenSearchExtension> extensions,
+                                       List<ParameterConfiguration> parameterConfs,
+                                       EngineConfiguration engineConf,
+                                       Optional<EntityFeature> dataset,
+                                       IEntityLinkBuilder linkBuilder) throws ModuleException {
 
         // Get all attributes for the given search type.
         List<DescriptionParameter> descParameters = getDescParameters(criterion, context, parameterConfs);
@@ -180,12 +159,21 @@
 
         // Build urls
         Link searchLink = linkBuilder.buildPaginationLink(resourceService, context, LinkRelation.of("search"));
-        desc.getUrl().add(buildUrl(parameters, searchLink.getHref(), MediaType.APPLICATION_ATOM_XML_VALUE,
-                context.getQueryParams().isEmpty()));
-        desc.getUrl().add(buildUrl(parameters, searchLink.getHref(), GeoJsonMediaType.APPLICATION_GEOJSON_VALUE,
-                context.getQueryParams().isEmpty()));
-        desc.getUrl().add(buildUrl(parameters, searchLink.getHref(), MediaType.APPLICATION_JSON_VALUE,
-                context.getQueryParams().isEmpty()));
+        desc.getUrl()
+            .add(buildUrl(parameters,
+                          searchLink.getHref(),
+                          MediaType.APPLICATION_ATOM_XML_VALUE,
+                          context.getQueryParams().isEmpty()));
+        desc.getUrl()
+            .add(buildUrl(parameters,
+                          searchLink.getHref(),
+                          GeoJsonMediaType.APPLICATION_GEOJSON_VALUE,
+                          context.getQueryParams().isEmpty()));
+        desc.getUrl()
+            .add(buildUrl(parameters,
+                          searchLink.getHref(),
+                          MediaType.APPLICATION_JSON_VALUE,
+                          context.getQueryParams().isEmpty()));
 
         // Apply active extensions to global description
         extensions.stream().filter(IOpenSearchExtension::isActivated).forEach(ext -> ext.applyToDescription(desc));
@@ -234,7 +222,9 @@
      * @param queryDelimiter whether to inject "?" into template or not
      * @return {@link UrlType}
      */
-    private UrlType buildUrl(List<OpenSearchParameter> parameters, String endpoint, String mediaType,
+    private UrlType buildUrl(List<OpenSearchParameter> parameters,
+                             String endpoint,
+                             String mediaType,
                              boolean queryDelimiter) {
         UrlType url = new UrlType();
         url.getParameter().addAll(parameters);
@@ -260,8 +250,9 @@
     private QueryType buildQuery(List<DescriptionParameter> descParameters) {
         QueryType query = new QueryType();
         query.setRole("example");
-        query.setSearchTerms(getSearchTermExample(descParameters.stream().map(DescriptionParameter::getAttributeModel)
-                .collect(Collectors.toList())));
+        query.setSearchTerms(getSearchTermExample(descParameters.stream()
+                                                                .map(DescriptionParameter::getAttributeModel)
+                                                                .collect(Collectors.toList())));
         return query;
     }
 
@@ -310,7 +301,8 @@
         parameters.add(startPageParameter);
 
         OpenSearchParameter updatedParameter = new OpenSearchParameter();
-        updatedParameter.setTitle("Filter features on updated field, return all features having or after the provided date");
+        updatedParameter.setTitle(
+            "Filter features on updated field, return all features having or after the provided date");
         updatedParameter.setName(UpdatedParser.UPDATED_PARAMETER);
         updatedParameter.setValue(String.format("{%s}", UpdatedParser.UPDATED_PARAMETER));
         parameters.add(updatedParameter);
@@ -334,7 +326,7 @@
         parameter.setValue(String.format("{%s}", descParameter.getAttributeModel().getName()));
         parameter.setTitle(descParameter.getAttributeModel().getDescription());
         if ((descParameter.getAttributeModel().getRestriction() != null)
-                && RestrictionType.PATTERN.equals(descParameter.getAttributeModel().getRestriction().getType())) {
+            && RestrictionType.PATTERN.equals(descParameter.getAttributeModel().getRestriction().getType())) {
             PatternRestriction restriction = (PatternRestriction) descParameter.getAttributeModel().getRestriction();
             parameter.setPattern(restriction.getPattern());
         }
@@ -374,8 +366,10 @@
      * @param parameterConfs {@link ParameterConfiguration} configured parameters.
      * @return {@link Map}<{@link AttributeModel}, {@link QueryableAttribute}>
      */
-    private List<DescriptionParameter> getDescParameters(ICriterion criterion, SearchContext context,
-                                                         List<ParameterConfiguration> parameterConfs) throws ModuleException {
+    private List<DescriptionParameter> getDescParameters(ICriterion criterion,
+                                                         SearchContext context,
+                                                         List<ParameterConfiguration> parameterConfs)
+        throws ModuleException {
 
         List<DescriptionParameter> parameters = Lists.newArrayList();
 
@@ -383,7 +377,9 @@
         Set<QueryableAttribute> queryableAttributes = Sets.newHashSet();
         for (AttributeModel att : getModelAttributes(context)) {
             Optional<ParameterConfiguration> conf = parameterConfs.stream()
-                    .filter(pc -> pc.getAttributeModelJsonPath().equals(att.getJsonPath())).findFirst();
+                                                                  .filter(pc -> pc.getAttributeModelJsonPath()
+                                                                                  .equals(att.getJsonPath()))
+                                                                  .findFirst();
             QueryableAttribute queryableAtt = createEmptyQueryableAttribute(att, conf);
             if (!queryableAttributes.contains(queryableAtt)) {
                 queryableAttributes.add(queryableAtt);
@@ -401,7 +397,7 @@
             // Retrieve all AttributeModel for the given searchType and dataset if any
             ResponseEntity<Collection<ModelAttrAssoc>> assocsResponse;
             if (context.getDatasetUrn().isPresent()) {
-                if(context.getDatasetUrn().get().isLast()) {
+                if (context.getDatasetUrn().get().isLast()) {
                     throw new ModuleException("You must use the dataset id(URN) and not the virtualId!");
                 } else {
                     assocsResponse = datasetClient.getModelAttrAssocsForDataInDataset(context.getDatasetUrn().get());
@@ -414,8 +410,10 @@
                 LOGGER.error("Trying to contact microservice responsible for Model but couldn't contact it");
                 throw new ModuleException("Unable to contact model controller");
             } else {
-                List<AttributeModel> attributes = assocsResponse.getBody().stream().map(ModelAttrAssoc::getAttribute)
-                        .collect(Collectors.toList());
+                List<AttributeModel> attributes = assocsResponse.getBody()
+                                                                .stream()
+                                                                .map(ModelAttrAssoc::getAttribute)
+                                                                .collect(Collectors.toList());
                 attributes = AbstractAttributeHelper.computeAttributes(attributes);
                 // Return computed attributes without specific JSON ones that are not queriable.
                 return attributes.stream().filter(a -> a.getType() != PropertyType.JSON).collect(Collectors.toList());
@@ -444,8 +442,11 @@
 
         // Set aggregation stats conf if present
         if (conf.isPresent()) {
-            return new QueryableAttribute(name, null, att.isTextAttribute(), conf.get().getOptionsCardinality(),
-                    att.isBooleanAttribute());
+            return new QueryableAttribute(name,
+                                          null,
+                                          att.isTextAttribute(),
+                                          conf.get().getOptionsCardinality(),
+                                          att.isBooleanAttribute());
         } else {
             return new QueryableAttribute(name, null, att.isTextAttribute(), 0, att.isBooleanAttribute());
         }
@@ -468,8 +469,8 @@
             case ALL:
             case DATAOBJECTS_RETURN_DATASETS:
             default:
-                throw new UnsupportedOperationException(
-                        String.format("Unsupproted entity type for open search. %s", searchType));
+                throw new UnsupportedOperationException(String.format("Unsupproted entity type for open search. %s",
+                                                                      searchType));
         }
     }
 
@@ -492,8 +493,10 @@
                     break;
                 case DATE_ARRAY:
                     result.append(attr.getFullJsonPath()).append(":");
-                    result.append("{ISO-8601 date} OR ").append(attr.getFullJsonPath()).append(":")
-                            .append("{ISO-8601 date}");
+                    result.append("{ISO-8601 date} OR ")
+                          .append(attr.getFullJsonPath())
+                          .append(":")
+                          .append("{ISO-8601 date}");
                     break;
                 case DATE_INTERVAL:
                     result.append(attr.getFullJsonPath()).append(":");
@@ -529,8 +532,10 @@
                     break;
                 case INTEGER_ARRAY:
                     result.append(attr.getFullJsonPath()).append(":");
-                    result.append("{integer value} OR ").append(attr.getJsonPath()).append(":")
-                            .append("{integer value}");
+                    result.append("{integer value} OR ")
+                          .append(attr.getJsonPath())
+                          .append(":")
+                          .append("{integer value}");
                     break;
                 case LONG_INTERVAL:
                     result.append(attr.getFullJsonPath()).append(":");
@@ -557,7 +562,7 @@
                     break;
                 default:
                     throw new IllegalArgumentException(
-                            attr.getType() + " is not handled for open search descriptor generation");
+                        attr.getType() + " is not handled for open search descriptor generation");
             }
             sj.add(result.toString());
         }
