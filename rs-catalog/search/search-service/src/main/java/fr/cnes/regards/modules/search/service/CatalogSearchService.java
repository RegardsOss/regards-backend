--- conflicted
+++ resolved
@@ -137,10 +137,7 @@
         }
     }
 
-<<<<<<< HEAD
     @SuppressWarnings("unchecked")
-=======
->>>>>>> 291559b5
     @Override
     public <S, R extends IIndexable> FacetPage<R> search(ICriterion criterion, SearchKey<S, R> inSearchKey,
             List<String> facets, Pageable pageable) throws SearchException {
@@ -156,16 +153,9 @@
             // JoinEntitySearchKey<?, Dataset> without any criterion on searchType => just directly search
             // datasets (ie SimpleSearchKey<DataSet>)
             // This is correct because all
-<<<<<<< HEAD
             if ((criterion == null) && (searchKey instanceof JoinEntitySearchKey)
                     && (TypeToken.of(searchKey.getResultClass()).getRawType() == Dataset.class)) {
-                searchKey = Searches.onSingleEntity(searchKey.getSearchIndex(),
-                                                    Searches.fromClass(searchKey.getResultClass()));
-=======
-            if ((criterion == null) && (searchKey instanceof JoinEntitySearchKey) && (
-                    TypeToken.of(searchKey.getResultClass()).getRawType() == Dataset.class)) {
                 searchKey = Searches.onSingleEntity(Searches.fromClass(searchKey.getResultClass()));
->>>>>>> 291559b5
             }
 
             // Perform search
@@ -226,14 +216,9 @@
         Map<String, Boolean> groupsAccessRightMap = dataObject.getMetadata().getGroupsAccessRightsMap();
 
         // Looking for ONE user group that permits access to data
-<<<<<<< HEAD
         dataObject.setAllowingDownload((userGroups == null)
                 || userGroups.stream().anyMatch(userGroup -> (groupsAccessRightMap.containsKey(userGroup)
                         && groupsAccessRightMap.get(userGroup))));
-=======
-        dataObject.setAllowingDownload((userGroups == null) || userGroups.stream().anyMatch(
-                userGroup -> (groupsAccessRightMap.containsKey(userGroup) && groupsAccessRightMap.get(userGroup))));
->>>>>>> 291559b5
     }
 
     @Override
@@ -340,14 +325,9 @@
             // page size to max value because datasets count isn't too large...
             ICriterion dataObjectsGrantedCrit = ICriterion
                     .or(accessGroups.stream().map(group -> ICriterion.eq("metadata.dataObjectsGroups." + group, true))
-<<<<<<< HEAD
                             .collect(Collectors.toSet()));
-=======
-                                .collect(Collectors.toSet()));
->>>>>>> 291559b5
-            Page<Dataset> page = searchService
-                    .search(Searches.onSingleEntity(EntityType.DATASET), ISearchService.MAX_PAGE_SIZE,
-                            dataObjectsGrantedCrit);
+            Page<Dataset> page = searchService.search(Searches.onSingleEntity(EntityType.DATASET),
+                                                      ISearchService.MAX_PAGE_SIZE, dataObjectsGrantedCrit);
             Set<String> datasetIpids = page.getContent().stream().map(Dataset::getIpId)
                     .map(UniformResourceName::toString).collect(Collectors.toSet());
             // If summary is restricted to a specified datasetIpId, it must be taken into account
@@ -360,11 +340,7 @@
                 }
             }
             for (Iterator<Entry<String, DocFilesSubSummary>> i = summary.getSubSummariesMap().entrySet().iterator(); i
-<<<<<<< HEAD
                     .hasNext();) {
-=======
-                    .hasNext(); ) {
->>>>>>> 291559b5
                 // Remove it if subSummary discriminant isn't a dataset or isn't a dataset on which data can be
                 // retrieved for current user
                 if (!datasetIpids.contains(i.next().getKey())) {
@@ -422,15 +398,15 @@
     private <T extends IIndexable> SimpleSearchKey<T> getSimpleSearchKey(SearchType searchType) {
         switch (searchType) {
             case ALL:
-                return (SimpleSearchKey<T>) Searches.onAllEntities(tenantResolver.getTenant());
+                return (SimpleSearchKey<T>) Searches.onAllEntities();
             case COLLECTIONS:
-                return (SimpleSearchKey<T>) Searches.onSingleEntity(tenantResolver.getTenant(), EntityType.COLLECTION);
+                return (SimpleSearchKey<T>) Searches.onSingleEntity(EntityType.COLLECTION);
             case DATAOBJECTS:
-                return (SimpleSearchKey<T>) Searches.onSingleEntity(tenantResolver.getTenant(), EntityType.DATA);
+                return (SimpleSearchKey<T>) Searches.onSingleEntity(EntityType.DATA);
             case DATASETS:
-                return (SimpleSearchKey<T>) Searches.onSingleEntity(tenantResolver.getTenant(), EntityType.DATASET);
+                return (SimpleSearchKey<T>) Searches.onSingleEntity(EntityType.DATASET);
             case DOCUMENTS:
-                return (SimpleSearchKey<T>) Searches.onSingleEntity(tenantResolver.getTenant(), EntityType.DOCUMENT);
+                return (SimpleSearchKey<T>) Searches.onSingleEntity(EntityType.DOCUMENT);
             default:
                 throw new UnsupportedOperationException("Unsupported search type : " + searchType);
         }
@@ -440,18 +416,17 @@
     private <S, R extends IIndexable> SearchKey<S, R> getSearchKey(SearchType searchType) {
         switch (searchType) {
             case ALL:
-                return (SearchKey<S, R>) Searches.onAllEntities(tenantResolver.getTenant());
+                return (SearchKey<S, R>) Searches.onAllEntities();
             case COLLECTIONS:
-                return (SearchKey<S, R>) Searches.onSingleEntity(tenantResolver.getTenant(), EntityType.COLLECTION);
+                return (SearchKey<S, R>) Searches.onSingleEntity(EntityType.COLLECTION);
             case DATAOBJECTS:
-                return (SearchKey<S, R>) Searches.onSingleEntity(tenantResolver.getTenant(), EntityType.DATA);
+                return (SearchKey<S, R>) Searches.onSingleEntity(EntityType.DATA);
             case DATASETS:
-                return (SearchKey<S, R>) Searches.onSingleEntity(tenantResolver.getTenant(), EntityType.DATASET);
+                return (SearchKey<S, R>) Searches.onSingleEntity(EntityType.DATASET);
             case DOCUMENTS:
-                return (SearchKey<S, R>) Searches.onSingleEntity(tenantResolver.getTenant(), EntityType.DOCUMENT);
+                return (SearchKey<S, R>) Searches.onSingleEntity(EntityType.DOCUMENT);
             case DATAOBJECTS_RETURN_DATASETS:
-                return (SearchKey<S, R>) Searches.onSingleEntityReturningJoinEntity(tenantResolver.getTenant(),
-                                                                                    EntityType.DATA,
+                return (SearchKey<S, R>) Searches.onSingleEntityReturningJoinEntity(EntityType.DATA,
                                                                                     EntityType.DATASET);
             default:
                 throw new UnsupportedOperationException("Unsupported search type : " + searchType);
