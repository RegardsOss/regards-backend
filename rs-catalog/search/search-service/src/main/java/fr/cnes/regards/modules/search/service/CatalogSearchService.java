/*
 * Copyright 2017-2019 CNES - CENTRE NATIONAL d'ETUDES SPATIALES
 *
 * This file is part of REGARDS.
 *
 * REGARDS is free software: you can redistribute it and/or modify
 * it under the terms of the GNU General Public License as published by
 * the Free Software Foundation, either version 3 of the License, or
 * (at your option) any later version.
 *
 * REGARDS is distributed in the hope that it will be useful,
 * but WITHOUT ANY WARRANTY; without even the implied warranty of
 * MERCHANTABILITY or FITNESS FOR A PARTICULAR PURPOSE. See the
 * GNU General Public License for more details.
 *
 * You should have received a copy of the GNU General Public License
 * along with REGARDS. If not, see <http://www.gnu.org/licenses/>.
 */
package fr.cnes.regards.modules.search.service;

import java.util.ArrayList;
import java.util.Collection;
import java.util.Collections;
import java.util.HashMap;
import java.util.Iterator;
import java.util.List;
import java.util.Map;
import java.util.Map.Entry;
import java.util.Set;
import java.util.StringJoiner;
import java.util.function.Predicate;
import java.util.stream.Collectors;

import org.elasticsearch.search.aggregations.Aggregation;
import org.elasticsearch.search.aggregations.metrics.stats.ParsedStats;
import org.elasticsearch.search.aggregations.metrics.stats.StatsAggregationBuilder;
import org.slf4j.Logger;
import org.slf4j.LoggerFactory;
import org.springframework.beans.factory.annotation.Autowired;
import org.springframework.data.domain.Page;
import org.springframework.data.domain.Pageable;
import org.springframework.stereotype.Service;
import org.springframework.util.Assert;
import org.springframework.util.MultiValueMap;

import com.google.common.base.Strings;
import com.google.common.collect.Lists;
import com.google.common.collect.Maps;
import com.google.common.collect.Sets;
import com.google.common.reflect.TypeToken;

import fr.cnes.regards.framework.jpa.multitenant.transactional.MultitenantTransactional;
import fr.cnes.regards.framework.module.rest.exception.EntityNotFoundException;
import fr.cnes.regards.framework.module.rest.exception.EntityOperationForbiddenException;
import fr.cnes.regards.framework.oais.urn.DataType;
import fr.cnes.regards.framework.oais.urn.EntityType;
import fr.cnes.regards.framework.oais.urn.UniformResourceName;
import fr.cnes.regards.modules.dam.domain.entities.AbstractEntity;
import fr.cnes.regards.modules.dam.domain.entities.DataObject;
import fr.cnes.regards.modules.dam.domain.entities.Dataset;
import fr.cnes.regards.modules.dam.domain.entities.StaticProperties;
import fr.cnes.regards.modules.dam.domain.entities.criterion.IFeatureCriterion;
import fr.cnes.regards.modules.indexer.dao.FacetPage;
import fr.cnes.regards.modules.indexer.domain.IIndexable;
import fr.cnes.regards.modules.indexer.domain.JoinEntitySearchKey;
import fr.cnes.regards.modules.indexer.domain.SearchKey;
import fr.cnes.regards.modules.indexer.domain.SimpleSearchKey;
import fr.cnes.regards.modules.indexer.domain.aggregation.QueryableAttribute;
import fr.cnes.regards.modules.indexer.domain.criterion.ICriterion;
import fr.cnes.regards.modules.indexer.domain.facet.FacetType;
import fr.cnes.regards.modules.indexer.domain.facet.IFacet;
import fr.cnes.regards.modules.indexer.domain.summary.DocFilesSubSummary;
import fr.cnes.regards.modules.indexer.domain.summary.DocFilesSummary;
import fr.cnes.regards.modules.indexer.service.ISearchService;
import fr.cnes.regards.modules.indexer.service.Searches;
import fr.cnes.regards.modules.model.domain.attributes.AttributeModel;
import fr.cnes.regards.modules.opensearch.service.IOpenSearchService;
import fr.cnes.regards.modules.opensearch.service.cache.attributemodel.IAttributeFinder;
import fr.cnes.regards.modules.opensearch.service.exception.OpenSearchParseException;
import fr.cnes.regards.modules.opensearch.service.exception.OpenSearchUnknownParameter;
import fr.cnes.regards.modules.search.domain.PropertyBound;
import fr.cnes.regards.modules.search.domain.plugin.SearchType;
import fr.cnes.regards.modules.search.service.accessright.AccessRightFilterException;
import fr.cnes.regards.modules.search.service.accessright.IAccessRightFilter;

/**
 * Implementation of {@link ICatalogSearchService}
 * @author Xavier-Alexandre Brochard
 */
@Service
@MultitenantTransactional
public class CatalogSearchService implements ICatalogSearchService {

    private static final Logger LOGGER = LoggerFactory.getLogger(CatalogSearchService.class);

    /**
     * Service perfoming the ElasticSearch search from criterions. Autowired.
     */
    private final ISearchService searchService;

    /**
     * The OpenSearch service building {@link ICriterion} from a request string. Autowired by Spring.
     */
    private final IOpenSearchService openSearchService;

    /**
     * Service handling the access groups in criterion. Autowired by Spring.
     */
    private final IAccessRightFilter accessRightFilter;

    /**
     * Facet converter
     */
    private final IFacetConverter facetConverter;

    /**
     * Pageable converter
     */
    private final IPageableConverter pageableConverter;

    @Autowired
    private IAttributeFinder finder;

    /**
     * @param searchService Service perfoming the ElasticSearch search from criterions. Autowired by Spring. Must not be
     *            null.
     * @param openSearchService The OpenSearch service building {@link ICriterion} from a request string. Autowired by
     *            Spring. Must not be null.
     * @param accessRightFilter Service handling the access groups in criterion. Autowired by Spring. Must not be null.
     * @param facetConverter manage facet conversion
     */
    public CatalogSearchService(ISearchService searchService, IOpenSearchService openSearchService,
            IAccessRightFilter accessRightFilter, IFacetConverter facetConverter,
            IPageableConverter pageableConverter) {
        this.searchService = searchService;
        this.openSearchService = openSearchService;
        this.accessRightFilter = accessRightFilter;
        this.facetConverter = facetConverter;
        this.pageableConverter = pageableConverter;
    }

    @Deprecated // Only use method with ICriterion
    @Override
    public <S, R extends IIndexable> FacetPage<R> search(MultiValueMap<String, String> allParams,
            SearchKey<S, R> inSearchKey, List<String> facets, Pageable pageable)
            throws SearchException, OpenSearchUnknownParameter {
        try {
            // Build criterion from query
            ICriterion criterion = openSearchService.parse(allParams);
            return this.search(criterion, inSearchKey, facets, pageable);
        } catch (OpenSearchParseException e) {
            String message = "No query parameter";
            if (allParams != null) {
                StringJoiner sj = new StringJoiner("&");
                allParams.forEach((key, value) -> sj.add(key + "=" + value));
                message = sj.toString();
            }
            throw new SearchException(message, e);
        }
    }

    @SuppressWarnings("unchecked")
    @Override
    public <S, R extends IIndexable> FacetPage<R> search(ICriterion criterion, SearchKey<S, R> inSearchKey,
            List<String> facets, Pageable pageable) throws SearchException, OpenSearchUnknownParameter {
        try {
            SearchKey<?, ?> searchKey = inSearchKey;

            // Retrieve current user access groups. Null means superuser with all rights
            final Set<String> accessGroups = accessRightFilter.getUserAccessGroups();

            // Apply security filter
            criterion = accessRightFilter.addAccessRights(criterion);

            // Build search facets from query facets
            Map<String, String> reverseFacetNames = new HashMap<>();
            Map<String, FacetType> searchFacets = facetConverter.convert(facets, reverseFacetNames);
            // Translate sort query
            Pageable convertedPageable = pageableConverter.convert(pageable);
            // Optimisation: when searching for datasets via another searchType (ie searchKey is a
            // JoinEntitySearchKey<?, Dataset> without any criterion on searchType => just directly search
            // datasets (ie SimpleSearchKey<DataSet>)
            // This is correct because all
            if (criterion == null && searchKey instanceof JoinEntitySearchKey
                    && TypeToken.of(searchKey.getResultClass()).getRawType() == Dataset.class) {
                searchKey = Searches.onSingleEntity(Searches.fromClass(searchKey.getResultClass()));
            }

            // Perform search
            FacetPage<R> facetPage;
            if (searchKey instanceof SimpleSearchKey) {
                facetPage = searchService.search((SimpleSearchKey<R>) searchKey, convertedPageable, criterion,
                                                 searchFacets);
            } else {
                // It may be necessary to filter returned objects (before pagination !!!) by user access groups to avoid
                // getting datasets on which user has no right
<<<<<<< HEAD
                final Set<String> accessGroups = accessRightFilter.getUserAccessGroups();
                if (TypeToken.of(searchKey.getResultClass()).getRawType() == Dataset.class && accessGroups != null) { // accessGroups null means superuser
=======
                if ((TypeToken.of(searchKey.getResultClass()).getRawType() == Dataset.class)
                        && (accessGroups != null)) { // accessGroups null means superuser
>>>>>>> c14ca2ef
                    Predicate<Dataset> datasetGroupAccessFilter = ds -> !Sets.intersection(ds.getGroups(), accessGroups)
                            .isEmpty();
                    facetPage = searchService.search((JoinEntitySearchKey<S, R>) searchKey, convertedPageable,
                                                     criterion, (Predicate<R>) datasetGroupAccessFilter, searchFacets);
                } else {
                    facetPage = searchService.search((JoinEntitySearchKey<S, R>) searchKey, convertedPageable,
                                                     criterion, searchFacets);
                }
            }

            // Rebuilding facets
            if (facetPage.getFacets() != null) {
                for (IFacet<?> facet : facetPage.getFacets()) {
                    facet.setAttributeName(reverseFacetNames.get(facet.getAttributeName()));
                }
            }

            // Filter data file according to access rights when searching for data objects
<<<<<<< HEAD
            if (searchKey instanceof SimpleSearchKey && searchKey.getSearchTypeMap().values().contains(DataObject.class)
                    || searchKey.getResultClass() != null
                            && TypeToken.of(searchKey.getResultClass()).getRawType() == DataObject.class) {
                Set<String> userGroups = accessRightFilter.getUserAccessGroups();
                for (R entity : facetPage.getContent()) {
                    if (entity instanceof DataObject) {
                        filterDataFiles(userGroups, (DataObject) entity);
=======
            if (((searchKey instanceof SimpleSearchKey)
                    && searchKey.getSearchTypeMap().values().contains(DataObject.class))
                    || ((searchKey.getResultClass() != null)
                            && (TypeToken.of(searchKey.getResultClass()).getRawType() == DataObject.class))) {
                for (R entity : facetPage.getContent()) {
                    if (entity instanceof DataObject) {
                        filterDataFiles(accessGroups, ((DataObject) entity));
>>>>>>> c14ca2ef
                    }
                }
            }
            return facetPage;
        } catch (AccessRightFilterException e) {
            LOGGER.debug("Falling back to empty page", e);
            return new FacetPage<>(new ArrayList<>(), null, pageable, 0);
        }
    }

    @Override
    public <R extends IIndexable> FacetPage<R> search(ICriterion criterion, SearchType searchType, List<String> facets,
            Pageable pageable) throws SearchException, OpenSearchUnknownParameter {
        return search(criterion, getSearchKey(searchType), facets, pageable);
    }

    /**
     * Filter data files according to data access rights
     */
    private void filterDataFiles(Set<String> userGroups, DataObject dataObject) {
        // Get data access rights
        // Map of { group -> data access right }
        Map<String, Boolean> groupsAccessRightMap = dataObject.getMetadata().getGroupsAccessRightsMap();

        // If user groups is null, it's an ADMIN request (Look at AccessRightFilter#getUserAccessGroups)
        // so do not filter data
        if (userGroups != null) {
            if (!userGroups.stream().anyMatch(userGroup -> (groupsAccessRightMap.containsKey(userGroup)
                    && groupsAccessRightMap.get(userGroup)))) {
                dataObject.getFiles().removeAll(DataType.RAWDATA);
            }
        }
    }

    @Override
    public <E extends AbstractEntity<?>> E get(UniformResourceName urn)
            throws EntityOperationForbiddenException, EntityNotFoundException {
        E entity = searchService.get(urn);
        if (entity == null) {
            throw new EntityNotFoundException(urn.toString(), AbstractEntity.class);
        }
        Set<String> userGroups = null;
        try {
            userGroups = accessRightFilter.getUserAccessGroups();
        } catch (AccessRightFilterException e) {
            LOGGER.error("Forbidden operation", e);
            throw new EntityOperationForbiddenException(urn.toString(), entity.getClass(),
                    "You do not have access to this " + entity.getClass().getSimpleName());
        }
        // Fill downloadable property if entity is a DataObject
        if (entity instanceof DataObject) {
            filterDataFiles(userGroups, (DataObject) entity);
        }
        if (userGroups == null) {
            // According to the doc it means that current user is an admin, admins always has rights to access entities!
            return entity;
        }
        // To know if we have access to the entity, lets intersect the entity groups with user group
        if (!Sets.intersection(entity.getGroups(), userGroups).isEmpty()) {
            // then we have access
            return entity;
        }
        throw new EntityOperationForbiddenException(urn.toString(), entity.getClass(),
                "You do not have access to this " + entity.getClass().getSimpleName());
    }

    @Deprecated // Only use method with ICriterion
    @Override
    public DocFilesSummary computeDatasetsSummary(MultiValueMap<String, String> allParams,
            SimpleSearchKey<DataObject> searchKey, UniformResourceName dataset, List<DataType> dataTypes)
            throws SearchException {
        try {
            // Build criterion from query
            ICriterion criterion = openSearchService.parse(allParams);
            return this.computeDatasetsSummary(criterion, searchKey, dataset, dataTypes);
        } catch (OpenSearchParseException e) {
            String message = "No query parameter";
            if (allParams != null) {
                StringJoiner sj = new StringJoiner("&");
                allParams.forEach((key, value) -> sj.add(key + "=" + value));
                message = sj.toString();
            }
            throw new SearchException(message, e);
        }
    }

    @Override
    public DocFilesSummary computeDatasetsSummary(ICriterion criterion, SimpleSearchKey<DataObject> searchKey,
            UniformResourceName dataset, List<DataType> dataTypes) throws SearchException {
        try {
            // Apply security filter (ie user groups)
            criterion = accessRightFilter.addDataAccessRights(criterion);
            // Perform compute
            DocFilesSummary summary = searchService.computeDataFilesSummary(searchKey, criterion, "tags", dataTypes);
            keepOnlyDatasetsWithGrantedAccess(searchKey, dataset, summary);

            return summary;
        } catch (AccessRightFilterException e) {
            LOGGER.debug("Falling back to empty summary", e);
            return new DocFilesSummary();
        }
    }

    @Override
    public DocFilesSummary computeDatasetsSummary(ICriterion criterion, SearchType searchType,
            UniformResourceName dataset, List<DataType> dataTypes) throws SearchException {
        Assert.isTrue(SearchType.DATAOBJECTS.equals(searchType), "Only dataobject target is supported.");
        return computeDatasetsSummary(criterion, getSimpleSearchKey(searchType), dataset, dataTypes);
    }

    private void keepOnlyDatasetsWithGrantedAccess(SimpleSearchKey<DataObject> searchKey, UniformResourceName dataset,
            DocFilesSummary summary) throws AccessRightFilterException {
        // Be careful ! "tags" is used to discriminate docFiles summaries because dataset URN is set into it BUT
        // all tags are used.
        // So we must remove all summaries that are not from dataset
        for (Iterator<String> i = summary.getSubSummariesMap().keySet().iterator(); i.hasNext();) {
            String tag = i.next();
            if (!UniformResourceName.isValidUrn(tag)) {
                i.remove();
                continue;
            }
            UniformResourceName urn = UniformResourceName.fromString(tag);
            if (urn.getEntityType() != EntityType.DATASET) {
                i.remove();
                continue;
            }
        }

        // It is necessary to filter sub summaries first to keep only datasets and seconds to keep only datasets
        // on which user has right
        final Set<String> accessGroups = accessRightFilter.getUserAccessGroups();
        // If accessGroups is null, user is admin
        if (accessGroups != null) {
            // Retrieve all datasets that permit data objects retrieval (ie datasets with at least one groups with
            // data access right)
            // page size to max value because datasets count isn't too large...
            ICriterion dataObjectsGrantedCrit = ICriterion.or(accessGroups.stream()
                    .map(group -> ICriterion.eq("metadata.dataObjectsGroups." + group + ".dataObjectAccess", true))
                    .collect(Collectors.toSet()));
            Page<Dataset> page = searchService.search(Searches.onSingleEntity(EntityType.DATASET),
                                                      ISearchService.MAX_PAGE_SIZE, dataObjectsGrantedCrit);
            Set<String> datasetIpids = page.getContent().stream().map(Dataset::getIpId)
                    .map(UniformResourceName::toString).collect(Collectors.toSet());
            // If summary is restricted to a specified datasetIpId, it must be taken into account
            if (dataset != null) {
                if (datasetIpids.contains(dataset.toString())) {
                    datasetIpids = Collections.singleton(dataset.toString());
                } else { // no dataset => summary contains normaly only 0 values as total
                    // we just need to clear map of sub summaries
                    summary.getSubSummariesMap().clear();
                }
            }
            for (Iterator<Entry<String, DocFilesSubSummary>> i = summary.getSubSummariesMap().entrySet().iterator(); i
                    .hasNext();) {
                // Remove it if subSummary discriminant isn't a dataset or isn't a dataset on which data can be
                // retrieved for current user
                if (!datasetIpids.contains(i.next().getKey())) {
                    i.remove();
                }
            }
        }
    }

    @Deprecated // Only use method with ICriterion
    @Override
    public <T extends IIndexable> List<String> retrieveEnumeratedPropertyValues(MultiValueMap<String, String> allParams,
            SearchKey<T, T> searchKey, String propertyPath, int maxCount, String partialText)
            throws SearchException, OpenSearchUnknownParameter {
        try {
            // Build criterion from query
            ICriterion criterion = openSearchService.parse(allParams);
            return retrieveEnumeratedPropertyValues(criterion, searchKey, propertyPath, maxCount, partialText);
        } catch (OpenSearchParseException e) {
            String message = "No query parameter";
            if (allParams != null) {
                StringJoiner sj = new StringJoiner("&");
                allParams.forEach((key, value) -> sj.add(key + "=" + value));
                message = sj.toString();
            }
            throw new SearchException(message, e);
        }
    }

    @Override
    public <T extends IIndexable> List<String> retrieveEnumeratedPropertyValues(ICriterion criterion,
            SearchKey<T, T> searchKey, String propertyPath, int maxCount, String partialText)
            throws SearchException, OpenSearchUnknownParameter {

        AttributeModel attModel = finder.findByName(propertyPath);

        try {
            // Apply security filter (ie user groups)
            criterion = accessRightFilter.addAccessRights(criterion);
            // Add partialText contains criterion if not empty
            if (!Strings.isNullOrEmpty(partialText)) {
                criterion = ICriterion.and(criterion, IFeatureCriterion.contains(attModel, partialText));
            }
            return searchService.searchUniqueTopValues(searchKey, criterion, attModel.getFullJsonPath(), maxCount);
        } catch (AccessRightFilterException e) {
            LOGGER.debug("Falling back to empty list of values", e);
            return Collections.emptyList();
        }
    }

    @Override
    public List<String> retrieveEnumeratedPropertyValues(ICriterion criterion, SearchType searchType,
            String propertyPath, int maxCount, String partialText) throws SearchException, OpenSearchUnknownParameter {
        return retrieveEnumeratedPropertyValues(criterion, getSimpleSearchKey(searchType), propertyPath, maxCount,
                                                partialText);
    }

    @Override
    public List<Aggregation> retrievePropertiesStats(ICriterion criterion, SearchType searchType,
            Collection<QueryableAttribute> attributes) throws SearchException {
        try {
            // Apply security filter (ie user groups)
            criterion = accessRightFilter.addAccessRights(criterion);
            // Run search
            List<Aggregation> aggregations = searchService
                    .getAggregations(getSimpleSearchKey(searchType), criterion, attributes).asList();
            return aggregations;
        } catch (AccessRightFilterException e) {
            LOGGER.debug("Falling back to empty list of values", e);
            return Collections.emptyList();
        }
    }

    @SuppressWarnings("unchecked")
    private <T extends IIndexable> SimpleSearchKey<T> getSimpleSearchKey(SearchType searchType) {
        switch (searchType) {
            case ALL:
                return (SimpleSearchKey<T>) Searches.onAllEntities();
            case COLLECTIONS:
                return (SimpleSearchKey<T>) Searches.onSingleEntity(EntityType.COLLECTION);
            case DATAOBJECTS:
                return (SimpleSearchKey<T>) Searches.onSingleEntity(EntityType.DATA);
            case DATASETS:
                return (SimpleSearchKey<T>) Searches.onSingleEntity(EntityType.DATASET);
            default:
                throw new UnsupportedOperationException("Unsupported search type : " + searchType);
        }
    }

    @SuppressWarnings("unchecked")
    private <S, R extends IIndexable> SearchKey<S, R> getSearchKey(SearchType searchType) {
        switch (searchType) {
            case ALL:
                return (SearchKey<S, R>) Searches.onAllEntities();
            case COLLECTIONS:
                return (SearchKey<S, R>) Searches.onSingleEntity(EntityType.COLLECTION);
            case DATAOBJECTS:
                return (SearchKey<S, R>) Searches.onSingleEntity(EntityType.DATA);
            case DATASETS:
                return (SearchKey<S, R>) Searches.onSingleEntity(EntityType.DATASET);
            case DATAOBJECTS_RETURN_DATASETS:
                return (SearchKey<S, R>) Searches.onSingleEntityReturningJoinEntity(EntityType.DATA,
                                                                                    EntityType.DATASET);
            default:
                throw new UnsupportedOperationException("Unsupported search type : " + searchType);
        }
    }

    @Override
    public List<PropertyBound<?>> retrievePropertiesBounds(Set<String> propertyNames, ICriterion criterion,
            SearchType type) throws SearchException {
        List<PropertyBound<?>> bounds = Lists.newArrayList();
        Map<AttributeModel, QueryableAttribute> qas = Maps.newHashMap();
        propertyNames.forEach(property -> {
            AttributeModel attr;
            try {
                attr = finder.findByName(property);
                qas.put(attr, new QueryableAttribute(StaticProperties.FEATURE_NS + attr.getJsonPath(), null,
                        attr.isTextAttribute(), 0, attr.isBooleanAttribute()));
            } catch (OpenSearchUnknownParameter e) {
                LOGGER.warn(e.getMessage(), e);
            }
        });
        retrievePropertiesStats(criterion, type, qas.values());
        qas.entrySet().forEach(qa -> {
            AttributeModel attribute = qa.getKey();
            Aggregation aggregation = qa.getValue().getAggregation();
            if (aggregation != null && aggregation.getType().equals(StatsAggregationBuilder.NAME)) {
                ParsedStats stats = (ParsedStats) aggregation;
                Double min = stats.getMin();
                String minAsString = stats.getMinAsString();
                Integer minAsInt = min.intValue();
                Long minAsLong = min.longValue();
                Double max = stats.getMax();
                String maxAsString = stats.getMaxAsString();
                Integer maxAsInt = max.intValue();
                Long maxAsLong = max.longValue();
                if (Double.NEGATIVE_INFINITY == stats.getMin() || Double.POSITIVE_INFINITY == stats.getMin()) {
                    min = null;
                    minAsString = null;
                    minAsInt = null;
                    minAsLong = null;
                }
                if (Double.POSITIVE_INFINITY == stats.getMax() || Double.NEGATIVE_INFINITY == stats.getMax()) {
                    max = null;
                    maxAsString = null;
                    maxAsInt = null;
                    maxAsLong = null;
                }
                switch (attribute.getType()) {
                    case DATE_ARRAY:
                    case DATE_INTERVAL:
                    case DATE_ISO8601:
                        bounds.add(new PropertyBound<String>(attribute.getJsonPath(), minAsString, maxAsString));
                        break;
                    case DOUBLE:
                    case DOUBLE_ARRAY:
                    case DOUBLE_INTERVAL:
                        bounds.add(new PropertyBound<Double>(attribute.getJsonPath(), min, max));
                        break;
                    case INTEGER:
                    case INTEGER_ARRAY:
                    case INTEGER_INTERVAL:
                        bounds.add(new PropertyBound<Integer>(attribute.getJsonPath(), minAsInt, maxAsInt));
                        break;
                    case LONG:
                    case LONG_ARRAY:
                    case LONG_INTERVAL:
                        bounds.add(new PropertyBound<Long>(attribute.getJsonPath(), minAsLong, maxAsLong));
                        break;
                    case STRING:
                    case STRING_ARRAY:
                    case URL:
                    case BOOLEAN:
                    default:
                        break;
                }
            }
        });
        return bounds;
    }

    @Override
    public boolean hasAccess(UniformResourceName urn) throws EntityNotFoundException {
        try {
            get(urn);
            return true;
        } catch (EntityOperationForbiddenException e) {
            return false;
        }
    }
}<|MERGE_RESOLUTION|>--- conflicted
+++ resolved
@@ -194,13 +194,8 @@
             } else {
                 // It may be necessary to filter returned objects (before pagination !!!) by user access groups to avoid
                 // getting datasets on which user has no right
-<<<<<<< HEAD
-                final Set<String> accessGroups = accessRightFilter.getUserAccessGroups();
-                if (TypeToken.of(searchKey.getResultClass()).getRawType() == Dataset.class && accessGroups != null) { // accessGroups null means superuser
-=======
                 if ((TypeToken.of(searchKey.getResultClass()).getRawType() == Dataset.class)
                         && (accessGroups != null)) { // accessGroups null means superuser
->>>>>>> c14ca2ef
                     Predicate<Dataset> datasetGroupAccessFilter = ds -> !Sets.intersection(ds.getGroups(), accessGroups)
                             .isEmpty();
                     facetPage = searchService.search((JoinEntitySearchKey<S, R>) searchKey, convertedPageable,
@@ -219,15 +214,6 @@
             }
 
             // Filter data file according to access rights when searching for data objects
-<<<<<<< HEAD
-            if (searchKey instanceof SimpleSearchKey && searchKey.getSearchTypeMap().values().contains(DataObject.class)
-                    || searchKey.getResultClass() != null
-                            && TypeToken.of(searchKey.getResultClass()).getRawType() == DataObject.class) {
-                Set<String> userGroups = accessRightFilter.getUserAccessGroups();
-                for (R entity : facetPage.getContent()) {
-                    if (entity instanceof DataObject) {
-                        filterDataFiles(userGroups, (DataObject) entity);
-=======
             if (((searchKey instanceof SimpleSearchKey)
                     && searchKey.getSearchTypeMap().values().contains(DataObject.class))
                     || ((searchKey.getResultClass() != null)
@@ -235,7 +221,6 @@
                 for (R entity : facetPage.getContent()) {
                     if (entity instanceof DataObject) {
                         filterDataFiles(accessGroups, ((DataObject) entity));
->>>>>>> c14ca2ef
                     }
                 }
             }
