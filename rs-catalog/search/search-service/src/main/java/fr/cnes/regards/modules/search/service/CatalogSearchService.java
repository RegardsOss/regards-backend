--- conflicted
+++ resolved
@@ -207,15 +207,9 @@
         Map<String, Boolean> groupsAccessRightMap = dataObject.getMetadata().getGroupsAccessRightsMap();
 
         // Looking for ONE user group that permits access to data
-<<<<<<< HEAD
-        dataObject.setDownloadable((userGroups == null)
-                || userGroups.stream().anyMatch(userGroup -> (groupsAccessRightMap.containsKey(userGroup)
-                        && groupsAccessRightMap.get(userGroup))));
-=======
         dataObject.setAllowingDownload((userGroups == null)
             || userGroups.stream().anyMatch(userGroup -> (groupsAccessRightMap.containsKey(userGroup)
                                                          && groupsAccessRightMap.get(userGroup))));
->>>>>>> 64e4c202
     }
 
     @Override
@@ -265,61 +259,8 @@
             criterion = accessRightFilter.addDataAccessRights(criterion);
             // Perform compute
             DocFilesSummary summary = searchService.computeDataFilesSummary(searchKey, criterion, "tags", fileTypes);
-<<<<<<< HEAD
-            // Be careful ! "tags" is used to discriminate docFiles summaries because dataset URN is set into it BUT
-            // all tags are used.
-            // So we must remove all summaries that are not from dataset
-            for (Iterator<String> i = summary.getSubSummariesMap().keySet().iterator(); i.hasNext();) {
-                String tag = i.next();
-                if (!UniformResourceName.isValidUrn(tag)) {
-                    i.remove();
-                    continue;
-                }
-                UniformResourceName urn = UniformResourceName.fromString(tag);
-                if (urn.getEntityType() != EntityType.DATASET) {
-                    i.remove();
-                    continue;
-                }
-            }
-
-            // It is necessary to filter sub summaries first to keep only datasets and seconds to keep only datasets
-            // on which user has right
-            final Set<String> accessGroups = accessRightFilter.getUserAccessGroups();
-            // If accessGroups is null, user is admin
-            if (accessGroups != null) {
-                // Retrieve all datasets that permit data objects retrieval (ie datasets with at least one groups with
-                // data access right)
-                // page size to max value because datasets count isn't too large...
-                ICriterion dataObjectsGrantedCrit = ICriterion.or(accessGroups.stream()
-                        .map(group -> ICriterion.eq("metadata.dataObjectsGroups." + group, true))
-                        .collect(Collectors.toSet()));
-                Page<Dataset> page = searchService
-                        .search(Searches.onSingleEntity(searchKey.getSearchIndex(), EntityType.DATASET),
-                                ISearchService.MAX_PAGE_SIZE, dataObjectsGrantedCrit);
-                Set<String> datasetIpids = page.getContent().stream().map(Dataset::getIpId)
-                        .map(UniformResourceName::toString).collect(Collectors.toSet());
-                // If summary is restricted to a specified datasetIpId, it must be taken into account
-                if (datasetIpId != null) {
-                    if (datasetIpids.contains(datasetIpId)) {
-                        datasetIpids = Collections.singleton(datasetIpId);
-                    } else { // no dataset => summary contains normaly only 0 values as total
-                        // we just need to clear map of sub summaries
-                        summary.getSubSummariesMap().clear();
-                    }
-                }
-                for (Iterator<Entry<String, DocFilesSubSummary>> i = summary.getSubSummariesMap().entrySet()
-                        .iterator(); i.hasNext();) {
-                    // Remove it if subSummary discriminant isn't a dataset or isn't a dataset on which data can be
-                    // retrieved for current user
-                    if (!datasetIpids.contains(i.next().getKey())) {
-                        i.remove();
-                    }
-                }
-            }
-=======
             keepOnlyDatasetsWithGrantedAccess(searchKey, datasetIpId, summary);
 
->>>>>>> 64e4c202
             return summary;
         } catch (OpenSearchParseException e) {
             String message = "No query parameter";
