--- conflicted
+++ resolved
@@ -1,4 +1,3 @@
-<<<<<<< HEAD
 /*
  * Copyright 2017-2022 CNES - CENTRE NATIONAL d'ETUDES SPATIALES
  *
@@ -75,6 +74,7 @@
 
 /**
  * Implementation of {@link ICatalogSearchService}
+ *
  * @author Xavier-Alexandre Brochard
  */
 @Service
@@ -112,16 +112,18 @@
     private IAttributeFinder finder;
 
     /**
-     * @param searchService Service perfoming the ElasticSearch search from criterions. Autowired by Spring. Must not be
-     *            null.
+     * @param searchService     Service perfoming the ElasticSearch search from criterions. Autowired by Spring. Must not be
+     *                          null.
      * @param openSearchService The OpenSearch service building {@link ICriterion} from a request string. Autowired by
-     *            Spring. Must not be null.
+     *                          Spring. Must not be null.
      * @param accessRightFilter Service handling the access groups in criterion. Autowired by Spring. Must not be null.
-     * @param facetConverter manage facet conversion
-     */
-    public CatalogSearchService(ISearchService searchService, IOpenSearchService openSearchService,
-            IAccessRightFilter accessRightFilter, IFacetConverter facetConverter,
-            IPageableConverter pageableConverter) {
+     * @param facetConverter    manage facet conversion
+     */
+    public CatalogSearchService(ISearchService searchService,
+                                IOpenSearchService openSearchService,
+                                IAccessRightFilter accessRightFilter,
+                                IFacetConverter facetConverter,
+                                IPageableConverter pageableConverter) {
         this.searchService = searchService;
         this.openSearchService = openSearchService;
         this.accessRightFilter = accessRightFilter;
@@ -131,8 +133,11 @@
 
     @SuppressWarnings("unchecked")
     @Override
-    public <S, R extends IIndexable> FacetPage<R> search(ICriterion criterion, SearchKey<S, R> inSearchKey,
-            List<String> facets, Pageable pageable) throws SearchException, OpenSearchUnknownParameter {
+    public <S, R extends IIndexable> FacetPage<R> search(ICriterion criterion,
+                                                         SearchKey<S, R> inSearchKey,
+                                                         List<String> facets,
+                                                         Pageable pageable)
+        throws SearchException, OpenSearchUnknownParameter {
         try {
             SearchKey<?, ?> searchKey = inSearchKey;
 
@@ -146,7 +151,7 @@
             // datasets (ie SimpleSearchKey<DataSet>)
             // This is correct because all
             if ((criterion == null || criterion instanceof EmptyCriterion) && (searchKey instanceof JoinEntitySearchKey)
-                    && (searchKey.getResultClass() == Dataset.class)) {
+                && (searchKey.getResultClass() == Dataset.class)) {
                 searchKey = Searches.onSingleEntity(Searches.fromClass(searchKey.getResultClass()));
             }
 
@@ -158,11 +163,16 @@
             // Perform search
             FacetPage<R> facetPage;
             if (searchKey instanceof SimpleSearchKey) {
-                facetPage = searchService.search((SimpleSearchKey<R>) searchKey, convertedPageable, criterion,
+                facetPage = searchService.search((SimpleSearchKey<R>) searchKey,
+                                                 convertedPageable,
+                                                 criterion,
                                                  searchFacets);
             } else {
-                    facetPage = searchService.search((JoinEntitySearchKey<S, R>) searchKey, convertedPageable,
-                            criterion, accessRightFilter.addAccessRights(ICriterion.all()), searchFacets);
+                facetPage = searchService.search((JoinEntitySearchKey<S, R>) searchKey,
+                                                 convertedPageable,
+                                                 criterion,
+                                                 accessRightFilter.addAccessRights(ICriterion.all()),
+                                                 searchFacets);
             }
 
             // Rebuilding facets
@@ -173,10 +183,8 @@
             }
 
             // Filter data file according to access rights when searching for data objects
-            if (((searchKey instanceof SimpleSearchKey)
-                    && searchKey.getSearchTypeMap().containsValue(DataObject.class))
-                    || ((searchKey.getResultClass() != null)
-                            && (searchKey.getResultClass() == DataObject.class))) {
+            if (((searchKey instanceof SimpleSearchKey) && searchKey.getSearchTypeMap().containsValue(DataObject.class))
+                || ((searchKey.getResultClass() != null) && (searchKey.getResultClass() == DataObject.class))) {
                 for (R entity : facetPage.getContent()) {
                     if (entity instanceof DataObject) {
                         filterDataFiles(accessGroups, ((DataObject) entity));
@@ -191,8 +199,11 @@
     }
 
     @Override
-    public <R extends IIndexable> FacetPage<R> search(ICriterion criterion, SearchType searchType, List<String> facets,
-            Pageable pageable) throws SearchException, OpenSearchUnknownParameter {
+    public <R extends IIndexable> FacetPage<R> search(ICriterion criterion,
+                                                      SearchType searchType,
+                                                      List<String> facets,
+                                                      Pageable pageable)
+        throws SearchException, OpenSearchUnknownParameter {
         return search(criterion, getSearchKey(searchType), facets, pageable);
     }
 
@@ -207,8 +218,9 @@
         // If user groups is null, it's an ADMIN request (Look at AccessRightFilter#getUserAccessGroups)
         // so do not filter data
         if (userGroups != null) {
-            if (userGroups.stream().noneMatch(userGroup -> (groupsAccessRightMap.containsKey(userGroup)
-                    && groupsAccessRightMap.get(userGroup)))) {
+            if (userGroups.stream()
+                          .noneMatch(userGroup -> (groupsAccessRightMap.containsKey(userGroup)
+                                                   && groupsAccessRightMap.get(userGroup)))) {
                 dataObject.getFiles().removeAll(DataType.RAWDATA);
             }
         }
@@ -216,7 +228,7 @@
 
     @Override
     public <E extends AbstractEntity<?>> E get(UniformResourceName urn)
-            throws EntityOperationForbiddenException, EntityNotFoundException {
+        throws EntityOperationForbiddenException, EntityNotFoundException {
         E entity = searchService.get(urn);
         if (entity == null) {
             throw new EntityNotFoundException(urn.toString(), AbstractEntity.class);
@@ -226,8 +238,10 @@
             userGroups = accessRightFilter.getUserAccessGroups();
         } catch (AccessRightFilterException e) {
             LOGGER.error("Forbidden operation", e);
-            throw new EntityOperationForbiddenException(urn.toString(), entity.getClass(),
-                    "You do not have access to this " + entity.getClass().getSimpleName());
+            throw new EntityOperationForbiddenException(urn.toString(),
+                                                        entity.getClass(),
+                                                        "You do not have access to this " + entity.getClass()
+                                                                                                  .getSimpleName());
         }
         // Fill downloadable property if entity is a DataObject
         if (entity instanceof DataObject) {
@@ -242,19 +256,26 @@
             // then we have access
             return entity;
         }
-        throw new EntityOperationForbiddenException(urn.toString(), entity.getClass(),
-                "You do not have access to this " + entity.getClass().getSimpleName());
-    }
-
-    @Override
-    public DocFilesSummary computeDatasetsSummary(ICriterion criterion, SimpleSearchKey<DataObject> searchKey,
-            UniformResourceName dataset, List<DataType> dataTypes) {
+        throw new EntityOperationForbiddenException(urn.toString(),
+                                                    entity.getClass(),
+                                                    "You do not have access to this " + entity.getClass()
+                                                                                              .getSimpleName());
+    }
+
+    @Override
+    public DocFilesSummary computeDatasetsSummary(ICriterion criterion,
+                                                  SimpleSearchKey<DataObject> searchKey,
+                                                  UniformResourceName dataset,
+                                                  List<DataType> dataTypes) {
         try {
             // Apply security filter (ie user groups)
             criterion = accessRightFilter.addDataAccessRights(criterion);
             // Perform compute
-            DocFilesSummary summary = searchService
-                    .computeDataFilesSummary(searchKey, criterion, "tags", Optional.of("URN:AIP:DATASET.*"), dataTypes);
+            DocFilesSummary summary = searchService.computeDataFilesSummary(searchKey,
+                                                                            criterion,
+                                                                            "tags",
+                                                                            Optional.of("URN:AIP:DATASET.*"),
+                                                                            dataTypes);
             keepOnlyDatasetsWithGrantedAccess(searchKey, dataset, summary);
 
             return summary;
@@ -265,18 +286,21 @@
     }
 
     @Override
-    public DocFilesSummary computeDatasetsSummary(ICriterion criterion, SearchType searchType,
-            UniformResourceName dataset, List<DataType> dataTypes) {
+    public DocFilesSummary computeDatasetsSummary(ICriterion criterion,
+                                                  SearchType searchType,
+                                                  UniformResourceName dataset,
+                                                  List<DataType> dataTypes) {
         Assert.isTrue(SearchType.DATAOBJECTS.equals(searchType), "Only dataobject target is supported.");
         return computeDatasetsSummary(criterion, getSimpleSearchKey(searchType), dataset, dataTypes);
     }
 
-    private void keepOnlyDatasetsWithGrantedAccess(SimpleSearchKey<DataObject> searchKey, UniformResourceName dataset,
-            DocFilesSummary summary) throws AccessRightFilterException {
+    private void keepOnlyDatasetsWithGrantedAccess(SimpleSearchKey<DataObject> searchKey,
+                                                   UniformResourceName dataset,
+                                                   DocFilesSummary summary) throws AccessRightFilterException {
         // Be careful ! "tags" is used to discriminate docFiles summaries because dataset URN is set into it BUT
         // all tags are used.
         // So we must remove all summaries that are not from dataset
-        for (Iterator<String> i = summary.getSubSummariesMap().keySet().iterator(); i.hasNext();) {
+        for (Iterator<String> i = summary.getSubSummariesMap().keySet().iterator(); i.hasNext(); ) {
             String tag = i.next();
             if (!UniformResourceName.isValidUrn(tag)) {
                 i.remove();
@@ -297,13 +321,19 @@
             // the user access rights group)
             // page size to max value because datasets count isn't too large...
             ICriterion dataObjectsGrantedCrit = ICriterion.or(accessGroups.stream()
-                    .map(group -> ICriterion.contains("groups", group, StringMatchType.KEYWORD))
-                    .collect(Collectors.toSet()));
+                                                                          .map(group -> ICriterion.contains("groups",
+                                                                                                            group,
+                                                                                                            StringMatchType.KEYWORD))
+                                                                          .collect(Collectors.toSet()));
             Page<Dataset> page = searchService.search(Searches.onSingleEntity(EntityType.DATASET),
-                                                      ISearchService.MAX_PAGE_SIZE, dataObjectsGrantedCrit);
-
-            Set<String> datasetIpids = page.getContent().stream().map(Dataset::getIpId).map(UniformResourceName::toString)
-                    .collect(Collectors.toSet());
+                                                      ISearchService.MAX_PAGE_SIZE,
+                                                      dataObjectsGrantedCrit);
+
+            Set<String> datasetIpids = page.getContent()
+                                           .stream()
+                                           .map(Dataset::getIpId)
+                                           .map(UniformResourceName::toString)
+                                           .collect(Collectors.toSet());
             // If summary is restricted to a specified datasetIpId, it must be taken into account
             if (dataset != null) {
                 if (datasetIpids.contains(dataset.toString())) {
@@ -313,8 +343,9 @@
                     summary.getSubSummariesMap().clear();
                 }
             }
-            for (Iterator<Entry<String, DocFilesSubSummary>> i = summary.getSubSummariesMap().entrySet().iterator(); i
-                    .hasNext();) {
+            for (Iterator<Entry<String, DocFilesSubSummary>> i = summary.getSubSummariesMap()
+                                                                        .entrySet()
+                                                                        .iterator(); i.hasNext(); ) {
                 // Remove it if subSummary discriminant isn't a dataset or isn't a dataset on which data can be
                 // retrieved for current user
                 if (!datasetIpids.contains(i.next().getKey())) {
@@ -326,7 +357,10 @@
 
     @Override
     public <T extends IIndexable> List<String> retrieveEnumeratedPropertyValues(ICriterion criterion,
-            SearchKey<T, T> searchKey, String propertyPath, int maxCount, String partialText) {
+                                                                                SearchKey<T, T> searchKey,
+                                                                                String propertyPath,
+                                                                                int maxCount,
+                                                                                String partialText) {
         AttributeModel attModel = null;
         String attributePath = propertyPath;
         try {
@@ -342,9 +376,13 @@
             // Add partialText contains criterion if not empty
             if (!Strings.isNullOrEmpty(partialText)) {
                 if (attModel != null) {
-                    criterion = ICriterion.and(criterion, IFeatureCriterion.contains(attModel, partialText, StringMatchType.KEYWORD));
+                    criterion = ICriterion.and(criterion,
+                                               IFeatureCriterion.contains(attModel,
+                                                                          partialText,
+                                                                          StringMatchType.KEYWORD));
                 } else {
-                    criterion = ICriterion.and(criterion, ICriterion.contains(propertyPath, partialText, StringMatchType.KEYWORD));
+                    criterion = ICriterion.and(criterion,
+                                               ICriterion.contains(propertyPath, partialText, StringMatchType.KEYWORD));
                 }
             }
             return searchService.searchUniqueTopValues(searchKey, criterion, attributePath, maxCount);
@@ -355,21 +393,27 @@
     }
 
     @Override
-    public List<String> retrieveEnumeratedPropertyValues(ICriterion criterion, SearchType searchType,
-            String propertyPath, int maxCount, String partialText) {
-        return retrieveEnumeratedPropertyValues(criterion, getSimpleSearchKey(searchType), propertyPath, maxCount,
+    public List<String> retrieveEnumeratedPropertyValues(ICriterion criterion,
+                                                         SearchType searchType,
+                                                         String propertyPath,
+                                                         int maxCount,
+                                                         String partialText) {
+        return retrieveEnumeratedPropertyValues(criterion,
+                                                getSimpleSearchKey(searchType),
+                                                propertyPath,
+                                                maxCount,
                                                 partialText);
     }
 
     @Override
-    public List<Aggregation> retrievePropertiesStats(ICriterion criterion, SearchType searchType,
-            Collection<QueryableAttribute> attributes) {
+    public List<Aggregation> retrievePropertiesStats(ICriterion criterion,
+                                                     SearchType searchType,
+                                                     Collection<QueryableAttribute> attributes) {
         try {
             // Apply security filter (ie user groups)
             criterion = accessRightFilter.addAccessRights(criterion);
             // Run search
-            return searchService
-                    .getAggregations(getSimpleSearchKey(searchType), criterion, attributes).asList();
+            return searchService.getAggregations(getSimpleSearchKey(searchType), criterion, attributes).asList();
         } catch (AccessRightFilterException e) {
             LOGGER.debug("Falling back to empty list of values", e);
             return Collections.emptyList();
@@ -377,9 +421,10 @@
     }
 
     @Override
-    public CollectionWithStats getCollectionWithDataObjectsStats(UniformResourceName urn, SearchType searchType,
-                                                                 Collection<QueryableAttribute> attributes) throws
-        EntityOperationForbiddenException, EntityNotFoundException {
+    public CollectionWithStats getCollectionWithDataObjectsStats(UniformResourceName urn,
+                                                                 SearchType searchType,
+                                                                 Collection<QueryableAttribute> attributes)
+        throws EntityOperationForbiddenException, EntityNotFoundException {
 
         AbstractEntity<?> abstractEntity = get(urn);
         //We look for collection's dataobjects by urn in tags
@@ -424,16 +469,21 @@
     }
 
     @Override
-    public List<PropertyBound<?>> retrievePropertiesBounds(Set<String> propertyNames, ICriterion criterion,
-            SearchType type) {
+    public List<PropertyBound<?>> retrievePropertiesBounds(Set<String> propertyNames,
+                                                           ICriterion criterion,
+                                                           SearchType type) {
         List<PropertyBound<?>> bounds = Lists.newArrayList();
         Map<AttributeModel, QueryableAttribute> qas = Maps.newHashMap();
         propertyNames.forEach(property -> {
             AttributeModel attr;
             try {
                 attr = finder.findByName(property);
-                qas.put(attr, new QueryableAttribute(StaticProperties.FEATURE_NS + attr.getJsonPath(), null,
-                        attr.isTextAttribute(), 0, attr.isBooleanAttribute()));
+                qas.put(attr,
+                        new QueryableAttribute(StaticProperties.FEATURE_NS + attr.getJsonPath(),
+                                               null,
+                                               attr.isTextAttribute(),
+                                               0,
+                                               attr.isBooleanAttribute()));
             } catch (OpenSearchUnknownParameter e) {
                 LOGGER.warn(e.getMessage(), e);
             }
@@ -495,563 +545,4 @@
         });
         return bounds;
     }
-
-    @Override
-    public boolean hasAccess(UniformResourceName urn) throws EntityNotFoundException {
-        try {
-            get(urn);
-            return true;
-        } catch (EntityOperationForbiddenException e) {
-            return false;
-        }
-    }
-=======
-/*
- * Copyright 2017-2022 CNES - CENTRE NATIONAL d'ETUDES SPATIALES
- *
- * This file is part of REGARDS.
- *
- * REGARDS is free software: you can redistribute it and/or modify
- * it under the terms of the GNU General Public License as published by
- * the Free Software Foundation, either version 3 of the License, or
- * (at your option) any later version.
- *
- * REGARDS is distributed in the hope that it will be useful,
- * but WITHOUT ANY WARRANTY; without even the implied warranty of
- * MERCHANTABILITY or FITNESS FOR A PARTICULAR PURPOSE. See the
- * GNU General Public License for more details.
- *
- * You should have received a copy of the GNU General Public License
- * along with REGARDS. If not, see <http://www.gnu.org/licenses/>.
- */
-package fr.cnes.regards.modules.search.service;
-
-import com.google.common.base.Strings;
-import com.google.common.collect.Lists;
-import com.google.common.collect.Maps;
-import com.google.common.collect.Sets;
-import fr.cnes.regards.framework.jpa.multitenant.transactional.MultitenantTransactional;
-import fr.cnes.regards.framework.module.rest.exception.EntityNotFoundException;
-import fr.cnes.regards.framework.module.rest.exception.EntityOperationForbiddenException;
-import fr.cnes.regards.framework.urn.DataType;
-import fr.cnes.regards.framework.urn.EntityType;
-import fr.cnes.regards.framework.urn.UniformResourceName;
-import fr.cnes.regards.modules.dam.domain.entities.AbstractEntity;
-import fr.cnes.regards.modules.dam.domain.entities.DataObject;
-import fr.cnes.regards.modules.dam.domain.entities.Dataset;
-import fr.cnes.regards.modules.dam.domain.entities.StaticProperties;
-import fr.cnes.regards.modules.dam.domain.entities.criterion.IFeatureCriterion;
-import fr.cnes.regards.modules.indexer.dao.FacetPage;
-import fr.cnes.regards.modules.indexer.domain.IIndexable;
-import fr.cnes.regards.modules.indexer.domain.JoinEntitySearchKey;
-import fr.cnes.regards.modules.indexer.domain.SearchKey;
-import fr.cnes.regards.modules.indexer.domain.SimpleSearchKey;
-import fr.cnes.regards.modules.indexer.domain.aggregation.QueryableAttribute;
-import fr.cnes.regards.modules.indexer.domain.criterion.EmptyCriterion;
-import fr.cnes.regards.modules.indexer.domain.criterion.ICriterion;
-import fr.cnes.regards.modules.indexer.domain.criterion.StringMatchType;
-import fr.cnes.regards.modules.indexer.domain.facet.FacetType;
-import fr.cnes.regards.modules.indexer.domain.facet.IFacet;
-import fr.cnes.regards.modules.indexer.domain.summary.DocFilesSubSummary;
-import fr.cnes.regards.modules.indexer.domain.summary.DocFilesSummary;
-import fr.cnes.regards.modules.indexer.service.ISearchService;
-import fr.cnes.regards.modules.indexer.service.Searches;
-import fr.cnes.regards.modules.model.domain.attributes.AttributeModel;
-import fr.cnes.regards.modules.opensearch.service.IOpenSearchService;
-import fr.cnes.regards.modules.opensearch.service.cache.attributemodel.IAttributeFinder;
-import fr.cnes.regards.modules.opensearch.service.exception.OpenSearchUnknownParameter;
-import fr.cnes.regards.modules.search.domain.PropertyBound;
-import fr.cnes.regards.modules.search.domain.plugin.CollectionWithStats;
-import fr.cnes.regards.modules.search.domain.plugin.SearchType;
-import fr.cnes.regards.modules.search.service.accessright.AccessRightFilterException;
-import fr.cnes.regards.modules.search.service.accessright.IAccessRightFilter;
-import org.elasticsearch.search.aggregations.Aggregation;
-import org.elasticsearch.search.aggregations.metrics.stats.ParsedStats;
-import org.elasticsearch.search.aggregations.metrics.stats.StatsAggregationBuilder;
-import org.slf4j.Logger;
-import org.slf4j.LoggerFactory;
-import org.springframework.beans.factory.annotation.Autowired;
-import org.springframework.data.domain.Page;
-import org.springframework.data.domain.Pageable;
-import org.springframework.stereotype.Service;
-import org.springframework.util.Assert;
-
-import java.util.*;
-import java.util.Map.Entry;
-import java.util.stream.Collectors;
-
-/**
- * Implementation of {@link ICatalogSearchService}
- *
- * @author Xavier-Alexandre Brochard
- */
-@Service
-@MultitenantTransactional
-public class CatalogSearchService implements ICatalogSearchService {
-
-    private static final Logger LOGGER = LoggerFactory.getLogger(CatalogSearchService.class);
-
-    /**
-     * Service perfoming the ElasticSearch search from criterions. Autowired.
-     */
-    private final ISearchService searchService;
-
-    /**
-     * The OpenSearch service building {@link ICriterion} from a request string. Autowired by Spring.
-     */
-    private final IOpenSearchService openSearchService;
-
-    /**
-     * Service handling the access groups in criterion. Autowired by Spring.
-     */
-    private final IAccessRightFilter accessRightFilter;
-
-    /**
-     * Facet converter
-     */
-    private final IFacetConverter facetConverter;
-
-    /**
-     * Pageable converter
-     */
-    private final IPageableConverter pageableConverter;
-
-    @Autowired
-    private IAttributeFinder finder;
-
-    /**
-     * @param searchService     Service perfoming the ElasticSearch search from criterions. Autowired by Spring. Must not be
-     *                          null.
-     * @param openSearchService The OpenSearch service building {@link ICriterion} from a request string. Autowired by
-     *                          Spring. Must not be null.
-     * @param accessRightFilter Service handling the access groups in criterion. Autowired by Spring. Must not be null.
-     * @param facetConverter    manage facet conversion
-     */
-    public CatalogSearchService(ISearchService searchService,
-                                IOpenSearchService openSearchService,
-                                IAccessRightFilter accessRightFilter,
-                                IFacetConverter facetConverter,
-                                IPageableConverter pageableConverter) {
-        this.searchService = searchService;
-        this.openSearchService = openSearchService;
-        this.accessRightFilter = accessRightFilter;
-        this.facetConverter = facetConverter;
-        this.pageableConverter = pageableConverter;
-    }
-
-    @SuppressWarnings("unchecked")
-    @Override
-    public <S, R extends IIndexable> FacetPage<R> search(ICriterion criterion,
-                                                         SearchKey<S, R> inSearchKey,
-                                                         List<String> facets,
-                                                         Pageable pageable)
-        throws SearchException, OpenSearchUnknownParameter {
-        try {
-            SearchKey<?, ?> searchKey = inSearchKey;
-
-            // Build search facets from query facets
-            Map<String, String> reverseFacetNames = new HashMap<>();
-            Map<String, FacetType> searchFacets = facetConverter.convert(facets, reverseFacetNames);
-            // Translate sort query
-            Pageable convertedPageable = pageableConverter.convert(pageable);
-            // Optimisation: when searching for datasets via another searchType (ie searchKey is a
-            // JoinEntitySearchKey<?, Dataset> without any criterion on searchType => just directly search
-            // datasets (ie SimpleSearchKey<DataSet>)
-            // This is correct because all
-            if ((criterion == null || criterion instanceof EmptyCriterion) && (searchKey instanceof JoinEntitySearchKey)
-                && (searchKey.getResultClass() == Dataset.class)) {
-                searchKey = Searches.onSingleEntity(Searches.fromClass(searchKey.getResultClass()));
-            }
-
-            // Apply security filters before performing a search to limit the results that can be seen by the user
-            // Retrieve current user access groups. Null means superuser with all rights
-            final Set<String> accessGroups = accessRightFilter.getUserAccessGroups();
-            criterion = accessRightFilter.addAccessRights(criterion);
-
-            // Perform search
-            FacetPage<R> facetPage;
-            if (searchKey instanceof SimpleSearchKey) {
-                facetPage = searchService.search((SimpleSearchKey<R>) searchKey,
-                                                 convertedPageable,
-                                                 criterion,
-                                                 searchFacets);
-            } else {
-                facetPage = searchService.search((JoinEntitySearchKey<S, R>) searchKey,
-                                                 convertedPageable,
-                                                 criterion,
-                                                 accessRightFilter.addAccessRights(ICriterion.all()),
-                                                 searchFacets);
-            }
-
-            // Rebuilding facets
-            if (facetPage.getFacets() != null) {
-                for (IFacet<?> facet : facetPage.getFacets()) {
-                    facet.setAttributeName(reverseFacetNames.get(facet.getAttributeName()));
-                }
-            }
-
-            // Filter data file according to access rights when searching for data objects
-            if (((searchKey instanceof SimpleSearchKey) && searchKey.getSearchTypeMap().containsValue(DataObject.class))
-                || ((searchKey.getResultClass() != null) && (searchKey.getResultClass() == DataObject.class))) {
-                for (R entity : facetPage.getContent()) {
-                    if (entity instanceof DataObject) {
-                        filterDataFiles(accessGroups, ((DataObject) entity));
-                    }
-                }
-            }
-            return facetPage;
-        } catch (AccessRightFilterException e) {
-            LOGGER.debug("Falling back to empty page", e);
-            return new FacetPage<>(new ArrayList<>(), null, pageable, 0);
-        }
-    }
-
-    @Override
-    public <R extends IIndexable> FacetPage<R> search(ICriterion criterion,
-                                                      SearchType searchType,
-                                                      List<String> facets,
-                                                      Pageable pageable)
-        throws SearchException, OpenSearchUnknownParameter {
-        return search(criterion, getSearchKey(searchType), facets, pageable);
-    }
-
-    /**
-     * Filter data files according to data access rights
-     */
-    private void filterDataFiles(Set<String> userGroups, DataObject dataObject) {
-        // Get data access rights
-        // Map of { group -> data access right }
-        Map<String, Boolean> groupsAccessRightMap = dataObject.getMetadata().getGroupsAccessRightsMap();
-
-        // If user groups is null, it's an ADMIN request (Look at AccessRightFilter#getUserAccessGroups)
-        // so do not filter data
-        if (userGroups != null) {
-            if (userGroups.stream()
-                          .noneMatch(userGroup -> (groupsAccessRightMap.containsKey(userGroup)
-                                                   && groupsAccessRightMap.get(userGroup)))) {
-                dataObject.getFiles().removeAll(DataType.RAWDATA);
-            }
-        }
-    }
-
-    @Override
-    public <E extends AbstractEntity<?>> E get(UniformResourceName urn)
-        throws EntityOperationForbiddenException, EntityNotFoundException {
-        E entity = searchService.get(urn);
-        if (entity == null) {
-            throw new EntityNotFoundException(urn.toString(), AbstractEntity.class);
-        }
-        Set<String> userGroups;
-        try {
-            userGroups = accessRightFilter.getUserAccessGroups();
-        } catch (AccessRightFilterException e) {
-            LOGGER.error("Forbidden operation", e);
-            throw new EntityOperationForbiddenException(urn.toString(),
-                                                        entity.getClass(),
-                                                        "You do not have access to this " + entity.getClass()
-                                                                                                  .getSimpleName());
-        }
-        // Fill downloadable property if entity is a DataObject
-        if (entity instanceof DataObject) {
-            filterDataFiles(userGroups, (DataObject) entity);
-        }
-        if (userGroups == null) {
-            // According to the doc it means that current user is an admin, admins always has rights to access entities!
-            return entity;
-        }
-        // To know if we have access to the entity, lets intersect the entity groups with user group
-        if (!Sets.intersection(entity.getGroups(), userGroups).isEmpty()) {
-            // then we have access
-            return entity;
-        }
-        throw new EntityOperationForbiddenException(urn.toString(),
-                                                    entity.getClass(),
-                                                    "You do not have access to this " + entity.getClass()
-                                                                                              .getSimpleName());
-    }
-
-    @Override
-    public DocFilesSummary computeDatasetsSummary(ICriterion criterion,
-                                                  SimpleSearchKey<DataObject> searchKey,
-                                                  UniformResourceName dataset,
-                                                  List<DataType> dataTypes) {
-        try {
-            // Apply security filter (ie user groups)
-            criterion = accessRightFilter.addDataAccessRights(criterion);
-            // Perform compute
-            DocFilesSummary summary = searchService.computeDataFilesSummary(searchKey,
-                                                                            criterion,
-                                                                            "tags",
-                                                                            Optional.of("URN:AIP:DATASET.*"),
-                                                                            dataTypes);
-            keepOnlyDatasetsWithGrantedAccess(searchKey, dataset, summary);
-
-            return summary;
-        } catch (AccessRightFilterException e) {
-            LOGGER.debug("Falling back to empty summary", e);
-            return new DocFilesSummary();
-        }
-    }
-
-    @Override
-    public DocFilesSummary computeDatasetsSummary(ICriterion criterion,
-                                                  SearchType searchType,
-                                                  UniformResourceName dataset,
-                                                  List<DataType> dataTypes) {
-        Assert.isTrue(SearchType.DATAOBJECTS.equals(searchType), "Only dataobject target is supported.");
-        return computeDatasetsSummary(criterion, getSimpleSearchKey(searchType), dataset, dataTypes);
-    }
-
-    private void keepOnlyDatasetsWithGrantedAccess(SimpleSearchKey<DataObject> searchKey,
-                                                   UniformResourceName dataset,
-                                                   DocFilesSummary summary) throws AccessRightFilterException {
-        // Be careful ! "tags" is used to discriminate docFiles summaries because dataset URN is set into it BUT
-        // all tags are used.
-        // So we must remove all summaries that are not from dataset
-        for (Iterator<String> i = summary.getSubSummariesMap().keySet().iterator(); i.hasNext(); ) {
-            String tag = i.next();
-            if (!UniformResourceName.isValidUrn(tag)) {
-                i.remove();
-                continue;
-            }
-            UniformResourceName urn = UniformResourceName.fromString(tag);
-            if (urn.getEntityType() != EntityType.DATASET) {
-                i.remove();
-            }
-        }
-
-        // It is necessary to filter sub summaries first to keep only datasets and seconds to keep only datasets
-        // on which user has right
-        final Set<String> accessGroups = accessRightFilter.getUserAccessGroups();
-        // If accessGroups is null, user is admin
-        if (accessGroups != null) {
-            // Retrieve all datasets that permit data objects retrieval (ie datasets with at least one of
-            // the user access rights group)
-            // page size to max value because datasets count isn't too large...
-            ICriterion dataObjectsGrantedCrit = ICriterion.or(accessGroups.stream()
-                                                                          .map(group -> ICriterion.contains("groups",
-                                                                                                            group,
-                                                                                                            StringMatchType.KEYWORD))
-                                                                          .collect(Collectors.toSet()));
-            Page<Dataset> page = searchService.search(Searches.onSingleEntity(EntityType.DATASET),
-                                                      ISearchService.MAX_PAGE_SIZE,
-                                                      dataObjectsGrantedCrit);
-
-            Set<String> datasetIpids = page.getContent()
-                                           .stream()
-                                           .map(Dataset::getIpId)
-                                           .map(UniformResourceName::toString)
-                                           .collect(Collectors.toSet());
-            // If summary is restricted to a specified datasetIpId, it must be taken into account
-            if (dataset != null) {
-                if (datasetIpids.contains(dataset.toString())) {
-                    datasetIpids = Collections.singleton(dataset.toString());
-                } else { // no dataset => summary contains normaly only 0 values as total
-                    // we just need to clear map of sub summaries
-                    summary.getSubSummariesMap().clear();
-                }
-            }
-            for (Iterator<Entry<String, DocFilesSubSummary>> i = summary.getSubSummariesMap()
-                                                                        .entrySet()
-                                                                        .iterator(); i.hasNext(); ) {
-                // Remove it if subSummary discriminant isn't a dataset or isn't a dataset on which data can be
-                // retrieved for current user
-                if (!datasetIpids.contains(i.next().getKey())) {
-                    i.remove();
-                }
-            }
-        }
-    }
-
-    @Override
-    public <T extends IIndexable> List<String> retrieveEnumeratedPropertyValues(ICriterion criterion,
-                                                                                SearchKey<T, T> searchKey,
-                                                                                String propertyPath,
-                                                                                int maxCount,
-                                                                                String partialText) {
-        AttributeModel attModel = null;
-        String attributePath = propertyPath;
-        try {
-            attModel = finder.findByName(propertyPath);
-            attributePath = attModel.getFullJsonPath();
-        } catch (OpenSearchUnknownParameter e) {
-            LOGGER.debug("Unknown attribute. Not from an existing model : {}", propertyPath);
-        }
-
-        try {
-            // Apply security filter (ie user groups)
-            criterion = accessRightFilter.addAccessRights(criterion);
-            // Add partialText contains criterion if not empty
-            if (!Strings.isNullOrEmpty(partialText)) {
-                if (attModel != null) {
-                    criterion = ICriterion.and(criterion,
-                                               IFeatureCriterion.contains(attModel,
-                                                                          partialText,
-                                                                          StringMatchType.KEYWORD));
-                } else {
-                    criterion = ICriterion.and(criterion,
-                                               ICriterion.contains(propertyPath, partialText, StringMatchType.KEYWORD));
-                }
-            }
-            return searchService.searchUniqueTopValues(searchKey, criterion, attributePath, maxCount);
-        } catch (AccessRightFilterException e) {
-            LOGGER.debug("Falling back to empty list of values", e);
-            return Collections.emptyList();
-        }
-    }
-
-    @Override
-    public List<String> retrieveEnumeratedPropertyValues(ICriterion criterion,
-                                                         SearchType searchType,
-                                                         String propertyPath,
-                                                         int maxCount,
-                                                         String partialText) {
-        return retrieveEnumeratedPropertyValues(criterion,
-                                                getSimpleSearchKey(searchType),
-                                                propertyPath,
-                                                maxCount,
-                                                partialText);
-    }
-
-    @Override
-    public List<Aggregation> retrievePropertiesStats(ICriterion criterion,
-                                                     SearchType searchType,
-                                                     Collection<QueryableAttribute> attributes) {
-        try {
-            // Apply security filter (ie user groups)
-            criterion = accessRightFilter.addAccessRights(criterion);
-            // Run search
-            return searchService.getAggregations(getSimpleSearchKey(searchType), criterion, attributes).asList();
-        } catch (AccessRightFilterException e) {
-            LOGGER.debug("Falling back to empty list of values", e);
-            return Collections.emptyList();
-        }
-    }
-
-    @Override
-    public CollectionWithStats getCollectionWithDataObjectsStats(UniformResourceName urn,
-                                                                 SearchType searchType,
-                                                                 Collection<QueryableAttribute> attributes)
-        throws EntityOperationForbiddenException, EntityNotFoundException {
-
-        AbstractEntity<?> abstractEntity = get(urn);
-        //We look for collection's dataobjects by urn in tags
-        ICriterion tags = ICriterion.contains("tags", urn.toString(), StringMatchType.KEYWORD);
-        List<Aggregation> aggregations = retrievePropertiesStats(tags, searchType, attributes);
-        return new CollectionWithStats(abstractEntity, aggregations);
-    }
-
-    @SuppressWarnings("unchecked")
-    private <T extends IIndexable> SimpleSearchKey<T> getSimpleSearchKey(SearchType searchType) {
-        switch (searchType) {
-            case ALL:
-                return (SimpleSearchKey<T>) Searches.onAllEntities();
-            case COLLECTIONS:
-                return (SimpleSearchKey<T>) Searches.onSingleEntity(EntityType.COLLECTION);
-            case DATAOBJECTS:
-                return (SimpleSearchKey<T>) Searches.onSingleEntity(EntityType.DATA);
-            case DATASETS:
-                return (SimpleSearchKey<T>) Searches.onSingleEntity(EntityType.DATASET);
-            default:
-                throw new UnsupportedOperationException("Unsupported search type : " + searchType);
-        }
-    }
-
-    @SuppressWarnings("unchecked")
-    private <S, R extends IIndexable> SearchKey<S, R> getSearchKey(SearchType searchType) {
-        switch (searchType) {
-            case ALL:
-                return (SearchKey<S, R>) Searches.onAllEntities();
-            case COLLECTIONS:
-                return (SearchKey<S, R>) Searches.onSingleEntity(EntityType.COLLECTION);
-            case DATAOBJECTS:
-                return (SearchKey<S, R>) Searches.onSingleEntity(EntityType.DATA);
-            case DATASETS:
-                return (SearchKey<S, R>) Searches.onSingleEntity(EntityType.DATASET);
-            case DATAOBJECTS_RETURN_DATASETS:
-                return (SearchKey<S, R>) Searches.onSingleEntityReturningJoinEntity(EntityType.DATA,
-                                                                                    EntityType.DATASET);
-            default:
-                throw new UnsupportedOperationException("Unsupported search type : " + searchType);
-        }
-    }
-
-    @Override
-    public List<PropertyBound<?>> retrievePropertiesBounds(Set<String> propertyNames,
-                                                           ICriterion criterion,
-                                                           SearchType type) {
-        List<PropertyBound<?>> bounds = Lists.newArrayList();
-        Map<AttributeModel, QueryableAttribute> qas = Maps.newHashMap();
-        propertyNames.forEach(property -> {
-            AttributeModel attr;
-            try {
-                attr = finder.findByName(property);
-                qas.put(attr,
-                        new QueryableAttribute(StaticProperties.FEATURE_NS + attr.getJsonPath(),
-                                               null,
-                                               attr.isTextAttribute(),
-                                               0,
-                                               attr.isBooleanAttribute()));
-            } catch (OpenSearchUnknownParameter e) {
-                LOGGER.warn(e.getMessage(), e);
-            }
-        });
-        retrievePropertiesStats(criterion, type, qas.values());
-        qas.forEach((attribute, value) -> {
-            Aggregation aggregation = value.getAggregation();
-            if ((aggregation != null) && aggregation.getType().equals(StatsAggregationBuilder.NAME)) {
-                ParsedStats stats = (ParsedStats) aggregation;
-                Double min = stats.getMin();
-                String minAsString = stats.getMinAsString();
-                Integer minAsInt = min.intValue();
-                Long minAsLong = min.longValue();
-                Double max = stats.getMax();
-                String maxAsString = stats.getMaxAsString();
-                Integer maxAsInt = max.intValue();
-                Long maxAsLong = max.longValue();
-                if ((Double.NEGATIVE_INFINITY == stats.getMin()) || (Double.POSITIVE_INFINITY == stats.getMin())) {
-                    min = null;
-                    minAsString = null;
-                    minAsInt = null;
-                    minAsLong = null;
-                }
-                if ((Double.POSITIVE_INFINITY == stats.getMax()) || (Double.NEGATIVE_INFINITY == stats.getMax())) {
-                    max = null;
-                    maxAsString = null;
-                    maxAsInt = null;
-                    maxAsLong = null;
-                }
-                switch (attribute.getType()) {
-                    case DATE_ARRAY:
-                    case DATE_INTERVAL:
-                    case DATE_ISO8601:
-                        bounds.add(new PropertyBound<>(attribute.getJsonPath(), minAsString, maxAsString));
-                        break;
-                    case DOUBLE:
-                    case DOUBLE_ARRAY:
-                    case DOUBLE_INTERVAL:
-                        bounds.add(new PropertyBound<>(attribute.getJsonPath(), min, max));
-                        break;
-                    case INTEGER:
-                    case INTEGER_ARRAY:
-                    case INTEGER_INTERVAL:
-                        bounds.add(new PropertyBound<>(attribute.getJsonPath(), minAsInt, maxAsInt));
-                        break;
-                    case LONG:
-                    case LONG_ARRAY:
-                    case LONG_INTERVAL:
-                        bounds.add(new PropertyBound<>(attribute.getJsonPath(), minAsLong, maxAsLong));
-                        break;
-                    case STRING:
-                    case STRING_ARRAY:
-                    case URL:
-                    case BOOLEAN:
-                    default:
-                        break;
-                }
-            }
-        });
-        return bounds;
-    }
->>>>>>> 4c437471
 }