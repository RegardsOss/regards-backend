<?xml version="1.0" encoding="UTF-8"?>
<!-- Copyright 2017-2018 CNES - CENTRE NATIONAL d'ETUDES SPATIALES This file is 
	part of REGARDS. REGARDS is free software: you can redistribute it and/or 
	modify it under the terms of the GNU General Public License as published 
	by the Free Software Foundation, either version 3 of the License, or (at 
	your option) any later version. REGARDS is distributed in the hope that it 
	will be useful, but WITHOUT ANY WARRANTY; without even the implied warranty 
	of MERCHANTABILITY or FITNESS FOR A PARTICULAR PURPOSE. See the GNU General 
	Public License for more details. You should have received a copy of the GNU 
	General Public License along with REGARDS. If not, see <http://www.gnu.org/licenses/>. -->
<project xmlns="http://maven.apache.org/POM/4.0.0" xmlns:xsi="http://www.w3.org/2001/XMLSchema-instance"
	xsi:schemaLocation="http://maven.apache.org/POM/4.0.0 http://maven.apache.org/xsd/maven-4.0.0.xsd">
	<modelVersion>4.0.0</modelVersion>

	<groupId>fr.cnes.regards.modules.search</groupId>
	<artifactId>search-client</artifactId>
	<packaging>jar</packaging>

	<name>Search Client</name>
	<description>Client (Feign) layer of the Search module</description>
	<url>https://github.com/RegardsOss/RegardsOss.github.io</url>
	<inceptionYear>2016</inceptionYear>
	<licenses>
		<license>
			<name>GNU General Public License (GNU GPL)</name>
			<url>http://www.gnu.org/licenses/gpl.html</url>
			<distribution>repo</distribution>
		</license>
	</licenses>
	<organization>
		<name>CNES</name>
		<url>https://cnes.fr/fr</url>
	</organization>
	<developers>
		<developer>
			<name>REGARDS Team</name>
			<organization>CS Systèmes d'Information</organization>
			<organizationUrl>http://www.c-s.fr</organizationUrl>
		</developer>
	</developers>

	<parent>
		<groupId>fr.cnes.regards.modules</groupId>
		<artifactId>search</artifactId>
<<<<<<< HEAD
		<version>1.1.0</version>
=======
		<version>2.0.0-RELEASE</version>
>>>>>>> c0512e66
	</parent>

	<dependencies>
		<!-- Module domain -->
		<dependency>
			<groupId>fr.cnes.regards.framework</groupId>
			<artifactId>feign-regards-starter</artifactId>
			<scope>provided</scope>
		</dependency>
		<dependency>
			<groupId>fr.cnes.regards.modules.search</groupId>
			<artifactId>search-domain</artifactId>
		</dependency>
		<!-- Test -->
		<dependency>
			<groupId>fr.cnes.regards.framework.test</groupId>
			<artifactId>regards-integration-test</artifactId>
			<scope>test</scope>
		</dependency>
		<dependency>
			<groupId>fr.cnes.regards.framework</groupId>
			<artifactId>jpa-multitenant-regards-starter</artifactId>
			<scope>test</scope>
		</dependency>
		<dependency>
			<groupId>fr.cnes.regards.modules.search</groupId>
			<artifactId>search-rest</artifactId>
			<scope>test</scope>
		</dependency>
	</dependencies>
</project><|MERGE_RESOLUTION|>--- conflicted
+++ resolved
@@ -42,11 +42,7 @@
 	<parent>
 		<groupId>fr.cnes.regards.modules</groupId>
 		<artifactId>search</artifactId>
-<<<<<<< HEAD
-		<version>1.1.0</version>
-=======
 		<version>2.0.0-RELEASE</version>
->>>>>>> c0512e66
 	</parent>
 
 	<dependencies>
