/*
 * Copyright 2017-2022 CNES - CENTRE NATIONAL d'ETUDES SPATIALES
 *
 * This file is part of REGARDS.
 *
 * REGARDS is free software: you can redistribute it and/or modify
 * it under the terms of the GNU General Public License as published by
 * the Free Software Foundation, either version 3 of the License, or
 * (at your option) any later version.
 *
 * REGARDS is distributed in the hope that it will be useful,
 * but WITHOUT ANY WARRANTY; without even the implied warranty of
 * MERCHANTABILITY or FITNESS FOR A PARTICULAR PURPOSE. See the
 * GNU General Public License for more details.
 *
 * You should have received a copy of the GNU General Public License
 * along with REGARDS. If not, see <http://www.gnu.org/licenses/>.
 */
package fr.cnes.regards.modules.search.client;

import fr.cnes.regards.modules.accessrights.client.ILicenseClient;
import fr.cnes.regards.modules.accessrights.client.IProjectUsersClient;
import fr.cnes.regards.modules.dam.client.dataaccess.IAccessGroupClient;
import fr.cnes.regards.modules.dam.client.dataaccess.IAccessRightClient;
import fr.cnes.regards.modules.dam.client.entities.IAttachmentClient;
import fr.cnes.regards.modules.dam.client.entities.IDatasetClient;
import fr.cnes.regards.modules.dam.domain.dataaccess.accessgroup.AccessGroup;
import fr.cnes.regards.modules.indexer.dao.spatial.ProjectGeoSettings;
import fr.cnes.regards.modules.model.client.IAttributeModelClient;
import fr.cnes.regards.modules.model.client.IModelAttrAssocClient;
import fr.cnes.regards.modules.project.client.rest.IProjectsClient;
import fr.cnes.regards.modules.storage.client.IStorageRestClient;
import fr.cnes.regards.modules.toponyms.client.IToponymsClient;
import org.mockito.Mockito;
import org.springframework.context.annotation.Bean;
import org.springframework.context.annotation.Configuration;
import org.springframework.context.annotation.Primary;
import org.springframework.hateoas.EntityModel;
import org.springframework.hateoas.PagedModel;
import org.springframework.http.ResponseEntity;

import java.util.ArrayList;

/**
 * Module-wide configuration for integration tests.
 *
 * @author Xavier-Alexandre Brochard
 */
@Configuration
public class SearchClientITConfiguration {

    @Bean
    public IAttributeModelClient attributeModelClient() {
        IAttributeModelClient attributeModelClient = Mockito.mock(IAttributeModelClient.class);
        Mockito.when(attributeModelClient.getAttributes(Mockito.any(), Mockito.any()))
<<<<<<< HEAD
               .thenReturn(SearchClientTestUtils.ATTRIBUTE_MODEL_CLIENT_RESPONSE);
=======
            .thenReturn(SearchClientTestUtils.ATTRIBUTE_MODEL_CLIENT_RESPONSE);
>>>>>>> 4c437471
        return attributeModelClient;
    }

    @Bean
    public IAccessGroupClient groupClient() {
        IAccessGroupClient accessGroupClient = Mockito.mock(IAccessGroupClient.class);

        // Build accessGroupMock mock
        final PagedModel.PageMetadata md = new PagedModel.PageMetadata(0, 0, 0);
<<<<<<< HEAD
        final PagedModel<EntityModel<AccessGroup>> pagedResources = PagedModel.of(new ArrayList<>(),
                                                                                  md,
                                                                                  new ArrayList<>());
=======
        final PagedModel<EntityModel<AccessGroup>> pagedResources = new PagedModel<>(new ArrayList<>(),
                                                                                     md,
                                                                                     new ArrayList<>());
>>>>>>> 4c437471
        final ResponseEntity<PagedModel<EntityModel<AccessGroup>>> pageResponseEntity = ResponseEntity.ok(pagedResources);
        Mockito.when(accessGroupClient.retrieveAccessGroupsList(Mockito.anyBoolean(),
                                                                Mockito.anyInt(),
                                                                Mockito.anyInt())).thenReturn(pageResponseEntity);
        return accessGroupClient;
    }

    @Bean
    public IAccessRightClient accessRightClient() {
        return Mockito.mock(IAccessRightClient.class);
    }

    @Bean
    public IDatasetClient datasetClient() {
        return Mockito.mock(IDatasetClient.class);
    }

    @Bean
    public IProjectUsersClient projectUsersClient() {
        IProjectUsersClient projectUsersClient = Mockito.mock(IProjectUsersClient.class);
        Mockito.when(projectUsersClient.isAdmin(Mockito.anyString()))
<<<<<<< HEAD
               .thenReturn(SearchClientTestUtils.PROJECT_USERS_CLIENT_RESPONSE);
        Mockito.when(projectUsersClient.isAdmin(Mockito.eq(SearchClientTestUtils.ADMIN_USER_EMAIL)))
               .thenReturn(SearchClientTestUtils.PROJECT_USERS_CLIENT_RESPONSE_ADMIN);
=======
            .thenReturn(SearchClientTestUtils.PROJECT_USERS_CLIENT_RESPONSE);
        Mockito.when(projectUsersClient.isAdmin(Mockito.eq(SearchClientTestUtils.ADMIN_USER_EMAIL)))
            .thenReturn(SearchClientTestUtils.PROJECT_USERS_CLIENT_RESPONSE_ADMIN);
>>>>>>> 4c437471
        return projectUsersClient;
    }

    @Bean
    public IStorageRestClient storageRestClient() {
        return Mockito.mock(IStorageRestClient.class);
    }

    @Bean
    public IProjectsClient projectsClient() {
        return Mockito.mock(IProjectsClient.class);
    }

    @Bean
    public IModelAttrAssocClient modelAttrAssocClient() {
        return Mockito.mock(IModelAttrAssocClient.class);
    }

    @Bean
    public IToponymsClient toponymsClient() {
        return Mockito.mock(IToponymsClient.class);
    }

    @Primary
    @Bean
    public ProjectGeoSettings mockProjectGeoSettings() {
        return Mockito.mock(ProjectGeoSettings.class);
    }

    @Bean
    public IAttachmentClient attachmentClient() {
        return Mockito.mock(IAttachmentClient.class);
    }

    @Bean
    public ILicenseClient licenseClient() {
        return Mockito.mock(ILicenseClient.class);
    }
}<|MERGE_RESOLUTION|>--- conflicted
+++ resolved
@@ -53,11 +53,7 @@
     public IAttributeModelClient attributeModelClient() {
         IAttributeModelClient attributeModelClient = Mockito.mock(IAttributeModelClient.class);
         Mockito.when(attributeModelClient.getAttributes(Mockito.any(), Mockito.any()))
-<<<<<<< HEAD
-               .thenReturn(SearchClientTestUtils.ATTRIBUTE_MODEL_CLIENT_RESPONSE);
-=======
             .thenReturn(SearchClientTestUtils.ATTRIBUTE_MODEL_CLIENT_RESPONSE);
->>>>>>> 4c437471
         return attributeModelClient;
     }
 
@@ -67,15 +63,9 @@
 
         // Build accessGroupMock mock
         final PagedModel.PageMetadata md = new PagedModel.PageMetadata(0, 0, 0);
-<<<<<<< HEAD
         final PagedModel<EntityModel<AccessGroup>> pagedResources = PagedModel.of(new ArrayList<>(),
-                                                                                  md,
-                                                                                  new ArrayList<>());
-=======
-        final PagedModel<EntityModel<AccessGroup>> pagedResources = new PagedModel<>(new ArrayList<>(),
                                                                                      md,
                                                                                      new ArrayList<>());
->>>>>>> 4c437471
         final ResponseEntity<PagedModel<EntityModel<AccessGroup>>> pageResponseEntity = ResponseEntity.ok(pagedResources);
         Mockito.when(accessGroupClient.retrieveAccessGroupsList(Mockito.anyBoolean(),
                                                                 Mockito.anyInt(),
@@ -97,15 +87,9 @@
     public IProjectUsersClient projectUsersClient() {
         IProjectUsersClient projectUsersClient = Mockito.mock(IProjectUsersClient.class);
         Mockito.when(projectUsersClient.isAdmin(Mockito.anyString()))
-<<<<<<< HEAD
-               .thenReturn(SearchClientTestUtils.PROJECT_USERS_CLIENT_RESPONSE);
-        Mockito.when(projectUsersClient.isAdmin(Mockito.eq(SearchClientTestUtils.ADMIN_USER_EMAIL)))
-               .thenReturn(SearchClientTestUtils.PROJECT_USERS_CLIENT_RESPONSE_ADMIN);
-=======
             .thenReturn(SearchClientTestUtils.PROJECT_USERS_CLIENT_RESPONSE);
         Mockito.when(projectUsersClient.isAdmin(Mockito.eq(SearchClientTestUtils.ADMIN_USER_EMAIL)))
             .thenReturn(SearchClientTestUtils.PROJECT_USERS_CLIENT_RESPONSE_ADMIN);
->>>>>>> 4c437471
         return projectUsersClient;
     }
 
