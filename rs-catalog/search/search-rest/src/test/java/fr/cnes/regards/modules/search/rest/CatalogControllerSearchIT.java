--- conflicted
+++ resolved
@@ -92,11 +92,7 @@
         // Admin request = no group filtering
         Mockito.when(projectUserClient.isAdmin(Mockito.anyString())).thenReturn(ResponseEntity.ok(true));
 
-<<<<<<< HEAD
-        // Clean index
-=======
         // Manage index
->>>>>>> 7896b866
         if (esRepository.indexExists(DEFAULT_TENANT)) {
             esRepository.deleteIndex(DEFAULT_TENANT);
         }
