package fr.cnes.regards.modules.search.rest.download;

import feign.Request;
import feign.Request.Body;
import feign.RequestTemplate;
import feign.Response;
import fr.cnes.regards.framework.security.autoconfigure.CustomCacheControlHeadersWriter;
import fr.cnes.regards.modules.search.rest.FakeFileFactory;
import fr.cnes.regards.modules.storage.client.FileReferenceEventDTO;
import fr.cnes.regards.modules.storage.client.FileReferenceUpdateDTO;
import fr.cnes.regards.modules.storage.client.IStorageFileListener;
import fr.cnes.regards.modules.storage.client.IStorageRestClient;
import fr.cnes.regards.modules.storage.domain.database.UserCurrentQuotas;
import fr.cnes.regards.modules.storage.domain.dto.FileReferenceDTO;
import fr.cnes.regards.modules.storage.domain.dto.StorageLocationDTO;
import fr.cnes.regards.modules.storage.domain.dto.quota.DownloadQuotaLimitsDto;
import org.mockito.ArgumentMatchers;
import org.springframework.context.annotation.Primary;
import org.springframework.hateoas.EntityModel;
import org.springframework.http.HttpStatus;
import org.springframework.http.ResponseEntity;
import org.springframework.stereotype.Service;
import org.springframework.web.client.HttpServerErrorException;

import javax.validation.Valid;
import java.io.IOException;
import java.util.*;

import static org.mockito.ArgumentMatchers.any;
import static org.mockito.ArgumentMatchers.eq;
import static org.mockito.Mockito.mock;
import static org.mockito.Mockito.when;

@Primary
@Service
public class IStorageRestClientMock implements IStorageRestClient, IStorageFileListener {

    private final IStorageRestClient storageClient;

    private FakeFileFactory files;

    public IStorageRestClientMock() {
        storageClient = mock(IStorageRestClient.class);
    }

    public void setup(StorageDownloadStatus downloadStatus) {
        files = new FakeFileFactory();
        mockFileDownload(downloadStatus);
    }

    private void mockFileDownload(StorageDownloadStatus downloadStatus) {
        if (downloadStatus == StorageDownloadStatus.HTTP_ERROR) {
            when(storageClient.downloadFile(validFiles(), any())) //
                                                                  .thenThrow(new HttpServerErrorException(HttpStatus.BAD_REQUEST,
                                                                                                          "http error"));
        } else if (downloadStatus == StorageDownloadStatus.FAILURE) {
            when(storageClient.downloadFile(validFiles(), any())) //
                                                                  .thenReturn(storageResponse(HttpStatus.NOT_FOUND,
                                                                                              "errors."));
        } else {
            // Can't inline because response is mocked (can't mock during mock creation)
            Response invalidResponse = invalidStorageResponse();
            when(storageClient.downloadFile(eq(files.invalidFile()), any())) //
                                                                             .thenReturn(invalidResponse);

            when(storageClient.downloadFile(validFiles(), any())). //
                                                                       thenReturn(storageResponse(HttpStatus.OK,
                                                                                                  "content"));

        }
    }

    private String validFiles() {
        return ArgumentMatchers.argThat(s -> files.validFiles().contains(s));
    }

    private Response storageResponse(HttpStatus status, String fileContent) {
        return Response.builder()
                       .status(status.value())
                       .headers(headers())
                       .body(fileContent.getBytes())
                       .request(request())
                       .build();
    }

    private Response invalidStorageResponse() {
        return Response.builder()
                       .status(HttpStatus.OK.value())
                       .headers(headers())
                       .body(body())
                       .request(request())
                       .build();
    }

    private Map<String, Collection<String>> headers() {
        HashMap<String, Collection<String>> headers = new HashMap<>();
        headers.put(CustomCacheControlHeadersWriter.CACHE_CONTROL, Collections.singletonList("cache"));
        headers.put(CustomCacheControlHeadersWriter.EXPIRES, Collections.singletonList("expires"));
        headers.put(CustomCacheControlHeadersWriter.PRAGMA, Collections.singletonList("pragma"));
        headers.put("key1", Arrays.asList("value1", "value2"));
        return headers;
    }

    private Response.Body body() {
        try {
            Response.Body body = mock(Response.Body.class);
            when(body.asInputStream()).thenThrow(new IOException("file pb"));
            return body;
        } catch (IOException e) {
            throw new RuntimeException("Error while mocking storage mock", e);
        }
    }

    private Request request() {
        return Request.create(Request.HttpMethod.GET, "url", headers(), Body.empty());
    }

    @Override
    public void onFileStored(List<FileReferenceEventDTO> stored) {

    }

    @Override
    public void onFileStoreError(List<FileReferenceEventDTO> storedError) {

    }

    @Override
    public void onFileAvailable(List<FileReferenceEventDTO> available) {

    }

    @Override
    public void onFileNotAvailable(List<FileReferenceEventDTO> availabilityError) {

    }

    @Override
    public void onFileDeletedForOwner(String owner, List<FileReferenceEventDTO> deletedForThisOwner) {

    }

    @Override
    public void onFileUpdated(List<FileReferenceUpdateDTO> updatedReferences) {

    }

    @Override
    public Response downloadFile(String checksum, Boolean isContentInline) {
<<<<<<< HEAD
        Map<String, Collection<String>> map = new HashMap<>();
        Request request = Request.create(Request.HttpMethod.GET, "test", map, Body.empty(), new RequestTemplate());
        if (!"checksumOk".equals(checksum)) {
            return Response.builder().status(HttpStatus.NOT_FOUND.value()).reason("not found").request(request)
                    .headers(map).build();
        }
        return Response.builder().status(HttpStatus.OK.value()).body("result file content", Charset.defaultCharset())
                .request(request).headers(map).build();
=======
        return storageClient.downloadFile(checksum, isContentInline);
>>>>>>> 4c437471
    }

    /* (non-Javadoc)
     * @see fr.cnes.regards.modules.storage.client.IStorageRestClient#export()
     */
    @Override
    public Response export() {
        // TODO Auto-generated method stub
        return null;
    }

    @Override
    public ResponseEntity<Set<FileReferenceDTO>> getFileReferencesWithoutOwners(String storage, Set<String> checksums) {
        return null;
    }

    /* (non-Javadoc)
     * @see fr.cnes.regards.modules.storage.client.IStorageRestClient#retrieve()
     */
    @Override
    public ResponseEntity<List<EntityModel<StorageLocationDTO>>> retrieve() {
        // TODO Auto-generated method stub
        return null;
    }

    @Override
    public ResponseEntity<DownloadQuotaLimitsDto> getQuotaLimits(String userEmail) {
        return null;
    }

    @Override
    public ResponseEntity<DownloadQuotaLimitsDto> upsertQuotaLimits(String userEmail,
                                                                    @Valid DownloadQuotaLimitsDto quotaLimits) {
        return null;
    }

    @Override
    public ResponseEntity<List<DownloadQuotaLimitsDto>> getQuotaLimits(String[] userEmails) {
        return null;
    }

    @Override
    public ResponseEntity<DownloadQuotaLimitsDto> getQuotaLimits() {
        return null;
    }

    @Override
    public ResponseEntity<UserCurrentQuotas> getCurrentQuotas() {
        return null;
    }

    @Override
    public ResponseEntity<UserCurrentQuotas> getCurrentQuotas(String userEmail) {
        return null;
    }

    @Override
    public ResponseEntity<List<UserCurrentQuotas>> getCurrentQuotasList(String[] userEmails) {
        return null;
    }
}<|MERGE_RESOLUTION|>--- conflicted
+++ resolved
@@ -24,6 +24,7 @@
 
 import javax.validation.Valid;
 import java.io.IOException;
+import java.nio.charset.Charset;
 import java.util.*;
 
 import static org.mockito.ArgumentMatchers.any;
@@ -112,7 +113,7 @@
     }
 
     private Request request() {
-        return Request.create(Request.HttpMethod.GET, "url", headers(), Body.empty());
+        return Request.create(Request.HttpMethod.GET, "url", headers(), Body.empty(), new RequestTemplate());
     }
 
     @Override
@@ -147,18 +148,7 @@
 
     @Override
     public Response downloadFile(String checksum, Boolean isContentInline) {
-<<<<<<< HEAD
-        Map<String, Collection<String>> map = new HashMap<>();
-        Request request = Request.create(Request.HttpMethod.GET, "test", map, Body.empty(), new RequestTemplate());
-        if (!"checksumOk".equals(checksum)) {
-            return Response.builder().status(HttpStatus.NOT_FOUND.value()).reason("not found").request(request)
-                    .headers(map).build();
-        }
-        return Response.builder().status(HttpStatus.OK.value()).body("result file content", Charset.defaultCharset())
-                .request(request).headers(map).build();
-=======
         return storageClient.downloadFile(checksum, isContentInline);
->>>>>>> 4c437471
     }
 
     /* (non-Javadoc)
