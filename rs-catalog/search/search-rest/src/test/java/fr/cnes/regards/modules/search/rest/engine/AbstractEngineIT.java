/*
 * Copyright 2017 CNES - CENTRE NATIONAL d'ETUDES SPATIALES
 *
 * This file is part of REGARDS.
 *
 * REGARDS is free software: you can redistribute it and/or modify
 * it under the terms of the GNU General Public License as published by
 * the Free Software Foundation, either version 3 of the License, or
 * (at your option) any later version.
 *
 * REGARDS is distributed in the hope that it will be useful,
 * but WITHOUT ANY WARRANTY; without even the implied warranty of
 * MERCHANTABILITY or FITNESS FOR A PARTICULAR PURPOSE. See the
 * GNU General Public License for more details.
 *
 * You should have received a copy of the GNU General Public License
 * along with REGARDS. If not, see <http://www.gnu.org/licenses/>.
 */
package fr.cnes.regards.modules.search.rest.engine;

import java.net.URI;
import java.time.OffsetDateTime;
import java.util.ArrayList;
import java.util.Arrays;
import java.util.List;
import java.util.Map;

import org.apache.commons.collections4.map.HashedMap;
import org.junit.Before;
import org.mockito.Mockito;
import org.springframework.beans.factory.annotation.Autowired;
import org.springframework.hateoas.Resource;
import org.springframework.http.ResponseEntity;
import org.springframework.util.MimeType;
import org.springframework.web.bind.annotation.RequestMethod;

import fr.cnes.regards.framework.geojson.geometry.IGeometry;
import fr.cnes.regards.framework.geojson.geometry.Polygon;
import fr.cnes.regards.framework.module.rest.exception.ModuleException;
import fr.cnes.regards.framework.oais.urn.DataType;
import fr.cnes.regards.framework.oais.urn.EntityType;
import fr.cnes.regards.framework.oais.urn.UniformResourceName;
import fr.cnes.regards.framework.test.integration.AbstractRegardsTransactionalIT;
import fr.cnes.regards.modules.accessrights.client.IProjectUsersClient;
import fr.cnes.regards.modules.entities.domain.AbstractEntity;
import fr.cnes.regards.modules.entities.domain.Collection;
import fr.cnes.regards.modules.entities.domain.DataObject;
import fr.cnes.regards.modules.entities.domain.Dataset;
import fr.cnes.regards.modules.entities.domain.Document;
import fr.cnes.regards.modules.entities.domain.attribute.builder.AttributeBuilder;
import fr.cnes.regards.modules.entities.gson.MultitenantFlattenedAttributeAdapterFactory;
import fr.cnes.regards.modules.indexer.dao.IEsRepository;
import fr.cnes.regards.modules.indexer.domain.DataFile;
import fr.cnes.regards.modules.indexer.service.IIndexerService;
import fr.cnes.regards.modules.models.client.IAttributeModelClient;
import fr.cnes.regards.modules.models.client.IModelAttrAssocClient;
import fr.cnes.regards.modules.models.domain.Model;
import fr.cnes.regards.modules.models.domain.attributes.AttributeModel;
import fr.cnes.regards.modules.models.service.IAttributeModelService;
import fr.cnes.regards.modules.models.service.ModelService;
import fr.cnes.regards.modules.project.client.rest.IProjectsClient;
import fr.cnes.regards.modules.project.domain.Project;
import fr.cnes.regards.modules.search.rest.SearchEngineController;

/**
 * Engine common methods
 * @author Marc Sordi
 */
public class AbstractEngineIT extends AbstractRegardsTransactionalIT {

    /**
     * Model properties
     */

    // Common properties
    protected static final String ABSTRACT = "abstract";

    // Galaxy properties
    protected static final String GALAXY = "galaxy";

    protected static final String MILKY_WAY = "Milky way";

    // Star properties
    protected static final String STAR = "star";

    protected static final String SUN = "Sun";

    // Star system properties
    protected static final String STAR_SYSTEM = "startSystem";

    protected static final String SOLAR_SYSTEM = "Solar system";

    protected static final String KEPLER_90 = "Kepler 90 planetary system";

    // Planet properties
    protected static final String PLANET = "planet";

    protected static final String PLANET_TYPE = "planet_type";

    protected static final String PLANET_TYPE_GAS_GIANT = "Gas giant";

    protected static final String PLANET_TYPE_ICE_GIANT = "Ice giant";

    protected static final String PLANET_TYPE_TELLURIC = "Telluric";

    protected static final String PLANET_DIAMETER = "diameter";

    protected static final String PLANET_SUN_DISTANCE = "sun_distance";

    private static final String START_DATE = "startDate";

    private static final String STOP_DATE = "stopDate";

    @Autowired
    protected ModelService modelService;

    @Autowired
    protected IEsRepository esRepository;

    @Autowired
    protected IAttributeModelService attributeModelService;

    @Autowired
    protected IProjectUsersClient projectUserClientMock;

    @Autowired
    protected IAttributeModelClient attributeModelClientMock;

    @Autowired
    protected IProjectsClient projectsClientMock;

    @Autowired
    protected IModelAttrAssocClient modelAttrAssocClientMock;

    @Autowired
    protected MultitenantFlattenedAttributeAdapterFactory gsonAttributeFactory;

    @Autowired
    protected IIndexerService indexerService;

    // Keep reference to astronomical object

    protected Map<String, AbstractEntity<?>> astroObjects = new HashedMap<>();

    protected void initIndex(String index) {
        if (indexerService.indexExists(index)) {
            indexerService.deleteIndex(index);
        }
<<<<<<< HEAD
        esRepository.createIndex(index);
        String[] types = Arrays.stream(EntityType.values()).map(EntityType::toString)
                .toArray(length -> new String[length]);
        esRepository.setGeometryMapping(index, types);
=======
        indexerService.createIndex(index);
>>>>>>> fd5c4b59
    }

    @Before
    public void prepareData() throws ModuleException, InterruptedException {

        // Manage project
        Project project = new Project(1L, "Solar system project", "http://plop/icon.png", true, "SolarSystem");
        project.setHost("http://regards/solarsystem");
        ResponseEntity<Resource<Project>> response = ResponseEntity.ok(new Resource<>(project));
        Mockito.when(projectsClientMock.retrieveProject(Mockito.anyString())).thenReturn(response);

        // Bypass method access rights
        List<String> relativeUrlPaths = new ArrayList<>();

        relativeUrlPaths.add(SearchEngineController.SEARCH_ALL_MAPPING);
        relativeUrlPaths.add(SearchEngineController.SEARCH_ALL_MAPPING_EXTRA);
        relativeUrlPaths.add(SearchEngineController.GET_ENTITY_MAPPING);

        relativeUrlPaths.add(SearchEngineController.SEARCH_COLLECTIONS_MAPPING);
        relativeUrlPaths.add(SearchEngineController.SEARCH_COLLECTIONS_MAPPING_EXTRA);
        relativeUrlPaths.add(SearchEngineController.GET_COLLECTION_MAPPING);

        relativeUrlPaths.add(SearchEngineController.SEARCH_DOCUMENTS_MAPPING);
        relativeUrlPaths.add(SearchEngineController.SEARCH_DOCUMENTS_MAPPING_EXTRA);
        relativeUrlPaths.add(SearchEngineController.GET_DOCUMENT_MAPPING);

        relativeUrlPaths.add(SearchEngineController.SEARCH_DATASETS_MAPPING);
        relativeUrlPaths.add(SearchEngineController.SEARCH_DATASETS_MAPPING_EXTRA);
        relativeUrlPaths.add(SearchEngineController.GET_DATASET_MAPPING);
        relativeUrlPaths.add(SearchEngineController.GET_DATASET_DESCRIPTION_MAPPING);

        relativeUrlPaths.add(SearchEngineController.SEARCH_DATAOBJECTS_MAPPING);
        relativeUrlPaths.add(SearchEngineController.SEARCH_DATAOBJECTS_MAPPING_EXTRA);
        relativeUrlPaths.add(SearchEngineController.GET_DATAOBJECT_MAPPING);

        relativeUrlPaths.add(SearchEngineController.SEARCH_DATASET_DATAOBJECTS_MAPPING);
        relativeUrlPaths.add(SearchEngineController.SEARCH_DATASET_DATAOBJECTS_MAPPING_EXTRA);

        relativeUrlPaths.add(SearchEngineController.SEARCH_DATAOBJECTS_DATASETS_MAPPING);

        for (String relativeUrlPath : relativeUrlPaths) {
            setAuthorities(SearchEngineController.TYPE_MAPPING + relativeUrlPath, RequestMethod.GET, getDefaultRole());
        }

        // Bypass access rights
        Mockito.when(projectUserClientMock.isAdmin(Mockito.anyString())).thenReturn(ResponseEntity.ok(Boolean.TRUE));

        initIndex(getDefaultTenant());

        // - Import models
        // COLLECTION : Galaxy
        Model galaxyModel = modelService.importModel(this.getClass().getResourceAsStream("collection_galaxy.xml"));
        // COLLECTION : Star
        Model starModel = modelService.importModel(this.getClass().getResourceAsStream("collection_star.xml"));
        // DATASET : Star system
        Model starSystemModel = modelService
                .importModel(this.getClass().getResourceAsStream("dataset_star_system.xml"));
        // DATA : Planet
        Model planetModel = modelService.importModel(this.getClass().getResourceAsStream("data_planet.xml"));

        // - Manage attribute model retrieval
        Mockito.when(modelAttrAssocClientMock.getModelAttrAssocsFor(Mockito.any())).thenAnswer(invocation -> {
            EntityType type = invocation.getArgumentAt(0, EntityType.class);
            return ResponseEntity.ok(modelService.getModelAttrAssocsFor(type));
        });

        // - Refresh attribute factory
        List<AttributeModel> atts = attributeModelService.getAttributes(null, null, null);
        gsonAttributeFactory.refresh(getDefaultTenant(), atts);

        // - Manage attribute cache
        List<Resource<AttributeModel>> resAtts = new ArrayList<>();
        atts.forEach(att -> resAtts.add(new Resource<AttributeModel>(att)));
        Mockito.when(attributeModelClientMock.getAttributes(null, null)).thenReturn(ResponseEntity.ok(resAtts));

        // Create data
        indexerService.saveBulkEntities(getDefaultTenant(), createGalaxies(galaxyModel));
        indexerService.saveBulkEntities(getDefaultTenant(), createStars(starModel));

        Dataset solarSystem = createStelarSystem(starSystemModel, SOLAR_SYSTEM);
        indexerService.saveEntity(getDefaultTenant(), solarSystem);
        indexerService.saveBulkEntities(getDefaultTenant(), createPlanets(planetModel, solarSystem.getIpId()));

        Dataset kepler90System = createStelarSystem(starSystemModel, KEPLER_90);
        indexerService.saveEntity(getDefaultTenant(), kepler90System);
        DataObject kepler90b = createPlanet(planetModel, "Kepler 90b", PLANET_TYPE_TELLURIC, 1000, 50_000_000L);
        indexerService.saveEntity(getDefaultTenant(), kepler90b);

        // Wait until index is really up to date!
        Thread.sleep(1000L);
    }

    protected List<Collection> createGalaxies(Model galaxyModel) {
        Collection milkyWay = createEntity(galaxyModel, MILKY_WAY);
        milkyWay.addProperty(AttributeBuilder.buildString(GALAXY, MILKY_WAY));
        milkyWay.addProperty(AttributeBuilder
                .buildString(ABSTRACT, "The Milky Way is the galaxy that contains our Solar System."));
        return Arrays.asList(milkyWay);
    }

    protected List<Collection> createStars(Model starModel) {
        Collection sun = createEntity(starModel, SUN);
        sun.addProperty(AttributeBuilder.buildString(STAR, SUN));
        sun.addProperty(AttributeBuilder.buildString(ABSTRACT,
                                                     "The Sun is the star at the center of the Solar System."));
        return Arrays.asList(sun);
    }

    protected Dataset createStelarSystem(Model starSystemModel, String label) {
        Dataset solarSystem = createEntity(starSystemModel, label);
        solarSystem.addProperty(AttributeBuilder.buildString(STAR_SYSTEM, label));
        solarSystem.addTags("REGARDS");
        solarSystem.addTags("CNES");
        solarSystem.addTags("CS-SI");
        return solarSystem;
    }

    protected List<DataObject> createPlanets(Model planetModel, UniformResourceName dataset) {
        // Create planets
        List<DataObject> planets = new ArrayList<>();
        planets.add(createMercury(planetModel));
        planets.add(createPlanet(planetModel, "Venus", PLANET_TYPE_TELLURIC, 12104, 108_000_000L));
        planets.add(createPlanet(planetModel, "Earth", PLANET_TYPE_TELLURIC, 12756, 150_000_000L));
        planets.add(createPlanet(planetModel, "Mars", PLANET_TYPE_TELLURIC, 6800, 228_000_000L));
        planets.add(createPlanet(planetModel, "Jupiter", PLANET_TYPE_GAS_GIANT, 143_000, 778_000_000L));
        planets.add(createPlanet(planetModel, "Saturn", PLANET_TYPE_GAS_GIANT, 120_536, 1_427_000_000L));
        planets.add(createPlanet(planetModel, "Uranus", PLANET_TYPE_ICE_GIANT, 51_800, 2_800_000_000L));
        planets.add(createPlanet(planetModel, "Neptune", PLANET_TYPE_ICE_GIANT, 49_500, 4_489_435_980L));
        // Attach planets to dataset
        planets.forEach(planet -> planet.addTags(dataset.toString()));
        return planets;
    }

    protected DataObject createMercury(Model planetModel) {
        DataObject planet = createPlanet(planetModel, "Mercury", PLANET_TYPE_TELLURIC, 4878, 58_000_000L);

        DataFile quicklook = new DataFile();
        quicklook.setMimeType(MimeType.valueOf("application/jpg"));
        quicklook.setUri(URI.create("http://regards/le_quicklook.jpg"));
        quicklook.setImageWidth(100);
        quicklook.setImageHeight(100);
        planet.getFiles().put(DataType.QUICKLOOK_SD, quicklook);

        DataFile thumbnail = new DataFile();
        thumbnail.setMimeType(MimeType.valueOf("application/png"));
        thumbnail.setUri(URI.create("http://regards/thumbnail.png"));
        thumbnail.setImageWidth(250);
        thumbnail.setImageHeight(250);
        planet.getFiles().put(DataType.THUMBNAIL, thumbnail);

        planet.setGeometry(createPolygon());
        planet.addProperty(AttributeBuilder
                .buildObject("TimePeriod", AttributeBuilder.buildDate(START_DATE, OffsetDateTime.now()),
                             AttributeBuilder.buildDate(STOP_DATE, OffsetDateTime.now().plusMonths(36))));

        return planet;
    }

    private Polygon createPolygon() {
        Polygon polygon = IGeometry.polygon(IGeometry.toPolygonCoordinates(IGeometry
                .toLinearRingCoordinates(IGeometry.position(10.0, 10.0), IGeometry.position(10.0, 30.0),
                                         IGeometry.position(30.0, 30.0), IGeometry.position(30.0, 10.0),
                                         IGeometry.position(10.0, 10.0)), null));
        return polygon;
    }

    protected DataObject createPlanet(Model planetModel, String name, String type, Integer diameter, Long sunDistance) {
        DataObject planet = createEntity(planetModel, name);
        planet.addProperty(AttributeBuilder.buildString(PLANET, name));
        planet.addProperty(AttributeBuilder.buildString(PLANET_TYPE, type));
        planet.addProperty(AttributeBuilder.buildInteger(PLANET_DIAMETER, diameter));
        planet.addProperty(AttributeBuilder.buildLong(PLANET_SUN_DISTANCE, sunDistance));
        return planet;
    }

    /**
     * Init an entity and add it to the local astronomical object map with label as key
     */
    @SuppressWarnings("unchecked")
    protected <T> T createEntity(Model model, String label) {
        AbstractEntity<?> entity;
        switch (model.getType()) {
            case COLLECTION:
                entity = new Collection(model, getDefaultTenant(), label);
                break;
            case DATA:
                entity = new DataObject(model, getDefaultTenant(), label);
                break;
            case DATASET:
                entity = new Dataset(model, getDefaultTenant(), label);
                break;
            case DOCUMENT:
                entity = new Document(model, getDefaultTenant(), label);
                break;
            default:
                throw new UnsupportedOperationException("Unknown entity type " + model.getType());
        }
        if (astroObjects.containsKey(label)) {
            throw new UnsupportedOperationException("Label \"" + label
                    + "\" for astronomical object already exists! Please change it and relaunch test!");
        }
        astroObjects.put(label, entity);
        return (T) entity;
    }

    /**
     * Retrieve an astronomical object by its label
     */
    @SuppressWarnings("unchecked")
    protected <T> T getAstroObject(String label) {
        return (T) astroObjects.get(label);
    }
}<|MERGE_RESOLUTION|>--- conflicted
+++ resolved
@@ -143,17 +143,13 @@
     protected Map<String, AbstractEntity<?>> astroObjects = new HashedMap<>();
 
     protected void initIndex(String index) {
-        if (indexerService.indexExists(index)) {
-            indexerService.deleteIndex(index);
+        if (esRepository.indexExists(index)) {
+            esRepository.deleteIndex(index);
         }
-<<<<<<< HEAD
         esRepository.createIndex(index);
         String[] types = Arrays.stream(EntityType.values()).map(EntityType::toString)
                 .toArray(length -> new String[length]);
         esRepository.setGeometryMapping(index, types);
-=======
-        indexerService.createIndex(index);
->>>>>>> fd5c4b59
     }
 
     @Before
