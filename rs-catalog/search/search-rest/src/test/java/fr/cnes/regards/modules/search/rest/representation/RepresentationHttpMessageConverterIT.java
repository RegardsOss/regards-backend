--- conflicted
+++ resolved
@@ -59,11 +59,6 @@
 import fr.cnes.regards.modules.entities.domain.Collection;
 import fr.cnes.regards.modules.indexer.dao.IEsRepository;
 import fr.cnes.regards.modules.search.rest.CatalogControllerTestUtils;
-<<<<<<< HEAD
-import fr.cnes.regards.modules.search.rest.plugin.MarkdownRepresentation;
-=======
-import fr.cnes.regards.plugins.utils.PluginUtils;
->>>>>>> f657b549
 
 @TestPropertySource(locations = { "classpath:test-representation.properties" })
 @ActiveProfiles("testAmqp")
@@ -134,7 +129,8 @@
     @Purpose("The system has a plugin Representation allowing to transform the result of a request search according to a MIME type")
     @Test
     public void test() throws ModuleException, InterruptedException {
-        Mockito.when(projectUserClient.isAdmin(DEFAULT_USER_EMAIL)).thenReturn(new ResponseEntity<>(Boolean.TRUE, HttpStatus.OK));
+        Mockito.when(projectUserClient.isAdmin(DEFAULT_USER_EMAIL))
+                .thenReturn(new ResponseEntity<>(Boolean.TRUE, HttpStatus.OK));
         // lets get a collection as geo+json
         acceptToUse = "application/geo+json; charset=UTF-8";
         final List<ResultMatcher> expectations = new ArrayList<>();
