/*
 * Copyright 2017 CNES - CENTRE NATIONAL d'ETUDES SPATIALES
 *
 * This file is part of REGARDS.
 *
 * REGARDS is free software: you can redistribute it and/or modify
 * it under the terms of the GNU General Public License as published by
 * the Free Software Foundation, either version 3 of the License, or
 * (at your option) any later version.
 *
 * REGARDS is distributed in the hope that it will be useful,
 * but WITHOUT ANY WARRANTY; without even the implied warranty of
 * MERCHANTABILITY or FITNESS FOR A PARTICULAR PURPOSE. See the
 * GNU General Public License for more details.
 *
 * You should have received a copy of the GNU General Public License
 * along with REGARDS. If not, see <http://www.gnu.org/licenses/>.
 */
package fr.cnes.regards.modules.search.rest;

import javax.validation.Valid;
import java.io.UnsupportedEncodingException;
import java.util.Map;

import org.springframework.data.domain.Page;
import org.springframework.data.domain.Pageable;
import org.springframework.data.web.PagedResourcesAssembler;
import org.springframework.hateoas.PagedResources;
import org.springframework.hateoas.Resource;
import org.springframework.http.HttpStatus;
import org.springframework.http.MediaType;
import org.springframework.http.ResponseEntity;
import org.springframework.util.Assert;
import org.springframework.web.bind.annotation.*;

import fr.cnes.regards.framework.hateoas.IResourceService;
import fr.cnes.regards.framework.module.annotation.ModuleInfo;
import fr.cnes.regards.framework.module.rest.exception.SearchException;
import fr.cnes.regards.framework.multitenant.IRuntimeTenantResolver;
import fr.cnes.regards.framework.security.annotation.ResourceAccess;
import fr.cnes.regards.framework.security.role.DefaultRole;
import fr.cnes.regards.framework.urn.EntityType;
import fr.cnes.regards.framework.urn.UniformResourceName;
import fr.cnes.regards.modules.entities.domain.*;
import fr.cnes.regards.modules.indexer.dao.FacetPage;
import fr.cnes.regards.modules.indexer.domain.JoinEntitySearchKey;
import fr.cnes.regards.modules.indexer.domain.SimpleSearchKey;
import fr.cnes.regards.modules.indexer.domain.summary.DocFilesSummary;
import fr.cnes.regards.modules.indexer.service.ISearchService;
import fr.cnes.regards.modules.indexer.service.Searches;
import fr.cnes.regards.modules.opensearch.service.description.OpenSearchDescriptionBuilder;
import fr.cnes.regards.modules.search.rest.assembler.DatasetResourcesAssembler;
import fr.cnes.regards.modules.search.rest.assembler.FacettedPagedResourcesAssembler;
import fr.cnes.regards.modules.search.rest.assembler.PagedDatasetResourcesAssembler;
import fr.cnes.regards.modules.search.rest.assembler.resource.FacettedPagedResources;
import fr.cnes.regards.modules.search.rest.representation.IRepresentation;
import fr.cnes.regards.modules.search.schema.OpenSearchDescription;
import fr.cnes.regards.modules.search.service.ICatalogSearchService;
import fr.cnes.regards.modules.search.service.accessright.IAccessRightFilter;

/**
 * REST controller managing the research of REGARDS entities ({@link Collection}s, {@link Dataset}s, {@link DataObject}s
 * and {@link Document}s).
 * <p>
 * It :
 * <ol>
 * <li>Receives an OpenSearch format request, for example
 * <code>q=(tags=urn://laCollection)&type=collection&modele=ModelDeCollection</code>.
 * <li>Applies project filters by interpreting the OpenSearch query string and transforming them in ElasticSearch
 * criterion request. This is done with a plugin of type IFilter.
 * <li>Adds user group and data access filters. This is done with {@link IAccessRightFilter} service.
 * <li>Performs the ElasticSearch request on the project index. This is done with {@link fr.cnes.regards.modules.indexer.service.IIndexerService}.
 * <li>Applies {@link IRepresentation} type plugins to the response.
 * <ol>
 * @author Xavier-Alexandre Brochard
 */
@RestController
@ModuleInfo(name = "search", version = "1.0-SNAPSHOT", author = "REGARDS", legalOwner = "CS",
        documentation = "http://test")
@RequestMapping(path = CatalogController.PATH)
public class CatalogController {

    public static final String DATAOBJECTS_DATASETS_SEARCH = "/dataobjects/datasets/search";

    public static final String DOCUMENTS_SEARCH = "/documents/search";

    public static final String DATAOBJECTS_SEARCH = "/dataobjects/search";

    public static final String DATAOBJECTS_COMPUTE_FILES_SUMMARY = "/dataobjects/computefilessummary";

    public static final String DATAOBJECTS_SEARCH_WITHOUT_FACETS = "/dataobjects/searchwithoutfacets";

    public static final String DATASETS_SEARCH = "/datasets/search";

    public static final String COLLECTIONS_SEARCH = "/collections/search";

    public static final String SEARCH_WITH_FACETS = "/searchwithfacets";

    public static final String SEARCH = "/search";

    public static final String DESCRIPTOR = "/descriptor.xml";

    public static final String ENTITY_GET_MAPPING = "/entities/{urn}";

    /**
     * The main path
     */
    static final String PATH = "";

    /**
     * Service performing the search from the query string. Autowired by Spring.
     */
    private final ICatalogSearchService catalogSearchService;

    /**
     * Service perfoming the ElasticSearch search directly. Autowired by Spring.
     */
    private final ISearchService searchService;

    /**
     * The resource service. Autowired by Spring.
     */
    private final IResourceService resourceService;

    /**
     * The resource assembler to use for abstract entities in order to add facets. Autowired by Spring.
     */
    private final FacettedPagedResourcesAssembler<AbstractEntity> abstractEntityResourcesAssembler;

    /**
     * The resource assembler to use for dataobject in order to add facets. Autowired by Spring.
     */
    private final FacettedPagedResourcesAssembler<DataObject> dataobjectResourcesAssembler;

    /**
     * The resource assembler to use for paged datasets. Autowired by Spring.
     */
    private final DatasetResourcesAssembler datasetResourcesAssembler;

    /**
     * The resource assembler to use for datasets. Autowired by Spring.
     */
    private final PagedDatasetResourcesAssembler pagedDatasetResourcesAssembler;

    /**
     * Get current tenant at runtime and allows tenant forcing. Autowired.
     */
    private final IRuntimeTenantResolver runtimeTenantResolver;

    private final OpenSearchDescriptionBuilder osDescriptorBuilder;

    /**
     * @param pCatalogSearchService Service performing the search from the query string. Autowired by Spring.
     * @param pSearchService Service perfoming the ElasticSearch search directly. Autowired by Spring.
     * @param pResourceService The resource service. Autowired by Spring.
     * @param pAbstractEntityResourcesAssembler The resource assembler to use for abstract entities in order to add facets. Autowired by Spring.
     * @param pDataobjectResourcesAssembler The resource assembler to use for dataobject in order to add facets. Autowired by Spring.
     * @param pDatasetResourcesAssembler The resource assembler to use for paged datasets. Autowired by Spring.
     * @param pPagedDatasetResourcesAssembler The resource assembler to use for datasets. Autowired by Spring.
     * @param pRuntimeTenantResolver Get current tenant at runtime and allows tenant forcing. Autowired.
     */
    public CatalogController(final ICatalogSearchService pCatalogSearchService, final ISearchService pSearchService,
            // NOSONAR
            final IResourceService pResourceService,
            final FacettedPagedResourcesAssembler<AbstractEntity> pAbstractEntityResourcesAssembler,
            final FacettedPagedResourcesAssembler<DataObject> pDataobjectResourcesAssembler,
            final DatasetResourcesAssembler pDatasetResourcesAssembler,
            final PagedDatasetResourcesAssembler pPagedDatasetResourcesAssembler,
            final IRuntimeTenantResolver pRuntimeTenantResolver,
            final OpenSearchDescriptionBuilder osDescriptorBuilder) {
        super();
        catalogSearchService = pCatalogSearchService;
        searchService = pSearchService;
        resourceService = pResourceService;
        abstractEntityResourcesAssembler = pAbstractEntityResourcesAssembler;
        dataobjectResourcesAssembler = pDataobjectResourcesAssembler;
        datasetResourcesAssembler = pDatasetResourcesAssembler;
        pagedDatasetResourcesAssembler = pPagedDatasetResourcesAssembler;
        runtimeTenantResolver = pRuntimeTenantResolver;
        this.osDescriptorBuilder = osDescriptorBuilder;
    }

    /**
     * Perform an OpenSearch request on all indexed data, regardless of the type. The return objects can be any mix of
     * collection, dataset, dataobject and document.
     * @param allParams all query parameters
     * @param pPageable the page
     * @return the page of entities matching the query
     * @throws SearchException when an error occurs while parsing the query
     */
    @RequestMapping(path = SEARCH, method = RequestMethod.GET)
    @ResourceAccess(description = "Perform an OpenSearch request on all indexed data, regardless of the type. The "
            + "returned objects can be any mix of collection, dataset, dataobject and document.",
            role = DefaultRole.PUBLIC)
    public ResponseEntity<PagedResources<Resource<AbstractEntity>>> searchAll(
            @RequestParam final Map<String, String> allParams, final Pageable pPageable) throws SearchException {
        final SimpleSearchKey<AbstractEntity> searchKey = Searches.onAllEntities(runtimeTenantResolver.getTenant());
        final FacetPage<AbstractEntity> result = catalogSearchService.search(allParams, searchKey, null, pPageable);
        return new ResponseEntity<>(abstractEntityResourcesAssembler.toResource(result), HttpStatus.OK);
    }

    @RequestMapping(path = SEARCH + DESCRIPTOR, method = RequestMethod.GET, produces = MediaType.APPLICATION_XML_VALUE)
    @ResourceAccess(
            description = "endpoint allowing to get the OpenSearch descriptor for searches on every type of entities",
            role = DefaultRole.PUBLIC)
    public ResponseEntity<OpenSearchDescription> searchAllDescriptor() throws UnsupportedEncodingException {
        return new ResponseEntity<>(osDescriptorBuilder.build(null, CatalogController.PATH + CatalogController.SEARCH),
                                    HttpStatus.OK);
    }

    /**
     * Perform an OpenSearch request on all indexed data, regardless of the type. The return objects can be any mix of
     * collection, dataset, dataobject and document. Allows usage of facets.
     * @param allParams all query parameters
     * @param pFacets the facets to apply
     * @param pPageable the page
     * @return the page of entities matching the query
     * @throws SearchException when an error occurs while parsing the query
     */
    @RequestMapping(path = SEARCH_WITH_FACETS, method = RequestMethod.GET)
    @ResourceAccess(role = DefaultRole.PUBLIC,
            description = "Perform an OpenSearch request on all indexed data, regardless of the type. The return objects can be any mix of collection, dataset, dataobject and document.")
    public ResponseEntity<FacettedPagedResources<Resource<AbstractEntity>>> searchAll(
            @RequestParam final Map<String, String> allParams,
            @RequestParam(value = "facets", required = false) final String[] pFacets, final Pageable pPageable)
            throws SearchException {
        final SimpleSearchKey<AbstractEntity> searchKey = Searches.onAllEntities(runtimeTenantResolver.getTenant());
        final FacetPage<AbstractEntity> result = catalogSearchService.search(allParams, searchKey, pFacets, pPageable);
        return new ResponseEntity<>(abstractEntityResourcesAssembler.toResource(result), HttpStatus.OK);
    }

    /**
     * Return the collection of passed URN_COLLECTION.
     * @param pUrn the Uniform Resource Name of the collection
     * @return the collection
     */
    @RequestMapping(path = "/collections/{urn}", method = RequestMethod.GET)
    @ResourceAccess(description = "Return the collection of passed URN_COLLECTION.", role = DefaultRole.PUBLIC)
    public ResponseEntity<Resource<Collection>> getCollection(
            @Valid @PathVariable("urn") final UniformResourceName pUrn) throws SearchException {
        final Collection collection = searchService.get(pUrn);
        final Resource<Collection> resource = toResource(collection);
        return new ResponseEntity<>(resource, HttpStatus.OK);
    }

    /**
     * Perform an OpenSearch request on collections.
     * @param allParams all query parameters
     * @param pPageable the page
     * @param pAssembler injected by Spring
     * @return the page of collections matching the query
     * @throws SearchException when an error occurs while parsing the query
     */
    @RequestMapping(path = COLLECTIONS_SEARCH, method = RequestMethod.GET)
    @ResourceAccess(description = "Perform an OpenSearch request on collection.", role = DefaultRole.PUBLIC)
    public ResponseEntity<PagedResources<Resource<Collection>>> searchCollections(
            @RequestParam final Map<String, String> allParams, final Pageable pPageable,
            final PagedResourcesAssembler<Collection> pAssembler) throws SearchException {
        final SimpleSearchKey<Collection> searchKey = Searches
                .onSingleEntity(runtimeTenantResolver.getTenant(), EntityType.COLLECTION);
        final FacetPage<Collection> result = catalogSearchService.search(allParams, searchKey, null, pPageable);
        return new ResponseEntity<>(toPagedResources(result, pAssembler), HttpStatus.OK);
    }

    @RequestMapping(path = COLLECTIONS_SEARCH + DESCRIPTOR, method = RequestMethod.GET,
            produces = MediaType.APPLICATION_XML_VALUE)
    @ResourceAccess(description = "endpoint allowing to get the OpenSearch descriptor for searches on collections",
            role = DefaultRole.PUBLIC)
    public ResponseEntity<OpenSearchDescription> searchCollectionsDescriptor() throws UnsupportedEncodingException {
        return new ResponseEntity<>(osDescriptorBuilder.build(EntityType.COLLECTION, PATH + COLLECTIONS_SEARCH),
                                    HttpStatus.OK);
    }

    /**
     * Return the dataset of passed URN_COLLECTION.
     * @param pUrn the Uniform Resource Name of the dataset
     * @return the dataset
     */
    @RequestMapping(path = "/datasets/{urn}", method = RequestMethod.GET)
    @ResourceAccess(description = "Return the dataset of passed URN_COLLECTION.", role = DefaultRole.PUBLIC)
    public ResponseEntity<Resource<Dataset>> getDataset(@Valid @PathVariable("urn") final UniformResourceName pUrn)
            throws SearchException {
        final Dataset dataset = searchService.get(pUrn);
        return new ResponseEntity<>(datasetResourcesAssembler.toResource(dataset), HttpStatus.OK);
    }

    /**
     * Perform an OpenSearch request on datasets.
     * @param allParams all query parameters
     * @param pPageable the page
     * @return the page of datasets matching the query
     * @throws SearchException when an error occurs while parsing the query
     */
    @RequestMapping(path = DATASETS_SEARCH, method = RequestMethod.GET)
    @ResourceAccess(description = "Perform an OpenSearch request on dataset.", role = DefaultRole.PUBLIC)
    public ResponseEntity<PagedResources<Resource<Dataset>>> searchDatasets(
            @RequestParam final Map<String, String> allParams, final Pageable pPageable) throws SearchException {
        final SimpleSearchKey<Dataset> searchKey = Searches
                .onSingleEntity(runtimeTenantResolver.getTenant(), EntityType.DATASET);
        final FacetPage<Dataset> result = catalogSearchService.search(allParams, searchKey, null, pPageable);
        return new ResponseEntity<>(pagedDatasetResourcesAssembler.toResource(result), HttpStatus.OK);
    }

    @RequestMapping(path = DATASETS_SEARCH + DESCRIPTOR, method = RequestMethod.GET,
            produces = MediaType.APPLICATION_XML_VALUE)
    @ResourceAccess(description = "endpoint allowing to get the OpenSearch descriptor for searches on datasets",
            role = DefaultRole.PUBLIC)
    public ResponseEntity<OpenSearchDescription> searchDatasetsDescriptor() throws UnsupportedEncodingException {
        return new ResponseEntity<>(osDescriptorBuilder.build(EntityType.DATASET, PATH + DATASETS_SEARCH),
                                    HttpStatus.OK);
    }

    /**
     * Return the dataobject of passed URN_COLLECTION.
     * @param pUrn the Uniform Resource Name of the dataobject
     * @return the dataobject
     */
    @RequestMapping(path = "/dataobjects/{urn}", method = RequestMethod.GET)
    @ResourceAccess(description = "Return the dataobject of passed URN_COLLECTION.", role = DefaultRole.PUBLIC)
    public ResponseEntity<Resource<DataObject>> getDataobject(
            @Valid @PathVariable("urn") final UniformResourceName pUrn) throws SearchException {
        final DataObject dataobject = searchService.get(pUrn);
        final Resource<DataObject> resource = toResource(dataobject);
        return new ResponseEntity<>(resource, HttpStatus.OK);
    }

    /**
     * Perform an OpenSearch request on dataobjects. Only return required facets.
     * @param allParams all query parameters
     * @param pFacets the facets to apply
     * @param pPageable the page
     * @return the page of dataobjects matching the query
     * @throws SearchException when an error occurs while parsing the query
     */
    @RequestMapping(path = DATAOBJECTS_SEARCH, method = RequestMethod.GET)
    @ResourceAccess(description = "Perform an OpenSearch request on dataobject. Only return required facets.",
            role = DefaultRole.PUBLIC)
    public ResponseEntity<FacettedPagedResources<Resource<DataObject>>> searchDataobjects(
            @RequestParam final Map<String, String> allParams,
            @RequestParam(value = "facets", required = false) String[] pFacets, final Pageable pPageable)
            throws SearchException {
        final SimpleSearchKey<DataObject> searchKey = Searches
                .onSingleEntity(runtimeTenantResolver.getTenant(), EntityType.DATA);
        final FacetPage<DataObject> result = catalogSearchService.search(allParams, searchKey, pFacets, pPageable);
        return new ResponseEntity<>(dataobjectResourcesAssembler.toResource(result), HttpStatus.OK);
    }

    /**
     * Perform an OpenSearch request on dataobjects without facets.
     * @param allParams all query parameters
     * @param pPageable the page
     * @return the page of dataobjects matching the query
     * @throws SearchException when an error occurs while parsing the query
     */
    @RequestMapping(path = DATAOBJECTS_SEARCH_WITHOUT_FACETS, method = RequestMethod.GET)
    @ResourceAccess(description = "Perform an OpenSearch request on dataobject without facets",
            role = DefaultRole.PUBLIC)
    public ResponseEntity<PagedResources<Resource<DataObject>>> searchDataobjects(
            @RequestParam final Map<String, String> allParams, final Pageable pPageable) throws SearchException {
        final SimpleSearchKey<DataObject> searchKey = Searches
                .onSingleEntity(runtimeTenantResolver.getTenant(), EntityType.DATA);
        final Page<DataObject> result = catalogSearchService.search(allParams, searchKey, null, pPageable);
        return new ResponseEntity<>(dataobjectResourcesAssembler.toResource(result), HttpStatus.OK);
    }

    @RequestMapping(path = DATAOBJECTS_SEARCH + DESCRIPTOR, method = RequestMethod.GET,
            produces = MediaType.APPLICATION_XML_VALUE)
    @ResourceAccess(description = "endpoint allowing to get the OpenSearch descriptor for searches on data",
            role = DefaultRole.PUBLIC)
    public ResponseEntity<OpenSearchDescription> searchDataobjectsDescriptor() throws UnsupportedEncodingException {
        return new ResponseEntity<>(osDescriptorBuilder.build(EntityType.DATA, PATH + DATAOBJECTS_SEARCH),
                                    HttpStatus.OK);
    }

    /**
     * Perform an joined OpenSearch request. The search will be performed on dataobjects attributes, but will return the
     * associated datasets.
     * @param allParams all query parameters
     * @param pFacets the facets to apply
     * @param pPageable the page
     * @param pAssembler injected by Spring
     * @return the page of datasets matching the query
     * @throws SearchException when an error occurs while parsing the query
     */
    @RequestMapping(path = DATAOBJECTS_DATASETS_SEARCH, method = RequestMethod.GET)
    @ResourceAccess(description =
            "Perform a joined OpenSearch request. The search will be performed on dataobjects attributes, "
                    + "but will return the associated datasets.", role = DefaultRole.PUBLIC)
    public ResponseEntity<PagedResources<Resource<Dataset>>> searchDataobjectsReturnDatasets(
            @RequestParam final Map<String, String> allParams,
            @RequestParam(value = "facets", required = false) final String[] pFacets, final Pageable pPageable,
            final PagedResourcesAssembler<Dataset> pAssembler) throws SearchException {
        final JoinEntitySearchKey<DataObject, Dataset> searchKey = Searches
                .onSingleEntityReturningJoinEntity(runtimeTenantResolver.getTenant(), EntityType.DATA,
                                                   EntityType.DATASET);
        final FacetPage<Dataset> result = catalogSearchService.search(allParams, searchKey, pFacets, pPageable);
        return new ResponseEntity<>(toPagedResources(result, pAssembler), HttpStatus.OK);
    }

    @RequestMapping(path = DATAOBJECTS_DATASETS_SEARCH + DESCRIPTOR, method = RequestMethod.GET,
            produces = MediaType.APPLICATION_XML_VALUE)
    @ResourceAccess(
            description = "endpoint allowing to get the OpenSearch descriptor for searches on data but result returned "
                    + "are datasets", role = DefaultRole.PUBLIC)
    public ResponseEntity<OpenSearchDescription> searchDataobjectsReturnDatasetsDescriptor()
            throws UnsupportedEncodingException {
        return new ResponseEntity<>(osDescriptorBuilder.build(EntityType.DATA, PATH + DATAOBJECTS_DATASETS_SEARCH),
                                    HttpStatus.OK);
    }

    /**
     * Return the document of passed URN_COLLECTION.
     * @param pUrn the Uniform Resource Name of the document
     * @return the document
     */
    @RequestMapping(path = "/documents/{urn}", method = RequestMethod.GET)
    @ResourceAccess(description = "Return the document of passed URN_COLLECTION.", role = DefaultRole.PUBLIC)
    public ResponseEntity<Resource<Document>> getDocument(@Valid @PathVariable("urn") final UniformResourceName pUrn)
            throws SearchException {
        final Document document = searchService.get(pUrn);
        final Resource<Document> resource = toResource(document);
        return new ResponseEntity<>(resource, HttpStatus.OK);
    }

    /**
     * Unified entity retrieval endpoint
     * @param pUrn the entity URN
     * @return an entity
     * @throws SearchException if error occurs.
     */
    @SuppressWarnings("unchecked")
    @RequestMapping(path = ENTITY_GET_MAPPING, method = RequestMethod.GET)
    @ResourceAccess(description = "Return the entity of passed URN_COLLECTION.", role = DefaultRole.PUBLIC)
    public <E extends AbstractEntity> ResponseEntity<Resource<E>> getEntity(
            @Valid @PathVariable("urn") final UniformResourceName pUrn) throws SearchException {
        // Retrieve entity
        E indexable = searchService.get(pUrn);
        // Prepare resource according to its type
        Resource<E> resource;
        if (EntityType.DATASET.name().equals(indexable.getType())) {
            resource = (Resource<E>) datasetResourcesAssembler.toResource((Dataset) indexable);
        } else {
            resource = toResource(indexable);
        }
        return new ResponseEntity<>(resource, HttpStatus.OK);
    }

    /**
     * Perform an OpenSearch request on documents.
     * @param allParams all query parameters
     * @param pPageable the page
     * @param pAssembler injected by Spring
     * @return the page of documents matching the query
     * @throws SearchException when an error occurs while parsing the query
     */
    @RequestMapping(path = DOCUMENTS_SEARCH, method = RequestMethod.GET)
    @ResourceAccess(description = "Perform an OpenSearch request on document.", role = DefaultRole.PUBLIC)
    public ResponseEntity<PagedResources<Resource<Document>>> searchDocuments(
            @RequestParam final Map<String, String> allParams, final Pageable pPageable,
            final PagedResourcesAssembler<Document> pAssembler) throws SearchException {
        final SimpleSearchKey<Document> searchKey = Searches
                .onSingleEntity(runtimeTenantResolver.getTenant(), EntityType.DOCUMENT);
        final FacetPage<Document> result = catalogSearchService.search(allParams, searchKey, null, pPageable);
        return new ResponseEntity<>(toPagedResources(result, pAssembler), HttpStatus.OK);
    }

    @RequestMapping(path = DOCUMENTS_SEARCH + DESCRIPTOR, method = RequestMethod.GET,
            produces = MediaType.APPLICATION_XML_VALUE)
    @ResourceAccess(
            description = "endpoint allowing to get the OpenSearch descriptor for searches on data but result returned are datasets",
            role = DefaultRole.PUBLIC)
    public ResponseEntity<OpenSearchDescription> searchDocumentsDescriptor() throws UnsupportedEncodingException {
        return new ResponseEntity<>(osDescriptorBuilder.build(EntityType.DOCUMENT, PATH + DOCUMENTS_SEARCH),
                                    HttpStatus.OK);
<<<<<<< HEAD
    }

    /**
     * Compute a DocFileSummary for current user, for specified opensearch request, for asked file types (see DataType)
     * and eventualy restricted by a given datasetIpId
     * @param allParams request params containing "q" query param (opensearch request)
     * @param datasetIpId restrict summary to this datasetIpIp (can be null)
     * @param fileTypes asked files types {@link fr.cnes.regards.modules.entities.domain.DataType}
     * @return the computed summary
     * @throws SearchException is opensearch request is mouldy
     */
    @RequestMapping(path = DATAOBJECTS_COMPUTE_FILES_SUMMARY, method = RequestMethod.GET)
    @ResourceAccess(description = "compute dataset(s) summary", role = DefaultRole.INSTANCE_ADMIN)
    public ResponseEntity<DocFilesSummary> computeDatasetsSummary(@RequestParam final Map<String, String> allParams,
            @RequestParam(value = "datasetIpId", required = false) final String datasetIpId,
            @RequestParam(value = "fileTypes") final String[] fileTypes) throws SearchException {
        final SimpleSearchKey<DataObject> searchKey = Searches
                .onSingleEntity(runtimeTenantResolver.getTenant(), EntityType.DATA);
        DocFilesSummary summary = catalogSearchService
                .computeDatasetsSummary(allParams, searchKey, datasetIpId, fileTypes);
        return new ResponseEntity<>(summary, HttpStatus.OK);
=======
>>>>>>> 7b44fbe7
    }

    /**
     * Convert a list of elements to a list of {@link Resource}
     * @param pElements list of elements to convert
     * @param pAssembler page resources assembler
     * @return a list of {@link Resource}
     */
    private <T> PagedResources<Resource<T>> toPagedResources(final Page<T> pElements,
            final PagedResourcesAssembler<T> pAssembler) {
        Assert.notNull(pElements);
        final PagedResources<Resource<T>> pageResources = pAssembler.toResource(pElements);
        pageResources.forEach(resource -> resource.add(toResource(resource.getContent()).getLinks()));
        return pageResources;
    }

    private <T> Resource<T> toResource(final T pElement) {
        return resourceService.toResource(pElement);
    }

}<|MERGE_RESOLUTION|>--- conflicted
+++ resolved
@@ -472,7 +472,6 @@
     public ResponseEntity<OpenSearchDescription> searchDocumentsDescriptor() throws UnsupportedEncodingException {
         return new ResponseEntity<>(osDescriptorBuilder.build(EntityType.DOCUMENT, PATH + DOCUMENTS_SEARCH),
                                     HttpStatus.OK);
-<<<<<<< HEAD
     }
 
     /**
@@ -494,8 +493,6 @@
         DocFilesSummary summary = catalogSearchService
                 .computeDatasetsSummary(allParams, searchKey, datasetIpId, fileTypes);
         return new ResponseEntity<>(summary, HttpStatus.OK);
-=======
->>>>>>> 7b44fbe7
     }
 
     /**
