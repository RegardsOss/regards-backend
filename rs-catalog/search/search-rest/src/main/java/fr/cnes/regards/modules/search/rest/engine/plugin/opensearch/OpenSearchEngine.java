/*
 * Copyright 2017-2018 CNES - CENTRE NATIONAL d'ETUDES SPATIALES
 *
 * This file is part of REGARDS.
 *
 * REGARDS is free software: you can redistribute it and/or modify
 * it under the terms of the GNU General Public License as published by
 * the Free Software Foundation, either version 3 of the License, or
 * (at your option) any later version.
 *
 * REGARDS is distributed in the hope that it will be useful,
 * but WITHOUT ANY WARRANTY; without even the implied warranty of
 * MERCHANTABILITY or FITNESS FOR A PARTICULAR PURPOSE. See the
 * GNU General Public License for more details.
 *
 * You should have received a copy of the GNU General Public License
 * along with REGARDS. If not, see <http://www.gnu.org/licenses/>.
 */
package fr.cnes.regards.modules.search.rest.engine.plugin.opensearch;

import java.io.UnsupportedEncodingException;
import java.util.ArrayList;
import java.util.Arrays;
import java.util.List;
import java.util.Map.Entry;
import java.util.Optional;
import java.util.UUID;

import org.apache.commons.compress.utils.Lists;
import org.assertj.core.util.Sets;
import org.slf4j.Logger;
import org.slf4j.LoggerFactory;
import org.springframework.beans.factory.annotation.Autowired;
import org.springframework.http.ResponseEntity;
import org.springframework.util.MultiValueMap;

import fr.cnes.regards.framework.module.rest.exception.ModuleException;
import fr.cnes.regards.framework.modules.plugins.annotations.Plugin;
import fr.cnes.regards.framework.modules.plugins.annotations.PluginInit;
import fr.cnes.regards.framework.modules.plugins.annotations.PluginParameter;
import fr.cnes.regards.framework.oais.urn.EntityType;
import fr.cnes.regards.modules.entities.domain.AbstractEntity;
import fr.cnes.regards.modules.indexer.dao.FacetPage;
import fr.cnes.regards.modules.indexer.domain.criterion.ICriterion;
import fr.cnes.regards.modules.opensearch.service.IOpenSearchService;
import fr.cnes.regards.modules.opensearch.service.cache.attributemodel.IAttributeFinder;
import fr.cnes.regards.modules.opensearch.service.exception.OpenSearchUnknownParameter;
import fr.cnes.regards.modules.search.domain.plugin.ISearchEngine;
import fr.cnes.regards.modules.search.domain.plugin.SearchContext;
import fr.cnes.regards.modules.search.domain.plugin.SearchType;
import fr.cnes.regards.modules.search.rest.SearchEngineController;
import fr.cnes.regards.modules.search.rest.engine.plugin.opensearch.description.OpenSearchDescBuilder;
import fr.cnes.regards.modules.search.rest.engine.plugin.opensearch.exception.UnsupportedMediaTypesException;
import fr.cnes.regards.modules.search.rest.engine.plugin.opensearch.extension.geo.GeoTimeExtension;
import fr.cnes.regards.modules.search.rest.engine.plugin.opensearch.extension.media.MediaExtension;
import fr.cnes.regards.modules.search.rest.engine.plugin.opensearch.extension.regards.RegardsExtension;
import fr.cnes.regards.modules.search.schema.OpenSearchDescription;
import fr.cnes.regards.modules.search.service.ICatalogSearchService;

/**
 * OpenSearch engine plugin
 * @author Marc Sordi
 * @author Sébastien Binda
 */
@Plugin(id = OpenSearchEngine.ENGINE_ID, author = "REGARDS Team", contact = "regards@c-s.fr",
        description = "Native search engine", licence = "GPLv3", owner = "CSSI", url = "https://github.com/RegardsOss",
        version = "1.0.0")
<<<<<<< HEAD
public class OpenSearchEngine implements ISearchEngine<Object, Void, Object, List<String>> {
=======
public class OpenSearchEngine implements ISearchEngine<Object, OpenSearchDescription, Object> {
>>>>>>> de6e9a0c

    private static final Logger LOGGER = LoggerFactory.getLogger(OpenSearchEngine.class);

    public static final String ENGINE_ID = "opensearch";

    public static final String TIME_EXTENSION_PARAMETER = "timeExtension";

    public static final String REGARDS_EXTENSION_PARAMETER = "regardsExtension";

    public static final String MEDIA_EXTENSION_PARAMETER = "mediaExtension";

    public static final String EXTRA_DESCRIPTION = "opensearchDescription.xml";

    /**
     * Query parser
     */
    @Autowired
    protected IAttributeFinder finder;

    /**
     * Query parser
     */
    @Autowired
    private IOpenSearchService openSearchService;

    @Autowired
    private OpenSearchDescBuilder descriptionBuilder;

    @Autowired
    private List<IOpenSearchResponseBuilder<?>> responseBuilders;

    /**
     * Business search service
     */
    @Autowired
    protected ICatalogSearchService searchService;

    @PluginParameter(name = "searchTitle", label = "Title of responses associated to this search engine",
            description = "Search title for response metadatas. Used to construct metadatas for atom+xml and geo+json responses.",
            defaultValue = "Open search engire title")
    private String searchTitle;

    @PluginParameter(name = "searchDescription", label = "Description of responses associated to this search engine",
            description = "Description for response metadatas. Used to construct metadatas for atom+xml and geo+json responses.",
            defaultValue = "Open search engire description")
    private String searchDescription;

    @PluginParameter(name = OpenSearchEngine.TIME_EXTENSION_PARAMETER, label = "Open search time extension")
    private GeoTimeExtension timeExtension;

    @PluginParameter(name = OpenSearchEngine.REGARDS_EXTENSION_PARAMETER, label = "Open search regards extension")
    private RegardsExtension regardsExtension;

    @PluginParameter(name = OpenSearchEngine.MEDIA_EXTENSION_PARAMETER, label = "Open search media extension")
    private MediaExtension mediaExtension;

    private final List<OpenSearchParameterConfiguration> parameters = Lists.newArrayList();

    public void init() {
        timeExtension = new GeoTimeExtension();
        timeExtension.setActivated(true);
        timeExtension.setTimeStartAttribute("properties.TimePeriod.startDate");
        timeExtension.setTimeEndAttribute("properties.TimePeriod.stopDate");

        regardsExtension = new RegardsExtension();
        regardsExtension.setActivated(true);

        mediaExtension = new MediaExtension();
        mediaExtension.setActivated(true);

        this.initialize();
    }

    @PluginInit
    public void initialize() {
        responseBuilders.stream().forEach(b -> b.addExtension(timeExtension));
        responseBuilders.stream().forEach(b -> b.addExtension(regardsExtension));
        responseBuilders.stream().forEach(b -> b.addExtension(mediaExtension));
    }

    @Override
    public boolean supports(SearchType searchType) {
        switch (searchType) {
            case COLLECTIONS:
            case DATAOBJECTS:
            case DATAOBJECTS_RETURN_DATASETS:
            case DATASETS:
            case DOCUMENTS:
                return true;
            case ALL:
                // TODO handle for all ?
            default:
                return false;
        }
    }

    @Override
    public ResponseEntity<Object> search(SearchContext context) throws ModuleException {
        // TODO Remove Init when Plugin instanciation is done
        // ......
        init();

        FacetPage<AbstractEntity> facetPage = searchService
                .search(parse(context.getQueryParams()), context.getSearchType(), null, context.getPageable());
        try {
            return ResponseEntity.ok(formatResponse(facetPage, context));
        } catch (UnsupportedMediaTypesException e) {
            throw new ModuleException(e);
        }
    }

    @Override
    public ResponseEntity<Object> getEntity(SearchContext context) throws ModuleException {
        // Retrieve entity
        AbstractEntity entity = searchService.get(context.getUrn().get());
        FacetPage<AbstractEntity> facetPage = new FacetPage<>(Arrays.asList(entity), Sets.newHashSet(),
                context.getPageable(), 1);
        try {
            return ResponseEntity.ok(formatResponse(facetPage, context));
        } catch (UnsupportedMediaTypesException e) {
            throw new ModuleException(e);
        }
    }

    @Override
    public ICriterion parse(MultiValueMap<String, String> queryParams) throws ModuleException {
        // First parse q parameter for searchTerms if any.
        ICriterion searchTermsCriterion = openSearchService.parse(queryParams);
        // Then parse all parameters (open search parameters extension)
        return ICriterion.and(searchTermsCriterion, parseParametersExt(queryParams));
    }

    @Override
    public ResponseEntity<OpenSearchDescription> extra(SearchContext context) throws ModuleException {

        // TODO Remove Init when Plugin instanciation is done
        // ......
        init();

        if (context.getExtra().isPresent() && context.getExtra().get().equals(EXTRA_DESCRIPTION)) {
            try {
                return ResponseEntity
                        .ok(descriptionBuilder.build(getEntityType(context), getEndpoint(context),
                                                     Arrays.asList(mediaExtension, regardsExtension, timeExtension)));
            } catch (UnsupportedEncodingException e) {
                throw new ModuleException(e);
            }
        } else {
            return ISearchEngine.super.extra(context);
        }
    }

    private EntityType getEntityType(SearchContext context) {
        switch (context.getSearchType()) {
            case COLLECTIONS:
                return EntityType.COLLECTION;
            case DATAOBJECTS:
                return EntityType.DATA;
            case DATASETS:
                return EntityType.DATASET;
            case DOCUMENTS:
                return EntityType.DOCUMENT;
            case ALL:
            case DATAOBJECTS_RETURN_DATASETS:
            default:
                throw new UnsupportedOperationException(String.format("Unsupproted entity type for open search. %s",
                                                                      context.getSearchType().toString()));
        }
    }

    private String getEndpoint(SearchContext context) {
        String engineMapping = SearchEngineController.TYPE_MAPPING.replace(SearchEngineController.ENGINE_TYPE_PARAMETER,
                                                                           ENGINE_ID);
        switch (context.getSearchType()) {
            case COLLECTIONS:
                return engineMapping + SearchEngineController.SEARCH_COLLECTIONS_MAPPING;
            case DATAOBJECTS:
                return engineMapping + SearchEngineController.SEARCH_DATAOBJECTS_MAPPING;
            case DATASETS:
                return engineMapping + SearchEngineController.SEARCH_DATASETS_MAPPING;
            case DOCUMENTS:
                return engineMapping + SearchEngineController.SEARCH_DOCUMENTS_MAPPING;
            case ALL:
            case DATAOBJECTS_RETURN_DATASETS:
            default:
                throw new UnsupportedOperationException(String.format("Unsupproted entity type for open search. %s",
                                                                      context.getSearchType().toString()));
        }
    }

    /**
     * Format search response for the given {@link MediaType} in the {@link SearchContext}
     * @param page search response
     * @param context {@link SearchContext} containing MediaType
     * @return formated response
     * @throws UnsupportedMediaTypesException
     */
    private Object formatResponse(FacetPage<AbstractEntity> page, SearchContext context)
            throws UnsupportedMediaTypesException {
        IOpenSearchResponseBuilder<?> builder = getBuilder(context);
        builder.addMetadata(UUID.randomUUID().toString(), searchTitle, searchDescription,
                            "http://www.regards.com/opensearch-description.xml", context, page);
        page.getContent().stream().forEach(builder::addEntity);
        return builder.build();
    }

    /**
     * Parse openSearch query to find all parameters from standard open search parameters extension.
     * @param queryParams
     * @return {@link ICriterion}
     */
    private ICriterion parseParametersExt(MultiValueMap<String, String> queryParams) {
        List<ICriterion> criteria = new ArrayList<>();
        for (Entry<String, List<String>> queryParam : queryParams.entrySet()) {
            // Get couple parameter name/values
            String paramName = queryParam.getKey();
            List<String> values = queryParam.getValue();
            // Find associated attribute configuration from plugin conf
            Optional<OpenSearchParameterConfiguration> oParam = parameters.stream()
                    .filter(p -> p.getName().equals(paramName)).findFirst();
            // TODO handle extensions
            try {
                if (oParam.isPresent()) {
                    OpenSearchParameterConfiguration conf = oParam.get();
                    // Parse attribute value to create associated ICriterion using parameter configuration
                    criteria.add(AttributeCriterionBuilder.build(conf, values, finder));
                } else {
                    criteria.add(AttributeCriterionBuilder.build(paramName, ParameterOperator.EQ, values, finder));
                }
            } catch (OpenSearchUnknownParameter e) {
                LOGGER.error("Invalid public attribute {}. Unknown type.", paramName);
            }
        }
        return criteria.isEmpty() ? ICriterion.all() : ICriterion.and(criteria);
    }

    /**
     * Retrieve a response builder from existing ones matching the {@link MediaType} from the {@link SearchContext}
     * @param context {@link SearchContext}
     * @return {@link IOpenSearchResponseBuilder}
     * @throws UnsupportedMediaTypesException
     */
    private IOpenSearchResponseBuilder<?> getBuilder(SearchContext context) throws UnsupportedMediaTypesException {
        Optional<IOpenSearchResponseBuilder<?>> builder = responseBuilders.stream()
                .filter(b -> b.supports(context.getHeaders().getAccept())).findFirst();
        if (builder.isPresent()) {
            return builder.get();
        } else {
            throw new UnsupportedMediaTypesException(context.getHeaders().getAccept());
        }
    }
}<|MERGE_RESOLUTION|>--- conflicted
+++ resolved
@@ -65,11 +65,7 @@
 @Plugin(id = OpenSearchEngine.ENGINE_ID, author = "REGARDS Team", contact = "regards@c-s.fr",
         description = "Native search engine", licence = "GPLv3", owner = "CSSI", url = "https://github.com/RegardsOss",
         version = "1.0.0")
-<<<<<<< HEAD
-public class OpenSearchEngine implements ISearchEngine<Object, Void, Object, List<String>> {
-=======
 public class OpenSearchEngine implements ISearchEngine<Object, OpenSearchDescription, Object> {
->>>>>>> de6e9a0c
 
     private static final Logger LOGGER = LoggerFactory.getLogger(OpenSearchEngine.class);
 
