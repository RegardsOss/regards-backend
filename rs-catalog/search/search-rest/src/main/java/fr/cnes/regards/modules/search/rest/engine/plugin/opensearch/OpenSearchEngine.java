/*
 * Copyright 2017-2019 CNES - CENTRE NATIONAL d'ETUDES SPATIALES
 *
 * This file is part of REGARDS.
 *
 * REGARDS is free software: you can redistribute it and/or modify
 * it under the terms of the GNU General Public License as published by
 * the Free Software Foundation, either version 3 of the License, or
 * (at your option) any later version.
 *
 * REGARDS is distributed in the hope that it will be useful,
 * but WITHOUT ANY WARRANTY; without even the implied warranty of
 * MERCHANTABILITY or FITNESS FOR A PARTICULAR PURPOSE. See the
 * GNU General Public License for more details.
 *
 * You should have received a copy of the GNU General Public License
 * along with REGARDS. If not, see <http://www.gnu.org/licenses/>.
 */
package fr.cnes.regards.modules.search.rest.engine.plugin.opensearch;

import java.time.OffsetDateTime;
import java.util.Arrays;
import java.util.List;
import java.util.Map.Entry;
import java.util.Optional;
import java.util.UUID;
import java.util.stream.Collectors;

import org.apache.commons.compress.utils.Lists;
import org.apache.commons.lang3.tuple.Pair;
import org.elasticsearch.common.Strings;
import org.slf4j.Logger;
import org.slf4j.LoggerFactory;
import org.springframework.beans.factory.annotation.Autowired;
import org.springframework.data.domain.PageRequest;
import org.springframework.data.domain.Pageable;
<<<<<<< HEAD
import org.springframework.hateoas.EntityModel;
import org.springframework.hateoas.IanaLinkRelations;
=======
import org.springframework.data.domain.Sort;
import org.springframework.data.domain.Sort.Order;
import org.springframework.hateoas.Link;
import org.springframework.hateoas.Resource;
>>>>>>> c14ca2ef
import org.springframework.http.HttpHeaders;
import org.springframework.http.HttpStatus;
import org.springframework.http.MediaType;
import org.springframework.http.ResponseEntity;
import org.springframework.util.LinkedMultiValueMap;
import org.springframework.util.MultiValueMap;

import com.google.common.collect.Sets;
import com.google.gson.Gson;

import fr.cnes.regards.framework.authentication.IAuthenticationResolver;
import fr.cnes.regards.framework.hateoas.IResourceService;
import fr.cnes.regards.framework.module.rest.exception.ModuleException;
import fr.cnes.regards.framework.modules.plugins.annotations.Plugin;
import fr.cnes.regards.framework.modules.plugins.annotations.PluginInit;
import fr.cnes.regards.framework.modules.plugins.annotations.PluginParameter;
import fr.cnes.regards.modules.dam.domain.entities.StaticProperties;
import fr.cnes.regards.modules.dam.domain.entities.feature.EntityFeature;
import fr.cnes.regards.modules.indexer.dao.FacetPage;
import fr.cnes.regards.modules.indexer.domain.criterion.ICriterion;
import fr.cnes.regards.modules.indexer.domain.summary.DocFilesSummary;
import fr.cnes.regards.modules.model.domain.attributes.AttributeModel;
import fr.cnes.regards.modules.model.dto.properties.DateProperty;
import fr.cnes.regards.modules.model.dto.properties.IProperty;
import fr.cnes.regards.modules.opensearch.service.cache.attributemodel.IAttributeFinder;
import fr.cnes.regards.modules.opensearch.service.exception.OpenSearchUnknownParameter;
import fr.cnes.regards.modules.opensearch.service.parser.QueryParser;
import fr.cnes.regards.modules.search.domain.PropertyBound;
import fr.cnes.regards.modules.search.domain.plugin.ISearchEngine;
import fr.cnes.regards.modules.search.domain.plugin.SearchContext;
import fr.cnes.regards.modules.search.domain.plugin.SearchType;
import fr.cnes.regards.modules.search.rest.SearchEngineController;
import fr.cnes.regards.modules.search.rest.engine.plugin.legacy.LegacySearchEngine;
import fr.cnes.regards.modules.search.rest.engine.plugin.opensearch.description.DescriptionBuilder;
import fr.cnes.regards.modules.search.rest.engine.plugin.opensearch.exception.ExtensionException;
import fr.cnes.regards.modules.search.rest.engine.plugin.opensearch.exception.UnsupportedMediaTypesException;
import fr.cnes.regards.modules.search.rest.engine.plugin.opensearch.extension.SearchParameter;
import fr.cnes.regards.modules.search.rest.engine.plugin.opensearch.extension.geo.GeoTimeExtension;
import fr.cnes.regards.modules.search.rest.engine.plugin.opensearch.extension.media.MediaExtension;
import fr.cnes.regards.modules.search.rest.engine.plugin.opensearch.extension.regards.RegardsExtension;
import fr.cnes.regards.modules.search.rest.engine.plugin.opensearch.formatter.IResponseBuilder;
import fr.cnes.regards.modules.search.rest.engine.plugin.opensearch.formatter.atom.AtomResponseBuilder;
import fr.cnes.regards.modules.search.rest.engine.plugin.opensearch.formatter.geojson.GeojsonResponseBuilder;
import fr.cnes.regards.modules.search.schema.OpenSearchDescription;
import fr.cnes.regards.modules.search.service.IBusinessSearchService;
import fr.cnes.regards.modules.search.service.ICatalogSearchService;

/**
 * OpenSearch engine plugin
 * @author Marc Sordi
 * @author Sébastien Binda
 */
@Plugin(id = OpenSearchEngine.ENGINE_ID, author = "REGARDS Team", contact = "regards@c-s.fr",
        description = "Native search engine", license = "GPLv3", owner = "CSSI", url = "https://github.com/RegardsOss",
        version = "1.0.0", markdown = "OpensearchEngine.md")
public class OpenSearchEngine implements ISearchEngine<Object, OpenSearchDescription, Object, List<String>> {

    private static final Logger LOGGER = LoggerFactory.getLogger(OpenSearchEngine.class);

    public static final String ENGINE_ID = "opensearch";

    public static final String TIME_EXTENSION_PARAMETER = "timeExtension";

    public static final String REGARDS_EXTENSION_PARAMETER = "regardsExtension";

    public static final String MEDIA_EXTENSION_PARAMETER = "mediaExtension";

    public static final String EXTRA_DESCRIPTION = "opensearchdescription.xml";

    public static final String PARAMETERS_CONFIGURATION = "parametersConfiguration";

    public static final String ENGINE_PARAMETERS = "engineConfiguration";

    private static final int SEARCH_PAGE_SIZE_LIMIT = 500;

    /**
     * Query parser
     */
    @Autowired
    protected IAttributeFinder finder;

    @Autowired
    private DescriptionBuilder descriptionBuilder;

    /**
     * Business search service
     */
    @Autowired
    protected IBusinessSearchService searchService;

    @Autowired
    private Gson gson;

    @Autowired
    private Configuration configuration;

    @Autowired
    private IAuthenticationResolver authResolver;

    @Autowired
    protected ICatalogSearchService catalogSearchService;

    @PluginParameter(name = ENGINE_PARAMETERS, label = "Search engine global configuration")
    private EngineConfiguration engineConfiguration;

    /**
     * To build resource links
     */
    @Autowired
    private IResourceService resourceService;

    @PluginParameter(name = TIME_EXTENSION_PARAMETER, label = "Open search time extension")
    private GeoTimeExtension timeExtension;

    @PluginParameter(name = REGARDS_EXTENSION_PARAMETER, label = "Open search regards extension")
    private RegardsExtension regardsExtension;

    @PluginParameter(name = MEDIA_EXTENSION_PARAMETER, label = "Open search media extension")
    private MediaExtension mediaExtension;

    @PluginParameter(name = PARAMETERS_CONFIGURATION, label = "Parameters configuration", optional = true,
            markdown = "OpensearchParameter.md")
    private List<ParameterConfiguration> paramConfigurations = Lists.newArrayList();

    @PluginInit
    public void init() {
        if (paramConfigurations == null) {
            paramConfigurations = Lists.newArrayList();
        }
    }

    @Override
    public boolean supports(SearchType searchType) {
        return true;
    }

    @Override
    public ResponseEntity<Object> search(SearchContext context, ISearchEngine<?, ?, ?, ?> parser)
            throws ModuleException {
        FacetPage<EntityFeature> facetPage = searchService.search(parser.parse(context), context.getSearchType(), null,
                                                                  getPagination(context));
        return ResponseEntity.ok(formatResponse(facetPage, context));
    }

    @Override
    public ResponseEntity<Object> getEntity(SearchContext context) throws ModuleException {
        // Retrieve entity
        EntityFeature entity = searchService.get(context.getUrn().get());
        FacetPage<EntityFeature> facetPage = new FacetPage<>(Arrays.asList(entity), Sets.newHashSet(),
                getPagination(context), 1);
        return ResponseEntity.ok(formatResponse(facetPage, context));
    }

    public ICriterion parse(MultiValueMap<String, String> queryParams) throws ModuleException {
        // First parse q parameter for searchTerms if any.
        QueryParser queryParser = new QueryParser(finder);
        ICriterion searchTermsCriterion = queryParser.parse(queryParams);
        // Then parse all parameters (open search parameters extension)
        return ICriterion.and(searchTermsCriterion, parseParametersExt(queryParams));
    }

    @Override
    public ResponseEntity<OpenSearchDescription> extra(SearchContext context) throws ModuleException {
        if (context.getExtra().isPresent() && context.getExtra().get().equalsIgnoreCase(EXTRA_DESCRIPTION)) {

            // If the descriptor is asked for a specific dataset, first get the dataset.
            // The dataset will be used to set specific metadatas into the descriptor like title, tags, ...
            Optional<EntityFeature> dataset = Optional.empty();
            if (context.getDatasetUrn().isPresent()) {
                // Search dataset entity
                dataset = Optional.of(searchService.get(context.getDatasetUrn().get()));
            }

            MultiValueMap<String, String> headers = new LinkedMultiValueMap<>();
            headers.add(HttpHeaders.CONTENT_TYPE, MediaType.APPLICATION_XML_VALUE);
            return new ResponseEntity<>(
                    descriptionBuilder.build(context, parse(context),
                                             Arrays.asList(mediaExtension, regardsExtension, timeExtension),
                                             paramConfigurations, engineConfiguration, dataset),
                    headers, HttpStatus.OK);
<<<<<<< HEAD
            //            return ResponseEntity.ok(descriptionBuilder
            //                    .build(context, parse(context), Arrays.asList(mediaExtension, regardsExtension, timeExtension),
            //                           paramConfigurations, engineConfiguration, dataset));
=======
>>>>>>> c14ca2ef
        } else {
            return ISearchEngine.super.extra(context);
        }
    }

    /**
     * Parse request parameters and and add dataset context if necessary
     */
    @Override
    public ICriterion parse(SearchContext context) throws ModuleException {
        // Convert parameters to business criterion
        ICriterion criterion = parse(context.getQueryParams());
        // Manage dataset URN path parameter as criterion
        if (context.getDatasetUrn().isPresent()) {
            criterion = ICriterion
                    .and(criterion,
                         ICriterion.eq(StaticProperties.FEATURE_TAGS_PATH, context.getDatasetUrn().get().toString()));
        }
        return criterion;
    }

    /**
     * Format search response for the given {@link MediaType} in the {@link SearchContext}
     * @param page search response
     * @param context {@link SearchContext} containing MediaType
     * @return formated response
     * @throws UnsupportedMediaTypesException
     */
    private Object formatResponse(FacetPage<EntityFeature> page, SearchContext context)
            throws UnsupportedMediaTypesException {
        IResponseBuilder<?> builder = getBuilder(context);
        builder.addMetadata(UUID.randomUUID().toString(), engineConfiguration,
                            SearchEngineController
                                    .buildExtraLink(resourceService, context, IanaLinkRelations.SELF, EXTRA_DESCRIPTION)
                                    .getHref(),
                            context, configuration, page,
                            SearchEngineController.buildPaginationLinks(resourceService, page, context));
        page.getContent().stream()
                .forEach(e -> builder.addEntity(e, getEntityLastUpdateDate(e), paramConfigurations,
                                                SearchEngineController.buildEntityLinks(resourceService, context, e)));
        return builder.build();
    }

    /**
     * Retrieve the last update date of the given entity.
     * @param entity {@link EntityFeature}
     * @return Optional<OffsetDateTime>
     */
    private Optional<OffsetDateTime> getEntityLastUpdateDate(EntityFeature entity) {
        Optional<OffsetDateTime> date = Optional.empty();
        if (engineConfiguration.getEntityLastUpdateDatePropertyPath() != null) {
            IProperty<?> dateAttribute = entity.getProperty(engineConfiguration.getEntityLastUpdateDatePropertyPath());
            if (dateAttribute instanceof DateProperty) {
                DateProperty dateAttr = (DateProperty) dateAttribute;
                return Optional.ofNullable(dateAttr.getValue());
            }
        }
        return date;
    }

    /**
     * Parse openSearch query to find all parameters from standard open search parameters extension.
     * @param queryParams
     * @return {@link ICriterion}
     * @throws ExtensionException
     */
    private ICriterion parseParametersExt(MultiValueMap<String, String> queryParams) throws ExtensionException {
        // Find AttributeModel for each parameter
        List<SearchParameter> attributes = buildParameters(queryParams);

        return ICriterion.and(timeExtension.buildCriterion(attributes), mediaExtension.buildCriterion(attributes),
                              regardsExtension.buildCriterion(attributes));
    }

    private Pair<AttributeModel, ParameterConfiguration> getParameterAttribute(String queryParam)
            throws OpenSearchUnknownParameter {
        String attributePath;
        ParameterConfiguration conf;
        // Check if parameter key is an alias from configuration
        Optional<ParameterConfiguration> aliasConf = paramConfigurations.stream()
                .filter(p -> queryParam.equals(p.getAllias())).findFirst();
        if (aliasConf.isPresent()) {
            // If it is an alias retrieve regards parameter path from the configuration
            conf = aliasConf.get();
            attributePath = conf.getAttributeModelJsonPath();
        } else {
            // If not retrieve regards parameter path
            attributePath = queryParam;
            // Search configuration if any
            conf = paramConfigurations.stream().filter(p -> p.getAttributeModelJsonPath().equals(attributePath))
                    .findFirst().orElse(null);
        }
        return Pair.of(finder.findByName(attributePath), conf);
    }

    /**
     * Build {@link SearchParameter}s by reading given queryParams.
     * @param queryParams Map key=parameter name value=parameter value.
     * @return {@link SearchParameter}s
     */
    private List<SearchParameter> buildParameters(MultiValueMap<String, String> queryParams) {
        List<SearchParameter> searchParameters = Lists.newArrayList();
        for (Entry<String, List<String>> queryParam : queryParams.entrySet()) {
            try {
                // Ignore special query parameter (q) or empty values
                if (!queryParam.getKey().equals(configuration.getQueryParameterName())
                        && ((queryParam.getValue().size() != 1)
                                || !Strings.isNullOrEmpty(queryParam.getValue().get(0)))) {
                    Pair<AttributeModel, ParameterConfiguration> attributeConf = getParameterAttribute(queryParam
                            .getKey());
                    searchParameters.add(new SearchParameter(queryParam.getKey(), attributeConf.getLeft(),
                            attributeConf.getRight(), queryParam.getValue()));
                }
            } catch (OpenSearchUnknownParameter e) {
                LOGGER.warn("Parameter not found in REGARDS models attributes.");
                // Adding unknown parameters in search parameters in case an IOpenSearchExtension can handle it.
                searchParameters.add(new SearchParameter(queryParam.getKey(), null, null, queryParam.getValue()));
            }
        }
        return searchParameters;
    }

    /**
     * Retrieve a response builder from existing ones matching the {@link MediaType} from the {@link SearchContext}
     * @param context {@link SearchContext}
     * @return {@link IResponseBuilder}
     * @throws UnsupportedMediaTypesException
     */
    private IResponseBuilder<?> getBuilder(SearchContext context) throws UnsupportedMediaTypesException {
        IResponseBuilder<?> responseBuilder;

        if (context.getHeaders().getAccept().stream().anyMatch(MediaType.APPLICATION_JSON::isCompatibleWith)) {
            responseBuilder = new GeojsonResponseBuilder(authResolver.getToken());
        } else if (context.getHeaders().getAccept().stream()
                .anyMatch(MediaType.APPLICATION_ATOM_XML::isCompatibleWith)) {
            responseBuilder = new AtomResponseBuilder(gson, authResolver.getToken());
        } else {
            throw new UnsupportedMediaTypesException(context.getHeaders().getAccept());
        }
        responseBuilder.addExtension(timeExtension);
        responseBuilder.addExtension(mediaExtension);
        responseBuilder.addExtension(regardsExtension);
        return responseBuilder;
    }

    @Override
    public ResponseEntity<List<String>> getPropertyValues(SearchContext context) throws ModuleException {
        // Convert parameters to business criterion considering dataset
        ICriterion criterion = parse(context);
        // Extract optional request parameters
        String partialText = context.getQueryParams().getFirst(LegacySearchEngine.PARTIAL_TEXT);
        // Do business search
        List<String> values = searchService.retrieveEnumeratedPropertyValues(criterion, context.getSearchType(),
                                                                             context.getPropertyNames().stream()
                                                                                     .findFirst().get(),
                                                                             context.getMaxCount().get(), partialText);
        // Build response
        return ResponseEntity.ok(values);
    }

    @Override
    public ResponseEntity<DocFilesSummary> getSummary(SearchContext context) throws ModuleException {
        // Convert parameters to business criterion considering dataset
        ICriterion criterion = parse(context);
        // Compute summary
        DocFilesSummary summary = searchService.computeDatasetsSummary(criterion, context.getSearchType(),
                                                                       context.getDatasetUrn().orElseGet(null),
                                                                       context.getDateTypes().get());
        // Build response
        return ResponseEntity.ok(summary);
    }

    /**
     * Try to read pagination parameters from :<ul>
     * <li>1. From opensearch specific parameters 'count' & 'startPage'. Startpage is from 1 to X where X is last page.</li>
     * <li>2. From spring standard parameters 'size' & 'page'
     * </ul>
     * @param context
     * @return
     */
    private Pageable getPagination(SearchContext context) {
        List<String> count = context.getQueryParams().get(DescriptionBuilder.OPENSEARCH_PAGINATION_COUNT_NAME);
        List<String> startPage = context.getQueryParams().get(DescriptionBuilder.OPENSEARCH_PAGINATION_PAGE_NAME);

        int size = context.getPageable().getPageSize();
        if ((count != null) && (count.size() == 1)) {
            try {
                size = Integer.valueOf(count.get(0));
                if (size > SEARCH_PAGE_SIZE_LIMIT) {
                    size = SEARCH_PAGE_SIZE_LIMIT;
                }
            } catch (NumberFormatException e) {
                LOGGER.error(e.getMessage(), e);
            }
        }

        int start = context.getPageable().getPageNumber();
        if ((startPage != null) && (startPage.size() == 1)) {
            try {
                start = Integer.valueOf(startPage.get(0));
                // Handle page starts at 1 but 0 for spring Pageable
                if (start > 0) {
                    start = start - 1;
                }
            } catch (NumberFormatException e) {
                LOGGER.error(e.getMessage(), e);
            }
        }

        // Build sort parameters from parameter configuration
        List<Order> orders = Lists.newArrayList();
        context.getPageable().getSort().get().forEach(order -> {
            try {
                if (order.isAscending()) {
                    orders.add(Order.asc(getParameterAttribute(order.getProperty()).getLeft().getFullJsonPath()));
                } else {
                    orders.add(Order.desc(getParameterAttribute(order.getProperty()).getLeft().getFullJsonPath()));
                }
            } catch (OpenSearchUnknownParameter e) {
                // Nothing to do
                LOGGER.info("Sort parameter invalid {}", order.getProperty());
            }
        });

        return PageRequest.of(start, size, Sort.by(orders));
    }

    @Override
    public ResponseEntity<List<EntityModel<PropertyBound<?>>>> getPropertiesBounds(SearchContext context)
            throws ModuleException {
        List<PropertyBound<?>> bounds = catalogSearchService
                .retrievePropertiesBounds(context.getPropertyNames(), parse(context), context.getSearchType());
        return ResponseEntity.ok(bounds.stream().map(bound -> new EntityModel<PropertyBound<?>>(bound))
                .collect(Collectors.toList()));
    }

}<|MERGE_RESOLUTION|>--- conflicted
+++ resolved
@@ -34,15 +34,10 @@
 import org.springframework.beans.factory.annotation.Autowired;
 import org.springframework.data.domain.PageRequest;
 import org.springframework.data.domain.Pageable;
-<<<<<<< HEAD
-import org.springframework.hateoas.EntityModel;
-import org.springframework.hateoas.IanaLinkRelations;
-=======
 import org.springframework.data.domain.Sort;
 import org.springframework.data.domain.Sort.Order;
 import org.springframework.hateoas.Link;
 import org.springframework.hateoas.Resource;
->>>>>>> c14ca2ef
 import org.springframework.http.HttpHeaders;
 import org.springframework.http.HttpStatus;
 import org.springframework.http.MediaType;
@@ -223,12 +218,6 @@
                                              Arrays.asList(mediaExtension, regardsExtension, timeExtension),
                                              paramConfigurations, engineConfiguration, dataset),
                     headers, HttpStatus.OK);
-<<<<<<< HEAD
-            //            return ResponseEntity.ok(descriptionBuilder
-            //                    .build(context, parse(context), Arrays.asList(mediaExtension, regardsExtension, timeExtension),
-            //                           paramConfigurations, engineConfiguration, dataset));
-=======
->>>>>>> c14ca2ef
         } else {
             return ISearchEngine.super.extra(context);
         }
