--- conflicted
+++ resolved
@@ -230,45 +230,12 @@
                                                   String checksum,
                                                   Boolean isContentInline,
                                                   HttpServletResponse response) throws ModuleException, IOException {
-
         try {
             AbstractEntity<?> entity = searchService.get(UniformResourceName.fromString(aipId));
-<<<<<<< HEAD
-            if (entity instanceof DataObject dataObject) {
-
-                AccessStatus fileAccessStatus = dataAccessRightService.checkFileAccess(dataObject, checksum);
-                switch (fileAccessStatus) {
-                    case FORBIDDEN, NOT_FOUND -> CatalogDownloadResponse.unauthorizedAccess();
-                    case LOCKED -> {
-                        String linkToAcceptAndDownload = linkToDownloadWithLicense(aipId,
-                                                                                   checksum,
-                                                                                   isContentInline,
-                                                                                   response);
-                        return CatalogDownloadResponse.acceptLicenceBeforeDownload(linkToLicense(),
-                                                                                   linkToAcceptAndDownload);
-                    }
-                }
-
-                Optional<String> fileName = entity.getFiles()
-                                                  .values()
-                                                  .stream()
-                                                  .filter(df -> df.getChecksum().equals(checksum))
-                                                  .map(DataFile::getFilename)
-                                                  .filter(Objects::nonNull)
-                                                  .findFirst();
-                // To download through storage client we must be authenticated as user in order to
-                // impact the download quotas, but we upgrade the privileges so that the request passes.
-                FeignSecurityManager.asUser(authResolver.getUser(), DefaultRole.PROJECT_ADMIN.name());
-                return doDownloadFile(checksum, fileName.orElse(null), isContentInline, response);
-=======
-            // Check if file has public access or not
-            if (isPrivateFile(entity, checksum)) {
-                // If not public access, check if logged-in user has access to this file
-                if (!businessSearchService.isContentAccessGranted(entity)) {
-                    return CatalogDownloadResponse.unauthorizedAccess();
-                }
-                // Check if user has accepted associated license
-                if (isLicenseUnaccepted()) {
+            AccessStatus fileAccessStatus = dataAccessRightService.checkFileAccess(entity, checksum);
+            switch (fileAccessStatus) {
+                case FORBIDDEN, NOT_FOUND -> CatalogDownloadResponse.unauthorizedAccess();
+                case LOCKED -> {
                     String linkToAcceptAndDownload = linkToDownloadWithLicense(aipId,
                                                                                checksum,
                                                                                isContentInline,
@@ -276,7 +243,6 @@
                     return CatalogDownloadResponse.acceptLicenceBeforeDownload(linkToLicense(),
                                                                                linkToAcceptAndDownload);
                 }
->>>>>>> 5f7c63dd
             }
             Optional<String> fileName = entity.getFiles()
                                               .values()
