<?xml version="1.0" encoding="UTF-8"?>
<!--
 Copyright 2017 CNES - CENTRE NATIONAL d'ETUDES SPATIALES
 
 This file is part of REGARDS.
 
 REGARDS is free software: you can redistribute it and/or modify
 it under the terms of the GNU General Public License as published by
 the Free Software Foundation, either version 3 of the License, or
 (at your option) any later version.
 
 REGARDS is distributed in the hope that it will be useful,
 but WITHOUT ANY WARRANTY; without even the implied warranty of
 MERCHANTABILITY or FITNESS FOR A PARTICULAR PURPOSE. See the
 GNU General Public License for more details.
 
 You should have received a copy of the GNU General Public License
 along with REGARDS. If not, see <http://www.gnu.org/licenses/>.
-->
<project xmlns="http://maven.apache.org/POM/4.0.0" xmlns:xsi="http://www.w3.org/2001/XMLSchema-instance"
         xsi:schemaLocation="http://maven.apache.org/POM/4.0.0 http://maven.apache.org/xsd/maven-4.0.0.xsd">
    <modelVersion>4.0.0</modelVersion>

	<groupId>fr.cnes.regards</groupId>
	<artifactId>regards-parent</artifactId>
	<version>2.0.1-SNAPSHOT</version>
	<packaging>pom</packaging>

	<name>Regards Parent</name>
	<description>Aggregates business modules, regards-boot-parent-project and regards-frontend-project</description>
    <url>https://github.com/RegardsOss/RegardsOss.github.io</url>
	<inceptionYear>2016</inceptionYear>
	<licenses>
		<license>
			<name>GNU General Public License (GNU GPL)</name>
			<url>http://www.gnu.org/licenses/gpl.html</url>
			<distribution>repo</distribution>
		</license>
	</licenses>
	<organization>
		<name>CNES</name>
		<url>https://cnes.fr/fr</url>
	</organization>
	<developers>
		<developer>
			<name>REGARDS Team</name>
			<organization>CS Systèmes d'Information</organization>
			<organizationUrl>http://www.c-s.fr</organizationUrl>
		</developer>
	</developers>

<<<<<<< HEAD
    <properties>
        <!-- Generics -->
        <project.reporting.outputEncoding>UTF-8</project.reporting.outputEncoding>
        <project.build.sourceEncoding>UTF-8</project.build.sourceEncoding>
        <java.version>1.8</java.version>
        <resource.delimiter>@</resource.delimiter> <!-- delimiter that doesn't clash with Spring ${} placeholders -->
        <maven.compiler.source>${java.version}</maven.compiler.source>
        <maven.compiler.target>${java.version}</maven.compiler.target>
=======
	<properties>
		<!-- Default compilation parameters -->
		<!-- Skip executing tests -->
		<skipTests>true</skipTests>
		<!-- Generics -->
		<project.reporting.outputEncoding>UTF-8</project.reporting.outputEncoding>
		<project.build.sourceEncoding>UTF-8</project.build.sourceEncoding>
		<java.version>1.8</java.version>
		<resource.delimiter>@</resource.delimiter> <!-- delimiter that doesn't clash with Spring ${} placeholders -->
		<maven.compiler.source>${java.version}</maven.compiler.source>
		<maven.compiler.target>${java.version}</maven.compiler.target>
>>>>>>> c729fcb7
        <docker.registry.host>172.26.46.158</docker.registry.host>
        <sonar.language>java</sonar.language>
        <sonar.jacoco.reportMissing.force.zero>true</sonar.jacoco.reportMissing.force.zero>
        <jacoco.outputDir>${project.basedir}/target/coverage-reports</jacoco.outputDir>
        <!-- Jacoco output file for UTs -->
        <jacoco.out.ut.file>jacoco-ut.exec</jacoco.out.ut.file>
        <!-- Tells Sonar where the Jacoco coverage result file is located for UT -->
        <sonar.jacoco.reportPath>${jacoco.outputDir}/${jacoco.out.ut.file}</sonar.jacoco.reportPath>
        <!-- Jacoco output file for ITs -->
        <jacoco.out.it.file>jacoco-it.exec</jacoco.out.it.file>
        <!-- Tells Sonar where the Jacoco coverage result file is located for IT -->
        <sonar.jacoco.itReportPath>${jacoco.outputDir}/${jacoco.out.it.file}</sonar.jacoco.itReportPath>
        <spring.hibernate.version>5.0.9.Final</spring.hibernate.version>
        <regards.bom.version>2.0.1-SNAPSHOT</regards.bom.version>
    </properties>

    <dependencies>
        <!-- logging -->
        <dependency>
            <groupId>ch.qos.logback</groupId>
            <artifactId>logback-classic</artifactId>
        </dependency>
        <dependency>
            <groupId>org.slf4j</groupId>
            <artifactId>jcl-over-slf4j</artifactId>
        </dependency>
    </dependencies>

    <dependencyManagement>
        <dependencies>
            <dependency>
                <groupId>fr.cnes.regards</groupId>
                <artifactId>regards-dependencies</artifactId>
                <version>${regards.bom.version}</version>
                <type>pom</type>
                <scope>import</scope>
            </dependency>
        </dependencies>
    </dependencyManagement>

	<distributionManagement>
		<repository>
			<uniqueVersion>true</uniqueVersion>
			<id>archiva-internal</id>
			<name>Archiva Managed Repository</name>
			<url>http://172.26.46.158:8010/repository/internal/</url>
		</repository>
		<snapshotRepository>
			<uniqueVersion>true</uniqueVersion>
			<id>archiva-snapshots</id>
			<name>Archiva Managed Snapshot Repository</name>
			<url>http://172.26.46.158:8010/repository/snapshots/</url>
		</snapshotRepository>
	</distributionManagement>

    <profiles>
        <profile>
            <id>LT</id>
            <activation>
                <activeByDefault>true</activeByDefault>
            </activation>
            <build>
                <testResources>
                    <testResource>
                        <directory>${basedir}/src/test/resources</directory>
                        <filtering>true</filtering>
                    </testResource>
                </testResources>
                <resources>
                    <resource>
                        <directory>${basedir}/src/main/resources</directory>
                        <filtering>true</filtering>
                    </resource>
                </resources>
                <filters>
                    <filter>${env.REGARDS_HOME}/regards/regards-parent/LT.properties</filter>
                </filters>
            </build>
        </profile>
        <profile>
            <id>CI</id>
<<<<<<< HEAD
            <build>
=======
	<build>
>>>>>>> c729fcb7
                <directory>${basedir}/${cmdLineTarget}</directory>
                <testResources>
                    <testResource>
                        <directory>${basedir}/src/test/resources</directory>
                        <filtering>true</filtering>
                    </testResource>
                </testResources>
                <resources>
                    <resource>
                        <directory>${basedir}/src/main/resources</directory>
                        <filtering>true</filtering>
                    </resource>
                </resources>
                <filters>
                    <filter>${env.MAVEN_HOME}/conf/CI.properties</filter>
                </filters>
            </build>
        </profile>
    </profiles>

    <build>
        <!-- Turn on filtering by default for application properties -->
        <resources>
            <resource>
                <directory>${basedir}/src/main/resources</directory>
                <filtering>true</filtering>
                <includes>
                    <include>**/application*.yml</include>
                    <include>**/application*.properties</include>
                </includes>
            </resource>
            <resource>
                <directory>${basedir}/src/main/resources</directory>
                <excludes>
                    <exclude>**/application*.yml</exclude>
                    <exclude>**/application*.properties</exclude>
                </excludes>
            </resource>
        </resources>
        <pluginManagement>
            <plugins>
                <!-- docker image generator -->
                <plugin>
                    <groupId>com.spotify</groupId>
                    <artifactId>docker-maven-plugin</artifactId>
                    <version>0.4.11</version>
                    <configuration>
                        <skipDockerBuild>true</skipDockerBuild>
                    </configuration>
                </plugin>
<<<<<<< HEAD
                <!-- Plugin used to check versions -->
                <plugin>
                    <groupId>org.codehaus.mojo</groupId>
                    <artifactId>versions-maven-plugin</artifactId>
                    <version>2.3</version>
                </plugin>
                <!-- Apply more sensible defaults for user projects -->
                <plugin>
                    <groupId>org.codehaus.mojo</groupId>
                    <artifactId>exec-maven-plugin</artifactId>
                    <configuration>
                        <mainClass>${start-class}</mainClass>
                    </configuration>
                </plugin>
                <plugin>
                    <groupId>org.apache.maven.plugins</groupId>
                    <artifactId>maven-resources-plugin</artifactId>
                    <version>2.6</version>
                    <configuration>
                        <delimiters>
                            <delimiter>${resource.delimiter}</delimiter>
                        </delimiters>
                        <useDefaultDelimiters>false</useDefaultDelimiters>
                    </configuration>
                </plugin>
                <plugin>
                    <groupId>org.apache.maven.plugins</groupId>
                    <artifactId>maven-war-plugin</artifactId>
                    <version>2.5</version>
                    <configuration>
                        <failOnMissingWebXml>false</failOnMissingWebXml>
                        <archive>
                            <manifest>
                                <mainClass>${start-class}</mainClass>
                                <addDefaultImplementationEntries>true</addDefaultImplementationEntries>
                            </manifest>
                        </archive>
                    </configuration>
                </plugin>
                <!-- Support spring boot plugin -->
                <plugin>
                    <groupId>org.springframework.boot</groupId>
                    <artifactId>spring-boot-maven-plugin</artifactId>
                    <version>1.4.0.RELEASE</version>
                    <executions>
                        <execution>
                            <goals>
                                <goal>repackage</goal>
                            </goals>
                        </execution>
                    </executions>
                    <configuration>
                        <mainClass>${start-class}</mainClass>
                        <layout>ZIP</layout>
                    </configuration>
                </plugin>
                <plugin>
                    <groupId>org.apache.maven.plugins</groupId>
                    <artifactId>maven-failsafe-plugin</artifactId>
                    <version>2.18.1</version>
                    <configuration>
                        <!-- Sets the VM argument line used when integration tests are run. -->
                        <argLine>${jacoco.agent.it.arg}</argLine>
                        <properties>
                            <property>
                                <name>listener</name>
                                <value>fr.cnes.regards.framework.test.report.RequirementMatrixReportListener</value>
                            </property>
                        </properties>
                        <!-- Let's put failsafe reports with surefire to have access to tests
                            failures/success reports in sonar -->
                        <reportsDirectory>${project.build.directory}/surefire-reports</reportsDirectory>
                    </configuration>
                    <executions>
                        <execution>
                            <goals>
                                <goal>integration-test</goal>
                                <goal>verify</goal>
                            </goals>
                            <configuration>
                                <!-- Sets the VM argument line used when integration tests are run. -->
                                <argLine>${jacoco.agent.it.arg}</argLine>
                            </configuration>
                        </execution>
                    </executions>
                </plugin>
                <plugin>
                    <groupId>org.jacoco</groupId>
                    <artifactId>jacoco-maven-plugin</artifactId>
                    <version>0.7.7.201606060606</version>
                    <executions>
                        <!-- Prepares the property pointing to the JaCoCo runtime agent which
                            is passed as VM argument when Maven the Surefire plugin is executed. -->
                        <execution>
                            <id>pre-unit-test</id>
                            <goals>
                                <goal>prepare-agent</goal>
                            </goals>
                            <configuration>
                                <!-- Sets the path to the file which contains the execution data. -->
                                <destFile>${sonar.jacoco.reportPath}</destFile>
                                <!-- Sets the name of the property containing the settings for JaCoCo
                                    runtime agent. -->
                                <propertyName>jacoco.agent.ut.arg</propertyName>
                                <append>true</append>
                            </configuration>
                        </execution>
                        <!-- Prepares the property pointing to the JaCoCo runtime agent which
                            is passed as VM argument when Maven the Failsafe plugin is executed. -->
                        <execution>
                            <id>pre-integration-test</id>
                            <phase>pre-integration-test</phase>
                            <goals>
                                <goal>prepare-agent</goal>
                            </goals>
                            <configuration>
                                <!-- Sets the path to the file which contains the execution data. -->
                                <destFile>${sonar.jacoco.itReportPath}</destFile>
                                <!-- Sets the name of the property containing the settings for JaCoCo
                                    runtime agent. -->
                                <propertyName>jacoco.agent.it.arg</propertyName>
                                <append>true</append>
                            </configuration>
                        </execution>
                    </executions>
                </plugin>
                <plugin>
                    <groupId>org.apache.maven.plugins</groupId>
                    <artifactId>maven-jar-plugin</artifactId>
                    <version>2.6</version>
                    <configuration>
                        <archive>
                            <manifest>
                                <mainClass>${start-class}</mainClass>
                                <addDefaultImplementationEntries>true</addDefaultImplementationEntries>
                            </manifest>
                        </archive>
                    </configuration>
                </plugin>
                <plugin>
                    <groupId>org.apache.maven.plugins</groupId>
                    <artifactId>maven-surefire-plugin</artifactId>
                    <version>2.18.1</version>
                    <configuration>
                        <!-- Sets the VM argument line used when unit tests are run. -->
                        <argLine>${jacoco.agent.ut.arg}</argLine>
                        <properties>
                            <property>
                                <name>listener</name>
                                <value>fr.cnes.regards.framework.test.report.RequirementMatrixReportListener</value>
                            </property>
                        </properties>
                        <includes>
                            <include>**/*Tests.java</include>
                            <include>**/*Test.java</include>
                        </includes>
                        <excludes>
                            <exclude>**/Abstract*.java</exclude>
                        </excludes>
                    </configuration>
                </plugin>
                <plugin>
                    <groupId>fr.cnes.regards.microservices</groupId>
                    <artifactId>report-maven-plugin</artifactId>
					<version>2.0.0-SNAPSHOT</version>
                </plugin>
                <plugin>
                    <groupId>org.apache.maven.plugins</groupId>
                    <artifactId>maven-plugin-plugin</artifactId>
                    <version>3.5</version>
                    <executions>
                        <execution>
                            <id>default-descriptor</id>
                            <phase>process-classes</phase>
                        </execution>
                    </executions>
                </plugin>
                <plugin>
                    <groupId>org.apache.maven.plugins</groupId>
                    <artifactId>maven-compiler-plugin</artifactId>
                    <version>3.1</version>
                    <configuration>
                        <source>${java.version}</source>
                        <target>${java.version}</target>
                    </configuration>
                </plugin>
                <plugin>
                    <groupId>org.apache.maven.plugins</groupId>
                    <artifactId>maven-source-plugin</artifactId>
                    <version>3.0.1</version>
                    <executions>
                        <execution>
                            <id>attach-sources</id>
                            <phase>verify</phase>
                            <goals>
                                <goal>jar-no-fork</goal>
                            </goals>
                        </execution>
                    </executions>
                </plugin>
                <plugin>
                    <groupId>org.apache.maven.plugins</groupId>
                    <artifactId>maven-assembly-plugin</artifactId>
                    <version>3.0.0</version>
                </plugin>
            </plugins>
        </pluginManagement>
        <plugins>
            <plugin>
                <groupId>org.codehaus.mojo</groupId>
                <artifactId>versions-maven-plugin</artifactId>
            </plugin>
            <plugin>
                <groupId>org.apache.maven.plugins</groupId>
                <artifactId>maven-failsafe-plugin</artifactId>
            </plugin>
            <plugin>
                <groupId>org.apache.maven.plugins</groupId>
                <artifactId>maven-jar-plugin</artifactId>
            </plugin>
            <plugin>
                <groupId>org.apache.maven.plugins</groupId>
                <artifactId>maven-surefire-plugin</artifactId>
            </plugin>
            <plugin>
                <groupId>org.apache.maven.plugins</groupId>
                <artifactId>maven-compiler-plugin</artifactId>
            </plugin>
            <plugin>
                <groupId>org.jacoco</groupId>
                <artifactId>jacoco-maven-plugin</artifactId>
            </plugin>
            <plugin>
                <groupId>org.apache.maven.plugins</groupId>
                <artifactId>maven-source-plugin</artifactId>
            </plugin>
        </plugins>
    </build>
=======
				<!-- Plugin used to check versions -->
				<plugin>
					<groupId>org.codehaus.mojo</groupId>
					<artifactId>versions-maven-plugin</artifactId>
					<version>2.3</version>
				</plugin>
				<!-- Apply more sensible defaults for user projects -->
				<plugin>
					<groupId>org.codehaus.mojo</groupId>
					<artifactId>exec-maven-plugin</artifactId>
					<configuration>
						<mainClass>${start-class}</mainClass>
					</configuration>
				</plugin>
				<plugin>
					<groupId>org.apache.maven.plugins</groupId>
					<artifactId>maven-resources-plugin</artifactId>
					<version>2.6</version>
					<configuration>
						<delimiters>
							<delimiter>${resource.delimiter}</delimiter>
						</delimiters>
						<useDefaultDelimiters>false</useDefaultDelimiters>
					</configuration>
				</plugin>
				<plugin>
					<groupId>org.apache.maven.plugins</groupId>
					<artifactId>maven-war-plugin</artifactId>
					<version>2.5</version>
					<configuration>
						<failOnMissingWebXml>false</failOnMissingWebXml>
						<archive>
							<manifest>
								<mainClass>${start-class}</mainClass>
								<addDefaultImplementationEntries>true</addDefaultImplementationEntries>
							</manifest>
						</archive>
					</configuration>
				</plugin>
				<!-- Support spring boot plugin -->
				<plugin>
					<groupId>org.springframework.boot</groupId>
					<artifactId>spring-boot-maven-plugin</artifactId>
					<version>1.4.0.RELEASE</version>
					<executions>
						<execution>
							<goals>
								<goal>repackage</goal>
							</goals>
						</execution>
					</executions>
					<configuration>
						<mainClass>${start-class}</mainClass>
						<layout>ZIP</layout>
					</configuration>
				</plugin>
				<plugin>
					<groupId>org.apache.maven.plugins</groupId>
					<artifactId>maven-failsafe-plugin</artifactId>
					<version>2.18.1</version>
					<configuration>
						<skipTests>${skipTests}</skipTests>
						<!-- Sets the VM argument line used when integration tests are run. -->
						<argLine>${jacoco.agent.it.arg}</argLine>
						<properties>
							<property>
								<name>listener</name>
								<value>fr.cnes.regards.framework.test.report.RequirementMatrixReportListener</value>
							</property>
						</properties>
						<!-- Let's put failsafe reports with surefire to have access to tests 
							failures/success reports in sonar -->
						<reportsDirectory>${project.build.directory}/surefire-reports</reportsDirectory>
					</configuration>
					<executions>
						<execution>
							<goals>
								<goal>integration-test</goal>
								<goal>verify</goal>
							</goals>
							<configuration>
								<!-- Sets the VM argument line used when integration tests are run. -->
								<argLine>${jacoco.agent.it.arg}</argLine>
							</configuration>
						</execution>
					</executions>
				</plugin>
				<plugin>
					<groupId>org.jacoco</groupId>
					<artifactId>jacoco-maven-plugin</artifactId>
					<version>0.7.7.201606060606</version>
					<executions>
						<!-- Prepares the property pointing to the JaCoCo runtime agent which 
							is passed as VM argument when Maven the Surefire plugin is executed. -->
						<execution>
							<id>pre-unit-test</id>
							<goals>
								<goal>prepare-agent</goal>
							</goals>
							<configuration>
								<!-- Sets the path to the file which contains the execution data. -->
								<destFile>${sonar.jacoco.reportPath}</destFile>
								<!-- Sets the name of the property containing the settings for JaCoCo 
									runtime agent. -->
								<propertyName>jacoco.agent.ut.arg</propertyName>
								<append>true</append>
							</configuration>
						</execution>
						<!-- Prepares the property pointing to the JaCoCo runtime agent which 
							is passed as VM argument when Maven the Failsafe plugin is executed. -->
						<execution>
							<id>pre-integration-test</id>
							<phase>pre-integration-test</phase>
							<goals>
								<goal>prepare-agent</goal>
							</goals>
							<configuration>
								<!-- Sets the path to the file which contains the execution data. -->
								<destFile>${sonar.jacoco.itReportPath}</destFile>
								<!-- Sets the name of the property containing the settings for JaCoCo 
									runtime agent. -->
								<propertyName>jacoco.agent.it.arg</propertyName>
								<append>true</append>
							</configuration>
						</execution>
					</executions>
				</plugin>
				<plugin>
					<groupId>org.apache.maven.plugins</groupId>
					<artifactId>maven-jar-plugin</artifactId>
					<version>2.6</version>
					<configuration>
						<archive>
							<manifest>
								<mainClass>${start-class}</mainClass>
								<addDefaultImplementationEntries>true</addDefaultImplementationEntries>
							</manifest>
						</archive>
					</configuration>
				</plugin>
				<plugin>
					<groupId>org.apache.maven.plugins</groupId>
					<artifactId>maven-surefire-plugin</artifactId>
					<version>2.18.1</version>
					<configuration>
						<skipTests>${skipTests}</skipTests>
						<!-- Sets the VM argument line used when unit tests are run. -->
						<argLine>${jacoco.agent.ut.arg}</argLine>
						<properties>
							<property>
								<name>listener</name>
								<value>fr.cnes.regards.framework.test.report.RequirementMatrixReportListener</value>
							</property>
						</properties>
						<includes>
							<include>**/*Tests.java</include>
							<include>**/*Test.java</include>
						</includes>
						<excludes>
							<exclude>**/Abstract*.java</exclude>
						</excludes>
					</configuration>
				</plugin>
				<plugin>
					<groupId>fr.cnes.regards.microservices</groupId>
					<artifactId>report-maven-plugin</artifactId>
					<version>1.1.0</version>
				</plugin>
				<plugin>
					<groupId>org.apache.maven.plugins</groupId>
					<artifactId>maven-plugin-plugin</artifactId>
					<version>3.5</version>
					<executions>
						<execution>
							<id>default-descriptor</id>
							<phase>process-classes</phase>
						</execution>
					</executions>
				</plugin>
				<plugin>
					<groupId>org.apache.maven.plugins</groupId>
					<artifactId>maven-compiler-plugin</artifactId>
					<version>3.1</version>
					<configuration>
						<source>${java.version}</source>
						<target>${java.version}</target>
					</configuration>
				</plugin>
				<plugin>
					<groupId>org.apache.maven.plugins</groupId>
					<artifactId>maven-source-plugin</artifactId>
					<version>3.0.1</version>
					<executions>
						<execution>
							<id>attach-sources</id>
							<phase>verify</phase>
							<goals>
								<goal>jar-no-fork</goal>
							</goals>
						</execution>
					</executions>
				</plugin>
				<plugin>
					<groupId>org.apache.maven.plugins</groupId>
					<artifactId>maven-assembly-plugin</artifactId>
					<version>3.0.0</version>
				</plugin>
			</plugins>
		</pluginManagement>
		<plugins>
			<plugin>
				<groupId>org.codehaus.mojo</groupId>
				<artifactId>versions-maven-plugin</artifactId>
			</plugin>
			<plugin>
				<groupId>org.apache.maven.plugins</groupId>
				<artifactId>maven-failsafe-plugin</artifactId>
			</plugin>
			<plugin>
				<groupId>org.apache.maven.plugins</groupId>
				<artifactId>maven-jar-plugin</artifactId>
			</plugin>
			<plugin>
				<groupId>org.apache.maven.plugins</groupId>
				<artifactId>maven-surefire-plugin</artifactId>
			</plugin>
			<plugin>
				<groupId>org.apache.maven.plugins</groupId>
				<artifactId>maven-compiler-plugin</artifactId>
			</plugin>
			<plugin>
				<groupId>org.jacoco</groupId>
				<artifactId>jacoco-maven-plugin</artifactId>
			</plugin>
			<plugin>
				<groupId>org.apache.maven.plugins</groupId>
				<artifactId>maven-source-plugin</artifactId>
			</plugin>
		</plugins>
	</build>
>>>>>>> c729fcb7

</project><|MERGE_RESOLUTION|>--- conflicted
+++ resolved
@@ -49,16 +49,6 @@
 		</developer>
 	</developers>
 
-<<<<<<< HEAD
-    <properties>
-        <!-- Generics -->
-        <project.reporting.outputEncoding>UTF-8</project.reporting.outputEncoding>
-        <project.build.sourceEncoding>UTF-8</project.build.sourceEncoding>
-        <java.version>1.8</java.version>
-        <resource.delimiter>@</resource.delimiter> <!-- delimiter that doesn't clash with Spring ${} placeholders -->
-        <maven.compiler.source>${java.version}</maven.compiler.source>
-        <maven.compiler.target>${java.version}</maven.compiler.target>
-=======
 	<properties>
 		<!-- Default compilation parameters -->
 		<!-- Skip executing tests -->
@@ -70,7 +60,6 @@
 		<resource.delimiter>@</resource.delimiter> <!-- delimiter that doesn't clash with Spring ${} placeholders -->
 		<maven.compiler.source>${java.version}</maven.compiler.source>
 		<maven.compiler.target>${java.version}</maven.compiler.target>
->>>>>>> c729fcb7
         <docker.registry.host>172.26.46.158</docker.registry.host>
         <sonar.language>java</sonar.language>
         <sonar.jacoco.reportMissing.force.zero>true</sonar.jacoco.reportMissing.force.zero>
@@ -152,11 +141,7 @@
         </profile>
         <profile>
             <id>CI</id>
-<<<<<<< HEAD
             <build>
-=======
-	<build>
->>>>>>> c729fcb7
                 <directory>${basedir}/${cmdLineTarget}</directory>
                 <testResources>
                     <testResource>
@@ -207,246 +192,6 @@
                         <skipDockerBuild>true</skipDockerBuild>
                     </configuration>
                 </plugin>
-<<<<<<< HEAD
-                <!-- Plugin used to check versions -->
-                <plugin>
-                    <groupId>org.codehaus.mojo</groupId>
-                    <artifactId>versions-maven-plugin</artifactId>
-                    <version>2.3</version>
-                </plugin>
-                <!-- Apply more sensible defaults for user projects -->
-                <plugin>
-                    <groupId>org.codehaus.mojo</groupId>
-                    <artifactId>exec-maven-plugin</artifactId>
-                    <configuration>
-                        <mainClass>${start-class}</mainClass>
-                    </configuration>
-                </plugin>
-                <plugin>
-                    <groupId>org.apache.maven.plugins</groupId>
-                    <artifactId>maven-resources-plugin</artifactId>
-                    <version>2.6</version>
-                    <configuration>
-                        <delimiters>
-                            <delimiter>${resource.delimiter}</delimiter>
-                        </delimiters>
-                        <useDefaultDelimiters>false</useDefaultDelimiters>
-                    </configuration>
-                </plugin>
-                <plugin>
-                    <groupId>org.apache.maven.plugins</groupId>
-                    <artifactId>maven-war-plugin</artifactId>
-                    <version>2.5</version>
-                    <configuration>
-                        <failOnMissingWebXml>false</failOnMissingWebXml>
-                        <archive>
-                            <manifest>
-                                <mainClass>${start-class}</mainClass>
-                                <addDefaultImplementationEntries>true</addDefaultImplementationEntries>
-                            </manifest>
-                        </archive>
-                    </configuration>
-                </plugin>
-                <!-- Support spring boot plugin -->
-                <plugin>
-                    <groupId>org.springframework.boot</groupId>
-                    <artifactId>spring-boot-maven-plugin</artifactId>
-                    <version>1.4.0.RELEASE</version>
-                    <executions>
-                        <execution>
-                            <goals>
-                                <goal>repackage</goal>
-                            </goals>
-                        </execution>
-                    </executions>
-                    <configuration>
-                        <mainClass>${start-class}</mainClass>
-                        <layout>ZIP</layout>
-                    </configuration>
-                </plugin>
-                <plugin>
-                    <groupId>org.apache.maven.plugins</groupId>
-                    <artifactId>maven-failsafe-plugin</artifactId>
-                    <version>2.18.1</version>
-                    <configuration>
-                        <!-- Sets the VM argument line used when integration tests are run. -->
-                        <argLine>${jacoco.agent.it.arg}</argLine>
-                        <properties>
-                            <property>
-                                <name>listener</name>
-                                <value>fr.cnes.regards.framework.test.report.RequirementMatrixReportListener</value>
-                            </property>
-                        </properties>
-                        <!-- Let's put failsafe reports with surefire to have access to tests
-                            failures/success reports in sonar -->
-                        <reportsDirectory>${project.build.directory}/surefire-reports</reportsDirectory>
-                    </configuration>
-                    <executions>
-                        <execution>
-                            <goals>
-                                <goal>integration-test</goal>
-                                <goal>verify</goal>
-                            </goals>
-                            <configuration>
-                                <!-- Sets the VM argument line used when integration tests are run. -->
-                                <argLine>${jacoco.agent.it.arg}</argLine>
-                            </configuration>
-                        </execution>
-                    </executions>
-                </plugin>
-                <plugin>
-                    <groupId>org.jacoco</groupId>
-                    <artifactId>jacoco-maven-plugin</artifactId>
-                    <version>0.7.7.201606060606</version>
-                    <executions>
-                        <!-- Prepares the property pointing to the JaCoCo runtime agent which
-                            is passed as VM argument when Maven the Surefire plugin is executed. -->
-                        <execution>
-                            <id>pre-unit-test</id>
-                            <goals>
-                                <goal>prepare-agent</goal>
-                            </goals>
-                            <configuration>
-                                <!-- Sets the path to the file which contains the execution data. -->
-                                <destFile>${sonar.jacoco.reportPath}</destFile>
-                                <!-- Sets the name of the property containing the settings for JaCoCo
-                                    runtime agent. -->
-                                <propertyName>jacoco.agent.ut.arg</propertyName>
-                                <append>true</append>
-                            </configuration>
-                        </execution>
-                        <!-- Prepares the property pointing to the JaCoCo runtime agent which
-                            is passed as VM argument when Maven the Failsafe plugin is executed. -->
-                        <execution>
-                            <id>pre-integration-test</id>
-                            <phase>pre-integration-test</phase>
-                            <goals>
-                                <goal>prepare-agent</goal>
-                            </goals>
-                            <configuration>
-                                <!-- Sets the path to the file which contains the execution data. -->
-                                <destFile>${sonar.jacoco.itReportPath}</destFile>
-                                <!-- Sets the name of the property containing the settings for JaCoCo
-                                    runtime agent. -->
-                                <propertyName>jacoco.agent.it.arg</propertyName>
-                                <append>true</append>
-                            </configuration>
-                        </execution>
-                    </executions>
-                </plugin>
-                <plugin>
-                    <groupId>org.apache.maven.plugins</groupId>
-                    <artifactId>maven-jar-plugin</artifactId>
-                    <version>2.6</version>
-                    <configuration>
-                        <archive>
-                            <manifest>
-                                <mainClass>${start-class}</mainClass>
-                                <addDefaultImplementationEntries>true</addDefaultImplementationEntries>
-                            </manifest>
-                        </archive>
-                    </configuration>
-                </plugin>
-                <plugin>
-                    <groupId>org.apache.maven.plugins</groupId>
-                    <artifactId>maven-surefire-plugin</artifactId>
-                    <version>2.18.1</version>
-                    <configuration>
-                        <!-- Sets the VM argument line used when unit tests are run. -->
-                        <argLine>${jacoco.agent.ut.arg}</argLine>
-                        <properties>
-                            <property>
-                                <name>listener</name>
-                                <value>fr.cnes.regards.framework.test.report.RequirementMatrixReportListener</value>
-                            </property>
-                        </properties>
-                        <includes>
-                            <include>**/*Tests.java</include>
-                            <include>**/*Test.java</include>
-                        </includes>
-                        <excludes>
-                            <exclude>**/Abstract*.java</exclude>
-                        </excludes>
-                    </configuration>
-                </plugin>
-                <plugin>
-                    <groupId>fr.cnes.regards.microservices</groupId>
-                    <artifactId>report-maven-plugin</artifactId>
-					<version>2.0.0-SNAPSHOT</version>
-                </plugin>
-                <plugin>
-                    <groupId>org.apache.maven.plugins</groupId>
-                    <artifactId>maven-plugin-plugin</artifactId>
-                    <version>3.5</version>
-                    <executions>
-                        <execution>
-                            <id>default-descriptor</id>
-                            <phase>process-classes</phase>
-                        </execution>
-                    </executions>
-                </plugin>
-                <plugin>
-                    <groupId>org.apache.maven.plugins</groupId>
-                    <artifactId>maven-compiler-plugin</artifactId>
-                    <version>3.1</version>
-                    <configuration>
-                        <source>${java.version}</source>
-                        <target>${java.version}</target>
-                    </configuration>
-                </plugin>
-                <plugin>
-                    <groupId>org.apache.maven.plugins</groupId>
-                    <artifactId>maven-source-plugin</artifactId>
-                    <version>3.0.1</version>
-                    <executions>
-                        <execution>
-                            <id>attach-sources</id>
-                            <phase>verify</phase>
-                            <goals>
-                                <goal>jar-no-fork</goal>
-                            </goals>
-                        </execution>
-                    </executions>
-                </plugin>
-                <plugin>
-                    <groupId>org.apache.maven.plugins</groupId>
-                    <artifactId>maven-assembly-plugin</artifactId>
-                    <version>3.0.0</version>
-                </plugin>
-            </plugins>
-        </pluginManagement>
-        <plugins>
-            <plugin>
-                <groupId>org.codehaus.mojo</groupId>
-                <artifactId>versions-maven-plugin</artifactId>
-            </plugin>
-            <plugin>
-                <groupId>org.apache.maven.plugins</groupId>
-                <artifactId>maven-failsafe-plugin</artifactId>
-            </plugin>
-            <plugin>
-                <groupId>org.apache.maven.plugins</groupId>
-                <artifactId>maven-jar-plugin</artifactId>
-            </plugin>
-            <plugin>
-                <groupId>org.apache.maven.plugins</groupId>
-                <artifactId>maven-surefire-plugin</artifactId>
-            </plugin>
-            <plugin>
-                <groupId>org.apache.maven.plugins</groupId>
-                <artifactId>maven-compiler-plugin</artifactId>
-            </plugin>
-            <plugin>
-                <groupId>org.jacoco</groupId>
-                <artifactId>jacoco-maven-plugin</artifactId>
-            </plugin>
-            <plugin>
-                <groupId>org.apache.maven.plugins</groupId>
-                <artifactId>maven-source-plugin</artifactId>
-            </plugin>
-        </plugins>
-    </build>
-=======
 				<!-- Plugin used to check versions -->
 				<plugin>
 					<groupId>org.codehaus.mojo</groupId>
@@ -687,6 +432,5 @@
 			</plugin>
 		</plugins>
 	</build>
->>>>>>> c729fcb7
 
 </project>