--- conflicted
+++ resolved
@@ -57,11 +57,7 @@
         echo "All modules have already been built in this code version, no need to rebuild anything !"
     else
         set -x
-<<<<<<< HEAD
-        mvn -U -B -P delivery,CI,oracle clean INSTALL \
-=======
         mvn -U -B -P delivery,CI,oracle clean install \
->>>>>>> a3c9a675
             -Dregards.version="${REGARDS_VERSION}" \
             -Dmaven.multiModuleProjectDirectory=${SERVICES} \
             -Dfile.encoding=UTF-8 \
