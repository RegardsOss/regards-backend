--- conflicted
+++ resolved
@@ -66,10 +66,6 @@
             when {
                 anyOf { 
                    expression { params.INCREMENTAL_BUILD == true }
-<<<<<<< HEAD
-                   branch pattern: /(master|develop.*|release.*)/, comparator: "REGEXP"
-=======
->>>>>>> 52a08a24
                 }
             }
             steps {
