--- conflicted
+++ resolved
@@ -75,8 +75,8 @@
 
     @Override
     public Page<SIPSession> search(String id, OffsetDateTime from, OffsetDateTime to, Pageable pageable) {
-        Page<SIPSession> pagedSessions = sipSessionRepository
-                .findAll(SIPSessionSpecifications.search(id, from, to), pageable);
+        Page<SIPSession> pagedSessions = sipSessionRepository.findAll(SIPSessionSpecifications.search(id, from, to),
+                                                                      pageable);
         List<SIPSession> sessions = Lists.newArrayList();
         pagedSessions.forEach(s -> sessions.add(this.addSessionSipInformations(s)));
         return new PageImpl<>(sessions, pageable, pagedSessions.getTotalElements());
@@ -88,46 +88,23 @@
      */
     private SIPSession addSessionSipInformations(SIPSession session) {
         long sipsCount = sipRepository.countBySessionId(session.getId());
-<<<<<<< HEAD
         long indexedSipsCount = sipRepository.countBySessionIdAndStateIn(session.getId(),
                                                                          Sets.newHashSet(SIPState.INDEXED));
         long storedSipsCount = sipRepository
-                .countBySessionIdAndStateIn(session.getId(), Sets.newHashSet(SIPState.STORED, SIPState.INDEXED));
+                .countBySessionIdAndStateIn(session.getId(),
+                                            Sets.newHashSet(SIPState.STORED, SIPState.INDEXED, SIPState.INDEX_ERROR));
         long generatedSipsCount = sipRepository
                 .countBySessionIdAndStateIn(session.getId(),
                                             Sets.newHashSet(SIPState.AIP_CREATED, SIPState.STORED, SIPState.INDEXED,
-                                                            SIPState.INCOMPLETE, SIPState.SUBMISSION_ERROR,
-                                                            SIPState.STORE_ERROR));
+                                                            SIPState.INDEX_ERROR, SIPState.INCOMPLETE,
+                                                            SIPState.SUBMISSION_ERROR, SIPState.STORE_ERROR));
         long errorSipsCount = sipRepository
                 .countBySessionIdAndStateIn(session.getId(),
                                             Sets.newHashSet(SIPState.AIP_GEN_ERROR, SIPState.REJECTED,
                                                             SIPState.SUBMISSION_ERROR, SIPState.STORE_ERROR,
-                                                            SIPState.INVALID));
+                                                            SIPState.INVALID, SIPState.INDEX_ERROR));
         long deletedSipsCount = sipRepository.countBySessionIdAndStateIn(session.getId(),
                                                                          Sets.newHashSet(SIPState.DELETED));
-=======
-        long indexedSipsCount = sipRepository
-                .countBySessionIdAndStateIn(session.getId(), Sets.newHashSet(SIPState.INDEXED));
-        long storedSipsCount = sipRepository.countBySessionIdAndStateIn(session.getId(),
-                                                                        Sets.newHashSet(SIPState.STORED,
-                                                                                        SIPState.INDEXED,
-                                                                                        SIPState.INDEX_ERROR));
-        long generatedSipsCount = sipRepository.countBySessionIdAndStateIn(session.getId(),
-                                                                           Sets.newHashSet(SIPState.AIP_CREATED,
-                                                                                           SIPState.STORED,
-                                                                                           SIPState.INDEXED,
-                                                                                           SIPState.INDEX_ERROR,
-                                                                                           SIPState.INCOMPLETE,
-                                                                                           SIPState.STORE_ERROR));
-        long errorSipsCount = sipRepository.countBySessionIdAndStateIn(session.getId(),
-                                                                       Sets.newHashSet(SIPState.AIP_GEN_ERROR,
-                                                                                       SIPState.REJECTED,
-                                                                                       SIPState.STORE_ERROR,
-                                                                                       SIPState.INVALID,
-                                                                                       SIPState.INDEX_ERROR));
-        long deletedSipsCount = sipRepository
-                .countBySessionIdAndStateIn(session.getId(), Sets.newHashSet(SIPState.DELETED));
->>>>>>> f4af77c0
         session.setErrorSipsCount(errorSipsCount);
         session.setGeneratedSipsCount(generatedSipsCount);
         session.setIndexedSipsCount(indexedSipsCount);
