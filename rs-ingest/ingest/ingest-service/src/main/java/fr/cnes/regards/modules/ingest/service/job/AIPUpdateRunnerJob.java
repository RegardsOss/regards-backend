/*
 * Copyright 2017-2020 CNES - CENTRE NATIONAL d'ETUDES SPATIALES
 *
 * This file is part of REGARDS.
 *
 * REGARDS is free software: you can redistribute it and/or modify
 * it under the terms of the GNU General Public License as published by
 * the Free Software Foundation, either version 3 of the License, or
 * (at your option) any later version.
 *
 * REGARDS is distributed in the hope that it will be useful,
 * but WITHOUT ANY WARRANTY; without even the implied warranty of
 * MERCHANTABILITY or FITNESS FOR A PARTICULAR PURPOSE. See the
 * GNU General Public License for more details.
 *
 * You should have received a copy of the GNU General Public License
 * along with REGARDS. If not, see <http://www.gnu.org/licenses/>.
 */
package fr.cnes.regards.modules.ingest.service.job;

import java.lang.reflect.Type;
<<<<<<< HEAD
import java.util.*;
=======
import java.util.ArrayList;
import java.util.Collection;
import java.util.List;
import java.util.Map;
>>>>>>> 428b5f9e
import java.util.stream.Collectors;

import org.springframework.beans.factory.annotation.Autowired;
import org.springframework.beans.factory.config.AutowireCapableBeanFactory;

import com.google.common.collect.ArrayListMultimap;
import com.google.common.collect.ListMultimap;
<<<<<<< HEAD
import com.google.common.collect.Sets;
=======
>>>>>>> 428b5f9e
import com.google.gson.reflect.TypeToken;
import fr.cnes.regards.framework.module.rest.exception.ModuleException;
import fr.cnes.regards.framework.modules.jobs.domain.AbstractJob;
import fr.cnes.regards.framework.modules.jobs.domain.JobParameter;
import fr.cnes.regards.framework.modules.jobs.domain.exception.JobParameterInvalidException;
import fr.cnes.regards.framework.modules.jobs.domain.exception.JobParameterMissingException;
import fr.cnes.regards.modules.ingest.dao.IAIPUpdateRequestRepository;
import fr.cnes.regards.modules.ingest.domain.aip.AIPEntity;
import fr.cnes.regards.modules.ingest.domain.job.AIPEntityUpdateWrapper;
import fr.cnes.regards.modules.ingest.domain.request.InternalRequestState;
import fr.cnes.regards.modules.ingest.domain.request.update.AIPUpdateRequest;
import fr.cnes.regards.modules.ingest.domain.request.update.AIPUpdateRequestStep;
import fr.cnes.regards.modules.ingest.domain.request.update.AbstractAIPUpdateTask;
import fr.cnes.regards.modules.ingest.domain.settings.AIPNotificationSettings;
import fr.cnes.regards.modules.ingest.service.aip.IAIPService;
import fr.cnes.regards.modules.ingest.service.job.step.IUpdateStep;
import fr.cnes.regards.modules.ingest.service.job.step.UpdateAIPLocation;
import fr.cnes.regards.modules.ingest.service.job.step.UpdateAIPSimpleProperty;
import fr.cnes.regards.modules.ingest.service.job.step.UpdateAIPStorage;
<<<<<<< HEAD
import fr.cnes.regards.modules.ingest.service.notification.AIPNotificationService;
import fr.cnes.regards.modules.ingest.service.settings.AIPNotificationSettingsService;
=======
>>>>>>> 428b5f9e
import fr.cnes.regards.modules.ingest.service.request.IRequestService;
import fr.cnes.regards.modules.storage.client.IStorageClient;
import fr.cnes.regards.modules.storage.domain.dto.request.FileDeletionRequestDTO;

/**
 * @author Léo Mieulet
 */
public class AIPUpdateRunnerJob extends AbstractJob<Void> {

    public static final String UPDATE_REQUEST_IDS = "UPDATE_REQUEST_IDS";

    private List<AIPUpdateRequest> requests;

    private int completionCount;

    @Autowired
    private IAIPService aipService;

    @Autowired
    private IStorageClient storageClient;

    @Autowired
    private IAIPUpdateRequestRepository aipUpdateRequestRepository;

    @Autowired
    private IRequestService requestService;

    @Autowired
    private AutowireCapableBeanFactory beanFactory;

    @Autowired
    private AIPNotificationService aipNotificationService;

    @Autowired
    private AIPNotificationSettingsService aipNotificationSettingsService;

    private static int compareUpdateRequests(AIPUpdateRequest r1, AIPUpdateRequest r2) {
        // sort by type of task
        int sortValue = r1.getUpdateTask().getType().getOrder(r2.getUpdateTask().getType());
        // if that's the same task type, order by creation date
        if (sortValue == 0) {
            sortValue = r1.getCreationDate().compareTo(r2.getCreationDate());
        }
        return sortValue;
    }

    @Override
    public void setParameters(Map<String, JobParameter> parameters)
            throws JobParameterMissingException, JobParameterInvalidException {
        // Retrieve param
        Type type = new TypeToken<List<Long>>() {

        }.getType();
        List<Long> updateRequestIds = getValue(parameters, UPDATE_REQUEST_IDS, type);
        // Retrieve list of update requests to handle
        this.requests = aipUpdateRequestRepository.findAllById(updateRequestIds);

    }

    @Override
    public void run() {
        // INIT
        int nbRequestsToHandle = this.requests.size(); // nb of requests to handle (retry requests + updates)
        logger.debug("[AIP UPDATE JOB] Running job for {} AIPUpdateRequest(s) requests", nbRequestsToHandle);
        long start = System.currentTimeMillis();

        // UPDATE RETRY
        // filter out requests with notification step (in case of retry)
        Set<AbstractRequest> notificationRetryRequests;
        notificationRetryRequests = requests.stream()
                .filter(req -> req.getStep() == AIPUpdateRequestStep.REMOTE_NOTIFICATION_ERROR)
                .collect(Collectors.toSet());
        if (!notificationRetryRequests.isEmpty()) {
            // remove notifications from requests to process and send them again
            this.requests.removeAll(notificationRetryRequests);
            aipNotificationService.sendRequestsToNotifier(notificationRetryRequests);
        }

        // UPDATE AIPs
        if(!this.requests.isEmpty()) {
            // save request by aip to edit
            ListMultimap<String, AIPUpdateRequest> requestByAIP = ArrayListMultimap.create();
            for (AIPUpdateRequest request : this.requests) {
                requestByAIP.put(request.getAip().getAipId(), request);
            }
            this.completionCount = requestByAIP.keySet().size();
            // run process of update
            updateAIPs(requestByAIP);
        }

        logger.debug("[AIP UPDATE JOB] Job handled for {} AIPUpdateRequest(s) requests in {}ms", nbRequestsToHandle,
                     System.currentTimeMillis() - start);
    }

    /**
     * Update AIPs
     */
    private void updateAIPs(ListMultimap<String, AIPUpdateRequest> requestByAIP) {
        List<AIPEntity> updates = new ArrayList<>();
        Set<AbstractRequest> requestsToNotify = Sets.newHashSet();
        long numberOfDeletionRequest = 0L;
<<<<<<< HEAD

        // See if notifications are required
        AIPNotificationSettings notificationSettings = aipNotificationSettingsService.retrieve();
        boolean isToNotify = notificationSettings.isActiveNotification();

=======
        long numberOfStorageScheduled = 0L;
        long numberOfUnmodifiedManifests = 0L;
>>>>>>> 428b5f9e
        for (String aipId : requestByAIP.keySet()) {
            // Get the ordered list of task to execute on this AIP
            List<AIPUpdateRequest> updateRequests = getOrderedTaskList(aipId, requestByAIP);
            if (Thread.currentThread().isInterrupted()) {
                updateRequests.forEach(ur -> ur.setState(InternalRequestState.ABORTED));
            } else {
                // Run each task
                AIPEntityUpdateWrapper aipWrapper = runUpdates(updateRequests);
                // Did something change in the AIP?
                if (!aipWrapper.isPristine()) {
                    // Save the AIP through the service
                    updates.add(aipWrapper.getAip());
                    // if notifications are required
                    if(isToNotify) {
                        // add request to list of requests with aip successfully modified
                        requestsToNotify.addAll(updateRequests);
                    }
                    // Wrapper also collect events
                    if (aipWrapper.hasDeletionRequests()) {
                        // Request files deletion
                        Collection<FileDeletionRequestDTO> deletionRequests = aipWrapper.getDeletionRequests();
                        logger.trace("[AIP {}] Run {} deletion requests on storage.", aipWrapper.getAip().getAipId(),
                                     deletionRequests.size());
                        numberOfDeletionRequest += deletionRequests.size();
                        storageClient.delete(deletionRequests);
                    }
                }
            }
            // update progress
            advanceCompletion();
        }
        // this use of Thread.interrupted is really wanted. we need to clear the interrupted flag so hibernate
        // transaction can be realized to update requests states.
        boolean interrupted = Thread.interrupted();

        logger.info(this.getClass().getSimpleName() + ": {} file deletion requested.", numberOfDeletionRequest);

        // Keep only ERROR requests
        List<AIPUpdateRequest> succeedRequestsToDelete = requestByAIP.values().stream()
                .filter(request -> (request.getState() != InternalRequestState.ERROR) && (request.getState()
                        != InternalRequestState.ABORTED)).collect(Collectors.toList());

        // If notifications are active, send them to notifier
        // remark : only requests corresponding to modified aip are notified
        if (isToNotify && !requestsToNotify.isEmpty()) {
            succeedRequestsToDelete.removeAll(requestsToNotify);
            aipNotificationService.sendRequestsToNotifier(requestsToNotify);
        }

        // Delete update requests successfully processed (except requests to notify if parameter is active)
        if (!succeedRequestsToDelete.isEmpty()) {
            requestService.deleteRequests(Sets.newHashSet(succeedRequestsToDelete));
        }

        // Save ERROR requests
        List<AIPUpdateRequest> errorRequests = requestByAIP.values().stream()
                .filter(request -> (request.getState() == InternalRequestState.ERROR) || (request.getState()
                        == InternalRequestState.ABORTED)).collect(Collectors.toList());
        aipUpdateRequestRepository.saveAll(errorRequests);

        // Save AIPs
        aipService.saveAll(updates);
        // if thread has been interrupted, do not forget to set the flag back!
        if (interrupted) {
            Thread.currentThread().interrupt();
        }

    }

    /**
     * Run update tasks
     */
    private AIPEntityUpdateWrapper runUpdates(List<AIPUpdateRequest> updateRequests) {
        // Initializing update steps

        // Update AIP files bean
        IUpdateStep updateAIPFile = new UpdateAIPLocation();
        beanFactory.autowireBean(updateAIPFile);

        // Update simple AIP properties bean
        IUpdateStep updateAIPSimpleProperty = new UpdateAIPSimpleProperty();
        beanFactory.autowireBean(updateAIPSimpleProperty);

        // Update AIP storages bean
        IUpdateStep updateAIPStorage = new UpdateAIPStorage();
        beanFactory.autowireBean(updateAIPStorage);

        // END initializing update steps

        AIPEntityUpdateWrapper aip = AIPEntityUpdateWrapper.build(updateRequests.get(0).getAip());
        for (AIPUpdateRequest updateRequest : updateRequests) {
            AbstractAIPUpdateTask updateTask = updateRequest.getUpdateTask();

            if ((updateTask != null) && (updateTask.getType() != null)) {
                try {
                    switch (updateTask.getType()) {
                        case ADD_FILE_LOCATION:
                        case REMOVE_FILE_LOCATION:
                            aip = updateAIPFile.run(aip, updateTask);
                            break;
                        case ADD_TAG:
                        case REMOVE_TAG:
                        case ADD_CATEGORY:
                        case REMOVE_CATEGORY:
                            aip = updateAIPSimpleProperty.run(aip, updateTask);
                            break;
                        case REMOVE_STORAGE:
                            aip = updateAIPStorage.run(aip, updateTask);
                            break;
                    }
                } catch (ModuleException e) {
                    logger.warn("An error occured while updating aip {}: {}", aip.getAip().getAipId(), e.getMessage());
                    // Save error inside requests
                    updateRequest.addError(e.getMessage());
                    updateRequest.setState(InternalRequestState.ERROR);
                }
            } else {
                logger.warn("Update task for aip {} is not valid", aip.getAip().getAipId());
                // Save error inside requests
                updateRequest.addError("Update task is not valid");
                updateRequest.setState(InternalRequestState.ERROR);
            }
        }
        return aip;
    }

    private List<AIPUpdateRequest> getOrderedTaskList(String aipId, ListMultimap<String, AIPUpdateRequest> requestByAIP) {
        List<AIPUpdateRequest> aipUpdateRequests = requestByAIP.get(aipId);
        aipUpdateRequests.sort(AIPUpdateRunnerJob::compareUpdateRequests);
        return aipUpdateRequests;
    }

    @Override
    public int getCompletionCount() {
        return this.completionCount;
    }

}<|MERGE_RESOLUTION|>--- conflicted
+++ resolved
@@ -19,14 +19,7 @@
 package fr.cnes.regards.modules.ingest.service.job;
 
 import java.lang.reflect.Type;
-<<<<<<< HEAD
 import java.util.*;
-=======
-import java.util.ArrayList;
-import java.util.Collection;
-import java.util.List;
-import java.util.Map;
->>>>>>> 428b5f9e
 import java.util.stream.Collectors;
 
 import org.springframework.beans.factory.annotation.Autowired;
@@ -34,10 +27,7 @@
 
 import com.google.common.collect.ArrayListMultimap;
 import com.google.common.collect.ListMultimap;
-<<<<<<< HEAD
 import com.google.common.collect.Sets;
-=======
->>>>>>> 428b5f9e
 import com.google.gson.reflect.TypeToken;
 import fr.cnes.regards.framework.module.rest.exception.ModuleException;
 import fr.cnes.regards.framework.modules.jobs.domain.AbstractJob;
@@ -57,11 +47,8 @@
 import fr.cnes.regards.modules.ingest.service.job.step.UpdateAIPLocation;
 import fr.cnes.regards.modules.ingest.service.job.step.UpdateAIPSimpleProperty;
 import fr.cnes.regards.modules.ingest.service.job.step.UpdateAIPStorage;
-<<<<<<< HEAD
 import fr.cnes.regards.modules.ingest.service.notification.AIPNotificationService;
 import fr.cnes.regards.modules.ingest.service.settings.AIPNotificationSettingsService;
-=======
->>>>>>> 428b5f9e
 import fr.cnes.regards.modules.ingest.service.request.IRequestService;
 import fr.cnes.regards.modules.storage.client.IStorageClient;
 import fr.cnes.regards.modules.storage.domain.dto.request.FileDeletionRequestDTO;
@@ -163,16 +150,11 @@
         List<AIPEntity> updates = new ArrayList<>();
         Set<AbstractRequest> requestsToNotify = Sets.newHashSet();
         long numberOfDeletionRequest = 0L;
-<<<<<<< HEAD
 
         // See if notifications are required
         AIPNotificationSettings notificationSettings = aipNotificationSettingsService.retrieve();
         boolean isToNotify = notificationSettings.isActiveNotification();
 
-=======
-        long numberOfStorageScheduled = 0L;
-        long numberOfUnmodifiedManifests = 0L;
->>>>>>> 428b5f9e
         for (String aipId : requestByAIP.keySet()) {
             // Get the ordered list of task to execute on this AIP
             List<AIPUpdateRequest> updateRequests = getOrderedTaskList(aipId, requestByAIP);
