--- conflicted
+++ resolved
@@ -237,7 +237,6 @@
         // Manage session
         SIPSession session = sipSessionService.getSession(metadata.getSession().orElse(null), true);
 
-<<<<<<< HEAD
         SIPEntity entity = SIPEntityBuilder.build(runtimeTenantResolver.getTenant(), session, sip,
                                                   metadata.getProcessing(), owner, version, SIPState.CREATED,
                                                   EntityType.DATA);
@@ -256,16 +255,6 @@
             }
             return entity.toDto();
         }
-=======
-        SIPEntity entity = SIPEntityBuilder.build(runtimeTenantResolver.getTenant(),
-                                                  session,
-                                                  sip,
-                                                  metadata.getProcessing(),
-                                                  authResolver.getUser(),
-                                                  version,
-                                                  SIPState.CREATED,
-                                                  EntityType.DATA);
->>>>>>> fe26932f
 
         // Validate SIP
         Errors errors = new MapBindingResult(new HashMap<>(), "sip");
