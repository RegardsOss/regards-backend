/*
 * Copyright 2017 CNES - CENTRE NATIONAL d'ETUDES SPATIALES
 *
 * This file is part of REGARDS.
 *
 * REGARDS is free software: you can redistribute it and/or modify
 * it under the terms of the GNU General Public License as published by
 * the Free Software Foundation, either version 3 of the License, or
 * (at your option) any later version.
 *
 * REGARDS is distributed in the hope that it will be useful,
 * but WITHOUT ANY WARRANTY; without even the implied warranty of
 * MERCHANTABILITY or FITNESS FOR A PARTICULAR PURPOSE. See the
 * GNU General Public License for more details.
 *
 * You should have received a copy of the GNU General Public License
 * along with REGARDS. If not, see <http://www.gnu.org/licenses/>.
 */
package fr.cnes.regards.modules.ingest.service.plugin;

import java.util.List;
import java.util.Map;

import org.springframework.validation.Errors;

import fr.cnes.regards.framework.modules.plugins.annotations.Plugin;
import fr.cnes.regards.framework.modules.plugins.annotations.PluginParameter;
import fr.cnes.regards.modules.ingest.domain.SIP;
import fr.cnes.regards.modules.ingest.domain.plugin.ISipValidation;

/**
 * Fake SIP validation for testing purpose. Do not use in production!
 * @author Marc Sordi
 *
 */
@Plugin(author = "REGARDS Team", description = "Fake no effect SIP validation plugin (do not use in production)",
        id = "FakeSipValidation", version = "1.0.0", contact = "regards@c-s.fr", licence = "GPLv3", owner = "CNES",
        url = "https://regardsoss.github.io/")
public class FakeSipValidation implements ISipValidation {

    @PluginParameter(label = "Simple string", description = "Simple string description")
    private String pString;

    @PluginParameter(label = "Simple byte", description = "Simple byte description")
    private Byte pByte;

    @PluginParameter(label = "Simple short", description = "Simple short description")
    private Short pShort;

    @PluginParameter(label = "Simple integer", description = "Simple integer description")
    private Integer pInteger;

    @PluginParameter(label = "Simple long", description = "Simple long description")
    private Long pLong;

    @PluginParameter(label = "Simple float", description = "Simple float description")
    private Float pFloat;

    @PluginParameter(label = "Simple double", description = "Simple double description")
    private Double pDouble;

    @PluginParameter(label = "Simple boolean", description = "Simple boolean description")
    private Boolean pBoolean;

    @PluginParameter(label = "List of string", description = "List of string description")
    private List<String> sList;

    @PluginParameter(keylabel = "Map string to string key", label = "Map string to string value",
            description = "Map string to string description")
    private Map<String, String> ssMap;

    @PluginParameter(label = "Pojo containing string")
    private Pojo pojo;

    @PluginParameter(label = "Constraint pojo wrapper")
    private Constraints constraints;

    @PluginParameter(keylabel = "scMap key", label = "scMap value")
    private Map<String, Constraint> scMap;

    @PluginParameter(label = "Embedded plugin")
    private ISipValidation embedded;

    @Override
    public void validate(SIP sip, Errors errors) {
        // Nothing to do
    }

<<<<<<< HEAD
    public static class Pojo {
=======
    private static class Pojo {
>>>>>>> 3a191922

        private String message;

        public String getMessage() {
            return message;
        }

        public void setMessage(String message) {
            this.message = message;
        }
    }

<<<<<<< HEAD
    public static class Constraints {
=======
    private static class Constraints {
>>>>>>> 3a191922

        @PluginParameter(label = "List of constraints")
        private List<Constraint> constraints;

        public List<Constraint> getConstraints() {
            return constraints;
        }

        public void setConstraints(List<Constraint> constraints) {
            this.constraints = constraints;
        }
    }

<<<<<<< HEAD
    public static class Constraint {
=======
    private static class Constraint {
>>>>>>> 3a191922

        @PluginParameter(label = "Pattern", description = "JAVA regular expression")
        private String pattern;

        @PluginParameter(label = "Enabled", description = "Contraint may be enabled/disabled", optional = true,
                defaultValue = "true")
        private boolean enabled;

        public String getPattern() {
            return pattern;
        }

        public void setPattern(String pattern) {
            this.pattern = pattern;
        }

        public boolean isEnabled() {
            return enabled;
        }

        public void setEnabled(boolean enabled) {
            this.enabled = enabled;
        }
    }

}<|MERGE_RESOLUTION|>--- conflicted
+++ resolved
@@ -86,11 +86,7 @@
         // Nothing to do
     }
 
-<<<<<<< HEAD
-    public static class Pojo {
-=======
     private static class Pojo {
->>>>>>> 3a191922
 
         private String message;
 
@@ -103,11 +99,7 @@
         }
     }
 
-<<<<<<< HEAD
-    public static class Constraints {
-=======
     private static class Constraints {
->>>>>>> 3a191922
 
         @PluginParameter(label = "List of constraints")
         private List<Constraint> constraints;
@@ -121,11 +113,7 @@
         }
     }
 
-<<<<<<< HEAD
-    public static class Constraint {
-=======
     private static class Constraint {
->>>>>>> 3a191922
 
         @PluginParameter(label = "Pattern", description = "JAVA regular expression")
         private String pattern;
