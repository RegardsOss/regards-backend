--- conflicted
+++ resolved
@@ -46,13 +46,9 @@
  */
 @Profile("!noscheduler")
 @Component
-<<<<<<< HEAD
 public class AIPPostProcessScheduler extends AbstractTaskScheduler {
 
     public static final Logger LOGGER = LoggerFactory.getLogger(AIPPostProcessScheduler.class);
-=======
-public class AIPPostProcessScheduler {
->>>>>>> 4017fc80
 
     @Autowired
     private ITenantResolver tenantResolver;
@@ -61,11 +57,7 @@
     private IRuntimeTenantResolver runtimeTenantResolver;
 
     @Autowired
-<<<<<<< HEAD
     private AIPPostProcessService aipPostProcessService;
-=======
-    private IAIPPostProcessRequestRepository repo;
->>>>>>> 4017fc80
 
     @Autowired
     private LockingTaskExecutors lockingTaskExecutors;
@@ -98,14 +90,9 @@
             }
         }
     }
-<<<<<<< HEAD
 
     @Override
     protected Logger getLogger() {
         return LOGGER;
     }
-}
-
-=======
-}
->>>>>>> 4017fc80
+}