--- conflicted
+++ resolved
@@ -59,54 +59,8 @@
     @Autowired
     private ILockService lockService;
 
-<<<<<<< HEAD
-    private final Semaphore semaphore = new Semaphore(1, true);
-
-    @Scheduled(fixedDelayString = "${regards.ingest.request.schedule.delay:3000}", initialDelay = 1_000)
-    public void handleUpdatesCreatorRequests() {
-        schedule("handleUpdatesCreatorRequests", () -> {
-            requestService.unblockRequests(RequestTypeEnum.AIP_UPDATES_CREATOR);
-            return null;
-        });
-    }
-
-    @Scheduled(fixedDelayString = "${regards.ingest.request.schedule.delay:3000}", initialDelay = 1_100)
-    public void handleOAISDeletionRequests() {
-        schedule("handleOAISDeletionRequests", () -> {
-            requestService.unblockRequests(RequestTypeEnum.OAIS_DELETION);
-            return null;
-        });
-    }
-
-    @Scheduled(fixedDelayString = "${regards.ingest.request.schedule.delay:3000}", initialDelay = 1_200)
-    public void handleOAISDeletionCreator() {
-        schedule("handleOAISDeletionCreator", () -> {
-            requestService.unblockRequests(RequestTypeEnum.OAIS_DELETION_CREATOR);
-            return null;
-        });
-    }
-
-    @Scheduled(fixedDelayString = "${regards.ingest.request.schedule.delay:3000}", initialDelay = 1_300)
-    public void handleStorageMetaDataRequests() {
-        schedule("handleStorageMetaDataRequests", () -> {
-            requestService.unblockRequests(RequestTypeEnum.STORE_METADATA);
-            return null;
-        });
-    }
-
-    @Scheduled(fixedDelayString = "${regards.ingest.request.schedule.delay:1000}", initialDelay = 1_400)
-    public void handleUpdateRequests() {
-        schedule("handleUpdateRequests", () -> {
-            requestService.unblockRequests(RequestTypeEnum.UPDATE);
-            return null;
-        });
-    }
-
-    private void schedule(String taskName, Callable<Void> func) {
-=======
     @Scheduled(fixedDelayString = "${regards.ingest.request.schedule.delay:30000}", initialDelay = 30_000)
     public void unlockRequests() {
->>>>>>> 4862485f
         try {
             for (String tenant : tenantResolver.getAllActiveTenants()) {
                 try {
@@ -124,13 +78,7 @@
                 }
             }
         } catch (Exception e) {
-<<<<<<< HEAD
-            LOGGER.error("Error running scheduling task {}. Cause : {}", taskName, e.getMessage());
-        } finally {
-            semaphore.release();
-=======
             LOGGER.error(String.format("Error runing requests scheduling tasks. Cause : %s", e.getMessage()), e);
->>>>>>> 4862485f
         }
     }
 
