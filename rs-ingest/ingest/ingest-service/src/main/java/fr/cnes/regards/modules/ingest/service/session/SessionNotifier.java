--- conflicted
+++ resolved
@@ -17,11 +17,7 @@
 import fr.cnes.regards.modules.ingest.domain.request.AbstractRequest;
 import fr.cnes.regards.modules.ingest.domain.request.InternalRequestState;
 import fr.cnes.regards.modules.ingest.domain.request.ingest.IngestRequest;
-<<<<<<< HEAD
-import fr.cnes.regards.modules.ingest.domain.request.ingest.IngestRequestStep;
-=======
 import fr.cnes.regards.modules.ingest.domain.request.postprocessing.AIPPostProcessRequest;
->>>>>>> 4017fc80
 import fr.cnes.regards.modules.sessionmanager.client.ISessionNotificationClient;
 import fr.cnes.regards.modules.sessionmanager.domain.event.SessionNotificationState;
 
@@ -184,8 +180,6 @@
         }
     }
 
-<<<<<<< HEAD
-=======
     // Post Process
 
     public void incrementPostProcessPending(AIPPostProcessRequest request) {
@@ -219,7 +213,6 @@
 
     // AIP storage
 
->>>>>>> 4017fc80
     /**
      * Notify session when a request is deleted
      * @param request
