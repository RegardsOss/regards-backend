/*
 * Copyright 2017-2019 CNES - CENTRE NATIONAL d'ETUDES SPATIALES
 *
 * This file is part of REGARDS.
 *
 * REGARDS is free software: you can redistribute it and/or modify
 * it under the terms of the GNU General Public License as published by
 * the Free Software Foundation, either version 3 of the License, or
 * (at your option) any later version.
 *
 * REGARDS is distributed in the hope that it will be useful,
 * but WITHOUT ANY WARRANTY; without even the implied warranty of
 * MERCHANTABILITY or FITNESS FOR A PARTICULAR PURPOSE. See the
 * GNU General Public License for more details.
 *
 * You should have received a copy of the GNU General Public License
 * along with REGARDS. If not, see <http://www.gnu.org/licenses/>.
 */
package fr.cnes.regards.modules.ingest.service.aip;

import java.net.MalformedURLException;
import java.net.URL;
import java.nio.file.Paths;
import java.util.ArrayList;
import java.util.Collection;
import java.util.HashSet;
import java.util.List;
import java.util.Optional;
import java.util.Set;
import java.util.stream.Collectors;

import org.slf4j.Logger;
import org.slf4j.LoggerFactory;
import org.springframework.beans.factory.annotation.Autowired;
import org.springframework.beans.factory.annotation.Value;
import org.springframework.cloud.client.ServiceInstance;
import org.springframework.cloud.client.discovery.DiscoveryClient;
import org.springframework.http.MediaType;
import org.springframework.stereotype.Service;

import com.google.common.collect.Sets;

import fr.cnes.regards.framework.module.rest.exception.ModuleException;
import fr.cnes.regards.framework.multitenant.IRuntimeTenantResolver;
import fr.cnes.regards.framework.oais.ContentInformation;
import fr.cnes.regards.framework.oais.OAISDataObject;
import fr.cnes.regards.framework.oais.OAISDataObjectLocation;
import fr.cnes.regards.framework.oais.urn.DataType;
import fr.cnes.regards.framework.oais.urn.UniformResourceName;
import fr.cnes.regards.modules.ingest.domain.aip.AIPEntity;
import fr.cnes.regards.modules.ingest.domain.request.manifest.AIPStoreMetaDataRequest;
import fr.cnes.regards.modules.ingest.domain.request.manifest.StoreLocation;
import fr.cnes.regards.modules.ingest.domain.sip.IngestMetadata;
import fr.cnes.regards.modules.ingest.dto.aip.AIP;
import fr.cnes.regards.modules.ingest.dto.aip.StorageMetadata;
import fr.cnes.regards.modules.storage.client.IStorageClient;
import fr.cnes.regards.modules.storage.client.RequestInfo;
import fr.cnes.regards.modules.storage.domain.dto.FileLocationDTO;
import fr.cnes.regards.modules.storage.domain.dto.FileReferenceDTO;
import fr.cnes.regards.modules.storage.domain.dto.FileReferenceMetaInfoDTO;
import fr.cnes.regards.modules.storage.domain.dto.request.FileDeletionRequestDTO;
import fr.cnes.regards.modules.storage.domain.dto.request.FileReferenceRequestDTO;
import fr.cnes.regards.modules.storage.domain.dto.request.FileStorageRequestDTO;
import fr.cnes.regards.modules.storage.domain.dto.request.RequestResultInfoDTO;

/**
 * @author Léo Mieulet
 *
 * TODO : Handle security access for downloadable AIPs
 */
@Service
public class AIPStorageService implements IAIPStorageService {

    private static final Logger LOGGER = LoggerFactory.getLogger(AIPStorageService.class);

    public static final String AIPS_CONTROLLER_ROOT_PATH = "/aips";

    public static final String AIP_ID_PATH_PARAM = "aip_id";

    public static final String AIP_DOWNLOAD_PATH = "/{" + AIP_ID_PATH_PARAM + "}/download";

    @Value("${spring.application.name}")
    private String applicationName;

    @Value("${regards.ingest.aips.storage.location.subdirectory:AIPs}")
    private String apiStorageSubDirectory;

    @Autowired
    private DiscoveryClient discoveryClient;

    @Autowired
    private IStorageClient storageClient;

    @Autowired
    private IRuntimeTenantResolver tenantResolver;

    @Override
    public List<String> storeAIPFiles(List<AIPEntity> aipEntities, IngestMetadata metadata) throws ModuleException {
        // Build file storage requests
        Collection<FileStorageRequestDTO> filesToStore = new ArrayList<>();

        // Build file reference requests
        Collection<FileReferenceRequestDTO> filesToRefer = new ArrayList<>();

        // Iterate over AIPs
        for (AIPEntity aipEntity : aipEntities) {

            AIP aip = aipEntity.getAip();
            Set<StorageMetadata> storages = metadata.getStorages();
            // Iterate over Data Objects
            for (ContentInformation ci : aip.getProperties().getContentInformations()) {

                OAISDataObject dataObject = ci.getDataObject();
                // At this step, locations can be in 2 situations
                // Either its storage is empty, which means it's a file that should be store on each storage location
                // Either its storage is defined, the file should only be referenced

                // Let's check if the AIP is correct, with at least 1 location of file to store/refer
                if (dataObject.getLocations().isEmpty()) {
                    throw new ModuleException(String
                            .format("No location provided in the AIP (location of dataobject empty) for aip id[%s]",
                                    aipEntity.getAipId()));
                }
                // Check if the AIP have only one location to store
                long nbLocationWithNoStorage = dataObject.getLocations().stream().filter(l -> l.getStorage() == null)
                        .count();
                if (nbLocationWithNoStorage > 1) {
                    throw new ModuleException(
                            String.format("Too many files to store in a single dataobject for aip id[%s]",
                                          aipEntity.getAipId()));
                }

                for (OAISDataObjectLocation l : dataObject.getLocations()) {
                    if (l.getStorage() == null) {
                        // Storage is empty for this dataobject, create a storage request for each storage
                        for (StorageMetadata storage : storages) {
                            // Check if this storage contains this target type or is empty, which means
                            // this storage accepts everything
                            if (storage.getTargetTypes().isEmpty()
                                    || storage.getTargetTypes().contains(dataObject.getRegardsDataType())) {
                                FileStorageRequestDTO storageRequest = FileStorageRequestDTO
                                        .build(dataObject.getFilename(), dataObject.getChecksum(),
                                               dataObject.getAlgorithm(),
                                               ci.getRepresentationInformation().getSyntax().getMimeType().toString(),
                                               aip.getId().toString(), l.getUrl(), storage.getPluginBusinessId(),
                                               Optional.ofNullable(storage.getStorePath()));
                                storageRequest.withType(dataObject.getRegardsDataType().toString());
                                filesToStore.add(storageRequest);
                            }
                        }
                    } else {
                        // Create a storage reference
                        validateForReference(dataObject);
                        FileReferenceRequestDTO referenceRequest = FileReferenceRequestDTO
                                .build(dataObject.getFilename(), dataObject.getChecksum(), dataObject.getAlgorithm(),
                                       ci.getRepresentationInformation().getSyntax().getMimeType().toString(),
                                       dataObject.getFileSize(), aip.getId().toString(), l.getStorage(), l.getUrl());
                        referenceRequest.withType(dataObject.getRegardsDataType().toString());
                        filesToRefer.add(referenceRequest);
                    }
                }
            }
        }
        // Keep reference to requests sent to Storage
        List<String> remoteStepGroupIds = new ArrayList<>();

        // Send storage request
        if (!filesToStore.isEmpty()) {
            RequestInfo info = storageClient.store(filesToStore);
            remoteStepGroupIds.add(info.getGroupId());
        }
        // Send reference request
        if (!filesToRefer.isEmpty()) {
            RequestInfo info = storageClient.reference(filesToRefer);
            remoteStepGroupIds.add(info.getGroupId());
        }
        return remoteStepGroupIds;
    }

    /**
     * @param dataObject
     * @throws ModuleException
     */
    private void validateForReference(OAISDataObject dataObject) throws ModuleException {
        Set<String> errors = Sets.newHashSet();
        if (dataObject.getAlgorithm() == null || dataObject.getAlgorithm().isEmpty()) {
            errors.add("Invalid checksum algorithm");
        }
        if (dataObject.getChecksum() == null || dataObject.getChecksum().isEmpty()) {
            errors.add("Invalid checksum");
        }
        if (dataObject.getFileSize() == null) {
            errors.add("Invalid filesize");
        }
        if (dataObject.getFilename() == null || dataObject.getFilename().isEmpty()) {
            errors.add("Invalid filename");
        }
        if (!errors.isEmpty()) {
            throw new ModuleException(
                    String.format("Invalid entity {}. Information are missing : %s", String.join(", ", errors)));
        }
    }

    @Override
    public void updateAIPsContentInfosAndLocations(List<AIPEntity> aips,
            Collection<RequestResultInfoDTO> storeRequestInfos) {
        // Iterate over AIPs
        for (AIPEntity aipEntity : aips) {
            // Iterate over AIP data objects
            List<ContentInformation> contentInfos = aipEntity.getAip().getProperties().getContentInformations();
            for (ContentInformation ci : contentInfos) {
                OAISDataObject dataObject = ci.getDataObject();

                // Filter the request result list to only keep whose referring to the current data object
                Set<RequestResultInfoDTO> storeRequestInfosForCurrentAIP = storeRequestInfos.stream()
                        .filter(r -> r.getRequestChecksum().equals(dataObject.getChecksum()))
                        .collect(Collectors.toSet());

                // Iterate over request results
                for (RequestResultInfoDTO storeRequestInfo : storeRequestInfosForCurrentAIP) {
                    FileReferenceDTO resultFile = storeRequestInfo.getResultFile();
                    FileReferenceMetaInfoDTO metaInfo = resultFile.getMetaInfo();
                    FileLocationDTO fileLocation = resultFile.getLocation();
                    // Update AIP data object metas
                    dataObject.setFileSize(metaInfo.getFileSize());
                    // It's safe to patch the checksum here
                    dataObject.setChecksum(metaInfo.getChecksum());
                    // Update representational info
                    if (metaInfo.getHeight() != null) {
                        ci.getRepresentationInformation().getSyntax().setHeight(new Double(metaInfo.getHeight()));
                    }
                    if (metaInfo.getWidth() != null) {
                        ci.getRepresentationInformation().getSyntax().setWidth(new Double(metaInfo.getWidth()));
                    }
                    ci.getRepresentationInformation().getSyntax().setMimeType(metaInfo.getMimeType());
                    // Exclude from the location list any null storage
                    Set<OAISDataObjectLocation> newLocations = dataObject.getLocations().stream()
                            .filter(l -> l.getStorage() != null).collect(Collectors.toSet());
                    newLocations.add(OAISDataObjectLocation.build(fileLocation.getUrl(),
                                                                  storeRequestInfo.getRequestStorage(),
                                                                  storeRequestInfo.getRequestStorePath()));
                    dataObject.setLocations(newLocations);

                    // Ensure the AIP storage list is updated
                    aipEntity.getStorages().add(storeRequestInfo.getRequestStorage());
                }
            }

            // Check if some storeRequests are concerning the AIP itself
            Set<RequestResultInfoDTO> storeRequestInfosForAIPManifest = storeRequestInfos.stream()
                    .filter(AIPStorageService::isManifest).collect(Collectors.toSet());
            for (RequestResultInfoDTO storeRequestInfo : storeRequestInfosForAIPManifest) {
                Set<OAISDataObjectLocation> manifestLocations = aipEntity.getManifestLocations();
                // Remove any old reference to this storage
                Set<OAISDataObjectLocation> newManifestLocations = manifestLocations.stream()
                        .filter(ml -> !ml.getStorage().equals(storeRequestInfo.getRequestStorage()))
                        .collect(Collectors.toSet());
                // Generate the new ObjectLocation
                newManifestLocations.add(OAISDataObjectLocation
                        .build(storeRequestInfo.getResultFile().getLocation().getUrl(),
                               storeRequestInfo.getRequestStorage(), storeRequestInfo.getRequestStorePath()));
                // Save it
                aipEntity.setManifestLocations(newManifestLocations);

                // Ensure the AIP storage list is updated
                aipEntity.getStorages().add(storeRequestInfo.getRequestStorage());
            }
        }
    }

    /**
     * Check if a storage result info {@link RequestResultInfoDTO} is about a manifest file
     * @param result {@link RequestResultInfoDTO}
     * @return boolean
     */
    public static boolean isManifest(RequestResultInfoDTO result) {
        return ((result != null) && (result.getResultFile() != null) && (result.getResultFile().getMetaInfo() != null)
                && (result.getResultFile().getMetaInfo().getType() != null)
                && DataType.AIP.toString().equals(result.getResultFile().getMetaInfo().getType()));
    }

    @Override
    public boolean addAIPLocations(AIPEntity aip, Collection<RequestResultInfoDTO> storeRequestInfos) {
        boolean edited = false;
        // Iterate over events (we already know they concerns the provided aip)
        for (RequestResultInfoDTO eventInfo : storeRequestInfos) {
            String storageLocation = eventInfo.getRequestStorage();
            List<ContentInformation> contentInfos = aip.getAip().getProperties().getContentInformations();

            // Extract from aip the ContentInfo referenced by the event, otherwise it does not concern AIP files
            Optional<ContentInformation> ciOp = contentInfos.stream()
                    .filter(ci -> ci.getDataObject().getChecksum().equals(eventInfo.getRequestChecksum())).findFirst();
            if (ciOp.isPresent()) {

                ContentInformation ci = ciOp.get();

                // Ensure the AIP storage list contains this storage location
                aip.getStorages().add(storageLocation);

                // Check if the event storage location is not already existing in ContentInfo locations
                boolean dataObjectLocationExists = ci.getDataObject().getLocations().stream()
                        .anyMatch(l -> l.getStorage().equals(storageLocation));

                if (!dataObjectLocationExists) {
                    edited = true;
                    // Add this new location to the ContentInfo locations list
                    ci.getDataObject().getLocations()
                            .add(OAISDataObjectLocation.build(eventInfo.getResultFile().getLocation().getUrl(),
                                                              storageLocation, eventInfo.getRequestStorePath()));
                    aip.getAip().withEvent("update",
                                           String.format("File %s [%s] is now stored on %s.",
                                                         eventInfo.getResultFile().getMetaInfo().getFileName(),
                                                         eventInfo.getResultFile().getMetaInfo().getChecksum(),
                                                         storageLocation));
                }
            } else if (isManifest(eventInfo)) {
                // The event concern the AIP manifest itself
                // Ensure the previous storage location is removed before adding the new manifest location
                Set<OAISDataObjectLocation> newManifestLocation = aip.getManifestLocations().stream()
                        .filter(l -> !l.getStorage().equals(storageLocation)).collect(Collectors.toSet());
                edited = true;
                // Add this new location to the manifest locations
                newManifestLocation.add(OAISDataObjectLocation.build(eventInfo.getResultFile().getLocation().getUrl(),
                                                                     storageLocation, eventInfo.getRequestStorePath()));
                aip.setManifestLocations(newManifestLocation);
            }
        }
        return edited;
    }

    @Override
    public boolean removeAIPLocations(AIPEntity aip, Collection<RequestResultInfoDTO> storeRequestInfos) {
        boolean edited = false;
        // Iterate over events (we already know they concerns the provided aip)
        for (RequestResultInfoDTO eventInfo : storeRequestInfos) {
            String storageLocation = eventInfo.getRequestStorage();
            List<ContentInformation> contentInfos = aip.getAip().getProperties().getContentInformations();

            // Extract from aip the ContentInfo referenced by the event, otherwise it does not concern AIP files
            Optional<ContentInformation> ciOp = contentInfos.stream()
                    .filter(ci -> ci.getDataObject().getChecksum().equals(eventInfo.getRequestChecksum())).findFirst();
            if (ciOp.isPresent()) {
                ContentInformation ci = ciOp.get();

                // Check if the event storage location exists in ContentInfo locations
                boolean dataObjectLocationExists = ci.getDataObject().getLocations().stream()
                        .anyMatch(l -> l.getStorage().equals(storageLocation));

                if (dataObjectLocationExists) {
                    edited = true;
                    // Remove the location from ContentInfo locations
                    Set<OAISDataObjectLocation> updatedDataObject = ci.getDataObject().getLocations().stream()
                            .filter(l -> !l.getStorage().equals(storageLocation)).collect(Collectors.toSet());
                    ci.getDataObject().setLocations(updatedDataObject);
                    aip.getAip().withEvent("update",
                                           String.format("File %s [%s] is not stored anymore on %s.",
                                                         eventInfo.getResultFile().getMetaInfo().getFileName(),
                                                         eventInfo.getResultFile().getMetaInfo().getChecksum(),
                                                         storageLocation));
                }

                // Check if the event storage location still appears in some file referenced by this AIP
                boolean shouldKeepStorage = contentInfos.stream().anyMatch(contentInfo -> contentInfo.getDataObject()
                        .getLocations().stream().anyMatch(loc -> loc.getStorage().equals(storageLocation)));

                // Remove the location from the storage list
                if (!shouldKeepStorage) {
                    edited = true;

                    Set<String> updatedStorages = aip.getStorages().stream().filter(s -> !s.equals(storageLocation))
                            .collect(Collectors.toSet());
                    aip.setStorages(updatedStorages);
                }
            } else if (AIPStorageService.isManifest(eventInfo)
                    && eventInfo.getRequestChecksum().equals(aip.getChecksum())) {
                // The event concern the AIP manifest itself
                // Check if the event storage location exists in manifest locations
                boolean manifestLocationExists = aip.getManifestLocations().stream()
                        .anyMatch(l -> l.getStorage().equals(storageLocation));
                if (manifestLocationExists) {
                    edited = true;
                    // Remove this location from the manifest locations
                    Set<OAISDataObjectLocation> updatedStorages = aip.getManifestLocations().stream()
                            .filter(s -> !s.getStorage().equals(storageLocation)).collect(Collectors.toSet());
                    aip.setManifestLocations(updatedStorages);
                }

            }
        }
        return edited;
    }

    @Override
    public Collection<FileDeletionRequestDTO> removeStorages(AIPEntity aip, List<String> removedStorages) {

        // Build file reference requests
        Collection<FileDeletionRequestDTO> filesToRemove = new ArrayList<>();

        // Compute the new list of storage location (for files)
        Set<String> currentStorages = aip.getStorages();
        Set<String> newStorages = new HashSet<>();
        currentStorages.forEach(s -> {
            if (!removedStorages.contains(s)) {
                newStorages.add(s);
            }
        });
        // Check if some storage location have been removed
        if (newStorages.size() < currentStorages.size()) {
            // Update the list of storage location
            aip.setStorages(newStorages);

            // Iterate over Data Objects
            for (ContentInformation ci : aip.getAip().getProperties().getContentInformations()) {

                OAISDataObject dataObject = ci.getDataObject();
                // Iterate over data object localisations
                for (OAISDataObjectLocation l : dataObject.getLocations()) {
                    // Check if the current storage is still there
                    if (removedStorages.contains(l.getStorage())) {
                        // Create a storage deletion request
                        filesToRemove.add(FileDeletionRequestDTO.build(dataObject.getChecksum(), l.getStorage(),
                                                                       aip.getAipId(), false));
                    }
                }
            }
        }

        // Compute the new list of storage location (for manifest)
        Set<OAISDataObjectLocation> manifestLocations = aip.getManifestLocations();
        Set<OAISDataObjectLocation> newManifestLocations = new HashSet<>();
        manifestLocations.forEach(ml -> {
            if (!removedStorages.contains(ml.getStorage())) {
                newManifestLocations.add(ml);
            }
        });
        // Check if some manifest location have been removed
        if (manifestLocations.size() < newManifestLocations.size()) {
            for (OAISDataObjectLocation location : manifestLocations) {
                for (String removeStorage : removedStorages) {
                    if (location.getStorage().equals(removeStorage)) {
                        // Create a storage deletion request
                        filesToRemove.add(FileDeletionRequestDTO.build(aip.getChecksum(), removeStorage, aip.getAipId(),
                                                                       false));
                    }
                }
            }
            aip.setManifestLocations(newManifestLocations);
        }
        return filesToRemove;
    }

    @Override
    public Set<StoreLocation> getManifestStoreLocationsByStorageMetadata(Set<StorageMetadata> storages) {
        Set<StoreLocation> result = new HashSet<>();
        for (StorageMetadata storage : storages) {
            if (storage.getTargetTypes().isEmpty() || storage.getTargetTypes().contains(DataType.AIP)) {
                result.add(StoreLocation.build(storage.getPluginBusinessId(), storage.getStorePath()));
            }
        }
        return result;
    }

    @Override
    public Set<StoreLocation> getManifestStoreLocationsByLocation(Set<OAISDataObjectLocation> manifestLocations) {
        Set<StoreLocation> result = new HashSet<>();
        for (OAISDataObjectLocation location : manifestLocations) {
            result.add(StoreLocation.build(location.getStorage(), location.getStorePath()));
        }
        return result;
    }

    @Override
    public String storeAIPs(List<AIPStoreMetaDataRequest> requests) throws ModuleException {

        Optional<ServiceInstance> instance = discoveryClient.getInstances(applicationName).stream().findFirst();
        if (!instance.isPresent()) {
            throw new ModuleException("Unable to retrieve an accessible instance for ingest microservice");
        }

        // Build file storage requests
        Collection<FileStorageRequestDTO> files = new ArrayList<>();

        for (AIPStoreMetaDataRequest request : requests) {
            // Create a request for each storage
            Collection<FileStorageRequestDTO> fileStorageRequests = buildAIPStorageRequest(request.getAip()
                    .getAip(), request.getAip().getChecksum(), request.getStoreLocations(), instance.get());
            files.addAll(fileStorageRequests);
        }

        // Make a request group for all these aips
        RequestInfo info = storageClient.store(files);
        return info.getGroupId();
    }

    /**
     * Generate a public download URL for the file associated to the given Checksum
     * @param aipId aip id
     * @return a public URL to retrieve the AIP manifest
     * @throws ModuleException if the Eureka server is not reachable
     */
    public URL generateDownloadUrl(UniformResourceName aipId, ServiceInstance instance) throws ModuleException {
        String host = instance.getUri().toString();
        String path = Paths.get(AIPS_CONTROLLER_ROOT_PATH, AIP_DOWNLOAD_PATH).toString();
        String p = path.toString().replace("{" + AIP_ID_PATH_PARAM + "}", aipId.toString());
        p = p.charAt(0) == '/' ? p.replaceFirst("/", "") : p;
        String urlStr = String.format("%s/%s?scope=%s", host, p, tenantResolver.getTenant());
        try {
            return new URL(urlStr);
        } catch (MalformedURLException e) {
            LOGGER.error(e.getMessage(), e);
            throw new ModuleException(
                    String.format("Error generating AIP download url. Invalid calculated url %s. Cause : %s", urlStr,
                                  e.getMessage()),
                    e);
        }
    }

    /**
     * Build storage request for AIP file itself!
     */
    private Collection<FileStorageRequestDTO> buildAIPStorageRequest(AIP aip, String checksum,
            Set<StoreLocation> storeLocations, ServiceInstance instance) throws ModuleException {

        // Build file storage requests
        Collection<FileStorageRequestDTO> files = new ArrayList<>();

        // Build origin(s) URL
        URL originUrl = generateDownloadUrl(aip.getId(), instance);

        // Create a request for each storage
        for (StoreLocation storeLocation : storeLocations) {
            // If storage location sub directory is given, add a specific one for AIPs
            String storePath = null;
            if (storeLocation.getStorePath() != null) {
                if (!storeLocation.getStorePath().endsWith(apiStorageSubDirectory)) {
                    storePath = Paths.get(storeLocation.getStorePath(), apiStorageSubDirectory).toString();
                } else {
                    storePath = storeLocation.getStorePath();
                }
            }
<<<<<<< HEAD
            FileStorageRequestDTO storageRequest = FileStorageRequestDTO
                    .build(aip.getId().toString(), checksum, AIPService.MD5_ALGORITHM,
                           MediaType.APPLICATION_JSON_UTF8_VALUE, aip.getId().toString(), originUrl.toString(),
                           storeLocation.getStorage(), Optional.ofNullable(storePath));
            storageRequest.withType(DataType.AIP.toString());
            files.add(storageRequest);
=======
            files.add(FileStorageRequestDTO.build(aip.getId().toString(), checksum, AIPService.MD5_ALGORITHM,
                                                  MediaType.APPLICATION_JSON_VALUE, aip.getId().toString(),
                                                  originUrl.toString(), storeLocation.getStorage(),
                                                  Optional.ofNullable(storePath)));
>>>>>>> 32592302
        }

        return files;
    }
}<|MERGE_RESOLUTION|>--- conflicted
+++ resolved
@@ -538,19 +538,12 @@
                     storePath = storeLocation.getStorePath();
                 }
             }
-<<<<<<< HEAD
             FileStorageRequestDTO storageRequest = FileStorageRequestDTO
                     .build(aip.getId().toString(), checksum, AIPService.MD5_ALGORITHM,
                            MediaType.APPLICATION_JSON_UTF8_VALUE, aip.getId().toString(), originUrl.toString(),
                            storeLocation.getStorage(), Optional.ofNullable(storePath));
             storageRequest.withType(DataType.AIP.toString());
             files.add(storageRequest);
-=======
-            files.add(FileStorageRequestDTO.build(aip.getId().toString(), checksum, AIPService.MD5_ALGORITHM,
-                                                  MediaType.APPLICATION_JSON_VALUE, aip.getId().toString(),
-                                                  originUrl.toString(), storeLocation.getStorage(),
-                                                  Optional.ofNullable(storePath)));
->>>>>>> 32592302
         }
 
         return files;
