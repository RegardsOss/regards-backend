--- conflicted
+++ resolved
@@ -139,14 +139,8 @@
             SIPEntity sip = aip.getSip();
             sip.setState(sipState);
             // Save the errorMessage inside SIP rejections errors
-<<<<<<< HEAD
             sip.getRejectionCauses().add(String.format("Storage of AIP(%s) failed due to the following error: %s",
                                                        aipId, errorMessage));
-=======
-            sip.getRejectionCauses()
-                    .add(String.format("Storage of AIP(%s) failed due to the following error: %s", aipId,
-                                       errorMessage));
->>>>>>> f4af77c0
             sipService.saveSIPEntity(sip);
         }
     }
@@ -189,8 +183,8 @@
             if (oSip.isPresent()) {
                 SIPEntity sip = oSip.get();
                 // If all AIPs are deleted, update sip to DELETED state
-                if (result.getBody().getContent().stream().allMatch(
-                        resource -> fr.cnes.regards.modules.storage.domain.AIPState.DELETED
+                if (result.getBody().getContent().stream()
+                        .allMatch(resource -> fr.cnes.regards.modules.storage.domain.AIPState.DELETED
                                 .equals(resource.getContent().getState()))) {
                     sip.setState(SIPState.DELETED);
                 } else {
@@ -345,13 +339,8 @@
             long askForAipDeletionStart = System.currentTimeMillis();
             FeignSecurityManager.asSystem();
             try {
-<<<<<<< HEAD
-                response = aipClient.deleteAipFromSips(deletableSips.getContent().stream()
-                        .map(sip -> sip.getSipId().toString()).collect(Collectors.toSet()));
-=======
-                response = aipClient.deleteAipFromSips(
-                        deletableSips.getContent().stream().map(SIPEntity::getSipId).collect(Collectors.toSet()));
->>>>>>> f4af77c0
+                response = aipClient.deleteAipFromSips(deletableSips.getContent().stream().map(SIPEntity::getSipId)
+                        .collect(Collectors.toSet()));
                 long askForAipDeletionEnd = System.currentTimeMillis();
                 LOGGER.trace("Asking SUCCESSFULLY for storage to delete {} sip took {} ms",
                              deletableSips.getNumberOfElements(), askForAipDeletionEnd - askForAipDeletionStart);
@@ -418,7 +407,6 @@
         } catch (EntityNotFoundException enf) {
             throw new MaintenanceException(enf.getMessage(), enf);
         }
-<<<<<<< HEAD
         notificationClient.notifyRoles(email.getText(), "Errors during SIPs deletions", "rs-ingest",
                                        NotificationType.ERROR, DefaultRole.ADMIN);
     }
@@ -434,10 +422,5 @@
             sipService.saveSIPEntity(aip.getSip());
             save(aip);
         }
-=======
-        notificationClient
-                .notifyRoles(email.getText(), "Errors during SIPs deletions", "rs-ingest", NotificationType.ERROR,
-                             DefaultRole.ADMIN);
->>>>>>> f4af77c0
     }
 }