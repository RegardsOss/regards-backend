--- conflicted
+++ resolved
@@ -18,7 +18,6 @@
  */
 package fr.cnes.regards.modules.ingest.service.request;
 
-<<<<<<< HEAD
 import java.util.ArrayList;
 import java.util.List;
 import java.util.Optional;
@@ -36,12 +35,11 @@
 import org.springframework.data.jpa.domain.Specification;
 import org.springframework.stereotype.Service;
 
-=======
->>>>>>> c31511ee
 import com.google.common.collect.HashBasedTable;
 import com.google.common.collect.Lists;
 import com.google.common.collect.Sets;
 import com.google.common.collect.Table;
+
 import fr.cnes.regards.framework.authentication.IAuthenticationResolver;
 import fr.cnes.regards.framework.jpa.multitenant.transactional.MultitenantTransactional;
 import fr.cnes.regards.framework.modules.jobs.domain.JobInfo;
@@ -69,27 +67,9 @@
 import fr.cnes.regards.modules.ingest.service.job.IngestJobPriority;
 import fr.cnes.regards.modules.ingest.service.job.OAISDeletionsCreatorJob;
 import fr.cnes.regards.modules.ingest.service.job.RequestDeletionJob;
-<<<<<<< HEAD
-=======
 import fr.cnes.regards.modules.ingest.service.job.RequestRetryJob;
->>>>>>> c31511ee
 import fr.cnes.regards.modules.ingest.service.session.SessionNotifier;
 import fr.cnes.regards.modules.storage.client.RequestInfo;
-import java.util.ArrayList;
-import java.util.List;
-import java.util.Optional;
-import java.util.Set;
-import java.util.stream.Collectors;
-import org.slf4j.Logger;
-import org.slf4j.LoggerFactory;
-import org.springframework.beans.factory.annotation.Autowired;
-import org.springframework.context.annotation.Lazy;
-import org.springframework.data.domain.Page;
-import org.springframework.data.domain.PageImpl;
-import org.springframework.data.domain.PageRequest;
-import org.springframework.data.domain.Pageable;
-import org.springframework.data.jpa.domain.Specification;
-import org.springframework.stereotype.Service;
 
 /**
  * Service to handle all {@link AbstractRequest}s
@@ -256,8 +236,8 @@
     public void scheduleRequestDeletionJob(SearchRequestsParameters filters) {
         Set<JobParameter> jobParameters = Sets.newHashSet(new JobParameter(RequestDeletionJob.CRITERIA, filters));
         // Schedule request deletion job
-        JobInfo jobInfo = new JobInfo(false, IngestJobPriority.REQUEST_DELETION_JOB_PRIORITY.getPriority(), jobParameters,
-                authResolver.getUser(), RequestDeletionJob.class.getName());
+        JobInfo jobInfo = new JobInfo(false, IngestJobPriority.REQUEST_DELETION_JOB_PRIORITY.getPriority(),
+                jobParameters, authResolver.getUser(), RequestDeletionJob.class.getName());
         jobInfo = jobInfoService.createAsQueued(jobInfo);
         LOGGER.debug("Schedule {} job with id {}", RequestDeletionJob.class.getName(), jobInfo.getId());
     }
@@ -307,14 +287,14 @@
                 switchRequestState(request);
             } else {
                 LOGGER.error("Cannot relaunch the request {} because this request is not in ERROR state. It was in {} state",
-                        request.getId(), request.getState());
+                             request.getId(), request.getState());
             }
         }
         scheduleRequests(requests);
 
         // For macro job, create a job
         for (AbstractRequest request : requests) {
-            if (request.getState() == InternalRequestState.CREATED && isJobRequest(request)) {
+            if ((request.getState() == InternalRequestState.CREATED) && isJobRequest(request)) {
                 scheduleJob(request);
             }
         }
@@ -356,14 +336,6 @@
      * @param requests to schedule
      */
     @Override
-<<<<<<< HEAD
-    public void registerRequestDeletion(SearchRequestsParameters filters) {
-        Set<JobParameter> jobParameters = Sets.newHashSet(new JobParameter(RequestDeletionJob.CRITERIA, filters));
-        // Schedule OAIS Deletion job
-        JobInfo jobInfo = new JobInfo(false, IngestJobPriority.REQUEST_DELETION_JOB_PRIORITY.getPriority(),
-                jobParameters, authResolver.getUser(), RequestDeletionJob.class.getName());
-        jobInfoService.createAsQueued(jobInfo);
-=======
     public void scheduleRequests(List<AbstractRequest> requests) {
         // Store request state (can be scheduled right now ?) by session
         Table<String, String, InternalRequestState> history = HashBasedTable.create();
@@ -372,7 +344,7 @@
             // Ignore BLOCKED request
             if (request.getState() != InternalRequestState.BLOCKED) {
                 // Do not use history if the request is also a jobRequest or session values are missing
-                if (!isJobRequest(request) && request.getSessionOwner() != null && request.getSession() != null) {
+                if (!isJobRequest(request) && (request.getSessionOwner() != null) && (request.getSession() != null)) {
                     if (!history.contains(request.getSessionOwner(), request.getSession())) {
                         // Check if the request can be processed right now
                         request = scheduleRequest(request);
@@ -391,7 +363,6 @@
                 abstractRequestRepository.save(request);
             }
         }
->>>>>>> c31511ee
     }
 
     @Override
@@ -417,18 +388,9 @@
         return (request instanceof OAISDeletionCreatorRequest) || (request instanceof AIPUpdatesCreatorRequest);
     }
 
-<<<<<<< HEAD
-    @Override
-    public void deleteRequest(AbstractRequest request) {
-        if ((request instanceof OAISDeletionCreatorRequest) || (request instanceof AIPUpdatesCreatorRequest)) {
-            cleanRequestJob(request);
-        } else {
-            abstractRequestRepository.delete(request);
-        }
-=======
     private boolean isJobRequest(RequestTypeEnum requestType) {
-        return Lists.newArrayList(RequestTypeEnum.OAIS_DELETION_CREATOR, RequestTypeEnum.AIP_UPDATES_CREATOR).contains(requestType);
->>>>>>> c31511ee
+        return Lists.newArrayList(RequestTypeEnum.OAIS_DELETION_CREATOR, RequestTypeEnum.AIP_UPDATES_CREATOR)
+                .contains(requestType);
     }
 
     /**
