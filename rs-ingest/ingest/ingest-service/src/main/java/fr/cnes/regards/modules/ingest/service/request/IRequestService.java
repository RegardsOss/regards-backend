/*
 * Copyright 2017-2020 CNES - CENTRE NATIONAL d'ETUDES SPATIALES
 *
 * This file is part of REGARDS.
 *
 * REGARDS is free software: you can redistribute it and/or modify
 * it under the terms of the GNU General Public License as published by
 * the Free Software Foundation, either version 3 of the License, or
 * (at your option) any later version.
 *
 * REGARDS is distributed in the hope that it will be useful,
 * but WITHOUT ANY WARRANTY; without even the implied warranty of
 * MERCHANTABILITY or FITNESS FOR A PARTICULAR PURPOSE. See the
 * GNU General Public License for more details.
 *
 * You should have received a copy of the GNU General Public License
 * along with REGARDS. If not, see <http://www.gnu.org/licenses/>.
 */
package fr.cnes.regards.modules.ingest.service.request;

import java.util.Collection;
import java.util.List;
import java.util.Set;
import java.util.UUID;

import org.springframework.data.domain.Page;
import org.springframework.data.domain.Pageable;
import org.springframework.scheduling.annotation.Async;
import org.springframework.transaction.annotation.Propagation;

import fr.cnes.regards.framework.jpa.multitenant.transactional.MultitenantTransactional;
import fr.cnes.regards.modules.ingest.domain.aip.AIPEntity;
import fr.cnes.regards.modules.ingest.domain.request.AbstractRequest;
import fr.cnes.regards.modules.ingest.dto.request.RequestDto;
import fr.cnes.regards.modules.ingest.dto.request.RequestTypeEnum;
import fr.cnes.regards.modules.ingest.dto.request.SearchRequestsParameters;
import fr.cnes.regards.modules.storage.client.RequestInfo;

/**
 * @author Léo Mieulet
 */
public interface IRequestService {

    void handleRemoteStoreError(AbstractRequest requests);

    void handleRemoteStoreSuccess(AbstractRequest requests);

    /**
     * Handle request granted from storage service
     */
    void handleRemoteRequestGranted(Set<RequestInfo> requests);

    /**
     * Retrieve all requests referencing the provided group id
     */
    List<AbstractRequest> findRequestsByGroupIdIn(List<String> groupIds);

    /**
     * Retrieve all requests matching provided criteria
     * @param filters
     * @param pageable
     * @return a page of entities
     */
    Page<AbstractRequest> findRequests(SearchRequestsParameters filters, Pageable pageable);

    /**
     * Retrieve all requests matching provided criteria
     * @param filters
     * @param pageable
     * @return a page of DTO entities
     */
    Page<RequestDto> findRequestDtos(SearchRequestsParameters filters, Pageable pageable);

    /**
     * Delete all requests linked to provided aips
     * @param aipsRelatedToSip
     */
    void deleteAllByAip(Set<AIPEntity> aipsRelatedToSip);

    /**
     * Save provided requests into the repository
     * If requests cannot be run right now, their status will change to pending
     * @param requests of the same type. Can concern several sessions
     * @return number of scheduled requests
     */
    int scheduleRequests(List<AbstractRequest> requests);

    /**
     * Save provided request into the repository
     * If the request cannot be run right now, the request status will change to pending
     * @param request the request to save
     */
    AbstractRequest scheduleRequest(AbstractRequest request);

    /**
     * Check the given request is runnable or should  be delayed.
<<<<<<< HEAD
=======
     * @param request
     * @return
>>>>>>> 18bcc2b8
     */
    public boolean shouldDelayRequest(AbstractRequest request);

    /**
     * Abort every {@link fr.cnes.regards.modules.ingest.domain.request.InternalRequestState#RUNNING}. <br>
     * This is an asynchronous method. So tenant has to be given in order to be able to do database queries.
     * @param tenant
     */
    @Async
    void abortRequests(String tenant);

    /**
     * Allows to abort request page by page and save the process of abortion per page and stop jobs at the end of
     * each page and not at the end of everything
     * @param filters
     * @param pageRequest
     * @param jobIdsAlreadyStopped this parameters should initially be empty and then reused between each page handling
     * @return next page to treat
     */
    @MultitenantTransactional(propagation = Propagation.REQUIRES_NEW)
    Page<AbstractRequest> abortCurrentRequestPage(SearchRequestsParameters filters, Pageable pageRequest,
            Set<UUID> jobIdsAlreadyStopped);

    /**
     * Fetch a page of requests and try to unblock them
     * @param requestType the type of requests to retrieve and unblock, if possible
     */
    void unblockRequests(RequestTypeEnum requestType);

    /**
     * Associate a job to a {@link AbstractRequest}
     * @param request the request that will start shortly
     *                must be a request type that needs to be run by jobs
     */
    void scheduleJob(AbstractRequest request);

    /**
     * Schedule a job to delete all requests matching provided filters
     * @param filters
     */
    void scheduleRequestDeletionJob(SearchRequestsParameters filters);

    /**
     * Schedule a job to retry all requests matching provided filters from {@link fr.cnes.regards.modules.ingest.domain.request.InternalRequestState} ERROR to CREATED
     * @param filters
     */
    void scheduleRequestRetryJob(SearchRequestsParameters filters);

    void switchRequestState(AbstractRequest request);

    void deleteRequests(Collection<AbstractRequest> requests);

    /**
     * Delete the provided {@link AbstractRequest}, ensure related jobs are unlocked
     * @param request the request to delete
     */
    void deleteRequest(AbstractRequest request);

    boolean isJobRequest(AbstractRequest request);

    /**
     * Retrieve {@link AbstractRequest}s associated to the given storage respones associated by groupId.
     */
    public List<AbstractRequest> getRequests(Set<RequestInfo> requestInfos);
}<|MERGE_RESOLUTION|>--- conflicted
+++ resolved
@@ -94,11 +94,8 @@
 
     /**
      * Check the given request is runnable or should  be delayed.
-<<<<<<< HEAD
-=======
      * @param request
      * @return
->>>>>>> 18bcc2b8
      */
     public boolean shouldDelayRequest(AbstractRequest request);
 
