
/*
 * Copyright 2017-2022 CNES - CENTRE NATIONAL d'ETUDES SPATIALES
 *
 * This file is part of REGARDS.
 *
 * REGARDS is free software: you can redistribute it and/or modify
 * it under the terms of the GNU General Public License as published by
 * the Free Software Foundation, either version 3 of the License, or
 * (at your option) any later version.
 *
 * REGARDS is distributed in the hope that it will be useful,
 * but WITHOUT ANY WARRANTY; without even the implied warranty of
 * MERCHANTABILITY or FITNESS FOR A PARTICULAR PURPOSE. See the
 * GNU General Public License for more details.
 *
 * You should have received a copy of the GNU General Public License
 * along with REGARDS. If not, see <http://www.gnu.org/licenses/>.
 */
package fr.cnes.regards.modules.ingest.service.notification;

import com.google.common.collect.ArrayListMultimap;
import com.google.common.collect.Lists;
import com.google.common.collect.Multimap;
import com.google.common.collect.Sets;
import com.google.gson.Gson;
import com.google.gson.JsonObject;
import fr.cnes.regards.framework.amqp.IPublisher;
import fr.cnes.regards.framework.amqp.event.notifier.NotificationRequestEvent;
import fr.cnes.regards.framework.jpa.multitenant.transactional.MultitenantTransactional;
import fr.cnes.regards.modules.ingest.dao.IAbstractRequestRepository;
import fr.cnes.regards.modules.ingest.dao.IIngestRequestRepository;
import fr.cnes.regards.modules.ingest.domain.aip.AIPEntity;
import fr.cnes.regards.modules.ingest.domain.aip.DisseminationInfo;
import fr.cnes.regards.modules.ingest.domain.request.AbstractRequest;
import fr.cnes.regards.modules.ingest.domain.request.IngestErrorType;
import fr.cnes.regards.modules.ingest.domain.request.InternalRequestState;
import fr.cnes.regards.modules.ingest.domain.request.deletion.DeletionRequestStep;
import fr.cnes.regards.modules.ingest.domain.request.deletion.OAISDeletionRequest;
import fr.cnes.regards.modules.ingest.domain.request.dissemination.AipDisseminationRequest;
import fr.cnes.regards.modules.ingest.domain.request.ingest.IngestRequest;
import fr.cnes.regards.modules.ingest.domain.request.ingest.IngestRequestStep;
import fr.cnes.regards.modules.ingest.domain.request.update.AIPUpdateRequest;
import fr.cnes.regards.modules.ingest.domain.request.update.AIPUpdateRequestStep;
import fr.cnes.regards.modules.ingest.domain.request.update.AbstractAIPUpdateTask;
import fr.cnes.regards.modules.ingest.dto.request.RequestState;
import fr.cnes.regards.modules.ingest.dto.request.RequestTypeConstant;
import fr.cnes.regards.modules.ingest.dto.request.event.IngestRequestEvent;
import fr.cnes.regards.modules.ingest.dto.request.update.AIPUpdateParametersDto;
import fr.cnes.regards.modules.ingest.service.request.AIPUpdateRequestService;
import fr.cnes.regards.modules.ingest.service.request.RequestService;
import fr.cnes.regards.modules.notifier.client.INotifierClient;
import fr.cnes.regards.modules.notifier.dto.in.SpecificRecipientNotificationRequestEvent;
import fr.cnes.regards.modules.notifier.dto.out.NotifierEvent;
import org.springframework.beans.factory.annotation.Autowired;
import org.springframework.beans.factory.annotation.Value;
import org.springframework.stereotype.Service;

import java.time.OffsetDateTime;
import java.util.*;
import java.util.stream.Collectors;

/**
 * Notification service for {@link AbstractRequest}
 *
 * @author Iliana Ghazali
 */

@Service
@MultitenantTransactional
public class AIPNotificationService implements IAIPNotificationService {

    @Autowired
    private INotifierClient notifierClient;

    @Autowired
    private Gson gson;

    @Autowired
    private IAbstractRequestRepository abstractRequestRepo;

    @Autowired
    private IIngestRequestRepository ingestRequestRepository;

    @Autowired
    private RequestService requestService;

    @Autowired
    private IPublisher publisher;

    @Autowired
    private AIPUpdateRequestService aipUpdateRequestService;

    @Value("${spring.application.name}")
    private String microserviceName;

    // ---------------------------
    // HANDLE NOTIFICATION SENDING
    // ---------------------------

    @Override
    public void sendRequestsToNotifier(Set<AbstractRequest> requestsToSend) {
        if (!requestsToSend.isEmpty()) {
            // first update step and states of requests
            for (AbstractRequest abstractRequest : requestsToSend) {
                if (abstractRequest instanceof IngestRequest ingestRequest) {
<<<<<<< HEAD
                    ingestRequest.setState(InternalRequestState.RUNNING);
                    ingestRequest.setStep(IngestRequestStep.LOCAL_TO_BE_NOTIFIED);
                } else if (abstractRequest instanceof OAISDeletionRequest oaisDeletionRequest) {
                    oaisDeletionRequest.setState(InternalRequestState.RUNNING);
                    oaisDeletionRequest.setStep(DeletionRequestStep.LOCAL_TO_BE_NOTIFIED);
                } else if (abstractRequest instanceof AIPUpdateRequest aipUpdateRequest) {
                    aipUpdateRequest.setState(InternalRequestState.RUNNING);
                    aipUpdateRequest.setStep(AIPUpdateRequestStep.LOCAL_TO_BE_NOTIFIED);
                } else if (abstractRequest instanceof AipDisseminationRequest disseminationRequest) {
                    disseminationRequest.setState(InternalRequestState.WAITING_NOTIFIER_DISSEMINATION_RESPONSE);
=======
                    ingestRequest.setState(InternalRequestState.WAITING_NOTIFIER_RESPONSE);
                    ingestRequest.setStep(IngestRequestStep.LOCAL_TO_BE_NOTIFIED);
                } else if (abstractRequest instanceof OAISDeletionRequest oaisDeletionRequest) {
                    oaisDeletionRequest.setState(InternalRequestState.WAITING_NOTIFIER_RESPONSE);
                    oaisDeletionRequest.setStep(DeletionRequestStep.LOCAL_TO_BE_NOTIFIED);
                } else if (abstractRequest instanceof AIPUpdateRequest aipUpdateRequest) {
                    aipUpdateRequest.setState(InternalRequestState.WAITING_NOTIFIER_RESPONSE);
                    aipUpdateRequest.setStep(AIPUpdateRequestStep.LOCAL_TO_BE_NOTIFIED);
                } else if (abstractRequest instanceof AipDisseminationRequest disseminationRequest) {
                    disseminationRequest.setState(InternalRequestState.WAITING_NOTIFIER_RESPONSE);
>>>>>>> 3edf6649
                }
            }
            abstractRequestRepo.saveAll(requestsToSend);

            // then create notification request events and send them to notifier
            notifierClient.sendNotifications(createNotificationRequestEvents(requestsToSend));
        }
    }

    private List<NotificationRequestEvent> createNotificationRequestEvents(Set<AbstractRequest> requestsToSend) {
        List<NotificationRequestEvent> eventToSend = Lists.newArrayList();
        // for each request, create the associated notification request event
        for (AbstractRequest abstractRequest : requestsToSend) {
            // INGEST REQUESTS
            if (abstractRequest instanceof IngestRequest ingestRequest) {
                ingestRequest.getAips()
                             .forEach((aip) -> eventToSend.add(new NotificationRequestEvent(gson.toJsonTree(aip)
                                                                                                .getAsJsonObject(),
                                                                                            gson.toJsonTree(new AipNotificationRequestMetadata(
                                                                                                    RequestTypeConstant.INGEST_VALUE,
                                                                                                    aip.getSession(),
                                                                                                    aip.getSessionOwner()))
                                                                                                .getAsJsonObject(),
                                                                                            ingestRequest.getCorrelationId(),
                                                                                            abstractRequest.getSessionOwner())));
            }
            // OAIS DELETION REQUESTS
            else if (abstractRequest instanceof OAISDeletionRequest oaisDeletionRequest) {
                // remark : aip content is in payload because it has already been removed from database
                eventToSend.add(new NotificationRequestEvent(gson.toJsonTree(oaisDeletionRequest.getAipToNotify())
                                                                 .getAsJsonObject(),
                                                             gson.toJsonTree(new AipNotificationRequestMetadata(
                                                                     RequestTypeConstant.OAIS_DELETION_VALUE,
                                                                     oaisDeletionRequest.getSession(),
                                                                     oaisDeletionRequest.getSessionOwner()))
                                                                 .getAsJsonObject(),
                                                             oaisDeletionRequest.getCorrelationId(),
                                                             abstractRequest.getSessionOwner()));
            }
            // UPDATE REQUESTS
            else if (abstractRequest instanceof AIPUpdateRequest aipUpdateRequest) {
                eventToSend.add(new NotificationRequestEvent(gson.toJsonTree(aipUpdateRequest.getAip())
                                                                 .getAsJsonObject(),
                                                             gson.toJsonTree(new AipNotificationRequestMetadata(
                                                                 RequestTypeConstant.UPDATE_VALUE,
                                                                 aipUpdateRequest.getSession(),
                                                                 aipUpdateRequest.getSessionOwner())).getAsJsonObject(),
                                                             aipUpdateRequest.getCorrelationId(),
                                                             abstractRequest.getSessionOwner()));
            }
            // DISSEMINATION REQUESTS
            else if (abstractRequest instanceof AipDisseminationRequest disseminationRequest) {
                JsonObject payload = gson.toJsonTree(disseminationRequest.getAip()).getAsJsonObject();
                JsonObject metadata = gson.toJsonTree(new AipNotificationRequestMetadata(RequestTypeConstant.AIP_DISSEMINATION_VALUE,
                                                                                         disseminationRequest.getSession(),
                                                                                         disseminationRequest.getSessionOwner()))
                                          .getAsJsonObject();

                Set<String> recipients = disseminationRequest.getRecipients();
                if (recipients.isEmpty()) {
                    // Notify with rules
                    eventToSend.add(new NotificationRequestEvent(payload,
                                                                 metadata,
                                                                 disseminationRequest.getCorrelationId(),
                                                                 disseminationRequest.getAip().getSessionOwner()));
                } else {
                    // Notify without rules, because notify directly only to selected recipients
                    eventToSend.add(new SpecificRecipientNotificationRequestEvent(payload,
                                                                                  metadata,
                                                                                  disseminationRequest.getCorrelationId(),
                                                                                  disseminationRequest.getAip()
                                                                                                      .getSessionOwner(),
                                                                                  recipients));
                }
            }
        }
        return eventToSend;
    }

    // ------------------------------
    // HANDLE NOTIFICATION FEEDBACK
    // ------------------------------

    @Override
    public void handleNotificationSuccess(Map<AbstractRequest, NotifierEvent> successRequestsEvents) {
        // Handle Ingest success
        // Sort requests by type
        Set<IngestRequest> ingestRequests = new HashSet<>();
        Map<AipDisseminationRequest, NotifierEvent> disseminationRequestsEvents = new HashMap<>();
        Set<AbstractRequest> allOtherRequests = new HashSet<>();
        for (AbstractRequest successRequest : successRequestsEvents.keySet()) {
            if (successRequest instanceof IngestRequest ingestRequest) {
                ingestRequests.add(ingestRequest);
            } else if (successRequest instanceof AipDisseminationRequest aipDisseminationRequest) {
                disseminationRequestsEvents.put(aipDisseminationRequest,
                                                successRequestsEvents.get(aipDisseminationRequest));
            } else {
                allOtherRequests.add(successRequest);
            }
        }

        if (!disseminationRequestsEvents.isEmpty()) {
            handleDisseminationNotificationSuccess(disseminationRequestsEvents);
        }

        if (!ingestRequests.isEmpty()) {
            handleIngestNotificationSuccess(ingestRequests);
        }

        // Handle other requests types (Deletion and Update requests)
        // no need to publish events like ingest requests as no service needs it for the moment
        if (!allOtherRequests.isEmpty()) {
            allOtherRequests.forEach((request) -> AIPNotificationLogger.notificationSuccess(request.getId(),
                                                                                            request.getProviderId()));
            // Delete successful requests
            requestService.deleteRequests(successRequestsEvents.keySet());
        }
    }

    private void handleDisseminationNotificationSuccess(Map<AipDisseminationRequest, NotifierEvent> disseminationRequestsEvents) {
        OffsetDateTime now = OffsetDateTime.now();
        Multimap<AIPEntity, AbstractAIPUpdateTask> updateTasksByAIP = ArrayListMultimap.create();
        for (AipDisseminationRequest disseminationRequest : disseminationRequestsEvents.keySet()) {
            List<DisseminationInfo> disseminationInfos = disseminationRequestsEvents.get(disseminationRequest)
                                                                                    .getRecipients()
                                                                                    .stream()
                                                                                    .map(recipient -> new DisseminationInfo(
                                                                                        recipient.getLabel(),
                                                                                        now,
                                                                                        null))
                                                                                    .toList();
            AIPUpdateParametersDto aipUpdateDto = AIPUpdateParametersDto.build();
            aipUpdateDto.setUpdateDisseminationInfo(disseminationInfos);

            // for loop, but it is supposed to have only one task created
            for (AbstractAIPUpdateTask updateDisseminationTask : AbstractAIPUpdateTask.build(aipUpdateDto)) {
                updateTasksByAIP.put(disseminationRequest.getAip(), updateDisseminationTask);
            }
        }
<<<<<<< HEAD
        aipUpdateRequestService.create(updateTasksByAIP);
        // delete dissemination requests
        requestService.deleteRequests(Sets.newHashSet(disseminationRequestsEvents.keySet()));
=======
        // delete dissemination requests first
        requestService.deleteRequests(Sets.newHashSet(disseminationRequestsEvents.keySet()));
        // then create following requests to update AIPs
        aipUpdateRequestService.create(updateTasksByAIP);
>>>>>>> 3edf6649
    }

    private void handleIngestNotificationSuccess(Set<IngestRequest> successIngestRequests) {
        List<IngestRequestEvent> ingestRequestEvents = new ArrayList<>();
        String sipId;

        // find sip id for publication
        // ingest requests are reloaded from database because aips are not loaded from successIngestRequests (lazy mode)
        List<IngestRequest> tmpRequests = ingestRequestRepository.findByIdIn(successIngestRequests.stream()
                                                                                                  .map(IngestRequest::getId)
                                                                                                  .collect(Collectors.toSet()));
        for (IngestRequest request : tmpRequests) {
            sipId = request.getAips().get(0).getSip().getSipId();
            ingestRequestEvents.add(IngestRequestEvent.build(request.getCorrelationId(),
                                                             request.getSip().getId(),
                                                             sipId,
                                                             RequestState.SUCCESS));
            AIPNotificationLogger.notificationSuccess(request.getId(), request.getProviderId());
        }

        // publish success
        publisher.publish(ingestRequestEvents);

        // delete ingest requests
        requestService.deleteRequests(Sets.newHashSet(successIngestRequests));

    }

    @Override
    public void handleNotificationError(Set<AbstractRequest> errorRequests) {
        // for each type of request set the change the state and the step of the request to ERROR
        String errorMsg = "An error occurred while notifying the request result to notifier. "
                          + "Please check issues reported on notifier.";
        for (AbstractRequest abstractRequest : errorRequests) {
            // INGEST REQUESTS
            if (abstractRequest instanceof IngestRequest ingestRequest) {
                AIPNotificationLogger.notificationError(ingestRequest.getId(),
                                                        ingestRequest.getProviderId(),
                                                        ingestRequest.getErrors());
                // put request state to error and change step
                ingestRequest.setState(InternalRequestState.ERROR);
                ingestRequest.setStep(IngestRequestStep.REMOTE_NOTIFICATION_ERROR);
                ingestRequest.setErrorType(IngestErrorType.NOTIFICATION);
                ingestRequest.addError(errorMsg);
            }
            // OAIS DELETION REQUESTS
            else if (abstractRequest instanceof OAISDeletionRequest oaisDeletionRequest) {
                AIPNotificationLogger.notificationError(oaisDeletionRequest.getId(),
                                                        oaisDeletionRequest.getProviderId(),
                                                        oaisDeletionRequest.getErrors());
                // put request state to error and change step
                oaisDeletionRequest.setState(InternalRequestState.ERROR);
                oaisDeletionRequest.setStep(DeletionRequestStep.REMOTE_NOTIFICATION_ERROR);
                oaisDeletionRequest.setErrorType(IngestErrorType.NOTIFICATION);
                oaisDeletionRequest.addError(errorMsg);
            }
            // UPDATE REQUESTS
            else if (abstractRequest instanceof AIPUpdateRequest aipUpdateRequest) {
                AIPNotificationLogger.notificationError(aipUpdateRequest.getId(),
                                                        aipUpdateRequest.getProviderId(),
                                                        aipUpdateRequest.getErrors());
                // put request state to error and change step
                aipUpdateRequest.setState(InternalRequestState.ERROR);
                aipUpdateRequest.setStep(AIPUpdateRequestStep.REMOTE_NOTIFICATION_ERROR);
                aipUpdateRequest.setErrorType(IngestErrorType.NOTIFICATION);
                aipUpdateRequest.addError(errorMsg);
            }
            // DISSEMINATION REQUEST
            else if (abstractRequest instanceof AipDisseminationRequest aipDisseminationRequest) {
                AIPNotificationLogger.notificationError(aipDisseminationRequest.getId(),
                                                        aipDisseminationRequest.getProviderId(),
                                                        aipDisseminationRequest.getErrors());
                aipDisseminationRequest.setState(InternalRequestState.ERROR);
                aipDisseminationRequest.setErrorType(IngestErrorType.DISSEMINATION);
                aipDisseminationRequest.addError(errorMsg);
            }
        }
        // Save error requests
        abstractRequestRepo.saveAll(errorRequests);
    }
}<|MERGE_RESOLUTION|>--- conflicted
+++ resolved
@@ -104,18 +104,6 @@
             // first update step and states of requests
             for (AbstractRequest abstractRequest : requestsToSend) {
                 if (abstractRequest instanceof IngestRequest ingestRequest) {
-<<<<<<< HEAD
-                    ingestRequest.setState(InternalRequestState.RUNNING);
-                    ingestRequest.setStep(IngestRequestStep.LOCAL_TO_BE_NOTIFIED);
-                } else if (abstractRequest instanceof OAISDeletionRequest oaisDeletionRequest) {
-                    oaisDeletionRequest.setState(InternalRequestState.RUNNING);
-                    oaisDeletionRequest.setStep(DeletionRequestStep.LOCAL_TO_BE_NOTIFIED);
-                } else if (abstractRequest instanceof AIPUpdateRequest aipUpdateRequest) {
-                    aipUpdateRequest.setState(InternalRequestState.RUNNING);
-                    aipUpdateRequest.setStep(AIPUpdateRequestStep.LOCAL_TO_BE_NOTIFIED);
-                } else if (abstractRequest instanceof AipDisseminationRequest disseminationRequest) {
-                    disseminationRequest.setState(InternalRequestState.WAITING_NOTIFIER_DISSEMINATION_RESPONSE);
-=======
                     ingestRequest.setState(InternalRequestState.WAITING_NOTIFIER_RESPONSE);
                     ingestRequest.setStep(IngestRequestStep.LOCAL_TO_BE_NOTIFIED);
                 } else if (abstractRequest instanceof OAISDeletionRequest oaisDeletionRequest) {
@@ -126,7 +114,6 @@
                     aipUpdateRequest.setStep(AIPUpdateRequestStep.LOCAL_TO_BE_NOTIFIED);
                 } else if (abstractRequest instanceof AipDisseminationRequest disseminationRequest) {
                     disseminationRequest.setState(InternalRequestState.WAITING_NOTIFIER_RESPONSE);
->>>>>>> 3edf6649
                 }
             }
             abstractRequestRepo.saveAll(requestsToSend);
@@ -266,16 +253,10 @@
                 updateTasksByAIP.put(disseminationRequest.getAip(), updateDisseminationTask);
             }
         }
-<<<<<<< HEAD
-        aipUpdateRequestService.create(updateTasksByAIP);
-        // delete dissemination requests
-        requestService.deleteRequests(Sets.newHashSet(disseminationRequestsEvents.keySet()));
-=======
         // delete dissemination requests first
         requestService.deleteRequests(Sets.newHashSet(disseminationRequestsEvents.keySet()));
         // then create following requests to update AIPs
         aipUpdateRequestService.create(updateTasksByAIP);
->>>>>>> 3edf6649
     }
 
     private void handleIngestNotificationSuccess(Set<IngestRequest> successIngestRequests) {
