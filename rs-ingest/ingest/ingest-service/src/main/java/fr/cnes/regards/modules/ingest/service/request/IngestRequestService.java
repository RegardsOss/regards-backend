--- conflicted
+++ resolved
@@ -68,11 +68,7 @@
 import fr.cnes.regards.modules.ingest.domain.request.ingest.IngestRequest;
 import fr.cnes.regards.modules.ingest.domain.request.ingest.IngestRequestStep;
 import fr.cnes.regards.modules.ingest.domain.request.postprocessing.AIPPostProcessRequest;
-<<<<<<< HEAD
-import fr.cnes.regards.modules.ingest.domain.settings.AIPNotificationSettings;
-=======
 import fr.cnes.regards.modules.ingest.domain.sip.ISipIdAndVersion;
->>>>>>> 4017fc80
 import fr.cnes.regards.modules.ingest.domain.sip.SIPEntity;
 import fr.cnes.regards.modules.ingest.domain.sip.SIPState;
 import fr.cnes.regards.modules.ingest.domain.sip.VersioningMode;
@@ -334,17 +330,12 @@
                 // Monitoring
                 sessionNotifier.incrementProductStorePending(request);
             } else {
-<<<<<<< HEAD
-                // No files to store for the request AIPs.
-                finalizeSuccessfulRequest(Sets.newHashSet(request), false);
-=======
                 // No files to store for the request AIPs. We can immediately store the manifest.
                 Set<IngestRequest> requests = Sets.newHashSet(request);
                 finalizeSuccessfulRequest(requests, false,
                                           preloadChains(requests,
                                                         new HashMap<String, Optional<IngestProcessingChain>>()),
                                           preloadLastVersions(requests, new HashMap<String, AIPEntity>()));
->>>>>>> 4017fc80
             }
         } catch (ModuleException e) {
             // Keep track of the error
@@ -459,13 +450,7 @@
             for (AIPEntity aipEntity : aips) {
                 aipEntity.setState(AIPState.STORED);
                 // Find if this is the last version and set last flag accordingly
-<<<<<<< HEAD
-                aipService.handleVersioning(aipEntity,
-                                            request.getMetadata().getVersioningMode(),
-                                            currentLatestPerProviderId);
-=======
                 aipService.handleVersioning(aipEntity, request.getMetadata().getVersioningMode(), lastVersions);
->>>>>>> 4017fc80
                 aipService.save(aipEntity);
 
                 // Manage post processing
