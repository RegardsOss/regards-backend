--- conflicted
+++ resolved
@@ -40,11 +40,8 @@
 
 import com.google.common.collect.ArrayListMultimap;
 import com.google.common.collect.Lists;
-<<<<<<< HEAD
 import com.google.common.collect.Maps;
-=======
 import com.google.common.collect.Multimap;
->>>>>>> a957ef8d
 import com.google.common.collect.Sets;
 import com.google.gson.reflect.TypeToken;
 import fr.cnes.regards.framework.amqp.IPublisher;
@@ -438,7 +435,6 @@
                     .publish(IngestRequestEvent.build(request.getRequestId(), request.getSip().getId(),
                                                       sipEntity.getSipId(), RequestState.SUCCESS, request.getErrors()));
         }
-<<<<<<< HEAD
 
         // Create post process
         for (Entry<IngestProcessingChain, Set<AIPEntity>> es : postProcessToSchedule.entrySet()) {
@@ -449,8 +445,6 @@
             }
         }
 
-=======
->>>>>>> a957ef8d
         requestService.scheduleRequests(toSchedule);
     }
 
