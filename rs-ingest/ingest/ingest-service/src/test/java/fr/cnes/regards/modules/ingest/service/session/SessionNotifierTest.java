/*
 * Copyright 2017-2020 CNES - CENTRE NATIONAL d'ETUDES SPATIALES
 *
 * This file is part of REGARDS.
 *
 * REGARDS is free software: you can redistribute it and/or modify
 * it under the terms of the GNU General Public License as published by
 * the Free Software Foundation, either version 3 of the License, or
 * (at your option) any later version.
 *
 * REGARDS is distributed in the hope that it will be useful,
 * but WITHOUT ANY WARRANTY; without even the implied warranty of
 * MERCHANTABILITY or FITNESS FOR A PARTICULAR PURPOSE. See the
 * GNU General Public License for more details.
 *
 * You should have received a copy of the GNU General Public License
 * along with REGARDS. If not, see <http://www.gnu.org/licenses/>.
 */
package fr.cnes.regards.modules.ingest.service.session;

import java.util.ArrayList;
import java.util.HashMap;
import java.util.HashSet;
import java.util.List;
import java.util.Map;
import java.util.Optional;
import java.util.Set;

import org.assertj.core.util.Sets;
import org.junit.Before;
import org.junit.Ignore;
import org.mockito.Mockito;
import org.springframework.boot.test.mock.mockito.SpyBean;
import org.springframework.test.annotation.DirtiesContext;
import org.springframework.test.annotation.DirtiesContext.ClassMode;
import org.springframework.test.annotation.DirtiesContext.HierarchyMode;
import org.springframework.test.context.TestPropertySource;

import fr.cnes.regards.framework.amqp.IPublisher;
import fr.cnes.regards.framework.jpa.multitenant.test.AbstractMultitenantServiceTest;
import fr.cnes.regards.framework.oais.urn.OAISIdentifier;
import fr.cnes.regards.framework.oais.urn.OaisUniformResourceName;
import fr.cnes.regards.framework.urn.EntityType;
import fr.cnes.regards.modules.ingest.domain.aip.AIPEntity;
import fr.cnes.regards.modules.ingest.domain.aip.AIPState;
import fr.cnes.regards.modules.ingest.domain.sip.IngestMetadata;
import fr.cnes.regards.modules.ingest.domain.sip.SIPEntity;
import fr.cnes.regards.modules.ingest.domain.sip.SIPState;
import fr.cnes.regards.modules.ingest.dto.aip.AIP;
import fr.cnes.regards.modules.ingest.dto.aip.StorageMetadata;
import fr.cnes.regards.modules.ingest.dto.sip.SIP;
import fr.cnes.regards.modules.sessionmanager.domain.event.SessionMonitoringEvent;
import fr.cnes.regards.modules.sessionmanager.domain.event.SessionNotificationOperator;

@DirtiesContext(classMode = ClassMode.AFTER_CLASS, hierarchyMode = HierarchyMode.EXHAUSTIVE)
@TestPropertySource(
        properties = { "spring.jpa.properties.hibernate.default_schema=session_notif", "eureka.client.enabled=false" },
        locations = { "classpath:application-test.properties" })
@Ignore
public class SessionNotifierTest extends AbstractMultitenantServiceTest {

    @SpyBean
    private IPublisher publisher;

    private static String sessionOwner = "NAASA";

    private static String session = "session d'ingestion";

    private static String ingestChain = "ingest chain";

    private static String providerId = "provider 1";

    private static Set<String> categories = Sets.newLinkedHashSet("CAT 1", "CAT 2");

    private static SIPEntity sipEntity;

    private static AIPEntity aipEntity1;

    private static AIPEntity aipEntity2;

    private final ArrayList<AIPEntity> aips = new ArrayList<>();

    @Before
    public void init() {
        sipEntity = SIPEntity.build(getDefaultTenant(),
                                    IngestMetadata.build(sessionOwner, session, ingestChain, categories,
                                                         StorageMetadata.build("AWS", "/dir1/dir2/", new HashSet<>())),
                                    SIP.build(EntityType.DATA, providerId), 1, SIPState.INGESTED);
        aipEntity1 = AIPEntity
                .build(sipEntity, AIPState.GENERATED,
                       AIP.build(sipEntity.getSip(),
<<<<<<< HEAD
                                 OaisUniformResourceName.pseudoRandomUrn(OAISIdentifier.AIP, EntityType.COLLECTION,
                                                                         getDefaultTenant(), 1),
                                 Optional.ofNullable(sipEntity.getSipIdUrn()), providerId));
        aipEntity2 = AIPEntity
                .build(sipEntity, AIPState.GENERATED,
                       AIP.build(sipEntity.getSip(),
                                 OaisUniformResourceName.pseudoRandomUrn(OAISIdentifier.AIP, EntityType.COLLECTION,
                                                                         getDefaultTenant(), 1),
                                 Optional.ofNullable(sipEntity.getSipIdUrn()), providerId));
=======
                                 UniformResourceName.pseudoRandomUrn(OAISIdentifier.AIP, EntityType.COLLECTION,
                                                                     getDefaultTenant(), 1),
                                 Optional.ofNullable(sipEntity.getSipIdUrn()), providerId, sipEntity.getVersion()));
        aipEntity2 = AIPEntity
                .build(sipEntity, AIPState.GENERATED,
                       AIP.build(sipEntity.getSip(),
                                 UniformResourceName.pseudoRandomUrn(OAISIdentifier.AIP, EntityType.COLLECTION,
                                                                     getDefaultTenant(), 1),
                                 Optional.ofNullable(sipEntity.getSipIdUrn()), providerId, sipEntity.getVersion()));
>>>>>>> e9882c1b
        aips.add(aipEntity1);
        aips.add(aipEntity2);
        Mockito.clearInvocations(publisher);
    }

    private Map<String, Long> getResultUsingNotifs(List<SessionMonitoringEvent> allValues) {
        Map<String, Long> result = new HashMap<>();
        for (SessionMonitoringEvent e : allValues) {
            if (e.getOperator() != SessionNotificationOperator.REPLACE) {
                Long previousValue = Optional.ofNullable(result.get(e.getProperty())).orElse(0L);
                if (e.getOperator() == SessionNotificationOperator.INC) {
                    result.put(e.getProperty(), previousValue + (Long) e.getValue());
                } else {
                    result.put(e.getProperty(), previousValue - (Long) e.getValue());
                }
            }
        }
        return result;
    }

    //    @Test
    //    public void testGenerationStart() {
    //        sessionNotifier.productsGranted(sessionOwner, session, 1);
    //        sessionNotifier.productGenerationStart(sessionOwner, session);
    //
    //        ArgumentCaptor<SessionMonitoringEvent> argumentCaptor = ArgumentCaptor.forClass(SessionMonitoringEvent.class);
    //        Mockito.verify(publisher, Mockito.times(2)).publish(argumentCaptor.capture());
    //        Map<String, Long> result = getResultUsingNotifs(argumentCaptor.getAllValues());
    //        Assert.assertEquals(1, (long) result.get(SessionNotifier.PRODUCT_GEN_PENDING));
    //        Assert.assertEquals(1, (long) result.get(SessionNotifier.PRODUCT_COUNT));
    //    }
    //
    //    @Test
    //    public void testGenerationSuccess() {
    //        sessionNotifier.productsGranted(sessionOwner, session, 1);
    //        sessionNotifier.productGenerationStart(sessionOwner, session);
    //        sessionNotifier.productGenerationEnd(sessionOwner, session, aips);
    //
    //        ArgumentCaptor<SessionMonitoringEvent> argumentCaptor = ArgumentCaptor.forClass(SessionMonitoringEvent.class);
    //        Mockito.verify(publisher, Mockito.times(5)).publish(argumentCaptor.capture());
    //        Map<String, Long> result = getResultUsingNotifs(argumentCaptor.getAllValues());
    //        Assert.assertEquals(2, (long) result.get(SessionNotifier.PRODUCT_COUNT));
    //        Assert.assertEquals(0, (long) result.get(SessionNotifier.PRODUCT_GEN_PENDING));
    //        Assert.assertNull(result.get(SessionNotifier.PRODUCT_GEN_ERROR));
    //        Assert.assertEquals(2, (long) result.get(SessionNotifier.PRODUCT_STORE_PENDING));
    //    }
    //
    //    @Test
    //    public void testGenerationFail() {
    //        sessionNotifier.productsGranted(sessionOwner, session, 1);
    //        sessionNotifier.productGenerationStart(sessionOwner, session);
    //        sessionNotifier.productGenerationEnd(sessionOwner, session, new ArrayList<>());
    //
    //        ArgumentCaptor<SessionMonitoringEvent> argumentCaptor = ArgumentCaptor.forClass(SessionMonitoringEvent.class);
    //
    //        Mockito.verify(publisher, Mockito.times(4)).publish(argumentCaptor.capture());
    //        Map<String, Long> result = getResultUsingNotifs(argumentCaptor.getAllValues());
    //        Assert.assertEquals(1, (long) result.get(SessionNotifier.PRODUCT_COUNT));
    //        Assert.assertEquals(0, (long) result.get(SessionNotifier.PRODUCT_GEN_PENDING));
    //        Assert.assertEquals(1, (long) result.get(SessionNotifier.PRODUCT_GEN_ERROR));
    //        Assert.assertNull(result.get(SessionNotifier.PRODUCT_META_STORE_PENDING));
    //    }
    //
    //    @Test
    //    public void testStoreFail() {
    //        sessionNotifier.productsGranted(sessionOwner, session, 1);
    //        sessionNotifier.productGenerationStart(sessionOwner, session);
    //        sessionNotifier.productGenerationEnd(sessionOwner, session, aips);
    //        sessionNotifier.productStoreError(sessionOwner, session, aips);
    //
    //        ArgumentCaptor<SessionMonitoringEvent> argumentCaptor = ArgumentCaptor.forClass(SessionMonitoringEvent.class);
    //        Mockito.verify(publisher, Mockito.times(7)).publish(argumentCaptor.capture());
    //        Map<String, Long> result = getResultUsingNotifs(argumentCaptor.getAllValues());
    //        Assert.assertEquals(2, (long) result.get(SessionNotifier.PRODUCT_COUNT));
    //        Assert.assertNull(result.get(SessionNotifier.PRODUCT_GEN_ERROR));
    //        Assert.assertEquals(0, (long) result.get(SessionNotifier.PRODUCT_GEN_PENDING));
    //        Assert.assertEquals(0, (long) result.get(SessionNotifier.PRODUCT_STORE_PENDING));
    //        Assert.assertNull(result.get(SessionNotifier.PRODUCT_STORED));
    //        Assert.assertEquals(2, (long) result.get(SessionNotifier.PRODUCT_STORE_ERROR));
    //    }
    //
    //    @Test
    //    public void testStoreSucceed() {
    //        sessionNotifier.productsGranted(sessionOwner, session, 1);
    //        sessionNotifier.productGenerationStart(sessionOwner, session);
    //        sessionNotifier.productGenerationEnd(sessionOwner, session, aips);
    //        sessionNotifier.productStoreSuccess(sessionOwner, session, aips);
    //
    //        ArgumentCaptor<SessionMonitoringEvent> argumentCaptor = ArgumentCaptor.forClass(SessionMonitoringEvent.class);
    //        Mockito.verify(publisher, Mockito.times(7)).publish(argumentCaptor.capture());
    //        Map<String, Long> result = getResultUsingNotifs(argumentCaptor.getAllValues());
    //        Assert.assertEquals(2, (long) result.get(SessionNotifier.PRODUCT_COUNT));
    //        Assert.assertNull(result.get(SessionNotifier.PRODUCT_GEN_ERROR));
    //        Assert.assertEquals(0, (long) result.get(SessionNotifier.PRODUCT_GEN_PENDING));
    //        Assert.assertEquals(0, (long) result.get(SessionNotifier.PRODUCT_STORE_PENDING));
    //        Assert.assertEquals(2, (long) result.get(SessionNotifier.PRODUCT_STORED));
    //        Assert.assertNull(result.get(SessionNotifier.PRODUCT_STORE_ERROR));
    //    }
    //
    //    @Test
    //    public void testStoreMetaPending() {
    //        sessionNotifier.productsGranted(sessionOwner, session, 1);
    //        sessionNotifier.productGenerationStart(sessionOwner, session);
    //        sessionNotifier.productGenerationEnd(sessionOwner, session, aips);
    //        sessionNotifier.productStoreSuccess(sessionOwner, session, aips);
    //        sessionNotifier.productMetaStorePending(sessionOwner, session, aips);
    //
    //        ArgumentCaptor<SessionMonitoringEvent> argumentCaptor = ArgumentCaptor.forClass(SessionMonitoringEvent.class);
    //        Mockito.verify(publisher, Mockito.times(8)).publish(argumentCaptor.capture());
    //        Map<String, Long> result = getResultUsingNotifs(argumentCaptor.getAllValues());
    //        Assert.assertEquals(2, (long) result.get(SessionNotifier.PRODUCT_COUNT));
    //        Assert.assertNull(result.get(SessionNotifier.PRODUCT_GEN_ERROR));
    //        Assert.assertEquals(0, (long) result.get(SessionNotifier.PRODUCT_GEN_PENDING));
    //        Assert.assertEquals(0, (long) result.get(SessionNotifier.PRODUCT_STORE_PENDING));
    //        Assert.assertEquals(2, (long) result.get(SessionNotifier.PRODUCT_STORED));
    //        Assert.assertNull(result.get(SessionNotifier.PRODUCT_STORE_ERROR));
    //        Assert.assertEquals(2, (long) result.get(SessionNotifier.PRODUCT_META_STORE_PENDING));
    //        Assert.assertNull(result.get(SessionNotifier.PRODUCT_META_STORED));
    //    }
    //
    //    @Test
    //    public void testStoreMetaSucceed() {
    //        sessionNotifier.productsGranted(sessionOwner, session, 1);
    //        sessionNotifier.productGenerationStart(sessionOwner, session);
    //        sessionNotifier.productGenerationEnd(sessionOwner, session, aips);
    //        sessionNotifier.productStoreSuccess(sessionOwner, session, aips);
    //        sessionNotifier.productMetaStorePending(sessionOwner, session, aips);
    //        sessionNotifier.productMetaStoredSuccess(aipEntity1);
    //        sessionNotifier.productMetaStoredSuccess(aipEntity2);
    //
    //        ArgumentCaptor<SessionMonitoringEvent> argumentCaptor = ArgumentCaptor.forClass(SessionMonitoringEvent.class);
    //        Mockito.verify(publisher, Mockito.times(12)).publish(argumentCaptor.capture());
    //        Map<String, Long> result = getResultUsingNotifs(argumentCaptor.getAllValues());
    //        Assert.assertEquals(2, (long) result.get(SessionNotifier.PRODUCT_COUNT));
    //        Assert.assertNull(result.get(SessionNotifier.PRODUCT_GEN_ERROR));
    //        Assert.assertEquals(0, (long) result.get(SessionNotifier.PRODUCT_GEN_PENDING));
    //        Assert.assertEquals(0, (long) result.get(SessionNotifier.PRODUCT_STORE_PENDING));
    //        Assert.assertEquals(2, (long) result.get(SessionNotifier.PRODUCT_STORED));
    //        Assert.assertNull(result.get(SessionNotifier.PRODUCT_STORE_ERROR));
    //        Assert.assertEquals(0, (long) result.get(SessionNotifier.PRODUCT_META_STORE_PENDING));
    //        Assert.assertEquals(2, (long) result.get(SessionNotifier.PRODUCT_META_STORED));
    //    }
    //
    //    @Test
    //    public void testStoreMetaError() {
    //        sessionNotifier.productsGranted(sessionOwner, session, 1);
    //        sessionNotifier.productGenerationStart(sessionOwner, session);
    //        sessionNotifier.productGenerationEnd(sessionOwner, session, aips);
    //        sessionNotifier.productStoreSuccess(sessionOwner, session, aips);
    //        sessionNotifier.productMetaStorePending(sessionOwner, session, aips);
    //        sessionNotifier.productMetaStoredSuccess(aipEntity1);
    //        sessionNotifier.productMetaStoredError(aipEntity2);
    //
    //        ArgumentCaptor<SessionMonitoringEvent> argumentCaptor = ArgumentCaptor.forClass(SessionMonitoringEvent.class);
    //        Mockito.verify(publisher, Mockito.times(12)).publish(argumentCaptor.capture());
    //        Map<String, Long> result = getResultUsingNotifs(argumentCaptor.getAllValues());
    //        Assert.assertEquals(2, (long) result.get(SessionNotifier.PRODUCT_COUNT));
    //        Assert.assertNull(result.get(SessionNotifier.PRODUCT_GEN_ERROR));
    //        Assert.assertEquals(0, (long) result.get(SessionNotifier.PRODUCT_GEN_PENDING));
    //        Assert.assertEquals(0, (long) result.get(SessionNotifier.PRODUCT_STORE_PENDING));
    //        Assert.assertEquals(2, (long) result.get(SessionNotifier.PRODUCT_STORED));
    //        Assert.assertNull(result.get(SessionNotifier.PRODUCT_STORE_ERROR));
    //        Assert.assertEquals(0, (long) result.get(SessionNotifier.PRODUCT_META_STORE_PENDING));
    //        Assert.assertEquals(1, (long) result.get(SessionNotifier.PRODUCT_META_STORED));
    //        Assert.assertEquals(1, (long) result.get(SessionNotifier.PRODUCT_META_STORE_ERROR));
    //    }
    //
    //    @Test
    //    public void testDeletion() {
    //        sessionNotifier.productsGranted(sessionOwner, session, 1);
    //        sessionNotifier.productGenerationStart(sessionOwner, session);
    //        sessionNotifier.productGenerationEnd(sessionOwner, session, aips);
    //        sessionNotifier.productStoreSuccess(sessionOwner, session, aips);
    //        aipEntity1.setState(AIPState.STORED);
    //        aipEntity2.setState(AIPState.STORED);
    //        sipEntity.setState(SIPState.STORED);
    //        sessionNotifier.productDeleted(sessionOwner, session, aips);
    //
    //        ArgumentCaptor<SessionMonitoringEvent> argumentCaptor = ArgumentCaptor.forClass(SessionMonitoringEvent.class);
    //
    //        Mockito.verify(publisher, Mockito.times(9)).publish(argumentCaptor.capture());
    //        Map<String, Long> result = getResultUsingNotifs(argumentCaptor.getAllValues());
    //        Assert.assertEquals(0, (long) result.get(SessionNotifier.PRODUCT_COUNT));
    //        Assert.assertNull(result.get(SessionNotifier.PRODUCT_GEN_ERROR));
    //        Assert.assertEquals(0, (long) result.get(SessionNotifier.PRODUCT_GEN_PENDING));
    //        Assert.assertEquals(0, (long) result.get(SessionNotifier.PRODUCT_STORE_PENDING));
    //        Assert.assertEquals(0, (long) result.get(SessionNotifier.PRODUCT_STORED));
    //        Assert.assertNull(result.get(SessionNotifier.PRODUCT_STORE_ERROR));
    //    }
}<|MERGE_RESOLUTION|>--- conflicted
+++ resolved
@@ -89,17 +89,6 @@
         aipEntity1 = AIPEntity
                 .build(sipEntity, AIPState.GENERATED,
                        AIP.build(sipEntity.getSip(),
-<<<<<<< HEAD
-                                 OaisUniformResourceName.pseudoRandomUrn(OAISIdentifier.AIP, EntityType.COLLECTION,
-                                                                         getDefaultTenant(), 1),
-                                 Optional.ofNullable(sipEntity.getSipIdUrn()), providerId));
-        aipEntity2 = AIPEntity
-                .build(sipEntity, AIPState.GENERATED,
-                       AIP.build(sipEntity.getSip(),
-                                 OaisUniformResourceName.pseudoRandomUrn(OAISIdentifier.AIP, EntityType.COLLECTION,
-                                                                         getDefaultTenant(), 1),
-                                 Optional.ofNullable(sipEntity.getSipIdUrn()), providerId));
-=======
                                  UniformResourceName.pseudoRandomUrn(OAISIdentifier.AIP, EntityType.COLLECTION,
                                                                      getDefaultTenant(), 1),
                                  Optional.ofNullable(sipEntity.getSipIdUrn()), providerId, sipEntity.getVersion()));
@@ -109,7 +98,6 @@
                                  UniformResourceName.pseudoRandomUrn(OAISIdentifier.AIP, EntityType.COLLECTION,
                                                                      getDefaultTenant(), 1),
                                  Optional.ofNullable(sipEntity.getSipIdUrn()), providerId, sipEntity.getVersion()));
->>>>>>> e9882c1b
         aips.add(aipEntity1);
         aips.add(aipEntity2);
         Mockito.clearInvocations(publisher);
