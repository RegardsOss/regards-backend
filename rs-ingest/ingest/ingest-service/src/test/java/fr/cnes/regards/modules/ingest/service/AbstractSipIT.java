/*
 * Copyright 2017-2019 CNES - CENTRE NATIONAL d'ETUDES SPATIALES
 *
 * This file is part of REGARDS.
 *
 * REGARDS is free software: you can redistribute it and/or modify
 * it under the terms of the GNU General Public License as published by
 * the Free Software Foundation, either version 3 of the License, or
 * (at your option) any later version.
 *
 * REGARDS is distributed in the hope that it will be useful,
 * but WITHOUT ANY WARRANTY; without even the implied warranty of
 * MERCHANTABILITY or FITNESS FOR A PARTICULAR PURPOSE. See the
 * GNU General Public License for more details.
 *
 * You should have received a copy of the GNU General Public License
 * along with REGARDS. If not, see <http://www.gnu.org/licenses/>.
 */
package fr.cnes.regards.modules.ingest.service;

import com.google.gson.Gson;
import fr.cnes.regards.framework.module.rest.exception.ModuleException;
import fr.cnes.regards.framework.modules.jobs.dao.IJobInfoRepository;
import fr.cnes.regards.framework.multitenant.IRuntimeTenantResolver;
import fr.cnes.regards.framework.oais.builder.InformationPackagePropertiesBuilder;
import fr.cnes.regards.framework.oais.urn.EntityType;
import fr.cnes.regards.framework.oais.urn.UniformResourceName;
import fr.cnes.regards.framework.test.integration.AbstractRegardsServiceTransactionalIT;
import fr.cnes.regards.modules.ingest.dao.IAIPRepository;
import fr.cnes.regards.modules.ingest.dao.ISIPRepository;
import fr.cnes.regards.modules.ingest.domain.SIP;
import fr.cnes.regards.modules.ingest.domain.builder.SIPBuilder;
import fr.cnes.regards.modules.ingest.domain.builder.SIPEntityBuilder;
import fr.cnes.regards.modules.ingest.domain.entity.AIPEntity;
import fr.cnes.regards.modules.ingest.domain.entity.AIPState;
import fr.cnes.regards.modules.ingest.domain.entity.SIPEntity;
import fr.cnes.regards.modules.ingest.domain.entity.SIPState;
import fr.cnes.regards.modules.storage.domain.AIPBuilder;
import java.io.IOException;
import java.security.NoSuchAlgorithmException;
import java.time.OffsetDateTime;
import java.util.Optional;
import org.junit.After;
import org.junit.Before;
import org.springframework.beans.factory.annotation.Autowired;
import org.springframework.test.context.ActiveProfiles;
import org.springframework.test.context.ContextConfiguration;
import org.springframework.test.context.TestPropertySource;

/**
 * Abstract test class to provide SIP Creation tool.
 * @author Sébastien Binda
 */
@ActiveProfiles({ "testAmqp", "disable-scheduled-ingest", "noschdule" })
@TestPropertySource(locations = "classpath:test.properties")
@ContextConfiguration(classes = { TestConfiguration.class })
public abstract class AbstractSipIT extends AbstractRegardsServiceTransactionalIT {

    @Autowired
    private Gson gson;

    @Autowired
    protected ISIPRepository sipRepository;

    @Autowired
    protected IAIPRepository aipRepository;

    @Autowired
    private IJobInfoRepository jobInfoRepo;

    @Autowired
    private IRuntimeTenantResolver tenantResolver;

    @Before
    public void init() throws Exception {
        tenantResolver.forceTenant(getDefaultTenant());
        aipRepository.deleteAll();
        sipRepository.deleteAll();
        jobInfoRepo.deleteAll();
        doInit();
    }

    @After
    public void clear() {
        aipRepository.deleteAll();
        sipRepository.deleteAll();
    }

    /**
     * Create a SIP for test initialization
     */
    protected SIPEntity createSIP(String providerId, String sessionSource, String sessionName, String processing, String owner, Integer version)
            throws NoSuchAlgorithmException, IOException, ModuleException {
        SIPBuilder b = new SIPBuilder(providerId);
        InformationPackagePropertiesBuilder ippb = new InformationPackagePropertiesBuilder();
        ippb.addDescriptiveInformation("version", version.toString());
        SIP sip = b.build(ippb.build());
<<<<<<< HEAD
        SIPEntity sipEntity = SIPEntityBuilder.build(getDefaultTenant(), sipSessionService.getSession(sessionId, true),
                                                     sip, processing, owner, version, SIPState.INGESTED,
                                                     EntityType.DATA);
=======
        SIPEntity sipEntity = SIPEntityBuilder.build(getDefaultTenant(), sessionSource, sessionName,
                                                     sip, processing, owner, version, SIPState.STORED, EntityType.DATA);
>>>>>>> f8a2fa38
        sipEntity.setChecksum(SIPEntityBuilder.calculateChecksum(gson, sip, IngestService.MD5_ALGORITHM));
        return sipRepository.save(sipEntity);
    }

    protected SIPEntity createSIP(String providerId, String sessionSource, String sessionName, String processing, String owner, Integer version,
            SIPState state) throws NoSuchAlgorithmException, IOException, ModuleException {
        SIPEntity sipEntity = createSIP(providerId, sessionSource, sessionName, processing, owner, version);
        sipEntity.setState(state);
        return sipRepository.save(sipEntity);
    }

    protected AIPEntity createAIP(UniformResourceName aipId, SIPEntity sip, AIPState state) {
        AIPEntity aip = new AIPEntity();
        aip.setAip(new AIPBuilder(aipId, Optional.of(sip.getSipIdUrn()), sip.getProviderId(), EntityType.DATA,
                sip.getIngestMetadata().getSessionName()).build());
        aip.setCreationDate(OffsetDateTime.now());
        aip.setAipId(aipId);
        aip.setSip(sip);
        aip.setState(state);
        aipRepository.save(aip);
        return aip;
    }

    public abstract void doInit() throws Exception;

}<|MERGE_RESOLUTION|>--- conflicted
+++ resolved
@@ -95,14 +95,8 @@
         InformationPackagePropertiesBuilder ippb = new InformationPackagePropertiesBuilder();
         ippb.addDescriptiveInformation("version", version.toString());
         SIP sip = b.build(ippb.build());
-<<<<<<< HEAD
-        SIPEntity sipEntity = SIPEntityBuilder.build(getDefaultTenant(), sipSessionService.getSession(sessionId, true),
-                                                     sip, processing, owner, version, SIPState.INGESTED,
-                                                     EntityType.DATA);
-=======
         SIPEntity sipEntity = SIPEntityBuilder.build(getDefaultTenant(), sessionSource, sessionName,
                                                      sip, processing, owner, version, SIPState.STORED, EntityType.DATA);
->>>>>>> f8a2fa38
         sipEntity.setChecksum(SIPEntityBuilder.calculateChecksum(gson, sip, IngestService.MD5_ALGORITHM));
         return sipRepository.save(sipEntity);
     }
