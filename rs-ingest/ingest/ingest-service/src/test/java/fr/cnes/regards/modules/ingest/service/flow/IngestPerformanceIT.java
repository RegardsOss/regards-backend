--- conflicted
+++ resolved
@@ -201,11 +201,7 @@
 
         // 6. Wait for all  deletion + new ingestion ends
         ingestServiceTest.waitAllRequestsFinished(180_000, getDefaultTenant());
-<<<<<<< HEAD
-        ingestServiceTest.waitForIngestion(nbStored - nbDeleted, 100000, SIPState.STORED);
-=======
         ingestServiceTest.waitForIngestion(nbStored - nbDeleted, 100000, SIPState.STORED, getDefaultTenant());
->>>>>>> 41593d67
         ingestServiceTest.waitAllRequestsFinished(180_000, getDefaultTenant());
 
     }
@@ -248,11 +244,7 @@
 
         // 5. Wait for all 1000 deletion + 500 new ingestion ends
         ingestServiceTest.waitAllRequestsFinished(180_000, getDefaultTenant());
-<<<<<<< HEAD
-        ingestServiceTest.waitForIngestion(nbStored, 100000, SIPState.STORED);
-=======
         ingestServiceTest.waitForIngestion(nbStored, 100000, SIPState.STORED, getDefaultTenant());
->>>>>>> 41593d67
         ingestServiceTest.waitAllRequestsFinished(180_000, getDefaultTenant());
     }
 
@@ -339,11 +331,7 @@
         // 9. Wait for all deletion and ingestion ends
         ingestServiceTest.waitForIngestion(nbDeleted, 100000, SIPState.DELETED, getDefaultTenant());
         long count = nbStored - nbDeleted;
-<<<<<<< HEAD
-        ingestServiceTest.waitForIngestion(count, count * 1000, SIPState.STORED);
-=======
         ingestServiceTest.waitForIngestion(count, count * 1000, SIPState.STORED, getDefaultTenant());
->>>>>>> 41593d67
         ingestServiceTest.waitAllRequestsFinished(180_000, getDefaultTenant());
     }
 
