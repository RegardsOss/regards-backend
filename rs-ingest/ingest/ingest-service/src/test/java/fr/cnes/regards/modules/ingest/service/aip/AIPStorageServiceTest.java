/*
 * Copyright 2017-2020 CNES - CENTRE NATIONAL d'ETUDES SPATIALES
 *
 * This file is part of REGARDS.
 *
 * REGARDS is free software: you can redistribute it and/or modify
 * it under the terms of the GNU General Public License as published by
 * the Free Software Foundation, either version 3 of the License, or
 * (at your option) any later version.
 *
 * REGARDS is distributed in the hope that it will be useful,
 * but WITHOUT ANY WARRANTY; without even the implied warranty of
 * MERCHANTABILITY or FITNESS FOR A PARTICULAR PURPOSE. See the
 * GNU General Public License for more details.
 *
 * You should have received a copy of the GNU General Public License
 * along with REGARDS. If not, see <http://www.gnu.org/licenses/>.
 */
package fr.cnes.regards.modules.ingest.service.aip;

import java.time.OffsetDateTime;
import java.util.ArrayList;
import java.util.Collection;
import java.util.HashSet;
import java.util.Optional;
import java.util.Set;

import org.junit.Assert;
import org.junit.Test;
import org.springframework.beans.factory.annotation.Autowired;
import org.springframework.boot.test.mock.mockito.SpyBean;
import org.springframework.test.annotation.DirtiesContext;
import org.springframework.test.annotation.DirtiesContext.ClassMode;
import org.springframework.test.annotation.DirtiesContext.HierarchyMode;
import org.springframework.test.context.TestPropertySource;

import com.google.common.collect.Lists;
import com.google.common.collect.Sets;

import fr.cnes.regards.framework.amqp.IPublisher;
import fr.cnes.regards.framework.jpa.multitenant.test.AbstractMultitenantServiceTest;
import fr.cnes.regards.framework.oais.ContentInformation;
import fr.cnes.regards.framework.oais.OAISDataObjectLocation;
import fr.cnes.regards.framework.oais.urn.OAISIdentifier;
import fr.cnes.regards.framework.oais.urn.OaisUniformResourceName;
import fr.cnes.regards.framework.test.report.annotation.Purpose;
import fr.cnes.regards.framework.test.report.annotation.Requirement;
import fr.cnes.regards.framework.urn.DataType;
import fr.cnes.regards.framework.urn.EntityType;
import fr.cnes.regards.modules.ingest.domain.aip.AIPEntity;
import fr.cnes.regards.modules.ingest.domain.aip.AIPState;
import fr.cnes.regards.modules.ingest.domain.sip.IngestMetadata;
import fr.cnes.regards.modules.ingest.domain.sip.SIPEntity;
import fr.cnes.regards.modules.ingest.domain.sip.SIPState;
import fr.cnes.regards.modules.ingest.dto.aip.AIP;
import fr.cnes.regards.modules.ingest.dto.aip.StorageMetadata;
import fr.cnes.regards.modules.ingest.dto.sip.SIP;
import fr.cnes.regards.modules.storage.domain.dto.FileLocationDTO;
import fr.cnes.regards.modules.storage.domain.dto.FileReferenceDTO;
import fr.cnes.regards.modules.storage.domain.dto.FileReferenceMetaInfoDTO;
import fr.cnes.regards.modules.storage.domain.dto.request.RequestResultInfoDTO;

/**
 * @author Léo Mieulet
 */
@DirtiesContext(classMode = ClassMode.AFTER_CLASS, hierarchyMode = HierarchyMode.EXHAUSTIVE)
@TestPropertySource(properties = { "spring.jpa.properties.hibernate.default_schema=aip_storage_service" },
        locations = { "classpath:application-test.properties" })
public class AIPStorageServiceTest extends AbstractMultitenantServiceTest {

    @SpyBean
    private IPublisher publisher;

    private static String sessionOwner = "NAASA";

    private static String session = "session d'ingestion";

    private static String ingestChain = "ingest chain";

    private static String providerId = "provider 1";

    private static final String FAKE_CHECKSUM_1 = "0123456789FAKE_CHECKSUM0123456789";

    private static final String FAKE_CHECKSUM_2 = "0456789123FAKE_CHECKSUM0456789123";

    private static final String FAKE_CHECKSUM_3 = "0789456123FAKE_CHECKSUM0789456123";

    private static final String FAKE_CHECKSUM_4 = "FAKE_CHECKSUM0789456123FAKE_CHECKSUM";

    private static final String LOCATION = "AWS";

    private static final String LOCATION_2 = "Alpes";

    private static final String LOCATION_3 = "Pyrenees";

    private static final String LOCATION_4 = "Cordillera de los Andes";

    private static Set<String> categories = Sets.newHashSet("CAT 1", "CAT 2");

    private static SIPEntity sipEntity;

    private static AIPEntity aipEntity1;

    @Autowired
    private IAIPStorageService storageService;

    public void init() {
        sipEntity = SIPEntity
                .build(getDefaultTenant(),
                       IngestMetadata.build(sessionOwner, session, ingestChain, categories,
                                            StorageMetadata.build(LOCATION, "/dir1/dir2/", new HashSet<>()),
                                            StorageMetadata.build(LOCATION_2, "/dir1/dir2/", new HashSet<>()),
                                            StorageMetadata.build(LOCATION_3, "/dir1/dir2/", new HashSet<>())),
                       SIP.build(EntityType.DATA, providerId), 1, SIPState.INGESTED);
        sipEntity.getSip()
                .withDataObject(DataType.RAWDATA, "myfile1.txt", "MD5", FAKE_CHECKSUM_1, 0L,
                                OAISDataObjectLocation.build("rs-storage/myfile1.txt", LOCATION),
                                OAISDataObjectLocation.build("rs-storage/myfile3.txt", LOCATION_3))
                .registerContentInformation()
                .withDataObject(DataType.DESCRIPTION, "myfile2.txt", "MD5", FAKE_CHECKSUM_2, 0L,
                                OAISDataObjectLocation.build("rs-storage/myfile2.txt", LOCATION_2),
                                OAISDataObjectLocation.build("rs-storage/myfile2.txt", LOCATION_3))
                .registerContentInformation()
                .withDataObject(DataType.DOCUMENT, "myfile3.txt", "MD5", FAKE_CHECKSUM_3, 0L,
                                OAISDataObjectLocation.build("rs-storage/myfile3.txt", LOCATION_3))
                .registerContentInformation();
        aipEntity1 = AIPEntity
                .build(sipEntity, AIPState.GENERATED,
                       AIP.build(sipEntity.getSip(),
<<<<<<< HEAD
                                 OaisUniformResourceName.pseudoRandomUrn(OAISIdentifier.AIP, EntityType.COLLECTION,
                                                                         getDefaultTenant(), 1),
                                 Optional.ofNullable(sipEntity.getSipIdUrn()), providerId));
=======
                                 UniformResourceName.pseudoRandomUrn(OAISIdentifier.AIP, EntityType.COLLECTION,
                                                                     getDefaultTenant(), 1),
                                 Optional.ofNullable(sipEntity.getSipIdUrn()), providerId, sipEntity.getVersion()));
>>>>>>> e9882c1b
        aipEntity1.setStorages(Sets.newHashSet(LOCATION, LOCATION_2, LOCATION_3));
        aipEntity1.setChecksum("some checksum");
    }

    @Test
    public void testAddAipManifesstLocation() {
        init();
        Assert.assertEquals("3 storage in ingest metadata at the beginning", 3, aipEntity1.getStorages().size());
        Assert.assertEquals("No event before", 0, aipEntity1.getAip().getHistory().size());
        Collection<RequestResultInfoDTO> storeRequestsInfos = getManifestStorageQueryResult(sipEntity.getChecksum(),
                                                                                            "somewhere");
        AIPUpdateResult isUpdated = storageService.addAIPLocations(aipEntity1, storeRequestsInfos);
        Assert.assertTrue("Should detect some change", isUpdated.isAipEntityUpdated());
        Assert.assertFalse("Should detect some change", isUpdated.isAipUpdated());
    }

    @Test
    @Requirement("REGARDS_DSL_STO_AIP_040")
    @Purpose("System should update AIPs with their location when a file is successfully stored")
    public void testAddAIPLocation() {
        // Test usual behavior
        init();
        Assert.assertEquals("3 storage in ingest metadata at the beginning", 3, aipEntity1.getStorages().size());
        Assert.assertEquals("No event before", 0, aipEntity1.getAip().getHistory().size());
        Collection<RequestResultInfoDTO> storeRequestsInfos = getStorageQueryResult(FAKE_CHECKSUM_3, LOCATION_4);

        AIPUpdateResult isUpdated = storageService.addAIPLocations(aipEntity1, storeRequestsInfos);
        Assert.assertTrue("Should detect some change", isUpdated.isAipEntityUpdated());
        Assert.assertTrue("Should detect some change", isUpdated.isAipUpdated());
        Assert.assertEquals("Now 4 storages should be defined in ingest metadata", 4, aipEntity1.getStorages().size());
        Optional<ContentInformation> ciOp = aipEntity1.getAip().getProperties().getContentInformations().stream()
                .filter(ci -> ci.getDataObject().getChecksum().equals(FAKE_CHECKSUM_3)).findFirst();
        Assert.assertTrue(ciOp.isPresent());
        Assert.assertEquals("Now two locations should be defined in that dataobject", 2,
                            ciOp.get().getDataObject().getLocations().size());
        Assert.assertEquals("Some event have been added", 1, aipEntity1.getAip().getHistory().size());

        // Test add only to locations of the file
        init();
        storeRequestsInfos = getStorageQueryResult(FAKE_CHECKSUM_3, LOCATION_2);
        isUpdated = storageService.addAIPLocations(aipEntity1, storeRequestsInfos);
        Assert.assertTrue("Should detect some change", isUpdated.isAipEntityUpdated());
        Assert.assertTrue("Should detect some change", isUpdated.isAipUpdated());
        Assert.assertEquals("Sill 3 storages should be defined in ingest metadata", 3, aipEntity1.getStorages().size());
        ciOp = aipEntity1.getAip().getProperties().getContentInformations().stream()
                .filter(ci -> ci.getDataObject().getChecksum().equals(FAKE_CHECKSUM_3)).findFirst();
        Assert.assertTrue(ciOp.isPresent());
        Assert.assertEquals("Now two locations should be defined in that dataobject", 2,
                            ciOp.get().getDataObject().getLocations().size());
    }

    @Test
    public void testAddAIPLocationNotUpdating() {
        init();
        // Test with unrelated FAKE_CHECKSUM_4
        Collection<RequestResultInfoDTO> storeRequestsInfos = getStorageQueryResult(FAKE_CHECKSUM_4, LOCATION_2);
        AIPUpdateResult isUpdated = storageService.addAIPLocations(aipEntity1, storeRequestsInfos);
        Assert.assertFalse("Should not detect any change", isUpdated.isAipEntityUpdated());
        Assert.assertFalse("Should not detect any change", isUpdated.isAipUpdated());

        // Test with something that is already saved in the AIP on that location
        storeRequestsInfos = getStorageQueryResult(FAKE_CHECKSUM_1, LOCATION_3);
        isUpdated = storageService.addAIPLocations(aipEntity1, storeRequestsInfos);
        Assert.assertFalse("Should not detect some change", isUpdated.isAipEntityUpdated());
        Assert.assertFalse("Should not detect some change", isUpdated.isAipUpdated());
    }

    @Test
    public void testRemoveAIPLocation() {
        // Test usual behavior
        init();
        Assert.assertEquals("3 storage in ingest metadata at the beginning", 3, aipEntity1.getStorages().size());
        Assert.assertEquals("No event before", 0, aipEntity1.getAip().getHistory().size());
        Collection<RequestResultInfoDTO> storeRequestsInfos = getStorageQueryResult(FAKE_CHECKSUM_2, LOCATION_2);

        AIPUpdateResult isUpdated = storageService.removeAIPLocations(aipEntity1, storeRequestsInfos);
        Assert.assertTrue("Should detect some change", isUpdated.isAipEntityUpdated());
        Assert.assertTrue("Should detect some change", isUpdated.isAipUpdated());
        Assert.assertEquals("Now 2 storages in ingest metadata remaining", 2, aipEntity1.getStorages().size());
        Optional<ContentInformation> ciOp = aipEntity1.getAip().getProperties().getContentInformations().stream()
                .filter(ci -> ci.getDataObject().getChecksum().equals(FAKE_CHECKSUM_2)).findFirst();
        Assert.assertTrue(ciOp.isPresent());
        Assert.assertEquals("Still 1 location should be defined in that dataobject", 1,
                            ciOp.get().getDataObject().getLocations().size());
        Assert.assertNotEquals("The remaining location should not be the one we've just removed", LOCATION_2,
                               ciOp.get().getDataObject().getLocations().iterator().next().getStorage());
        Assert.assertEquals("Some event have been added", 1, aipEntity1.getAip().getHistory().size());

        // Now test only removing from locations of the dataobject (and not ingest metadata)
        init();
        storeRequestsInfos = getStorageQueryResult(FAKE_CHECKSUM_3, LOCATION_3);
        isUpdated = storageService.removeAIPLocations(aipEntity1, storeRequestsInfos);

        Assert.assertTrue("Should detect some change", isUpdated.isAipEntityUpdated());
        Assert.assertTrue("Should detect some change", isUpdated.isAipUpdated());
        Assert.assertEquals("Still 3 storages in ingest metadata", 3, aipEntity1.getStorages().size());
        ciOp = aipEntity1.getAip().getProperties().getContentInformations().stream()
                .filter(ci -> ci.getDataObject().getChecksum().equals(FAKE_CHECKSUM_3)).findFirst();
        Assert.assertTrue(ciOp.isPresent());
        Assert.assertEquals("No more location should be defined in that dataobject", 0,
                            ciOp.get().getDataObject().getLocations().size());
    }

    @Test
    public void testRemoveAIPLocationNotUpdating() {
        init();
        // Test to remove a location not referenced by the dataobject
        Collection<RequestResultInfoDTO> storeRequestsInfos = getStorageQueryResult(FAKE_CHECKSUM_3, LOCATION_2);
        AIPUpdateResult isUpdated = storageService.removeAIPLocations(aipEntity1, storeRequestsInfos);
        Assert.assertFalse("Should not detect some change", isUpdated.isAipEntityUpdated());
        Assert.assertFalse("Should not detect some change", isUpdated.isAipUpdated());

        // Test to remove from a missing dataobject
        storeRequestsInfos = getStorageQueryResult(FAKE_CHECKSUM_4, LOCATION_2);
        isUpdated = storageService.removeAIPLocations(aipEntity1, storeRequestsInfos);
        Assert.assertFalse("Should not detect some change", isUpdated.isAipEntityUpdated());
        Assert.assertFalse("Should not detect some change", isUpdated.isAipUpdated());
    }

    private ArrayList<RequestResultInfoDTO> getStorageQueryResult(String fakeChecksum3, String location) {
        return Lists.newArrayList(RequestResultInfoDTO
                .build("groupId", fakeChecksum3, location, null, Sets.newHashSet("someone"),
                       FileReferenceDTO.build(OffsetDateTime.now(),
                                              FileReferenceMetaInfoDTO.build(fakeChecksum3, null, null, null, null,
                                                                             null, null, null),
                                              FileLocationDTO.build(location, "http://someurl.com"), Sets.newHashSet()),
                       null));
    }

    private ArrayList<RequestResultInfoDTO> getManifestStorageQueryResult(String fakeChecksum3, String location) {
        return Lists.newArrayList(RequestResultInfoDTO
                .build("groupId", fakeChecksum3, location, null, Sets.newHashSet("someone"),
                       FileReferenceDTO.build(OffsetDateTime.now(),
                                              FileReferenceMetaInfoDTO.build(fakeChecksum3, null, null, null, null,
                                                                             null, null, DataType.AIP.toString()),
                                              FileLocationDTO.build(location, "http://someurl.com"), Sets.newHashSet()),
                       null));
    }
}<|MERGE_RESOLUTION|>--- conflicted
+++ resolved
@@ -127,15 +127,9 @@
         aipEntity1 = AIPEntity
                 .build(sipEntity, AIPState.GENERATED,
                        AIP.build(sipEntity.getSip(),
-<<<<<<< HEAD
-                                 OaisUniformResourceName.pseudoRandomUrn(OAISIdentifier.AIP, EntityType.COLLECTION,
-                                                                         getDefaultTenant(), 1),
-                                 Optional.ofNullable(sipEntity.getSipIdUrn()), providerId));
-=======
                                  UniformResourceName.pseudoRandomUrn(OAISIdentifier.AIP, EntityType.COLLECTION,
                                                                      getDefaultTenant(), 1),
                                  Optional.ofNullable(sipEntity.getSipIdUrn()), providerId, sipEntity.getVersion()));
->>>>>>> e9882c1b
         aipEntity1.setStorages(Sets.newHashSet(LOCATION, LOCATION_2, LOCATION_3));
         aipEntity1.setChecksum("some checksum");
     }
