/*
 * Copyright 2017-2020 CNES - CENTRE NATIONAL d'ETUDES SPATIALES
 *
 * This file is part of REGARDS.
 *
 * REGARDS is free software: you can redistribute it and/or modify
 * it under the terms of the GNU General Public License as published by
 * the Free Software Foundation, either version 3 of the License, or
 * (at your option) any later version.
 *
 * REGARDS is distributed in the hope that it will be useful,
 * but WITHOUT ANY WARRANTY; without even the implied warranty of
 * MERCHANTABILITY or FITNESS FOR A PARTICULAR PURPOSE. See the
 * GNU General Public License for more details.
 *
 * You should have received a copy of the GNU General Public License
 * along with REGARDS. If not, see <http://www.gnu.org/licenses/>.
 */
package fr.cnes.regards.modules.ingest.service.request;

import java.time.OffsetDateTime;
import java.util.Optional;

import org.junit.Before;
import org.springframework.beans.factory.annotation.Autowired;
import org.springframework.dao.DataAccessException;
import org.springframework.http.MediaType;
import org.springframework.test.annotation.DirtiesContext;
import org.springframework.test.annotation.DirtiesContext.ClassMode;
import org.springframework.test.annotation.DirtiesContext.HierarchyMode;

import com.google.common.collect.Sets;

import fr.cnes.regards.framework.jpa.multitenant.test.AbstractMultitenantServiceTest;
import fr.cnes.regards.framework.oais.urn.OAISIdentifier;
import fr.cnes.regards.framework.oais.urn.OaisUniformResourceName;
import fr.cnes.regards.framework.urn.EntityType;
import fr.cnes.regards.modules.ingest.dao.IAIPRepository;
import fr.cnes.regards.modules.ingest.dao.IAbstractRequestRepository;
import fr.cnes.regards.modules.ingest.dao.ISIPRepository;
import fr.cnes.regards.modules.ingest.domain.aip.AIPEntity;
import fr.cnes.regards.modules.ingest.domain.aip.AIPState;
import fr.cnes.regards.modules.ingest.domain.sip.IngestMetadata;
import fr.cnes.regards.modules.ingest.domain.sip.SIPEntity;
import fr.cnes.regards.modules.ingest.domain.sip.SIPState;
import fr.cnes.regards.modules.ingest.dto.aip.AIP;
import fr.cnes.regards.modules.ingest.dto.aip.StorageMetadata;
import fr.cnes.regards.modules.ingest.dto.sip.SIP;
import fr.cnes.regards.modules.storage.domain.database.FileLocation;
import fr.cnes.regards.modules.storage.domain.database.FileReference;
import fr.cnes.regards.modules.storage.domain.database.FileReferenceMetaInfo;

/**
 * Abstract class test to initialize SIP and AIP
 *
 * @author Sébastien Binda
 *
 */
@DirtiesContext(classMode = ClassMode.AFTER_CLASS, hierarchyMode = HierarchyMode.EXHAUSTIVE)
public abstract class AbstractIngestRequestTest extends AbstractMultitenantServiceTest {

    protected SIPEntity sipEntity;

    protected AIPEntity aipEntity;

    @Autowired
    protected ISIPRepository sipRepo;

    @Autowired
    protected IAIPRepository aipRepo;

    @Autowired
    protected IAbstractRequestRepository abstractRequestRepository;

    @Before
    public void init() throws InterruptedException {
        simulateApplicationReadyEvent();
        // Re-set tenant because above simulation clear it!
        runtimeTenantResolver.forceTenant(getDefaultTenant());
        boolean retry = false;
        do {
            try {
                abstractRequestRepository.deleteAll();
                aipRepo.deleteAll();
                sipRepo.deleteAll();
                retry = false;
            } catch (DataAccessException e) {
                // Retry only once. May be an error of previous transactional context.
                retry = !retry;
                Thread.sleep(2_000);
            }
        } while (retry);
    }

    protected void initSipAndAip(String checksum, String providerId) {
        SIP sip = SIP.build(EntityType.DATA, "providerId");
        sipEntity = SIPEntity.build(getDefaultTenant(), IngestMetadata
                .build("sessionOwner", "session", "ingestChain", Sets.newHashSet(), StorageMetadata.build("storage")),
                                    sip, 1, SIPState.INGESTED);
        sipEntity.setChecksum(checksum);
        sipEntity.setLastUpdate(OffsetDateTime.now());
        sipEntity = sipRepo.save(sipEntity);
<<<<<<< HEAD
        OaisUniformResourceName sipId = sipEntity.getSipIdUrn();
        OaisUniformResourceName aipId = new OaisUniformResourceName(OAISIdentifier.AIP, sipId.getEntityType(),
                sipId.getTenant(), sipId.getEntityId(), sipId.getVersion());
        AIP aip = AIP.build(EntityType.DATA, aipId, Optional.of(sipId), providerId);
=======
        UniformResourceName sipId = sipEntity.getSipIdUrn();
        UniformResourceName aipId = UniformResourceName.fromString(sipEntity.getSipIdUrn().toString());
        aipId.setOaisIdentifier(OAISIdentifier.AIP);
        AIP aip = AIP.build(EntityType.DATA, aipId, Optional.of(sipId), providerId, sipEntity.getVersion());
>>>>>>> e9882c1b
        aipEntity = AIPEntity.build(sipEntity, AIPState.STORED, aip);
        aipEntity = aipRepo.save(aipEntity);
    }

    protected FileReference simulatefileReference(String checksum, String owner) {
        FileReferenceMetaInfo meta = new FileReferenceMetaInfo(checksum, "MD5", "file.name", 10L, MediaType.TEXT_PLAIN);
        return new FileReference(owner, meta, new FileLocation("somewhere", "file:///somewhere/file.name"));
    }

}<|MERGE_RESOLUTION|>--- conflicted
+++ resolved
@@ -100,17 +100,10 @@
         sipEntity.setChecksum(checksum);
         sipEntity.setLastUpdate(OffsetDateTime.now());
         sipEntity = sipRepo.save(sipEntity);
-<<<<<<< HEAD
-        OaisUniformResourceName sipId = sipEntity.getSipIdUrn();
-        OaisUniformResourceName aipId = new OaisUniformResourceName(OAISIdentifier.AIP, sipId.getEntityType(),
-                sipId.getTenant(), sipId.getEntityId(), sipId.getVersion());
-        AIP aip = AIP.build(EntityType.DATA, aipId, Optional.of(sipId), providerId);
-=======
         UniformResourceName sipId = sipEntity.getSipIdUrn();
         UniformResourceName aipId = UniformResourceName.fromString(sipEntity.getSipIdUrn().toString());
         aipId.setOaisIdentifier(OAISIdentifier.AIP);
         AIP aip = AIP.build(EntityType.DATA, aipId, Optional.of(sipId), providerId, sipEntity.getVersion());
->>>>>>> e9882c1b
         aipEntity = AIPEntity.build(sipEntity, AIPState.STORED, aip);
         aipEntity = aipRepo.save(aipEntity);
     }
