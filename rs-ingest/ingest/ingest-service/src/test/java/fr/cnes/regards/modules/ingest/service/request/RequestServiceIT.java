/*
 * Copyright 2017-2021 CNES - CENTRE NATIONAL d'ETUDES SPATIALES
 *
 * This file is part of REGARDS.
 *
 * REGARDS is free software: you can redistribute it and/or modify
 * it under the terms of the GNU General Public License as published by
 * the Free Software Foundation, either version 3 of the License, or
 * (at your option) any later version.
 *
 * REGARDS is distributed in the hope that it will be useful,
 * but WITHOUT ANY WARRANTY; without even the implied warranty of
 * MERCHANTABILITY or FITNESS FOR A PARTICULAR PURPOSE. See the
 * GNU General Public License for more details.
 *
 * You should have received a copy of the GNU General Public License
 * along with REGARDS. If not, see <http://www.gnu.org/licenses/>.
 */
package fr.cnes.regards.modules.ingest.service.request;

import java.time.OffsetDateTime;
import java.util.HashSet;
import java.util.List;
import java.util.Optional;
import java.util.Set;
import java.util.UUID;

import org.junit.Assert;
import org.junit.Test;
import org.springframework.beans.factory.annotation.Autowired;
import org.springframework.data.domain.Page;
import org.springframework.data.domain.PageRequest;
import org.springframework.test.context.ActiveProfiles;
import org.springframework.test.context.TestPropertySource;

import com.google.common.collect.Lists;
import com.google.common.collect.Sets;

import fr.cnes.regards.framework.amqp.ISubscriber;
import fr.cnes.regards.framework.module.rest.exception.ModuleException;
import fr.cnes.regards.framework.oais.urn.OAISIdentifier;
import fr.cnes.regards.framework.oais.urn.OaisUniformResourceName;
import fr.cnes.regards.framework.urn.EntityType;
import fr.cnes.regards.modules.ingest.dao.IAIPRepository;
import fr.cnes.regards.modules.ingest.dao.IAIPUpdateRequestRepository;
import fr.cnes.regards.modules.ingest.dao.IAIPUpdatesCreatorRepository;
import fr.cnes.regards.modules.ingest.dao.IAbstractRequestRepository;
import fr.cnes.regards.modules.ingest.dao.IIngestRequestRepository;
import fr.cnes.regards.modules.ingest.dao.IOAISDeletionCreatorRepository;
import fr.cnes.regards.modules.ingest.dao.IOAISDeletionRequestRepository;
import fr.cnes.regards.modules.ingest.dao.ISIPRepository;
import fr.cnes.regards.modules.ingest.domain.aip.AIPEntity;
import fr.cnes.regards.modules.ingest.domain.aip.AIPState;
import fr.cnes.regards.modules.ingest.domain.chain.IngestProcessingChain;
import fr.cnes.regards.modules.ingest.domain.mapper.IIngestMetadataMapper;
import fr.cnes.regards.modules.ingest.domain.request.InternalRequestState;
import fr.cnes.regards.modules.ingest.domain.request.deletion.OAISDeletionCreatorRequest;
import fr.cnes.regards.modules.ingest.domain.request.deletion.OAISDeletionRequest;
import fr.cnes.regards.modules.ingest.domain.request.ingest.IngestRequest;
import fr.cnes.regards.modules.ingest.domain.request.ingest.IngestRequestStep;
import fr.cnes.regards.modules.ingest.domain.request.update.AIPUpdateRequest;
import fr.cnes.regards.modules.ingest.domain.request.update.AIPUpdatesCreatorRequest;
import fr.cnes.regards.modules.ingest.domain.sip.IngestMetadata;
import fr.cnes.regards.modules.ingest.domain.sip.SIPEntity;
import fr.cnes.regards.modules.ingest.domain.sip.SIPState;
import fr.cnes.regards.modules.ingest.dto.aip.AIP;
import fr.cnes.regards.modules.ingest.dto.aip.SearchAIPsParameters;
import fr.cnes.regards.modules.ingest.dto.aip.StorageMetadata;
import fr.cnes.regards.modules.ingest.dto.request.RequestDto;
import fr.cnes.regards.modules.ingest.dto.request.RequestTypeEnum;
import fr.cnes.regards.modules.ingest.dto.request.SearchRequestsParameters;
import fr.cnes.regards.modules.ingest.dto.request.SessionDeletionMode;
import fr.cnes.regards.modules.ingest.dto.request.update.AIPUpdateParametersDto;
import fr.cnes.regards.modules.ingest.dto.sip.IngestMetadataDto;
import fr.cnes.regards.modules.ingest.dto.sip.SIP;
import fr.cnes.regards.modules.ingest.dto.sip.flow.IngestRequestFlowItem;
import fr.cnes.regards.modules.ingest.service.IngestMultitenantServiceTest;
import fr.cnes.regards.modules.storage.client.test.StorageClientMock;

/**
 * @author Léo Mieulet
 */
@TestPropertySource(properties = { "spring.jpa.properties.hibernate.default_schema=request_it",
        "regards.amqp.enabled=true", "eureka.client.enabled=false", "regards.scheduler.pool.size=4",
        "regards.ingest.maxBulkSize=100", "spring.jpa.show-sql=false" },
        locations = { "classpath:application-test.properties" })
<<<<<<< HEAD
@ActiveProfiles(value = { "testAmqp", "StorageClientMock","noscheduler" })
=======
@ActiveProfiles(value = { "testAmqp", "StorageClientMock", "noschedule" })
>>>>>>> b70ca39c
public class RequestServiceIT extends IngestMultitenantServiceTest {

    private static final List<String> CATEGORIES_0 = Lists.newArrayList("CATEGORY");

    private static final List<String> CATEGORIES_1 = Lists.newArrayList("CATEGORY1");

    private static final List<String> CATEGORIES_2 = Lists.newArrayList("CATEGORY", "CATEGORY2");

    private static final List<String> TAG_0 = Lists.newArrayList("toto", "tata");

    private static final List<String> TAG_1 = Lists.newArrayList("toto", "tutu");

    private static final List<String> TAG_2 = Lists.newArrayList("antonio", "farra's");

    private static final String STORAGE_0 = "fake";

    private static final String STORAGE_1 = "AWS";

    private static final String STORAGE_2 = "Azure";

    private static final String SESSION_OWNER_0 = "NASA";

    private static final String SESSION_OWNER_1 = "CNES";

    public static final String SESSION_0 = OffsetDateTime.now().toString();

    public static final String SESSION_1 = OffsetDateTime.now().minusDays(4).toString();

    @Autowired
    private IRequestService requestService;

    @Autowired
    private IAIPRepository aipRepository;

    @Autowired
    private ISIPRepository sipRepository;

    @Autowired
    private IAIPUpdatesCreatorRepository aipUpdatesCreatorRepository;

    @Autowired
    private IAIPUpdateRequestRepository aipUpdateRequestRepository;

    @Autowired
    private IIngestRequestRepository ingestRequestRepository;

    @Autowired
    private IOAISDeletionRequestRepository oaisDeletionRequestRepository;

    @Autowired
    private IOAISDeletionCreatorRepository oaisDeletionCreatorRepository;

    @Autowired
    private IAbstractRequestRepository abstractRequestRepository;

    @Autowired
    private ISubscriber subscriber;

    @Autowired
    private IIngestMetadataMapper mapper;

    @Autowired
    private StorageClientMock storageClient;

    @Override
    protected void doAfter() throws Exception {
        // WARNING : clean context manually because Spring doesn't do it between tests
        subscriber.unsubscribeFrom(IngestRequestFlowItem.class);
    }

    public void initData() {
        LOGGER.info("=========================> BEGIN INIT DATA FOR TESTS <=====================");
        storageClient.setBehavior(true, true);
        long nbSIP = 7;
        publishSIPEvent(create("provider 1", TAG_0), STORAGE_0, SESSION_0, SESSION_OWNER_0, CATEGORIES_0);
        publishSIPEvent(create("provider 2", TAG_0), STORAGE_0, SESSION_0, SESSION_OWNER_1, CATEGORIES_1);
        publishSIPEvent(create("provider 3", TAG_1), STORAGE_1, SESSION_0, SESSION_OWNER_0, CATEGORIES_0);
        publishSIPEvent(create("provider 4", TAG_1), STORAGE_1, SESSION_1, SESSION_OWNER_1, CATEGORIES_1);
        publishSIPEvent(create("provider 5", TAG_1), STORAGE_2, SESSION_1, SESSION_OWNER_1, CATEGORIES_2);
        publishSIPEvent(create("provider 6", TAG_0), STORAGE_2, SESSION_1, SESSION_OWNER_0, CATEGORIES_0);
        publishSIPEvent(create("provider 7", TAG_2), STORAGE_0, SESSION_1, SESSION_OWNER_0, CATEGORIES_0);

        IngestMetadataDto mtd = IngestMetadataDto
                .build(SESSION_OWNER_0, SESSION_0, IngestProcessingChain.DEFAULT_INGEST_CHAIN_LABEL,
                       Sets.newHashSet(CATEGORIES_0), StorageMetadata.build(STORAGE_0));
        // Wait
        ingestServiceTest.waitForIngestion(nbSIP, nbSIP * 1000);

        List<AIPEntity> aips = aipRepository.findAll();

        // Create an event of each type and ensure they are not consummed by jobs / queue / whatever
        AIPUpdatesCreatorRequest updateCreatorRequest = AIPUpdatesCreatorRequest
                .build(AIPUpdateParametersDto.build(SearchAIPsParameters.build().withSession(SESSION_0)));
        updateCreatorRequest.setState(InternalRequestState.ERROR);
        aipUpdatesCreatorRepository.save(updateCreatorRequest);

        List<AIPUpdateRequest> updateRequest = AIPUpdateRequest.build(aips.get(0), AIPUpdateParametersDto
                .build(SearchAIPsParameters.build().withSession(SESSION_0)).withAddTags(Lists.newArrayList("SOME TAG")),
                                                                      true);
        updateRequest.get(0).setState(InternalRequestState.ERROR);
        aipUpdateRequestRepository.saveAll(updateRequest);

        ingestRequestRepository
                .save(IngestRequest.build(null, mapper.dtoToMetadata(mtd), InternalRequestState.ERROR,
                                          IngestRequestStep.REMOTE_STORAGE_ERROR, aips.get(0).getSip().getSip()));
        OAISDeletionCreatorRequest deletionRequest = new OAISDeletionCreatorRequest();
        deletionRequest.setCreationDate(OffsetDateTime.now());
        deletionRequest.setState(InternalRequestState.ERROR);
        oaisDeletionCreatorRepository.save(deletionRequest);

        OAISDeletionRequest oaisDeletionRequest = OAISDeletionRequest.build(aips.get(0), SessionDeletionMode.BY_STATE,
                                                                            true);
        oaisDeletionRequest.setState(InternalRequestState.ERROR);
        oaisDeletionRequestRepository.save(oaisDeletionRequest);
        LOGGER.info("=========================> END INIT DATA FOR TESTS <=====================");
    }

    @Test
    public void testSearchRequests() throws ModuleException {
        initData();
        PageRequest pr = PageRequest.of(0, 100);
        LOGGER.info("=========================> BEGIN SEARCH ALL IN ERROR <=====================");
        Page<RequestDto> requests = requestService
                .findRequestDtos(SearchRequestsParameters.build().withState(InternalRequestState.ERROR), pr);
        LOGGER.info("=========================> END SEARCH ALL IN ERROR <=====================");
        Assert.assertEquals(5, requests.getTotalElements());

        LOGGER.info("=========================> BEGIN SEARCH INGEST IN ERROR <=====================");
        requests = requestService.findRequestDtos(SearchRequestsParameters.build()
                .withRequestType(RequestTypeEnum.INGEST).withState(InternalRequestState.ERROR), pr);
        LOGGER.info("=========================> END SEARCH INGEST IN ERROR <=====================");
        Assert.assertEquals(1, requests.getTotalElements());

        LOGGER.info("=========================> BEGIN SEARCH AIP UPDATE CREATOR IN ERROR <=====================");
        requests = requestService.findRequestDtos(SearchRequestsParameters.build()
                .withRequestType(RequestTypeEnum.AIP_UPDATES_CREATOR).withState(InternalRequestState.ERROR), pr);
        LOGGER.info("=========================> END SEARCH AIP UPDATE CREATOR IN ERROR <=====================");
        Assert.assertEquals(1, requests.getTotalElements());

        LOGGER.info("=========================> BEGIN SEARCH OAIS DELETION CREATOR IN ERROR <=====================");
        requests = requestService.findRequestDtos(SearchRequestsParameters.build()
                .withRequestType(RequestTypeEnum.OAIS_DELETION_CREATOR).withState(InternalRequestState.ERROR), pr);
        LOGGER.info("=========================> END SEARCH OAIS DELETION CREATOR IN ERROR <=====================");
        Assert.assertEquals(1, requests.getTotalElements());

        LOGGER.info("=========================> BEGIN SEARCH STORAGE DELETION IN ERROR <=====================");
        requests = requestService.findRequestDtos(SearchRequestsParameters.build()
                .withRequestType(RequestTypeEnum.OAIS_DELETION).withState(InternalRequestState.ERROR), pr);
        LOGGER.info("=========================> END SEARCH STORAGE DELETION IN ERROR <=====================");
        Assert.assertEquals(1, requests.getTotalElements());

        LOGGER.info("=========================> BEGIN SEARCH UPDATE IN ERROR <=====================");
        requests = requestService.findRequestDtos(SearchRequestsParameters.build()
                .withRequestType(RequestTypeEnum.UPDATE).withState(InternalRequestState.ERROR), pr);
        LOGGER.info("=========================> END SEARCH UPDATE IN ERROR <=====================");
        Assert.assertEquals(1, requests.getTotalElements());
    }

    public HashSet<AIPEntity> makeRequests() {

        SIPEntity sip4 = new SIPEntity();

        sip4.setSip(SIP.build(EntityType.DATA, "SIP_001").withDescriptiveInformation("version", "2"));
        sip4.setSipId(OaisUniformResourceName
                .fromString("URN:SIP:COLLECTION:DEFAULT:" + UUID.randomUUID().toString() + ":V1"));
        sip4.setProviderId("SIP_003");
        sip4.setCreationDate(OffsetDateTime.now().minusHours(6));
        sip4.setLastUpdate(OffsetDateTime.now().minusHours(6));
        sip4.setSessionOwner("SESSION_OWNER");
        sip4.setSession("SESSION");
        sip4.setCategories(org.assertj.core.util.Sets.newLinkedHashSet("CATEGORIES"));
        sip4.setState(SIPState.INGESTED);
        sip4.setVersion(2);
        sip4.setChecksum("123456789032");

        sip4 = sipRepository.save(sip4);

        AIP aip = AIP.build(sip4.getSip(),
                            OaisUniformResourceName.pseudoRandomUrn(OAISIdentifier.AIP, EntityType.DATA, "tenant", 1),
                            Optional.empty(), "SIP_001", sip4.getVersion());
        AIPEntity aipEntity = AIPEntity.build(sip4, AIPState.GENERATED, aip);

        aipEntity = aipRepository.save(aipEntity);

        AIP aip2 = AIP.build(sip4.getSip(),
                             OaisUniformResourceName.pseudoRandomUrn(OAISIdentifier.AIP, EntityType.DATA, "tenant", 1),
                             Optional.empty(), "SIP_002", sip4.getVersion());
        AIPEntity aipEntity2 = AIPEntity.build(sip4, AIPState.GENERATED, aip2);

        aipEntity2 = aipRepository.save(aipEntity2);

        IngestRequest ingestRequest = IngestRequest
                .build(null,
                       IngestMetadata.build("SESSION_OWNER", "SESSION", "ingestChain", new HashSet<>(),
                                            StorageMetadata.build("RAS")),
                       InternalRequestState.ERROR, IngestRequestStep.LOCAL_SCHEDULED, aipEntity.getSip().getSip());
        ingestRequest.setAips(Lists.newArrayList(aipEntity));
        abstractRequestRepository.save(ingestRequest);

        List<AIPUpdateRequest> updateRequest = AIPUpdateRequest.build(aipEntity2, AIPUpdateParametersDto
                .build(SearchAIPsParameters.build()).withAddTags(Lists.newArrayList("TEST")), false);
        updateRequest.get(0).setState(InternalRequestState.ERROR);
        abstractRequestRepository.saveAll(updateRequest);
        return Sets.newHashSet(aipEntity, aipEntity2);
    }

    @Test
    public void testDeleteRequestByAip() {
        Set<AIPEntity> aipEntities = makeRequests();
        Assert.assertEquals(2, abstractRequestRepository.count());
        // Delete all requests associated to AIP
        requestService.deleteAllByAip(aipEntities);
        Assert.assertEquals(0, abstractRequestRepository.count());
        // Now we can delete the AIP
        aipRepository.deleteAll(aipEntities);
    }
}<|MERGE_RESOLUTION|>--- conflicted
+++ resolved
@@ -84,11 +84,7 @@
         "regards.amqp.enabled=true", "eureka.client.enabled=false", "regards.scheduler.pool.size=4",
         "regards.ingest.maxBulkSize=100", "spring.jpa.show-sql=false" },
         locations = { "classpath:application-test.properties" })
-<<<<<<< HEAD
-@ActiveProfiles(value = { "testAmqp", "StorageClientMock","noscheduler" })
-=======
 @ActiveProfiles(value = { "testAmqp", "StorageClientMock", "noschedule" })
->>>>>>> b70ca39c
 public class RequestServiceIT extends IngestMultitenantServiceTest {
 
     private static final List<String> CATEGORIES_0 = Lists.newArrayList("CATEGORY");
