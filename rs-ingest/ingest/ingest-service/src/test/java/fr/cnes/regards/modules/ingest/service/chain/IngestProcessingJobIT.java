/*
 * Copyright 2017-2019 CNES - CENTRE NATIONAL d'ETUDES SPATIALES
 *
 * This file is part of REGARDS.
 *
 * REGARDS is free software: you can redistribute it and/or modify
 * it under the terms of the GNU General Public License as published by
 * the Free Software Foundation, either version 3 of the License, or
 * (at your option) any later version.
 *
 * REGARDS is distributed in the hope that it will be useful,
 * but WITHOUT ANY WARRANTY; without even the implied warranty of
 * MERCHANTABILITY or FITNESS FOR A PARTICULAR PURPOSE. See the
 * GNU General Public License for more details.
 *
 * You should have received a copy of the GNU General Public License
 * along with REGARDS. If not, see <http://www.gnu.org/licenses/>.
 */
package fr.cnes.regards.modules.ingest.service.chain;

import java.nio.file.Files;
import java.nio.file.Paths;
import java.time.OffsetDateTime;
import java.util.Collection;
import java.util.Optional;
import java.util.Set;

import org.junit.After;
import org.junit.Assert;
import org.junit.Before;
import org.junit.Test;
import org.slf4j.Logger;
import org.slf4j.LoggerFactory;
import org.springframework.beans.factory.annotation.Autowired;
import org.springframework.beans.factory.config.AutowireCapableBeanFactory;
import org.springframework.http.MediaType;
import org.springframework.test.context.ContextConfiguration;
import org.springframework.test.context.TestPropertySource;

import com.google.common.collect.Sets;

import fr.cnes.regards.framework.jpa.utils.RegardsTransactional;
import fr.cnes.regards.framework.module.rest.exception.ModuleException;
import fr.cnes.regards.framework.modules.jobs.dao.IJobInfoRepository;
import fr.cnes.regards.framework.modules.jobs.domain.IJob;
import fr.cnes.regards.framework.modules.jobs.domain.JobInfo;
import fr.cnes.regards.framework.modules.jobs.domain.JobParameter;
import fr.cnes.regards.framework.modules.jobs.domain.exception.JobParameterInvalidException;
import fr.cnes.regards.framework.modules.jobs.domain.exception.JobParameterMissingException;
import fr.cnes.regards.framework.modules.jobs.domain.exception.JobWorkspaceException;
import fr.cnes.regards.framework.modules.plugins.dao.IPluginConfigurationRepository;
import fr.cnes.regards.framework.modules.plugins.domain.PluginConfiguration;
import fr.cnes.regards.framework.modules.plugins.domain.PluginMetaData;
import fr.cnes.regards.framework.modules.plugins.service.IPluginService;
import fr.cnes.regards.framework.oais.urn.DataType;
import fr.cnes.regards.framework.test.integration.AbstractRegardsServiceTransactionalIT;
import fr.cnes.regards.framework.test.report.annotation.Purpose;
import fr.cnes.regards.framework.test.report.annotation.Requirement;
import fr.cnes.regards.framework.utils.plugins.PluginUtils;
import fr.cnes.regards.modules.ingest.dao.IAIPRepository;
import fr.cnes.regards.modules.ingest.dao.IIngestProcessingChainRepository;
import fr.cnes.regards.modules.ingest.dao.ISIPRepository;
import fr.cnes.regards.modules.ingest.domain.SIPCollection;
import fr.cnes.regards.modules.ingest.domain.builder.SIPBuilder;
import fr.cnes.regards.modules.ingest.domain.builder.SIPCollectionBuilder;
import fr.cnes.regards.modules.ingest.domain.dto.SIPDto;
import fr.cnes.regards.modules.ingest.domain.entity.AIPEntity;
import fr.cnes.regards.modules.ingest.domain.entity.AIPState;
import fr.cnes.regards.modules.ingest.domain.entity.IngestProcessingChain;
import fr.cnes.regards.modules.ingest.domain.entity.SIPEntity;
import fr.cnes.regards.modules.ingest.domain.entity.SIPState;
import fr.cnes.regards.modules.ingest.service.IIngestService;
import fr.cnes.regards.modules.ingest.service.TestConfiguration;
import fr.cnes.regards.modules.ingest.service.job.IngestProcessingJob;
import fr.cnes.regards.modules.ingest.service.plugin.AIPGenerationTestPlugin;
import fr.cnes.regards.modules.ingest.service.plugin.AIPTaggingTestPlugin;
import fr.cnes.regards.modules.ingest.service.plugin.DefaultSingleAIPGeneration;
import fr.cnes.regards.modules.ingest.service.plugin.DefaultSipValidation;
import fr.cnes.regards.modules.ingest.service.plugin.PreprocessingTestPlugin;
import fr.cnes.regards.modules.ingest.service.plugin.ValidationTestPlugin;

/**
 * Test class to verify {@link IngestProcessingJob}.
 * @author Sébastien Binda
 */
@TestPropertySource(locations = "classpath:test.properties")
@ContextConfiguration(classes = { TestConfiguration.class })
@RegardsTransactional
public class IngestProcessingJobIT extends AbstractRegardsServiceTransactionalIT {

    public static final String SIP_ID_TEST = "SIP_001";

    public static final String SIP_DEFAULT_CHAIN_ID_TEST = "SIP_002";

    public static final String SIP_REF_ID_TEST = "SIP_003";

    public static final String DEFAULT_PROCESSING_CHAIN_TEST = "defaultProcessingChain";

    public static final String PROCESSING_CHAIN_TEST = "fullProcessingChain";

    public static final String SESSION_SOURCE = "sessionSource";

    public static final String SESSION_NAME = "sessionName";

    /**
     * Class logger.
     */
    private static final Logger LOG = LoggerFactory.getLogger(IngestProcessingJobIT.class);

    @Autowired
    private IIngestProcessingChainRepository processingChainRepository;

    @Autowired
    private IPluginService pluginService;

    @Autowired
    private ISIPRepository sipRepository;

    @Autowired
    private IAIPRepository aipRepository;

    @Autowired
    private IPluginConfigurationRepository pluginConfRepo;

    @Autowired
    private IIngestService ingestService;

    @Autowired
    private AutowireCapableBeanFactory beanFactory;

    @Autowired
    private ProcessingChainTestErrorSimulator stepErrorSimulator;

    @Autowired
    private IJobInfoRepository jobInfoRepo;

    private Long entityIdTest;

    private Long sipRefIdTest;

    private Long entityDefaultChainTest;

    @Before
    public void init() throws ModuleException {

        pluginConfRepo.deleteAll();
        aipRepository.deleteAll();
        sipRepository.deleteAll();

        initFullPRocessingChain();
        initDefaultProcessingChain();

        // Init a SIP in database with state CREATED and managed with default chain
        SIPCollectionBuilder colBuilder = new SIPCollectionBuilder(DEFAULT_PROCESSING_CHAIN_TEST, SESSION_SOURCE, SESSION_NAME);
        SIPCollection collection = colBuilder.build();

        SIPBuilder builder = new SIPBuilder(SIP_DEFAULT_CHAIN_ID_TEST);
        builder.getContentInformationBuilder().setDataObject(DataType.RAWDATA, Paths.get("data1.fits"), "sdsdfm1211vd");
        builder.setSyntax("FITS(FlexibleImageTransport)",
                          "http://www.iana.org/assignments/media-types/application/fits",
                          MediaType.valueOf("application/fits"));
        builder.addContentInformation();
        collection.add(builder.build());

        Collection<SIPDto> results = ingestService.ingest(collection);
        String sipId = results.stream().findFirst().get().getSipId();
        Optional<SIPEntity> resultSip = sipRepository.findOneBySipId(sipId);
        entityDefaultChainTest = resultSip.get().getId();

        // Init a SIP in database with state CREATED
        colBuilder = new SIPCollectionBuilder(PROCESSING_CHAIN_TEST, SESSION_SOURCE, SESSION_NAME);
        collection = colBuilder.build();

        builder = new SIPBuilder(SIP_ID_TEST);
        builder.getContentInformationBuilder().setDataObject(DataType.RAWDATA, Paths.get("data2.fits"), "sdsdfm1211vd");
        builder.setSyntax("FITS(FlexibleImageTransport)",
                          "http://www.iana.org/assignments/media-types/application/fits",
                          MediaType.valueOf("application/fits"));
        builder.addContentInformation();
        collection.add(builder.build());

        results = ingestService.ingest(collection);
        sipId = results.stream().findFirst().get().getSipId();
        resultSip = sipRepository.findOneBySipId(sipId);
        entityIdTest = resultSip.get().getId();

        // Init a SIP with reference in database with state CREATED
        colBuilder = new SIPCollectionBuilder(PROCESSING_CHAIN_TEST, SESSION_SOURCE, SESSION_NAME);
        collection = colBuilder.build();

        builder = new SIPBuilder(SIP_REF_ID_TEST);
        collection.add(builder.buildReference(Paths.get("src/test/resources/file_ref.xml"),
                                              "1e2d4ab665784e43243b9b07724cd483"));
        builder.setSyntax("XML", "https://en.wikipedia.org/wiki/XML", MediaType.valueOf("application/xml"));
        results = ingestService.ingest(collection);
        sipId = results.stream().findFirst().get().getSipId();
        resultSip = sipRepository.findOneBySipId(sipId);
        sipRefIdTest = resultSip.get().getId();
    }

    @After
    public void cleanJobs() {
        jobInfoRepo.deleteAll();
    }

    private void initFullPRocessingChain() throws ModuleException {
        PluginMetaData preProcessingPluginMeta = PluginUtils.createPluginMetaData(PreprocessingTestPlugin.class);
        PluginConfiguration preProcessingPlugin = new PluginConfiguration(preProcessingPluginMeta,
                "preProcessingPlugin");
        pluginService.savePluginConfiguration(preProcessingPlugin);

        PluginMetaData validationPluginMeta = PluginUtils.createPluginMetaData(ValidationTestPlugin.class);
        PluginConfiguration validationPlugin = new PluginConfiguration(validationPluginMeta, "validationPlugin");
        pluginService.savePluginConfiguration(validationPlugin);

        PluginMetaData generationPluginMeta = PluginUtils.createPluginMetaData(AIPGenerationTestPlugin.class);
        PluginConfiguration generationPlugin = new PluginConfiguration(generationPluginMeta, "generationPlugin");
        pluginService.savePluginConfiguration(generationPlugin);

        PluginMetaData taggingPluginMeta = PluginUtils.createPluginMetaData(AIPTaggingTestPlugin.class);
        PluginConfiguration taggingPlugin = new PluginConfiguration(taggingPluginMeta, "taggingPlugin");
        pluginService.savePluginConfiguration(taggingPlugin);

        IngestProcessingChain fullChain = new IngestProcessingChain(PROCESSING_CHAIN_TEST,
                "Full test Ingestion processing chain", validationPlugin, generationPlugin);
        fullChain.setPreProcessingPlugin(preProcessingPlugin);
        fullChain.setGenerationPlugin(generationPlugin);
        fullChain.setTagPlugin(taggingPlugin);
        processingChainRepository.save(fullChain);
    }

    private void initDefaultProcessingChain() throws ModuleException {
        PluginMetaData defaultValidationPluginMeta = PluginUtils.createPluginMetaData(DefaultSipValidation.class);
        PluginConfiguration defaultValidationPlugin = new PluginConfiguration(defaultValidationPluginMeta,
                "DefaultValidationPlugin");
        pluginService.savePluginConfiguration(defaultValidationPlugin);

        PluginMetaData defaultGenerationPluginMeta = PluginUtils.createPluginMetaData(DefaultSingleAIPGeneration.class);
        PluginConfiguration defaultGenerationPlugin = new PluginConfiguration(defaultGenerationPluginMeta,
                "DefaultGenerationPlugin");
        pluginService.savePluginConfiguration(defaultGenerationPlugin);

        IngestProcessingChain defaultChain = new IngestProcessingChain(DEFAULT_PROCESSING_CHAIN_TEST,
                "Default Ingestion processing chain", defaultValidationPlugin, defaultGenerationPlugin);
        processingChainRepository.save(defaultChain);
    }

    @Requirement("REGARDS_DSL_ING_PRO_160")
    @Purpose("Test default process chain to ingest a new SIP provided by value")
    @Test
    public void testDefaultProcessingChain() {
        Set<JobParameter> parameters = Sets.newHashSet();
        parameters.add(new JobParameter(IngestProcessingJob.CHAIN_NAME_PARAMETER, DEFAULT_PROCESSING_CHAIN_TEST));
        parameters.add(new JobParameter(IngestProcessingJob.IDS_PARAMETER, Sets.newHashSet(entityDefaultChainTest)));

        // Simulate a full process without error
        JobInfo toTest = new JobInfo(false, 0, parameters, "owner", IngestProcessingJob.class.getName());
        runJob(toTest);
        // Assert that SIP is in AIP_CREATED state
        SIPEntity resultSip = sipRepository.findById(entityDefaultChainTest).get();
        Assert.assertTrue("SIP should be the one generated in the test initialization.",
                          SIP_DEFAULT_CHAIN_ID_TEST.equals(resultSip.getSip().getId()));
        Assert.assertEquals("Wrong SIP state after a successful process", SIPState.INGESTED, resultSip.getState());
    }

    @Requirement("REGARDS_DSL_ING_PRO_160")
    @Requirement("REGARDS_DSL_ING_PRO_170")
    @Requirement("REGARDS_DSL_ING_PRO_180")
    @Requirement("REGARDS_DSL_ING_PRO_300")
    @Requirement("REGARDS_DSL_ING_PRO_400")
    @Purpose("Test fully configured process chain to ingest a new SIP provided by value")
    @Test
    public void testProcessingChain() throws JobParameterMissingException, JobParameterInvalidException {
        Set<JobParameter> parameters = Sets.newHashSet();
        parameters.add(new JobParameter(IngestProcessingJob.CHAIN_NAME_PARAMETER, PROCESSING_CHAIN_TEST));
        parameters.add(new JobParameter(IngestProcessingJob.IDS_PARAMETER, Sets.newHashSet(entityIdTest)));

        // Simulate an error during PreprocessingStep
        stepErrorSimulator.setSimulateErrorForStep(PreprocessingTestPlugin.class);
        JobInfo toTest = new JobInfo(false, 1, parameters, "owner", IngestProcessingJob.class.getName());
        runJob(toTest);

        // Assert that SIP is in INVALID state
        SIPEntity resultSip = sipRepository.findById(entityIdTest).get();
        Assert.assertTrue("State of SIP should be INVALID after a error during PreprocessingTestPlugin",
                          SIPState.ERROR.equals(resultSip.getState()));
        // Assert that no AIP is generated
        Set<AIPEntity> aips = aipRepository.findBySip(resultSip);
        Assert.assertTrue("No AIP should be generated after error", aips.isEmpty());

        // Simulate an error during ValidationStep
        stepErrorSimulator.setSimulateErrorForStep(ValidationTestPlugin.class);
        toTest = new JobInfo(false, 1, parameters, "owner", IngestProcessingJob.class.getName());
        runJob(toTest);

        // Assert that SIP is in INVALID state
        resultSip = sipRepository.findById(entityIdTest).get();
        Assert.assertTrue("State of SIP should be INVALID after a error during ValidationStep",
                          SIPState.ERROR.equals(resultSip.getState()));
        // Assert that no AIP is generated
        aips = aipRepository.findBySip(resultSip);
        Assert.assertTrue("No AIP should be generatedafter error", aips.isEmpty());

        // Simulate an error during GenerationStep
        stepErrorSimulator.setSimulateErrorForStep(AIPGenerationTestPlugin.class);
        toTest = new JobInfo(false, 1, parameters, "owner", IngestProcessingJob.class.getName());
        runJob(toTest);

        // Assert that SIP is in AIP_GEN_ERROR state
        resultSip = sipRepository.findById(entityIdTest).get();
        Assert.assertTrue("State of SIP should be AIP_GEN_ERROR after a error during GenerationStep",
                          SIPState.ERROR.equals(resultSip.getState()));
        // Assert that no AIP is generated
        aips = aipRepository.findBySip(resultSip);
        Assert.assertTrue("No AIP should be generatedafter error", aips.isEmpty());

        // Simulate an error during TaggingStep
        stepErrorSimulator.setSimulateErrorForStep(AIPTaggingTestPlugin.class);
        toTest = new JobInfo(false, 1, parameters, "owner", IngestProcessingJob.class.getName());
        runJob(toTest);

        // Assert that SIP is in AIP_GEN_ERROR state
        resultSip = sipRepository.findById(entityIdTest).get();
        Assert.assertTrue("State of SIP should be AIP_GEN_ERROR after a error during GenerationStep",
                          SIPState.ERROR.equals(resultSip.getState()));
        // Assert that no AIP is generated
        aips = aipRepository.findBySip(resultSip);
        Assert.assertTrue("No AIP should be generatedafter error", aips.isEmpty());

        // Simulate a full process without error
        stepErrorSimulator.setSimulateErrorForStep(null);
        toTest = new JobInfo(false, 1, parameters, "owner", IngestProcessingJob.class.getName());
        runJob(toTest);
        // Assert that SIP is in AIP_CREATED state
        resultSip = sipRepository.findById(entityIdTest).get();
        Assert.assertTrue("SIP should be the one generated in the test initialization.",
                          SIP_ID_TEST.equals(resultSip.getSip().getId()));
        Assert.assertEquals("Wrong SIP state after a successful process", SIPState.INGESTED, resultSip.getState());
        // Assert that te AIP generated is in db and in state CREATED
        aips = aipRepository.findBySip(resultSip);
        Assert.assertTrue("There should be one AIP generated associated to the entry sip", aips.size() == 1);
        Assert.assertTrue("The AIP generated should be in CREATED state",
<<<<<<< HEAD
                          AIPState.CREATED.equals(aips.stream().findFirst().get().getState()));
        Assert.assertEquals("AIP should contain the session ID", aips.stream().findFirst().get().getAip()
                .getProperties().getPdi().getProvenanceInformation().getSession(), SESSION_ID);
=======
                          SipAIPState.CREATED.equals(aips.stream().findFirst().get().getState()));
        Assert.assertEquals("AIP should contain the session ID",
                            aips.stream().findFirst().get().getAip().getProperties().getPdi().getProvenanceInformation().getSessionSource(),
                SESSION_SOURCE);
>>>>>>> f8a2fa38

    }

    @Purpose("Test fully configured process chain to ingest a new SIP provided by reference")
    @Test
    public void testProcessingChainByRef() throws JobParameterMissingException, JobParameterInvalidException {
        Set<JobParameter> parameters = Sets.newHashSet();
        parameters.add(new JobParameter(IngestProcessingJob.CHAIN_NAME_PARAMETER, PROCESSING_CHAIN_TEST));
        parameters.add(new JobParameter(IngestProcessingJob.IDS_PARAMETER, Sets.newHashSet(sipRefIdTest)));

        // Simulate a full process without error
        JobInfo toTest = new JobInfo(false, 0, parameters, "owner", IngestProcessingJob.class.getName());
        runJob(toTest);
        // Assert that SIP is in AIP_CREATED state
        SIPEntity resultSip = sipRepository.findById(sipRefIdTest).get();
        Assert.assertTrue("SIP should be the one generated in the test initialization.",
                          SIP_REF_ID_TEST.equals(resultSip.getSip().getId()));
        Assert.assertEquals("Wrong SIP state after a successful process", SIPState.INGESTED, resultSip.getState());
        // Assert that te AIP generated is in db and in state CREATED
        Set<AIPEntity> aips = aipRepository.findBySip(resultSip);
        Assert.assertTrue("There should be one AIP generated associated to the entry sip", aips.size() == 1);
        Assert.assertTrue("The AIP generated should be in CREATED state",
<<<<<<< HEAD
                          AIPState.CREATED.equals(aips.stream().findFirst().get().getState()));
        Assert.assertEquals("AIP should contain the session ID", aips.stream().findFirst().get().getAip()
                .getProperties().getPdi().getProvenanceInformation().getSession(), SESSION_ID);
=======
                          SipAIPState.CREATED.equals(aips.stream().findFirst().get().getState()));
        Assert.assertEquals("AIP should contain the session ID",
                            aips.stream().findFirst().get().getAip().getProperties().getPdi().getProvenanceInformation()
                                    .getSessionSource(),
                SESSION_SOURCE);
>>>>>>> f8a2fa38

    }

    protected IJob<?> runJob(JobInfo jobInfo) {
        try {
            IJob<?> job = (IJob<?>) Class.forName(jobInfo.getClassName()).newInstance();
            beanFactory.autowireBean(job);
            job.setParameters(jobInfo.getParametersAsMap());
            if (job.needWorkspace()) {
                job.setWorkspace(() -> Files.createTempDirectory(jobInfo.getId().toString()));
            }
            jobInfo.setJob(job);
            jobInfo.getStatus().setStartDate(OffsetDateTime.now());
            job.run();
            return job;
        } catch (ClassNotFoundException | InstantiationException | IllegalAccessException e) {
            LOG.error("Unable to instantiate job", e);
            Assert.fail("Unable to instantiate job");
        } catch (JobWorkspaceException e) {
            LOG.error("Cannot set workspace", e);
            Assert.fail("Cannot set workspace");
        } catch (JobParameterMissingException e) {
            LOG.error("Missing parameter", e);
            Assert.fail("Missing parameter");
        } catch (JobParameterInvalidException e) {
            LOG.error("Invalid parameter", e);
            Assert.fail("Invalid parameter");
        }
        return null;
    }

}<|MERGE_RESOLUTION|>--- conflicted
+++ resolved
@@ -340,16 +340,10 @@
         aips = aipRepository.findBySip(resultSip);
         Assert.assertTrue("There should be one AIP generated associated to the entry sip", aips.size() == 1);
         Assert.assertTrue("The AIP generated should be in CREATED state",
-<<<<<<< HEAD
-                          AIPState.CREATED.equals(aips.stream().findFirst().get().getState()));
-        Assert.assertEquals("AIP should contain the session ID", aips.stream().findFirst().get().getAip()
-                .getProperties().getPdi().getProvenanceInformation().getSession(), SESSION_ID);
-=======
                           SipAIPState.CREATED.equals(aips.stream().findFirst().get().getState()));
         Assert.assertEquals("AIP should contain the session ID",
                             aips.stream().findFirst().get().getAip().getProperties().getPdi().getProvenanceInformation().getSessionSource(),
                 SESSION_SOURCE);
->>>>>>> f8a2fa38
 
     }
 
@@ -372,17 +366,11 @@
         Set<AIPEntity> aips = aipRepository.findBySip(resultSip);
         Assert.assertTrue("There should be one AIP generated associated to the entry sip", aips.size() == 1);
         Assert.assertTrue("The AIP generated should be in CREATED state",
-<<<<<<< HEAD
-                          AIPState.CREATED.equals(aips.stream().findFirst().get().getState()));
-        Assert.assertEquals("AIP should contain the session ID", aips.stream().findFirst().get().getAip()
-                .getProperties().getPdi().getProvenanceInformation().getSession(), SESSION_ID);
-=======
                           SipAIPState.CREATED.equals(aips.stream().findFirst().get().getState()));
         Assert.assertEquals("AIP should contain the session ID",
                             aips.stream().findFirst().get().getAip().getProperties().getPdi().getProvenanceInformation()
                                     .getSessionSource(),
                 SESSION_SOURCE);
->>>>>>> f8a2fa38
 
     }
 
