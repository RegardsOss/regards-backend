/*
 * Copyright 2017-2019 CNES - CENTRE NATIONAL d'ETUDES SPATIALES
 *
 * This file is part of REGARDS.
 *
 * REGARDS is free software: you can redistribute it and/or modify
 * it under the terms of the GNU General Public License as published by
 * the Free Software Foundation, either version 3 of the License, or
 * (at your option) any later version.
 *
 * REGARDS is distributed in the hope that it will be useful,
 * but WITHOUT ANY WARRANTY; without even the implied warranty of
 * MERCHANTABILITY or FITNESS FOR A PARTICULAR PURPOSE. See the
 * GNU General Public License for more details.
 *
 * You should have received a copy of the GNU General Public License
 * along with REGARDS. If not, see <http://www.gnu.org/licenses/>.
 */
package fr.cnes.regards.modules.ingest.service;

import fr.cnes.regards.framework.module.rest.exception.ModuleException;
import fr.cnes.regards.framework.test.report.annotation.Purpose;
import fr.cnes.regards.framework.test.report.annotation.Requirement;
import fr.cnes.regards.framework.utils.file.ChecksumUtils;
import fr.cnes.regards.modules.ingest.domain.SIPCollection;
import fr.cnes.regards.modules.ingest.domain.builder.SIPBuilder;
import fr.cnes.regards.modules.ingest.domain.builder.SIPCollectionBuilder;
import fr.cnes.regards.modules.ingest.domain.dto.SIPDto;
import fr.cnes.regards.modules.ingest.domain.entity.IngestProcessingChain;
import fr.cnes.regards.modules.ingest.domain.entity.SIPEntity;
import fr.cnes.regards.modules.ingest.domain.entity.SIPState;
import fr.cnes.regards.modules.ingest.service.chain.IIngestProcessingService;
import java.io.ByteArrayInputStream;
import java.io.IOException;
import java.nio.file.Paths;
import java.security.NoSuchAlgorithmException;
import java.util.Collection;
import org.junit.Assert;
import org.junit.Test;
import org.slf4j.Logger;
import org.slf4j.LoggerFactory;
import org.springframework.beans.factory.annotation.Autowired;
import org.springframework.data.domain.Page;
import org.springframework.data.domain.PageRequest;

/**
 * @author Marc Sordi
 * @author Sébastien Binda
 */
public class IngestServiceIT extends AbstractSipIT {

    private static final Logger LOGGER = LoggerFactory.getLogger(IngestServiceIT.class);

    @Autowired
    private IIngestService ingestService;

    @Autowired
    private IIngestProcessingService ingestProcessingService;

    @Autowired
    private ISIPService sipService;

    private final static String SESSION_SOURCE = "sessionSource";

    private final static String SESSION_NAME = "sessionName";

    private final static String PROCESSING = "processingChain";

    @Override
    public void doInit() throws ModuleException {
        ingestProcessingService.initDefaultServiceConfiguration();
    }

    /**
     * Check if service properly store SIP and prevent to store a SIP twice
     * @throws ModuleException if error occurs!
     */
    @Requirement("REGARDS_DSL_ING_PRO_240")
    @Requirement("REGARDS_DSL_ING_PRO_250")
    @Requirement("REGARDS_DSL_ING_PRO_710")
    @Purpose("Store SIP checksum and prevent from submitting twice")
    @Test
    public void ingestWithCollision() throws ModuleException {

        LOGGER.debug("Starting test ingestWithCollision");

        SIPCollectionBuilder colBuilder = new SIPCollectionBuilder(IngestProcessingChain.DEFAULT_INGEST_CHAIN_LABEL,
                SESSION_SOURCE, SESSION_NAME);
        SIPCollection collection = colBuilder.build();

        SIPBuilder builder = new SIPBuilder("SIP_001");
        collection.add(builder.buildReference(Paths.get("sip1.xml"), "zaasfsdfsdlfkmsldgfml12df"));

        // First ingestion
        Collection<SIPDto> results = ingestService.ingest(collection);
        Assert.assertNotNull(results);
        Assert.assertTrue(results.size() == 1);
        SIPDto one = results.iterator().next();
        Assert.assertTrue(one.getVersion() == 1);
        Assert.assertTrue(SIPState.CREATED.equals(one.getState()));

        // Re-ingest same SIP
        results = ingestService.ingest(collection);
        Assert.assertNotNull(results);
        Assert.assertTrue(results.size() == 1);
        SIPDto two = results.iterator().next();
        Assert.assertTrue(two.getVersion() == 2);
        Assert.assertTrue(SIPState.REJECTED.equals(two.getState()));

        Page<SIPEntity> page = sipService.search(null, SESSION_SOURCE, null,null, null, null, null, PageRequest.of(0, 10));
        Assert.assertTrue(page.getNumberOfElements() == 1);
    }

    /**
<<<<<<< HEAD
     * Store SIP without session and check that the SIP is added in the default session
     * @throws ModuleException
     */
    @Purpose("Store SIP without session and check that the SIP is added in the default session")
    @Test
    public void ingestWithoutSession() throws ModuleException {

        SIPCollectionBuilder colBuilder = new SIPCollectionBuilder(IngestProcessingChain.DEFAULT_INGEST_CHAIN_LABEL);
        SIPCollection collection = colBuilder.build();

        SIPBuilder builder = new SIPBuilder("SIP_001");
        collection.add(builder.buildReference(Paths.get("sip1.xml"), "zaasfsdfsdlfkmsldgfml12df"));

        // First ingestion
        Collection<SIPDto> results = ingestService.ingest(collection);
        Assert.assertNotNull(results);
        Assert.assertTrue(results.size() == 1);
        SIPDto one = results.iterator().next();
        Assert.assertTrue(one.getVersion() == 1);
        Assert.assertTrue(SIPState.CREATED.equals(one.getState()));

        Page<SIPEntity> page = sipService.search(null, "default", null, null, null, null, PageRequest.of(0, 10));
        Assert.assertTrue(page.getNumberOfElements() == 1);

    }

    /**
=======
>>>>>>> f8a2fa38
     * Check if service properly manage SIP versions
     * @throws ModuleException if error occurs!
     * @throws IOException if error occurs!
     * @throws NoSuchAlgorithmException if error occurs!
     */
    @Requirement("REGARDS_DSL_ING_PRO_200")
    @Requirement("REGARDS_DSL_ING_PRO_220")
    @Purpose("Manage SIP versionning")
    @Test
    public void ingestWithUpdate() throws ModuleException, NoSuchAlgorithmException, IOException {

        String providerId = "sipToUpdate";
        int sipNb = 3;

        for (int i = 1; i <= sipNb; i++) {
            ingestNextVersion(providerId, i);
        }

        // Check sipNb SIP are stored
        Collection<SIPEntity> sips = sipService.getAllVersions(providerId);
        Assert.assertNotNull(sips);
        Assert.assertTrue(sips.size() == sipNb);

        Page<SIPEntity> page = sipService.search(null, null, null, null, null, null, null, PageRequest.of(0, 10));
        Assert.assertTrue(page.getNumberOfElements() == sipNb);
    }

    @Purpose("Manage ingestion retry after error")
    @Test
    public void retryIngest() throws NoSuchAlgorithmException, IOException, ModuleException {
        // Simulate a SIP in CREATED state
<<<<<<< HEAD
        SIPEntity sip = createSIP("RETY_SIP_001", SESSION_ID, PROCESSING, "admin", 1);
=======
        SIPEntity sip = createSIP("RETY_SIP_001", SESSION_SOURCE, SESSION_SOURCE, PROCESSING, "admin", 1);
        try {
            ingestService.retryIngest(sip.getSipIdUrn());
            Assert.fail("There should an EntityLOperationForbidden exception. It is not possible to retry a running ingest");
        } catch (ModuleException e) {
            // Tothing to do
        }
        sip.setState(SIPState.QUEUED);
        sip = sipRepository.save(sip);
        try {
            ingestService.retryIngest(sip.getSipIdUrn());
            Assert.fail("There should an EntityLOperationForbidden exception. It is not possible to retry a running ingest");
        } catch (ModuleException e) {
            // Tothing to do
        }

        sip.setState(SIPState.INCOMPLETE);
        sip = sipRepository.save(sip);
        try {
            ingestService.retryIngest(sip.getSipIdUrn());
            Assert.fail("There should an EntityLOperationForbidden exception. It is not possible to retry a incompletly stored ingest");
        } catch (ModuleException e) {
            // Tothing to do
        }

        sip.setState(SIPState.INDEXED);
        sip = sipRepository.save(sip);
        try {
            ingestService.retryIngest(sip.getSipIdUrn());
            Assert.fail("There should an EntityLOperationForbidden exception. It is not possible to retry a indexed ingest");
        } catch (ModuleException e) {
            // Tothing to do
        }
>>>>>>> f8a2fa38

        sip.setState(SIPState.CREATED);
        sip = sipRepository.save(sip);
        try {
            ingestService.retryIngest(sip.getSipIdUrn());
            Assert.fail("There should an EntityLOperationForbidden exception. It is not possible to retry a created SIP");
        } catch (ModuleException e) {
            // Tothing to do
        }

        sip.setState(SIPState.DELETED);
        sip = sipRepository.save(sip);
        try {
            ingestService.retryIngest(sip.getSipIdUrn());
            Assert.fail("There should an EntityLOperationForbidden exception. It is not possible to retry a deleted SIP");
        } catch (ModuleException e) {
            // Tothing to do
        }

        sip.setState(SIPState.QUEUED);
        sip = sipRepository.save(sip);
        try {
            ingestService.retryIngest(sip.getSipIdUrn());
            Assert.fail("There should an EntityLOperationForbidden exception. It is not possible to retry a queued SIP");
        } catch (ModuleException e) {
            // Tothing to do
        }

        sip.setState(SIPState.INGESTED);
        sip = sipRepository.save(sip);
        try {
            ingestService.retryIngest(sip.getSipIdUrn());
            Assert.fail("There should an EntityLOperationForbidden exception. It is not possible to retry an ingested SIP");
        } catch (ModuleException e) {
            // Tothing to do
        }

        sip.setState(SIPState.REJECTED);
        sip = sipRepository.save(sip);
        try {
            ingestService.retryIngest(sip.getSipIdUrn());
            Assert.fail("There should an EntityLOperationForbidden exception. It is not possible to retry a rejected SIP");
        } catch (ModuleException e) {
            // Tothing to do
        }

        // Simulate a SIP in AIP_GEN_ERROR error
        sip.setState(SIPState.ERROR);
        sip = sipRepository.save(sip);
        ingestService.retryIngest(sip.getSipIdUrn());
        sip = sipRepository.findById(sip.getId()).get();
        Assert.assertEquals(SIPState.CREATED, sip.getState());
    }

    private void ingestNextVersion(String providerId, Integer version)
            throws NoSuchAlgorithmException, IOException, ModuleException {

        String sipFilename = "sip" + version + ".xml";

        SIPCollectionBuilder colBuilder = new SIPCollectionBuilder(IngestProcessingChain.DEFAULT_INGEST_CHAIN_LABEL,
                SESSION_SOURCE, SESSION_NAME);
        SIPCollection collection = colBuilder.build();

        SIPBuilder builder = new SIPBuilder(providerId);
        collection.add(builder.buildReference(Paths.get(sipFilename), ChecksumUtils
                .computeHexChecksum(new ByteArrayInputStream(sipFilename.getBytes()), IngestService.MD5_ALGORITHM)));

        Collection<SIPDto> results = ingestService.ingest(collection);
        Assert.assertNotNull(results);
        Assert.assertTrue(results.size() == 1);
        SIPDto one = results.iterator().next();
        Assert.assertTrue(one.getVersion() == version);
        Assert.assertTrue(SIPState.CREATED.equals(one.getState()));
    }
}<|MERGE_RESOLUTION|>--- conflicted
+++ resolved
@@ -112,36 +112,6 @@
     }
 
     /**
-<<<<<<< HEAD
-     * Store SIP without session and check that the SIP is added in the default session
-     * @throws ModuleException
-     */
-    @Purpose("Store SIP without session and check that the SIP is added in the default session")
-    @Test
-    public void ingestWithoutSession() throws ModuleException {
-
-        SIPCollectionBuilder colBuilder = new SIPCollectionBuilder(IngestProcessingChain.DEFAULT_INGEST_CHAIN_LABEL);
-        SIPCollection collection = colBuilder.build();
-
-        SIPBuilder builder = new SIPBuilder("SIP_001");
-        collection.add(builder.buildReference(Paths.get("sip1.xml"), "zaasfsdfsdlfkmsldgfml12df"));
-
-        // First ingestion
-        Collection<SIPDto> results = ingestService.ingest(collection);
-        Assert.assertNotNull(results);
-        Assert.assertTrue(results.size() == 1);
-        SIPDto one = results.iterator().next();
-        Assert.assertTrue(one.getVersion() == 1);
-        Assert.assertTrue(SIPState.CREATED.equals(one.getState()));
-
-        Page<SIPEntity> page = sipService.search(null, "default", null, null, null, null, PageRequest.of(0, 10));
-        Assert.assertTrue(page.getNumberOfElements() == 1);
-
-    }
-
-    /**
-=======
->>>>>>> f8a2fa38
      * Check if service properly manage SIP versions
      * @throws ModuleException if error occurs!
      * @throws IOException if error occurs!
@@ -173,43 +143,7 @@
     @Test
     public void retryIngest() throws NoSuchAlgorithmException, IOException, ModuleException {
         // Simulate a SIP in CREATED state
-<<<<<<< HEAD
         SIPEntity sip = createSIP("RETY_SIP_001", SESSION_ID, PROCESSING, "admin", 1);
-=======
-        SIPEntity sip = createSIP("RETY_SIP_001", SESSION_SOURCE, SESSION_SOURCE, PROCESSING, "admin", 1);
-        try {
-            ingestService.retryIngest(sip.getSipIdUrn());
-            Assert.fail("There should an EntityLOperationForbidden exception. It is not possible to retry a running ingest");
-        } catch (ModuleException e) {
-            // Tothing to do
-        }
-        sip.setState(SIPState.QUEUED);
-        sip = sipRepository.save(sip);
-        try {
-            ingestService.retryIngest(sip.getSipIdUrn());
-            Assert.fail("There should an EntityLOperationForbidden exception. It is not possible to retry a running ingest");
-        } catch (ModuleException e) {
-            // Tothing to do
-        }
-
-        sip.setState(SIPState.INCOMPLETE);
-        sip = sipRepository.save(sip);
-        try {
-            ingestService.retryIngest(sip.getSipIdUrn());
-            Assert.fail("There should an EntityLOperationForbidden exception. It is not possible to retry a incompletly stored ingest");
-        } catch (ModuleException e) {
-            // Tothing to do
-        }
-
-        sip.setState(SIPState.INDEXED);
-        sip = sipRepository.save(sip);
-        try {
-            ingestService.retryIngest(sip.getSipIdUrn());
-            Assert.fail("There should an EntityLOperationForbidden exception. It is not possible to retry a indexed ingest");
-        } catch (ModuleException e) {
-            // Tothing to do
-        }
->>>>>>> f8a2fa38
 
         sip.setState(SIPState.CREATED);
         sip = sipRepository.save(sip);
