/*
 * Copyright 2017 CNES - CENTRE NATIONAL d'ETUDES SPATIALES
 *
 * This file is part of REGARDS.
 *
 * REGARDS is free software: you can redistribute it and/or modify
 * it under the terms of the GNU General Public License as published by
 * the Free Software Foundation, either version 3 of the License, or
 * (at your option) any later version.
 *
 * REGARDS is distributed in the hope that it will be useful,
 * but WITHOUT ANY WARRANTY; without even the implied warranty of
 * MERCHANTABILITY or FITNESS FOR A PARTICULAR PURPOSE. See the
 * GNU General Public License for more details.
 *
 * You should have received a copy of the GNU General Public License
 * along with REGARDS. If not, see <http://www.gnu.org/licenses/>.
 */
package fr.cnes.regards.modules.ingest.service;

import java.io.IOException;
import java.security.NoSuchAlgorithmException;
import java.util.ArrayList;
import java.util.Collection;
import java.util.List;
import java.util.Optional;
import java.util.Set;
import java.util.UUID;
import java.util.stream.Collectors;

import org.junit.Assert;
import org.junit.Test;
import org.mockito.ArgumentCaptor;
import org.mockito.Mockito;
import org.slf4j.Logger;
import org.slf4j.LoggerFactory;
import org.springframework.beans.factory.annotation.Autowired;
import org.springframework.data.domain.Page;
import org.springframework.data.domain.PageRequest;
import org.springframework.hateoas.PagedResources;
import org.springframework.hateoas.PagedResources.PageMetadata;
import org.springframework.hateoas.Resource;
import org.springframework.http.HttpStatus;
import org.springframework.http.ResponseEntity;
import org.springframework.test.annotation.DirtiesContext;

import com.google.common.collect.Lists;
import com.google.common.collect.Sets;

import fr.cnes.regards.framework.amqp.IPublisher;
import fr.cnes.regards.framework.amqp.ISubscriber;
import fr.cnes.regards.framework.module.rest.exception.ModuleException;
import fr.cnes.regards.framework.oais.urn.UniformResourceName;
import fr.cnes.regards.framework.test.report.annotation.Purpose;
import fr.cnes.regards.framework.test.report.annotation.Requirement;
import fr.cnes.regards.modules.ingest.dao.ISIPSessionRepository;
import fr.cnes.regards.modules.ingest.domain.entity.SIPEntity;
import fr.cnes.regards.modules.ingest.domain.entity.SIPSession;
import fr.cnes.regards.modules.ingest.domain.entity.SIPState;
import fr.cnes.regards.modules.ingest.domain.event.SIPEvent;
import fr.cnes.regards.modules.storage.client.IAipClient;
import fr.cnes.regards.modules.storage.client.IAipEntityClient;
import fr.cnes.regards.modules.storage.domain.AIP;
import fr.cnes.regards.modules.storage.domain.AIPState;
import fr.cnes.regards.modules.storage.domain.RejectedSip;
import fr.cnes.regards.modules.storage.domain.database.AIPEntity;
import fr.cnes.regards.modules.storage.domain.event.AIPEvent;

/**
 * @author Sébastien Binda
 */
public class SIPServiceTest extends AbstractSIPTest {

    private static final Logger LOGGER = LoggerFactory.getLogger(SIPServiceTest.class);

    @Autowired
    private ISIPSessionRepository sipSessionRepository;

    @Autowired
    private ISIPService sipService;

    @Autowired
    private ISubscriber subscriber;

    @Autowired
    private IPublisher publisher;

    @Autowired
    private IAipClient aipClient;

    @Autowired
    private IAipEntityClient aipEntityClient;

    private SIPEntity sipWithManyAIPs = null;

    private SIPEntity sipWithOneAIP = null;

    private final Set<SIPEntity> sipWithManyVersions = Sets.newHashSet();

    private final List<AIP> simulatedStorageAips = new ArrayList<>();

    private static SIPEventTestHandler handler = new SIPEventTestHandler();

    private final static String COMPLEX_SESSION_ID = "SESSION_100";

    private final Set<SIPEntity> complexSessionSips = Sets.newHashSet();

    @Override
    @SuppressWarnings("unchecked")
    public void doInit() throws NoSuchAlgorithmException, IOException, InterruptedException, ModuleException {
        handler.clearEvents();
        subscriber.subscribeTo(SIPEvent.class, handler);
        sipSessionRepository.deleteAll();
        Mockito.reset(aipClient);

        // Initiate first sip session
        sipWithManyAIPs = createSIP("SIP_SERVICE_TEST_001", "SESSION_001", "PROCESSING_001", "OWNER_001", 1);
        sipWithOneAIP = createSIP("SIP_SERVICE_TEST_002", "SESSION_001", "PROCESSING_001", "OWNER_001", 1);
        sipWithManyVersions.add(createSIP("SIP_SERVICE_TEST_003", "SESSION_001", "PROCESSING_001", "OWNER_001", 1));

        // Initiate third session with a new SIPs
        createSIP("SIP_SERVICE_TEST_004", "SESSION_003", "PROCESSING_002", "OWNER_002", 1);
        createSIP("SIP_SERVICE_TEST_005", "SESSION_003", "PROCESSING_002", "OWNER_002", 1);

        // Initiate sip without session
        createSIP("SIP_SERVICE_TEST_006", null, "PROCESSING_003", "OWNER_001", 1);

        // Initiate second sip session with sip new version
        sipWithManyVersions.add(createSIP("SIP_SERVICE_TEST_003", "SESSION_002", "PROCESSING_001", "OWNER_001", 2));

        // Initiate a complex session with 2 SIP in all states
        int id = 100;
        for (SIPState state : SIPState.values()) {
            complexSessionSips.add(createSIP("SIP_SERVICE_TEST_" + id, COMPLEX_SESSION_ID, "PROCESSING_001",
                                             "OWNER_003", 1, state));
            id++;
            complexSessionSips.add(createSIP("SIP_SERVICE_TEST_" + id, COMPLEX_SESSION_ID, "PROCESSING_001",
                                             "OWNER_003", 1, state));
            id++;
        }

        AIP aip = new AIP();
        aip.setState(AIPState.STORED);
        aip.setId(UniformResourceName.fromString("URN:AIP:DATA:DEFAULT:" + UUID.randomUUID().toString() + ":V1"));
        aip.setSipId(sipWithManyAIPs.getIpId());
        simulatedStorageAips.add(aip);
        AIP aip2 = new AIP();
        aip2.setState(AIPState.STORED);
        aip2.setId(UniformResourceName.fromString("URN:AIP:DATA:DEFAULT:" + UUID.randomUUID().toString() + ":V1"));
        aip2.setSipId(sipWithManyAIPs.getIpId());
        simulatedStorageAips.add(aip2);
        AIP aip3 = new AIP();
        aip3.setState(AIPState.STORED);
        aip3.setId(UniformResourceName.fromString("URN:AIP:DATA:DEFAULT:" + UUID.randomUUID().toString() + ":V1"));
        aip3.setSipId(sipWithOneAIP.getIpId());
        simulatedStorageAips.add(aip3);
        for (SIPEntity entity : sipWithManyVersions) {
            AIP a = new AIP();
            a.setState(AIPState.STORED);
            a.setId(UniformResourceName
                    .fromString("URN:AIP:DATA:DEFAULT:" + UUID.randomUUID().toString() + ":V" + entity.getVersion()));
            a.setSipId(entity.getIpId());
            simulatedStorageAips.add(a);
        }

        // Simulate AIPClient to return empty rejected SIP from AIPs deletion
        Mockito.when(aipClient.deleteAipFromSips(Mockito.anySet()))
                .thenReturn(simulateDeleteSIPAIPsREsponseFromStorage());
    }

    @Requirement("REGARDS_DSL_ING_PRO_535")
    @Requirement("REGARDS_DSL_ING_PRO_610")
    @Requirement("REGARDS_DSL_ING_PRO_620")
    @Requirement("REGARDS_DSL_ING_PRO_630")
    @Requirement("REGARDS_DSL_ING_PRO_650")
    @Requirement("REGARDS_DSL_ING_PRO_660")
    @Purpose("Manage SIP deletion by ipId when SIP is associated to multiple AIPs")
    @Test
    public void deleteByIpIdMultiplesAIPs() throws InterruptedException {

        // Simulate AIPClient to return AIPs associated to SIP
        Mockito.when(aipEntityClient.retrieveAIPEntities(Mockito.anyString(), Mockito.anyInt(), Mockito.anyInt()))
                .thenAnswer(invocation -> simulateRetrieveAIPResponseFromStorage((String) invocation
                        .getArguments()[0]));

        try {
            // 1. Run sip deletion by ipId
            sipService.deleteSIPEntitiesByIpIds(Sets.newHashSet(sipWithManyAIPs.getIpId()));
            // 1.1 Check call to the archival storage for deletion of associated AIPs.
            Mockito.verify(aipClient, Mockito.times(1)).deleteAipFromSips(Sets.newHashSet(sipWithManyAIPs.getIpId()));
            // 2. Simulate that one of the AIPs to delete has been successfully deleted by the archival storage
            // microservice
            simulateAipDeletionFromStorage(getSipSimulatedAIPs(sipWithManyAIPs.getIpId()).get(0).getId());
            // 2.1 SIP should be in INCOMPLETE state as there is another AIP to delete
            Assert.assertTrue("SIP should be in INCOMPLETE state",
                              SIPState.INCOMPLETE.equals(sipRepository.findOne(sipWithManyAIPs.getId()).getState()));
            // 2.2 A SIPevent associated should have been sent
            Assert.assertTrue("A SIPEvent should had been sent with incomplete state for SIP",
                              handler.getReceivedEvents().stream()
                                      .anyMatch(e -> e.getIpId().equals(sipWithManyAIPs.getIpId())
                                              && e.getState().equals(SIPState.INCOMPLETE)));
            // 3 . Simulate the other AIP deleted by the archival storage microservice
            simulateAipDeletionFromStorage(getSipSimulatedAIPs(sipWithManyAIPs.getIpId()).get(1).getId());
            // 3.1 All AIP has been deleted, SIP should be in DELETED STATE
            SIPEntity deletedSip = sipRepository.findOne(sipWithManyAIPs.getId());
            LOGGER.debug("Deleted SIP state : {}", deletedSip.getState());
            Assert.assertTrue("SIP should be in DELETED state", SIPState.DELETED.equals(deletedSip.getState()));
            // 3.2 A SIPevent associated should have been sent
            Assert.assertTrue("A SIPEvent should had been sent with delete SIP IpId",
                              handler.getReceivedEvents().stream()
                                      .anyMatch(e -> e.getIpId().equals(sipWithManyAIPs.getIpId())
                                              && e.getState().equals(SIPState.DELETED)));
            // 3.2 SIP Last update date should be set to deletion date
            Assert.assertNotNull("Last update date should be set to deletion date for the deleted SIP",
                                 deletedSip.getLastUpdateDate());
            Assert.assertTrue("Last update date should be after ingestDate",
                              deletedSip.getIngestDate().compareTo(deletedSip.getLastUpdateDate()) < 0);
        } catch (ModuleException e) {
            Assert.fail(e.getMessage());
        }
    }

    @Purpose("Manage SIP deletion by ipId when SIP is associated to only one AIP")
    @Test
    public void deleteByIpId() throws InterruptedException {

        // Simulate AIPClient to return AIPs associated to SIP
        Mockito.when(aipEntityClient.retrieveAIPEntities(Mockito.anyString(), Mockito.anyInt(), Mockito.anyInt()))
                .thenAnswer(invocation -> simulateRetrieveAIPResponseFromStorage((String) invocation
                        .getArguments()[0]));

        try {
            // 1. Run sip deletion by ipId
            sipService.deleteSIPEntitiesByIpIds(Sets.newHashSet(sipWithOneAIP.getIpId()));
            // 1.1 Check call to the archival storage for deletion of associated AIPs.
            Mockito.verify(aipClient, Mockito.times(1)).deleteAipFromSips(Sets.newHashSet(sipWithOneAIP.getIpId()));
            // 2. Simulate that one of the AIPs to delete has been successfully deleted by the archival storage
            // microservice
            simulateAipDeletionFromStorage(getSipSimulatedAIPs(sipWithOneAIP.getIpId()).get(0).getId());
            // 2.1 All AIP has been deleted, SIP should be in DELETED STATE
            SIPEntity deletedSip = sipRepository.findOne(sipWithOneAIP.getId());
            Assert.assertEquals(SIPState.DELETED, deletedSip.getState());
            // 2.1 A SIPevent associated should have been sent
            Assert.assertTrue("A SIPEvent should had been sent with delete SIP IpId",
                              handler.getReceivedEvents().stream()
                                      .anyMatch(e -> e.getIpId().equals(sipWithOneAIP.getIpId())
                                              && e.getState().equals(SIPState.DELETED)));
            // 2.2 SIP Last update date should be set to deletion date
            Assert.assertNotNull("Last update date should be set to deletion date for the deleted SIP",
                                 deletedSip.getLastUpdateDate());
            Assert.assertTrue("Last update date should be after ingestDate",
                              deletedSip.getIngestDate().compareTo(deletedSip.getLastUpdateDate()) < 0);
        } catch (ModuleException e) {
            Assert.fail(e.getMessage());
        }
    }

    @Requirement("REGARDS_DSL_ING_PRO_535")
    @Requirement("REGARDS_DSL_ING_PRO_640")
    @Requirement("REGARDS_DSL_ING_PRO_660")
    @Purpose("Manage SIP deletion by sipId")
    @Test
    public void deleteBySipId() {

        // Simulate AIPClient to return AIPs associated to SIP
        Mockito.when(aipEntityClient.retrieveAIPEntities(Mockito.anyString(), Mockito.anyInt(), Mockito.anyInt()))
                .thenAnswer(invocation -> simulateRetrieveAIPResponseFromStorage((String) invocation
                        .getArguments()[0]));

        try {
            // 1. Run sip deletion by sipId
            sipService.deleteSIPEntitiesForSipId(sipWithManyVersions.stream().findFirst().get().getSipId());
            // 1.1 Check call to the archival storage for deletion of AIPs of each SIP with the same sipId.
            Assert.assertTrue("For this test, the same SIP_ID should be associated to multiple SIPs",
                              sipWithManyVersions.size() > 1);
            Mockito.verify(aipClient, Mockito.times(1)).deleteAipFromSips(sipWithManyVersions.stream()
                    .map(SIPEntity::getIpId).collect(Collectors.toSet()));
            for (SIPEntity sip : sipWithManyVersions) {
                // 2. Simulate that one of the AIPs to delete has been successfully deleted by the archival storage
                // microservice
                simulateAipDeletionFromStorage(getSipSimulatedAIPs(sip.getIpId()).get(0).getId());
                // 2.1 All AIP has been deleted, SIP should be in DELETED STATE
                SIPEntity deletedSip = sipRepository.findOne(sip.getId());
                LOGGER.debug("Deleted SIP state : {}", deletedSip.getState());
                Assert.assertEquals("SIP should be in DELETED state", SIPState.DELETED, deletedSip.getState());
                // 2.1 A SIPevent associated should have been sent
                Assert.assertTrue("A SIPEvent should had been sent with delete SIP IpId", handler.getReceivedEvents()
                        .stream()
                        .anyMatch(e -> e.getIpId().equals(sip.getIpId()) && e.getState().equals(SIPState.DELETED)));
                // 2.2 SIP Last update date should be set to deletion date
                Assert.assertNotNull("Last update date should be set to deletion date for the deleted SIP",
                                     deletedSip.getLastUpdateDate());
                Assert.assertTrue("Last update date should be after ingestDate",
                                  deletedSip.getIngestDate().compareTo(deletedSip.getLastUpdateDate()) < 0);
            }
        } catch (ModuleException | InterruptedException e) {
            Assert.fail(e.getMessage());
        }
    }

    @Requirement("REGARDS_DSL_ING_PRO_520")
    @Purpose("Search for SIP by state")
    @Test
    public void searchSip() {
        // Check search by state
        Page<SIPEntity> results = sipService.search(null, null, null, null, Lists.newArrayList(SIPState.AIP_GEN_ERROR),
                                                    null, new PageRequest(0, 100));
        Assert.assertTrue("There should be only two AIPs with AIP_GEN_ERROR state", results.getTotalElements() == 2);
    }

    @Requirement("REGARDS_DSL_ING_PRO_550")
    @Purpose("Manage indexed SIP")
    @Test
    public void indexSip() {
        // TODO : Check that if all AIPs are indexed then the SIP is in INDEXED state
    }

    @Requirement("REGARDS_DSL_ING_PRO_710")
    @Requirement("REGARDS_DSL_ING_PRO_720")
    @Requirement("REGARDS_DSL_ING_PRO_740")
    @Requirement("REGARDS_DSL_ING_PRO_750")
    @Requirement("REGARDS_DSL_ING_PRO_760")
    @Purpose("Manage sessions informations")
    @Test
    public void checkSessions() {
        // Check retrieve sessions
        Page<SIPSession> result = sipSessionService.search(null, null, null, new PageRequest(0, 100));
        Assert.assertTrue(result.getTotalElements() == 5);
        SIPSession prevSession = null;
        // Check order by last activation date.
        for (SIPSession session : result.getContent()) {
            if (prevSession != null) {
                Assert.assertTrue(session.getLastActivationDate().compareTo(prevSession.getLastActivationDate()) <= 0);
            }
            prevSession = session;
        }
        // Check session progress for complex simulated session
        SIPSession session = result.getContent().stream().filter(s -> COMPLEX_SESSION_ID.equals(s.getId())).findFirst()
                .get();
        Assert.assertNotNull(session);
        // There is 2 SIPS for each state in this simulated session
        Assert.assertTrue(session.getSipsCount() == (SIPState.values().length * 2));
        Assert.assertTrue(session.getIndexedSipsCount() == 2);
        Assert.assertTrue(session.getStoredSipsCount() == 4);
        Assert.assertTrue(session.getGeneratedSipsCount() == 10);
        Assert.assertTrue(session.getErrorSipsCount() == 6);
    }

    @SuppressWarnings("unchecked")
    @Requirement("REGARDS_DSL_ING_PRO_830")
    @Requirement("REGARDS_DSL_ING_PRO_810")
    @Purpose("Manage session deletion")
    @Test
    public void deleteSession() throws ModuleException {
        // Delete by session id
        Collection<RejectedSip> rejectedSips = sipService.deleteSIPEntitiesForSessionId(COMPLEX_SESSION_ID);
        // 2 SIP per state in COMPLEX_SESSION_ID.
        // Undeletable are QUEUED, VALID, DELETED
        Assert.assertEquals(6, rejectedSips.size());
        // Check call to storage client for deletion
        @SuppressWarnings("rawtypes")
        ArgumentCaptor<Set> argument = ArgumentCaptor.forClass(Set.class);
        Mockito.verify(aipClient, Mockito.times(1)).deleteAipFromSips(argument.capture());
        // Valid SIP for deletion are other states (CREATED, AIP_CREATED, INVALID, AIP_GEN_ERROR, REJECTED, STORED,
        // STORE_ERROR, INCOMPLETE, INDEXED)
        Assert.assertEquals(18, argument.getValue().size());
        // Check that not stored SIP are already is DELETED state
        // Not stored state are CREATED, AIP_CREATED, INVALID, AIP_GEN_ERROR, REJECTED, DELETED
        Page<SIPEntity> results = sipService.search(null, COMPLEX_SESSION_ID, null, null,
                                                    Lists.newArrayList(SIPState.DELETED), null,
                                                    new PageRequest(0, 100));
        Assert.assertEquals(12, results.getTotalElements());

    }

    /**
     * Simulate response from
     * {@link IAipClient#retrieveAIPs(String, AIPState, java.time.OffsetDateTime, java.time.OffsetDateTime, int, int)}
     * @param sipId
     * @return
     */
    private ResponseEntity<PagedResources<Resource<AIPEntity>>> simulateRetrieveAIPResponseFromStorage(String sipId) {
        Set<Resource<AIPEntity>> resources = simulatedStorageAips.stream().filter(a -> a.getSipId().equals(sipId))
                .map(a -> {
                    AIPEntity entity = new AIPEntity();
                    entity.setAip(a);
                    entity.setState(a.getState());
                    entity.setIpId(a.getId().toString());
                    entity.setSipId(a.getSipId());
                    return new Resource<AIPEntity>(entity);
                }).collect(Collectors.toSet());
        PagedResources<Resource<AIPEntity>> pagedRes = new PagedResources<Resource<AIPEntity>>(resources,
                new PageMetadata(resources.size(), resources.size(), resources.size()));
        return new ResponseEntity<>(pagedRes, HttpStatus.OK);
    }

    /**
     * Simulate response from {@link IAipClient#deleteAipFromSips(Set)}
     * @return
     */
    private ResponseEntity<List<RejectedSip>> simulateDeleteSIPAIPsREsponseFromStorage() {
        List<RejectedSip> rejectedSips = Lists.newArrayList();
        return new ResponseEntity<>(rejectedSips, HttpStatus.OK);
    }

    /**
     * Simulate actions done by microservice archival storage for an AIP deletion :
     * <ul>
     * <li>Set AIP to state DELETED</li>
     * <li>Send an AIPEvent throught AMQP</li>
     * </ul>
     * @param aipIpId
     * @throws InterruptedException
     */
    private void simulateAipDeletionFromStorage(UniformResourceName aipIpId) throws InterruptedException {
        Optional<AIP> oAip = simulatedStorageAips.stream().filter(a -> a.getId().equals(aipIpId)).findFirst();
        if (oAip.isPresent()) {
            AIP aipToDelete = oAip.get();
            aipToDelete.setState(AIPState.DELETED);
            publisher.publish(new AIPEvent(aipToDelete));
<<<<<<< HEAD
            Thread.sleep(5000);
=======
            Thread.sleep(3000);
>>>>>>> cf6147bb
        }
    }

    /**
     * Get all simulated archival storag AIPs intialized in the test for the given SIP.
     * @param sipId
     * @return
     */
    private List<AIP> getSipSimulatedAIPs(String sipId) {
        return simulatedStorageAips.stream().filter(a -> a.getSipId().equals(sipId)).collect(Collectors.toList());
    }

}<|MERGE_RESOLUTION|>--- conflicted
+++ resolved
@@ -418,11 +418,7 @@
             AIP aipToDelete = oAip.get();
             aipToDelete.setState(AIPState.DELETED);
             publisher.publish(new AIPEvent(aipToDelete));
-<<<<<<< HEAD
             Thread.sleep(5000);
-=======
-            Thread.sleep(3000);
->>>>>>> cf6147bb
         }
     }
 
