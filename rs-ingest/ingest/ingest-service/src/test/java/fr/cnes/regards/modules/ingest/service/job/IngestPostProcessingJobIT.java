--- conflicted
+++ resolved
@@ -145,12 +145,8 @@
                         Optional.of(chain));
 
         // Wait
-<<<<<<< HEAD
-        ingestServiceTest.waitForIngestion(nbSIP, TEN_SECONDS * nbSIP, SIPState.STORED);
-=======
         ingestServiceTest.waitForIngestion(nbSIP, TEN_SECONDS * nbSIP, SIPState.STORED, getDefaultTenant());
         ingestServiceTest.waitDuring(TWO_SECONDS * nbSIP);
->>>>>>> 41593d67
         if (!isToNotify) {
             ingestServiceTest.waitAllRequestsFinished(TEN_SECONDS * nbSIP, getDefaultTenant());
         } else {
