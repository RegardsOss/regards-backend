--- conflicted
+++ resolved
@@ -87,11 +87,6 @@
         // wait for deletion of all aips linked to SOURCE 1
         long wait = FIVE_SECONDS * 10;
         ingestServiceTest.waitAllRequestsFinished(wait, getDefaultTenant());
-<<<<<<< HEAD
-=======
-        ingestServiceTest.waitDuring(TWO_SECONDS * 5);
-        ingestServiceTest.waitAllRequestsFinished(wait, getDefaultTenant());
->>>>>>> 41593d67
 
         // test aips linked to SOURCE 1 are not present
         SearchAIPsParameters filters = new SearchAIPsParameters().withSessionOwner(SOURCE_1);
@@ -116,11 +111,6 @@
         // wait for deletion of all aips linked to SESSION 1 of SOURCE 1
         long wait = FIVE_SECONDS * 10;
         ingestServiceTest.waitAllRequestsFinished(wait, getDefaultTenant());
-<<<<<<< HEAD
-=======
-        ingestServiceTest.waitDuring(TWO_SECONDS * 5);
-        ingestServiceTest.waitAllRequestsFinished(wait, getDefaultTenant());
->>>>>>> 41593d67
 
         // test aips linked to SESSION 1 of SOURCE 1 are not present
 
