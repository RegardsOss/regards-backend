--- conflicted
+++ resolved
@@ -69,7 +69,6 @@
 import org.springframework.test.annotation.DirtiesContext.HierarchyMode;
 import org.springframework.test.context.TestPropertySource;
 
-<<<<<<< HEAD
 import java.nio.file.Paths;
 import java.util.Collection;
 import java.util.List;
@@ -79,8 +78,6 @@
 
 import static fr.cnes.regards.modules.ingest.service.TestData.*;
 
-=======
->>>>>>> df2ed290
 /**
  * Overlay of the default class to manage context cleaning in non transactional testing
  *
@@ -139,11 +136,7 @@
     public void init() throws Exception {
         // clear AMQP queues and repositories
         ingestServiceTest.init();
-<<<<<<< HEAD
         ingestServiceTest.cleanAMQPQueues(IngestRequestFlowHandler.class, Target.ONE_PER_MICROSERVICE_TYPE);
-=======
-        notificationSettingsRepository.deleteAll();
->>>>>>> df2ed290
 
         // simulate application started and ready
         runtimeTenantResolver.forceTenant(getDefaultTenant());
@@ -167,14 +160,8 @@
     public void after() throws Exception {
         // unsubscribe from AMQP queues
         ingestServiceTest.clear();
-<<<<<<< HEAD
-        // clean AMQP queues and repositories
-        ingestServiceTest.init();
-        ingestServiceTest.cleanAMQPQueues(IngestRequestFlowHandler.class, Target.ONE_PER_MICROSERVICE_TYPE);
-=======
         clearQueues();
 
->>>>>>> df2ed290
         // override this method to custom action performed after
         doAfter();
     }
