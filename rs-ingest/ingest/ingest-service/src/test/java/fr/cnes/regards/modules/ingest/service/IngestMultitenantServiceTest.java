/*
 * Copyright 2017-2020 CNES - CENTRE NATIONAL d'ETUDES SPATIALES
 *
 * This file is part of REGARDS.
 *
 * REGARDS is free software: you can redistribute it and/or modify
 * it under the terms of the GNU General Public License as published by
 * the Free Software Foundation, either version 3 of the License, or
 * (at your option) any later version.
 *
 * REGARDS is distributed in the hope that it will be useful,
 * but WITHOUT ANY WARRANTY; without even the implied warranty of
 * MERCHANTABILITY or FITNESS FOR A PARTICULAR PURPOSE. See the
 * GNU General Public License for more details.
 *
 * You should have received a copy of the GNU General Public License
 * along with REGARDS. If not, see <http://www.gnu.org/licenses/>.
 */
package fr.cnes.regards.modules.ingest.service;

import java.nio.file.Paths;
import java.util.List;
import java.util.Optional;
import java.util.UUID;
import java.util.stream.Collectors;

import org.junit.After;
import org.junit.Before;
import org.slf4j.Logger;
import org.slf4j.LoggerFactory;
import org.springframework.beans.factory.annotation.Autowired;
import org.springframework.http.MediaType;
import org.springframework.test.annotation.DirtiesContext;
import org.springframework.test.annotation.DirtiesContext.ClassMode;
import org.springframework.test.annotation.DirtiesContext.HierarchyMode;
import org.springframework.test.context.TestPropertySource;

import com.google.common.collect.Lists;
import com.google.common.collect.Sets;

import fr.cnes.regards.framework.jpa.multitenant.test.AbstractMultitenantServiceTest;
import fr.cnes.regards.framework.module.rest.exception.ModuleException;
import fr.cnes.regards.framework.modules.plugins.domain.PluginConfiguration;
import fr.cnes.regards.framework.urn.DataType;
import fr.cnes.regards.framework.urn.EntityType;
import fr.cnes.regards.modules.ingest.dao.IAIPRepository;
import fr.cnes.regards.modules.ingest.dao.IIngestRequestRepository;
import fr.cnes.regards.modules.ingest.dao.ISIPRepository;
import fr.cnes.regards.modules.ingest.domain.chain.IngestProcessingChain;
import fr.cnes.regards.modules.ingest.domain.sip.VersioningMode;
import fr.cnes.regards.modules.ingest.dto.aip.StorageMetadata;
import fr.cnes.regards.modules.ingest.dto.sip.IngestMetadataDto;
import fr.cnes.regards.modules.ingest.dto.sip.SIP;
import fr.cnes.regards.modules.ingest.service.chain.IIngestProcessingChainService;
import fr.cnes.regards.modules.ingest.service.plugin.AIPGenerationTestPlugin;
import fr.cnes.regards.modules.ingest.service.plugin.AIPPostProcessTestPlugin;
import fr.cnes.regards.modules.ingest.service.plugin.ValidationTestPlugin;
import fr.cnes.regards.modules.test.IngestServiceTest;

/**
 * Overlay of the default class to manage context cleaning in non transactional testing
 *
 * @author Marc SORDI
 */
@DirtiesContext(classMode = ClassMode.AFTER_CLASS, hierarchyMode = HierarchyMode.EXHAUSTIVE)
@TestPropertySource(properties = { "eureka.client.enabled=false" },
        locations = { "classpath:application-test.properties" })
public abstract class IngestMultitenantServiceTest extends AbstractMultitenantServiceTest {

    protected final Logger LOGGER = LoggerFactory.getLogger(this.getClass());

    protected static final long TWO_SECONDS = 2000;

    protected static final long FIVE_SECONDS = 5000;

    protected static final long TEN_SECONDS = 10000;

    protected final static String CHAIN_PP_LABEL = "ChainWithPostProcess";

    protected final static String CHAIN_PP_WITH_ERRORS_LABEL = "ChainWithPostProcessErrors";

    @Autowired
    protected IIngestRequestRepository ingestRequestRepository;

    @Autowired
    protected ISIPRepository sipRepository;

    @Autowired
    protected IAIPRepository aipRepository;

    @Autowired
    protected IngestServiceTest ingestServiceTest;

    @Autowired
    protected IIngestProcessingChainService ingestProcessingService;

    @Before
    public void init() throws Exception {
        runtimeTenantResolver.forceTenant(getDefaultTenant());
        ingestServiceTest.init();
        doInit();
    }

    /**
     * Custom test initialization to override
     * @throws Exception
     */
    protected void doInit() throws Exception {
        // Override to init something
    }

    @After
    public void clear() throws Exception {
        ingestServiceTest.clear();
        doAfter();
    }

    /**
     * Custom test cleaning to override
     * @throws Exception
     */
    protected void doAfter() throws Exception {
        // Override to init something
    }

    protected SIP create(String providerId, List<String> tags) {
        String fileName = String.format("file-%s.dat", providerId);
        SIP sip = SIP.build(EntityType.DATA, providerId);
        sip.withDataObject(DataType.RAWDATA, Paths.get("src", "test", "resources", "data", fileName), "MD5",
                           UUID.randomUUID().toString());
        sip.withSyntax(MediaType.APPLICATION_JSON);
        sip.registerContentInformation();
        if ((tags != null) && !tags.isEmpty()) {
            sip.withContextTags(tags.toArray(new String[0]));
        }

        // Add creation event
        sip.withEvent(String.format("SIP %s generated", providerId));

        return sip;
    }

    protected IngestProcessingChain createChainWithPostProcess(String label, Class postProcessPluginClass) throws ModuleException {
        IngestProcessingChain newChain = new IngestProcessingChain();
        newChain.setDescription(label);
        newChain.setName(label);

        PluginConfiguration validation = PluginConfiguration.build(ValidationTestPlugin.class, null, Sets.newHashSet());
        validation.setIsActive(true);
        validation.setLabel("validationPlugin_ipst");
        newChain.setValidationPlugin(validation);

        PluginConfiguration generation = PluginConfiguration.build(AIPGenerationTestPlugin.class, null,
                                                                   Sets.newHashSet());
        generation.setIsActive(true);
        generation.setLabel("generationPlugin_ipst");
        newChain.setGenerationPlugin(generation);

        PluginConfiguration postprocess = PluginConfiguration.build(postProcessPluginClass, null,
                                                                    Sets.newHashSet());
        postprocess.setIsActive(true);
        postprocess.setLabel("postprocess test plugin");

        newChain.setPostProcessingPlugin(postprocess);

        return ingestProcessingService.createNewChain(newChain);
    }

    protected void publishSIPEvent(SIP sip, String storage, String session, String sessionOwner,
            List<String> categories) {
        publishSIPEvent(sip, storage,session,sessionOwner,categories, Optional.empty());
    }

    protected void publishSIPEvent(SIP sip, String storage, String session, String sessionOwner,
            List<String> categories,Optional<String> chainLabel) {
        this.publishSIPEvent(sip, Lists.newArrayList(storage), session, sessionOwner, categories,chainLabel);
    }

    protected void publishSIPEvent(SIP sip, List<String> storages, String session, String sessionOwner,
            List<String> categories) {
<<<<<<< HEAD
        publishSIPEvent(sip, storages,session,sessionOwner,categories, Optional.empty());
    }

    protected void publishSIPEvent(SIP sip, List<String> storages, String session, String sessionOwner,
            List<String> categories, Optional<String> chainLabel) {
        // Create event
        List<StorageMetadata> storagesMeta = storages.stream().map(StorageMetadata::build).collect(Collectors.toList());
        IngestMetadataDto mtd = IngestMetadataDto.build(sessionOwner, session,
                                                        chainLabel.orElse(IngestProcessingChain.DEFAULT_INGEST_CHAIN_LABEL),
                                                        Sets.newHashSet(categories), storagesMeta);
=======
        publishSIPEvent(sip, storages, session, sessionOwner, categories, null);
    }

    protected void publishSIPEvent(SIP sip, String storage, String session, String sessionOwner,
            List<String> categories, VersioningMode versioningMode) {
        this.publishSIPEvent(sip, Lists.newArrayList(storage), session, sessionOwner, categories, versioningMode);
    }

    protected void publishSIPEvent(SIP sip, List<String> storages, String session, String sessionOwner,
            List<String> categories, VersioningMode versioningMode) {
        // Create event
        List<StorageMetadata> storagesMeta = storages.stream().map(StorageMetadata::build).collect(Collectors.toList());
        IngestMetadataDto mtd = IngestMetadataDto.build(sessionOwner, session,
                                                        IngestProcessingChain.DEFAULT_INGEST_CHAIN_LABEL,
                                                        Sets.newHashSet(categories), versioningMode, storagesMeta);
>>>>>>> a957ef8d
        ingestServiceTest.sendIngestRequestEvent(sip, mtd);
    }

}<|MERGE_RESOLUTION|>--- conflicted
+++ resolved
@@ -37,7 +37,6 @@
 
 import com.google.common.collect.Lists;
 import com.google.common.collect.Sets;
-
 import fr.cnes.regards.framework.jpa.multitenant.test.AbstractMultitenantServiceTest;
 import fr.cnes.regards.framework.module.rest.exception.ModuleException;
 import fr.cnes.regards.framework.modules.plugins.domain.PluginConfiguration;
@@ -53,7 +52,6 @@
 import fr.cnes.regards.modules.ingest.dto.sip.SIP;
 import fr.cnes.regards.modules.ingest.service.chain.IIngestProcessingChainService;
 import fr.cnes.regards.modules.ingest.service.plugin.AIPGenerationTestPlugin;
-import fr.cnes.regards.modules.ingest.service.plugin.AIPPostProcessTestPlugin;
 import fr.cnes.regards.modules.ingest.service.plugin.ValidationTestPlugin;
 import fr.cnes.regards.modules.test.IngestServiceTest;
 
@@ -67,8 +65,6 @@
         locations = { "classpath:application-test.properties" })
 public abstract class IngestMultitenantServiceTest extends AbstractMultitenantServiceTest {
 
-    protected final Logger LOGGER = LoggerFactory.getLogger(this.getClass());
-
     protected static final long TWO_SECONDS = 2000;
 
     protected static final long FIVE_SECONDS = 5000;
@@ -78,6 +74,8 @@
     protected final static String CHAIN_PP_LABEL = "ChainWithPostProcess";
 
     protected final static String CHAIN_PP_WITH_ERRORS_LABEL = "ChainWithPostProcessErrors";
+
+    protected final Logger LOGGER = LoggerFactory.getLogger(this.getClass());
 
     @Autowired
     protected IIngestRequestRepository ingestRequestRepository;
@@ -126,7 +124,9 @@
     protected SIP create(String providerId, List<String> tags) {
         String fileName = String.format("file-%s.dat", providerId);
         SIP sip = SIP.build(EntityType.DATA, providerId);
-        sip.withDataObject(DataType.RAWDATA, Paths.get("src", "test", "resources", "data", fileName), "MD5",
+        sip.withDataObject(DataType.RAWDATA,
+                           Paths.get("src", "test", "resources", "data", fileName),
+                           "MD5",
                            UUID.randomUUID().toString());
         sip.withSyntax(MediaType.APPLICATION_JSON);
         sip.registerContentInformation();
@@ -140,7 +140,8 @@
         return sip;
     }
 
-    protected IngestProcessingChain createChainWithPostProcess(String label, Class postProcessPluginClass) throws ModuleException {
+    protected IngestProcessingChain createChainWithPostProcess(String label, Class postProcessPluginClass)
+            throws ModuleException {
         IngestProcessingChain newChain = new IngestProcessingChain();
         newChain.setDescription(label);
         newChain.setName(label);
@@ -150,14 +151,13 @@
         validation.setLabel("validationPlugin_ipst");
         newChain.setValidationPlugin(validation);
 
-        PluginConfiguration generation = PluginConfiguration.build(AIPGenerationTestPlugin.class, null,
-                                                                   Sets.newHashSet());
+        PluginConfiguration generation = PluginConfiguration
+                .build(AIPGenerationTestPlugin.class, null, Sets.newHashSet());
         generation.setIsActive(true);
         generation.setLabel("generationPlugin_ipst");
         newChain.setGenerationPlugin(generation);
 
-        PluginConfiguration postprocess = PluginConfiguration.build(postProcessPluginClass, null,
-                                                                    Sets.newHashSet());
+        PluginConfiguration postprocess = PluginConfiguration.build(postProcessPluginClass, null, Sets.newHashSet());
         postprocess.setIsActive(true);
         postprocess.setLabel("postprocess test plugin");
 
@@ -168,44 +168,25 @@
 
     protected void publishSIPEvent(SIP sip, String storage, String session, String sessionOwner,
             List<String> categories) {
-        publishSIPEvent(sip, storage,session,sessionOwner,categories, Optional.empty());
-    }
-
-    protected void publishSIPEvent(SIP sip, String storage, String session, String sessionOwner,
-            List<String> categories,Optional<String> chainLabel) {
-        this.publishSIPEvent(sip, Lists.newArrayList(storage), session, sessionOwner, categories,chainLabel);
-    }
-
-    protected void publishSIPEvent(SIP sip, List<String> storages, String session, String sessionOwner,
-            List<String> categories) {
-<<<<<<< HEAD
-        publishSIPEvent(sip, storages,session,sessionOwner,categories, Optional.empty());
+        publishSIPEvent(sip, Lists.newArrayList(storage), session, sessionOwner, categories, Optional.empty());
     }
 
     protected void publishSIPEvent(SIP sip, List<String> storages, String session, String sessionOwner,
             List<String> categories, Optional<String> chainLabel) {
-        // Create event
-        List<StorageMetadata> storagesMeta = storages.stream().map(StorageMetadata::build).collect(Collectors.toList());
-        IngestMetadataDto mtd = IngestMetadataDto.build(sessionOwner, session,
-                                                        chainLabel.orElse(IngestProcessingChain.DEFAULT_INGEST_CHAIN_LABEL),
-                                                        Sets.newHashSet(categories), storagesMeta);
-=======
-        publishSIPEvent(sip, storages, session, sessionOwner, categories, null);
-    }
-
-    protected void publishSIPEvent(SIP sip, String storage, String session, String sessionOwner,
-            List<String> categories, VersioningMode versioningMode) {
-        this.publishSIPEvent(sip, Lists.newArrayList(storage), session, sessionOwner, categories, versioningMode);
+        publishSIPEvent(sip, storages, session, sessionOwner, categories, chainLabel, null);
     }
 
     protected void publishSIPEvent(SIP sip, List<String> storages, String session, String sessionOwner,
-            List<String> categories, VersioningMode versioningMode) {
+            List<String> categories, Optional<String> chainLabel, VersioningMode versioningMode) {
         // Create event
         List<StorageMetadata> storagesMeta = storages.stream().map(StorageMetadata::build).collect(Collectors.toList());
-        IngestMetadataDto mtd = IngestMetadataDto.build(sessionOwner, session,
-                                                        IngestProcessingChain.DEFAULT_INGEST_CHAIN_LABEL,
-                                                        Sets.newHashSet(categories), versioningMode, storagesMeta);
->>>>>>> a957ef8d
+        IngestMetadataDto mtd = IngestMetadataDto.build(sessionOwner,
+                                                        session,
+                                                        chainLabel
+                                                                .orElse(IngestProcessingChain.DEFAULT_INGEST_CHAIN_LABEL),
+                                                        Sets.newHashSet(categories),
+                                                        versioningMode,
+                                                        storagesMeta);
         ingestServiceTest.sendIngestRequestEvent(sip, mtd);
     }
 
