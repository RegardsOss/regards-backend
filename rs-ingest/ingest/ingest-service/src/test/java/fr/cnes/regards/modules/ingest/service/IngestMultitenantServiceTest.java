/*
 * Copyright 2017-2020 CNES - CENTRE NATIONAL d'ETUDES SPATIALES
 *
 * This file is part of REGARDS.
 *
 * REGARDS is free software: you can redistribute it and/or modify
 * it under the terms of the GNU General Public License as published by
 * the Free Software Foundation, either version 3 of the License, or
 * (at your option) any later version.
 *
 * REGARDS is distributed in the hope that it will be useful,
 * but WITHOUT ANY WARRANTY; without even the implied warranty of
 * MERCHANTABILITY or FITNESS FOR A PARTICULAR PURPOSE. See the
 * GNU General Public License for more details.
 *
 * You should have received a copy of the GNU General Public License
 * along with REGARDS. If not, see <http://www.gnu.org/licenses/>.
 */
package fr.cnes.regards.modules.ingest.service;

import java.nio.file.Paths;
<<<<<<< HEAD
import java.util.*;
=======
import java.util.Collection;
import java.util.List;
import java.util.Optional;
import java.util.UUID;
>>>>>>> 10418a6c
import java.util.stream.Collectors;

import org.junit.After;
import org.junit.Assert;
import org.junit.Before;
import org.slf4j.Logger;
import org.slf4j.LoggerFactory;
import org.springframework.beans.factory.annotation.Autowired;
import org.springframework.http.MediaType;
import org.springframework.test.annotation.DirtiesContext;
import org.springframework.test.annotation.DirtiesContext.ClassMode;
import org.springframework.test.annotation.DirtiesContext.HierarchyMode;
import org.springframework.test.context.TestPropertySource;

import com.google.common.collect.Lists;
import com.google.common.collect.Sets;
import fr.cnes.regards.framework.amqp.event.Target;
import fr.cnes.regards.framework.jpa.multitenant.test.AbstractMultitenantServiceTest;
import fr.cnes.regards.framework.module.rest.exception.EntityNotFoundException;
import fr.cnes.regards.framework.module.rest.exception.ModuleException;
import fr.cnes.regards.framework.modules.plugins.domain.PluginConfiguration;
import fr.cnes.regards.framework.urn.DataType;
import fr.cnes.regards.framework.urn.EntityType;
import fr.cnes.regards.modules.ingest.dao.*;
import fr.cnes.regards.modules.ingest.domain.chain.IngestProcessingChain;
import fr.cnes.regards.modules.ingest.domain.request.AbstractRequest;
import fr.cnes.regards.modules.ingest.domain.request.InternalRequestState;
import fr.cnes.regards.modules.ingest.domain.request.deletion.DeletionRequestStep;
import fr.cnes.regards.modules.ingest.domain.request.deletion.OAISDeletionRequest;
import fr.cnes.regards.modules.ingest.domain.request.ingest.IngestRequest;
import fr.cnes.regards.modules.ingest.domain.request.ingest.IngestRequestStep;
import fr.cnes.regards.modules.ingest.domain.request.update.AIPUpdateRequest;
import fr.cnes.regards.modules.ingest.domain.request.update.AIPUpdateRequestStep;
import fr.cnes.regards.modules.ingest.domain.settings.AIPNotificationSettings;
import fr.cnes.regards.modules.ingest.domain.sip.SIPState;
import fr.cnes.regards.modules.ingest.domain.sip.VersioningMode;
import fr.cnes.regards.modules.ingest.dto.aip.StorageMetadata;
import fr.cnes.regards.modules.ingest.dto.request.RequestTypeConstant;
import fr.cnes.regards.modules.ingest.dto.request.event.IngestRequestEvent;
import fr.cnes.regards.modules.ingest.dto.sip.IngestMetadataDto;
import fr.cnes.regards.modules.ingest.dto.sip.SIP;
import fr.cnes.regards.modules.ingest.dto.sip.flow.IngestRequestFlowItem;
import static fr.cnes.regards.modules.ingest.service.TestData.*;
import fr.cnes.regards.modules.ingest.service.chain.IIngestProcessingChainService;
import fr.cnes.regards.modules.ingest.service.flow.IngestRequestFlowHandler;
import fr.cnes.regards.modules.ingest.service.notification.IAIPNotificationService;
import fr.cnes.regards.modules.ingest.service.settings.IAIPNotificationSettingsService;
import fr.cnes.regards.modules.ingest.service.plugin.AIPGenerationTestPlugin;
import fr.cnes.regards.modules.ingest.service.plugin.ValidationTestPlugin;
import fr.cnes.regards.modules.test.IngestServiceTest;

/**
 * Overlay of the default class to manage context cleaning in non transactional testing
 *
 * @author Marc SORDI
 */
@DirtiesContext(classMode = ClassMode.AFTER_CLASS, hierarchyMode = HierarchyMode.EXHAUSTIVE)
@TestPropertySource(properties = { "eureka.client.enabled=false" },
        locations = { "classpath:application-test.properties" })
public abstract class IngestMultitenantServiceTest extends AbstractMultitenantServiceTest {

    protected static final long TWO_SECONDS = 2000;

    protected static final long FIVE_SECONDS = 5000;

    protected static final long TEN_SECONDS = 10000;

    protected final static String CHAIN_PP_LABEL = "ChainWithPostProcess";

    protected final static String CHAIN_PP_WITH_ERRORS_LABEL = "ChainWithPostProcessErrors";

    protected final Logger LOGGER = LoggerFactory.getLogger(this.getClass());

    @Autowired
    protected IIngestRequestRepository ingestRequestRepository;

    @Autowired
    protected IOAISDeletionRequestRepository oaisDeletionRequestRepository;

    @Autowired
    protected IAIPUpdateRequestRepository aipUpdateRequestRepository;

    @Autowired
    protected ISIPRepository sipRepository;

    @Autowired
    protected IAIPRepository aipRepository;

    @Autowired
    protected IngestServiceTest ingestServiceTest;

    @Autowired
    protected IIngestProcessingChainService ingestProcessingService;

    @Autowired
    protected IAIPNotificationSettingsService notificationSettingsService;

    @Autowired
    protected IAIPNotificationService notificationService;

    @Autowired IAIPNotificationSettingsRepository notificationSettingsRepository;

    @Autowired
    protected IAbstractRequestRepository abstractRequestRepository;

    @Before
    public void init() throws Exception {
        runtimeTenantResolver.forceTenant(getDefaultTenant());
        ingestServiceTest.init();
        ingestServiceTest.cleanAMQPQueues(IngestRequestFlowHandler.class, Target.ONE_PER_MICROSERVICE_TYPE);
        notificationSettingsRepository.deleteAll();
        doInit();
    }

    /**
     * Custom test initialization to override
     * @throws Exception
     */
    protected void doInit() throws Exception {
        // Override to init something
    }

    @After
    public void clear() throws Exception {
        ingestServiceTest.clear();
        ingestServiceTest.init();
        ingestServiceTest.cleanAMQPQueues(IngestRequestFlowHandler.class, Target.ONE_PER_MICROSERVICE_TYPE);
        notificationSettingsRepository.deleteAll();
        doAfter();
    }

    /**
     * Custom test cleaning to override
     * @throws Exception
     */
    protected void doAfter() throws Exception {
        // Override to init something
    }

    protected SIP create(String providerId, List<String> tags) {
        String fileName = String.format("file-%s.dat", providerId);
        SIP sip = SIP.build(EntityType.DATA, providerId);
        sip.withDataObject(DataType.RAWDATA, Paths.get("src", "test", "resources", "data", fileName), "MD5",
                           UUID.randomUUID().toString());
        sip.withSyntax(MediaType.APPLICATION_JSON);
        sip.registerContentInformation();
        if ((tags != null) && !tags.isEmpty()) {
            sip.withContextTags(tags.toArray(new String[0]));
        }

        // Add creation event
        sip.withEvent(String.format("SIP %s generated", providerId));

        return sip;
    }

    protected IngestProcessingChain createChainWithPostProcess(String label, Class postProcessPluginClass)
            throws ModuleException {
        IngestProcessingChain newChain = new IngestProcessingChain();
        newChain.setDescription(label);
        newChain.setName(label);

        PluginConfiguration validation = PluginConfiguration.build(ValidationTestPlugin.class, null, Sets.newHashSet());
        validation.setIsActive(true);
        validation.setLabel("validationPlugin_ipst");
        newChain.setValidationPlugin(validation);

        PluginConfiguration generation = PluginConfiguration
                .build(AIPGenerationTestPlugin.class, null, Sets.newHashSet());
        generation.setIsActive(true);
        generation.setLabel("generationPlugin_ipst");
        newChain.setGenerationPlugin(generation);

        PluginConfiguration postprocess = PluginConfiguration.build(postProcessPluginClass, null, Sets.newHashSet());
        postprocess.setIsActive(true);
        postprocess.setLabel("postprocess test plugin");

        newChain.setPostProcessingPlugin(postprocess);

        return ingestProcessingService.createNewChain(newChain);
    }

    protected void publishSIPEvent(SIP sip, String storage, String session, String sessionOwner,
            List<String> categories) {
        publishSIPEvent(sip, Lists.newArrayList(storage), session, sessionOwner, categories, Optional.empty());
    }

    protected void publishSIPEvent(SIP sip, List<String> storages, String session, String sessionOwner,
            List<String> categories, Optional<String> chainLabel) {
        publishSIPEvent(sip, storages, session, sessionOwner, categories, chainLabel, null);
    }

    protected void publishSIPEvent(SIP sip, List<String> storages, String session, String sessionOwner,
            List<String> categories, Optional<String> chainLabel, VersioningMode versioningMode) {
        publishSIPEvent(Sets.newHashSet(sip), storages, session, sessionOwner, categories, chainLabel, versioningMode);
    }

    protected void publishSIPEvent(Collection<SIP> sips, List<String> storages, String session, String sessionOwner,
            List<String> categories, Optional<String> chainLabel, VersioningMode versioningMode) {
        // Create event
        List<StorageMetadata> storagesMeta = storages.stream().map(StorageMetadata::build).collect(Collectors.toList());
<<<<<<< HEAD
        IngestMetadataDto mtd = IngestMetadataDto
                .build(sessionOwner, session, chainLabel.orElse(IngestProcessingChain.DEFAULT_INGEST_CHAIN_LABEL),
                       Sets.newHashSet(categories), versioningMode, storagesMeta);
        ingestServiceTest.sendIngestRequestEvent(sip, mtd);
    }

    public boolean initDefaultNotificationSettings() {
        return notificationSettingsService.retrieve().isActiveNotification();
    }

    public void initRandomData(int nbSIP) {
        for (int i = 0; i < nbSIP; i++) {
            publishSIPEvent(create(UUID.randomUUID().toString(), getRandomTags()), getRandomStorage().get(0),
                            getRandomSession(), getRandomSessionOwner(), getRandomCategories());
        }
        // Wait for SIP ingestion
        ingestServiceTest.waitForIngestion(nbSIP, TEN_SECONDS * nbSIP, SIPState.STORED);
        // Wait for all requests to finish in case of no notification else delete requests
        if (!initDefaultNotificationSettings()) {
            ingestServiceTest.waitAllRequestsFinished(nbSIP * 1000);
        } else {
            ingestRequestRepository.deleteAll();
            Assert.assertEquals("All ingest requests should have been deleted", 0L, ingestRequestRepository.count());
        }
    }

    // simulation notification success when required
    public void mockNotificationSuccess(String type) {
        List<? extends AbstractRequest> requests;
        switch (type) {
            case RequestTypeConstant.INGEST_VALUE:
                requests = ingestRequestRepository.findAll();
                IngestRequest ingestRequest;
                for (AbstractRequest request : requests) {
                    ingestRequest = (IngestRequest) request;
                    Assert.assertEquals(IngestRequestStep.LOCAL_TO_BE_NOTIFIED, ingestRequest.getStep());
                    Assert.assertEquals(InternalRequestState.RUNNING, ingestRequest.getState());
                }
                notificationService.handleNotificationSuccess(Sets.newHashSet(requests));
                Assert.assertEquals("Ingest requests were not deleted as expected", 0L,
                                    ingestRequestRepository.count());

                break;
            case RequestTypeConstant.OAIS_DELETION_VALUE:
                requests = oaisDeletionRequestRepository.findAll();
                OAISDeletionRequest deletionRequest;
                for (AbstractRequest request : requests) {
                    deletionRequest = (OAISDeletionRequest) request;
                    Assert.assertEquals(DeletionRequestStep.LOCAL_TO_BE_NOTIFIED, deletionRequest.getStep());
                    Assert.assertEquals(InternalRequestState.RUNNING, deletionRequest.getState());
                }
                notificationService.handleNotificationSuccess(Sets.newHashSet(requests));
                Assert.assertEquals("Deletion requests were not deleted as expected", 0L,
                                    oaisDeletionRequestRepository.count());
                break;
            case RequestTypeConstant.UPDATE_VALUE:
                requests = aipUpdateRequestRepository.findAll();
                AIPUpdateRequest updateRequest;
                for (AbstractRequest request : requests) {
                    updateRequest = (AIPUpdateRequest) request;
                    Assert.assertEquals(AIPUpdateRequestStep.LOCAL_TO_BE_NOTIFIED, updateRequest.getStep());
                    Assert.assertEquals(InternalRequestState.RUNNING, updateRequest.getState());
                }
                notificationService.handleNotificationSuccess(Sets.newHashSet(requests));
                Assert.assertEquals("Update requests were not deleted as expected", 0L,
                                    aipUpdateRequestRepository.count());
                break;
            default:
                break;
        }
    }
=======
        IngestMetadataDto mtd = IngestMetadataDto.build(sessionOwner,
                                                        session,
                                                        chainLabel
                                                                .orElse(IngestProcessingChain.DEFAULT_INGEST_CHAIN_LABEL),
                                                        Sets.newHashSet(categories),
                                                        versioningMode,
                                                        storagesMeta);
        ingestServiceTest.sendIngestRequestEvent(sips, mtd);
    }


>>>>>>> 10418a6c
}<|MERGE_RESOLUTION|>--- conflicted
+++ resolved
@@ -19,14 +19,10 @@
 package fr.cnes.regards.modules.ingest.service;
 
 import java.nio.file.Paths;
-<<<<<<< HEAD
-import java.util.*;
-=======
 import java.util.Collection;
 import java.util.List;
 import java.util.Optional;
 import java.util.UUID;
->>>>>>> 10418a6c
 import java.util.stream.Collectors;
 
 import org.junit.After;
@@ -228,7 +224,6 @@
             List<String> categories, Optional<String> chainLabel, VersioningMode versioningMode) {
         // Create event
         List<StorageMetadata> storagesMeta = storages.stream().map(StorageMetadata::build).collect(Collectors.toList());
-<<<<<<< HEAD
         IngestMetadataDto mtd = IngestMetadataDto
                 .build(sessionOwner, session, chainLabel.orElse(IngestProcessingChain.DEFAULT_INGEST_CHAIN_LABEL),
                        Sets.newHashSet(categories), versioningMode, storagesMeta);
@@ -300,17 +295,4 @@
                 break;
         }
     }
-=======
-        IngestMetadataDto mtd = IngestMetadataDto.build(sessionOwner,
-                                                        session,
-                                                        chainLabel
-                                                                .orElse(IngestProcessingChain.DEFAULT_INGEST_CHAIN_LABEL),
-                                                        Sets.newHashSet(categories),
-                                                        versioningMode,
-                                                        storagesMeta);
-        ingestServiceTest.sendIngestRequestEvent(sips, mtd);
-    }
-
-
->>>>>>> 10418a6c
 }