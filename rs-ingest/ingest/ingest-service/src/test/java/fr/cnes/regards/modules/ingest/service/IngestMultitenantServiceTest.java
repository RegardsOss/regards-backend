--- conflicted
+++ resolved
@@ -20,10 +20,7 @@
 
 import java.nio.file.Paths;
 import java.util.List;
-<<<<<<< HEAD
-=======
 import java.util.stream.Collectors;
->>>>>>> 8ba124ac
 
 import org.junit.After;
 import org.junit.Before;
@@ -32,10 +29,7 @@
 import org.springframework.beans.factory.annotation.Autowired;
 import org.springframework.http.MediaType;
 
-<<<<<<< HEAD
-=======
 import com.google.common.collect.Lists;
->>>>>>> 8ba124ac
 import com.google.common.collect.Sets;
 
 import fr.cnes.regards.framework.jpa.multitenant.test.AbstractMultitenantServiceTest;
@@ -111,11 +105,7 @@
         sip.withDataObject(DataType.RAWDATA,
                            Paths.get("src", "main", "test", "resources", "data", "cdpp_collection.json"), "MD5",
                            "azertyuiopqsdfmlmld");
-<<<<<<< HEAD
         sip.withSyntax(MediaType.APPLICATION_JSON);
-=======
-        sip.withSyntax(MediaType.APPLICATION_JSON_UTF8);
->>>>>>> 8ba124ac
         sip.registerContentInformation();
         if ((tags != null) && !tags.isEmpty()) {
             sip.withContextTags(tags.toArray(new String[0]));
@@ -129,23 +119,16 @@
 
     protected void publishSIPEvent(SIP sip, String storage, String session, String sessionOwner,
             List<String> categories) {
-<<<<<<< HEAD
-=======
         this.publishSIPEvent(sip, Lists.newArrayList(storage), session, sessionOwner, categories);
     }
 
     protected void publishSIPEvent(SIP sip, List<String> storages, String session, String sessionOwner,
             List<String> categories) {
->>>>>>> 8ba124ac
         // Create event
         List<StorageMetadata> storagesMeta = storages.stream().map(StorageMetadata::build).collect(Collectors.toList());
         IngestMetadataDto mtd = IngestMetadataDto.build(sessionOwner, session,
                                                         IngestProcessingChain.DEFAULT_INGEST_CHAIN_LABEL,
-<<<<<<< HEAD
-                                                        Sets.newHashSet(categories), StorageMetadata.build(storage));
-=======
                                                         Sets.newHashSet(categories), storagesMeta);
->>>>>>> 8ba124ac
         ingestServiceTest.sendIngestRequestEvent(sip, mtd);
     }
 
