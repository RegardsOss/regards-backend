/*
 * Copyright 2017-2020 CNES - CENTRE NATIONAL d'ETUDES SPATIALES
 *
 * This file is part of REGARDS.
 *
 * REGARDS is free software: you can redistribute it and/or modify
 * it under the terms of the GNU General Public License as published by
 * the Free Software Foundation, either version 3 of the License, or
 * (at your option) any later version.
 *
 * REGARDS is distributed in the hope that it will be useful,
 * but WITHOUT ANY WARRANTY; without even the implied warranty of
 * MERCHANTABILITY or FITNESS FOR A PARTICULAR PURPOSE. See the
 * GNU General Public License for more details.
 *
 * You should have received a copy of the GNU General Public License
 * along with REGARDS. If not, see <http://www.gnu.org/licenses/>.
 */
package fr.cnes.regards.modules.ingest.service.plugin;

import java.util.List;

import fr.cnes.regards.framework.modules.plugins.annotations.Plugin;
import fr.cnes.regards.framework.oais.urn.OaisUniformResourceName;
import fr.cnes.regards.modules.ingest.domain.exception.AIPGenerationException;
import fr.cnes.regards.modules.ingest.domain.plugin.IAipGeneration;
import fr.cnes.regards.modules.ingest.domain.sip.SIPEntity;
import fr.cnes.regards.modules.ingest.dto.aip.AIP;

/**
 * Fake plugin for the processing chains.
 *
 * @author Christophe Mertz
 */
@Plugin(author = "REGARDS Team", description = "Fake plugin for AIP generation", id = "FakeAIPGenerationTestPlugin",
        version = "1.0.0", contact = "regards@c-s.fr", license = "GPLv3", owner = "CNES",
        url = "https://regardsoss.github.io/")
public class FakeAIPGenerationTestPlugin implements IAipGeneration {

    @Override
<<<<<<< HEAD
    public List<AIP> generate(SIP sip, OaisUniformResourceName aipId, OaisUniformResourceName sipId, String providerId)
=======
    public List<AIP> generate(SIPEntity sip, UniformResourceName aipId, UniformResourceName sipId, String providerId)
>>>>>>> e9882c1b
            throws AIPGenerationException {
        return null;
    }

}<|MERGE_RESOLUTION|>--- conflicted
+++ resolved
@@ -38,11 +38,7 @@
 public class FakeAIPGenerationTestPlugin implements IAipGeneration {
 
     @Override
-<<<<<<< HEAD
-    public List<AIP> generate(SIP sip, OaisUniformResourceName aipId, OaisUniformResourceName sipId, String providerId)
-=======
     public List<AIP> generate(SIPEntity sip, UniformResourceName aipId, UniformResourceName sipId, String providerId)
->>>>>>> e9882c1b
             throws AIPGenerationException {
         return null;
     }
