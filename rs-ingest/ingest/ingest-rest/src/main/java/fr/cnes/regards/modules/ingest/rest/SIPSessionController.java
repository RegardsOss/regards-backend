--- conflicted
+++ resolved
@@ -88,11 +88,7 @@
         return new ResponseEntity<>(HttpStatus.OK);
     }
 
-<<<<<<< HEAD
-    @ResourceAccess(description = "Get one session using its name.")
-=======
     @ResourceAccess(description = "Get one SIP by is ipId.")
->>>>>>> e968aeec
     @RequestMapping(value = ID_PATH, method = RequestMethod.GET)
     public ResponseEntity<Resource<SIPSession>> getSipSession(@PathVariable(name = "id") String id) {
         SIPSession session = sipSessionService.getSession(id, false);
