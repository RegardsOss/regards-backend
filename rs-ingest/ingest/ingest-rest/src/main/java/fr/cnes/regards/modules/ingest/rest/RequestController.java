/*
 * Copyright 2017-2019 CNES - CENTRE NATIONAL d'ETUDES SPATIALES
 *
 * This file is part of REGARDS.
 *
 * REGARDS is free software: you can redistribute it and/or modify
 * it under the terms of the GNU General Public License as published by
 * the Free Software Foundation, either version 3 of the License, or
 * (at your option) any later version.
 *
 * REGARDS is distributed in the hope that it will be useful,
 * but WITHOUT ANY WARRANTY; without even the implied warranty of
 * MERCHANTABILITY or FITNESS FOR A PARTICULAR PURPOSE. See the
 * GNU General Public License for more details.
 *
 * You should have received a copy of the GNU General Public License
 * along with REGARDS. If not, see <http://www.gnu.org/licenses/>.
 */
package fr.cnes.regards.modules.ingest.rest;

import javax.validation.Valid;

import org.slf4j.Logger;
import org.slf4j.LoggerFactory;
import org.springframework.beans.factory.annotation.Autowired;
import org.springframework.data.domain.Page;
import org.springframework.data.domain.Pageable;
import org.springframework.data.domain.Sort;
import org.springframework.data.web.PageableDefault;
import org.springframework.data.web.PagedResourcesAssembler;
import org.springframework.hateoas.EntityModel;
import org.springframework.hateoas.LinkRelation;
import org.springframework.hateoas.PagedModel;
import org.springframework.http.HttpStatus;
import org.springframework.http.ResponseEntity;
import org.springframework.web.bind.annotation.RequestBody;
import org.springframework.web.bind.annotation.RequestMapping;
import org.springframework.web.bind.annotation.RequestMethod;
import org.springframework.web.bind.annotation.RestController;

import com.google.common.collect.Lists;

import fr.cnes.regards.framework.hateoas.IResourceController;
import fr.cnes.regards.framework.hateoas.IResourceService;
import fr.cnes.regards.framework.hateoas.LinkRels;
import fr.cnes.regards.framework.module.rest.exception.ModuleException;
import fr.cnes.regards.framework.security.annotation.ResourceAccess;
import fr.cnes.regards.framework.security.role.DefaultRole;
import fr.cnes.regards.modules.ingest.domain.request.InternalRequestState;
import fr.cnes.regards.modules.ingest.dto.request.RequestDto;
import fr.cnes.regards.modules.ingest.dto.request.SearchRequestsParameters;
import fr.cnes.regards.modules.ingest.service.request.IRequestService;

/**
 * This controller manages Requests.
 *
 * @author Léo Mieulet
 */
@RestController
@RequestMapping(RequestController.TYPE_MAPPING)
public class RequestController implements IResourceController<RequestDto> {

    protected final Logger LOGGER = LoggerFactory.getLogger(this.getClass());

    public static final String TYPE_MAPPING = "/requests";

    /**
     * Controller path to retry multiple requests using criteria
     */
    public static final String REQUEST_RETRY_PATH = "/retry";

    /**
     * Controller path to delete several request entities
     */
    public static final String REQUEST_DELETE_PATH = "/delete";

    @Autowired
    private IRequestService requestService;

    /**
     * {@link IResourceService} instance
     */
    @Autowired
    private IResourceService resourceService;

    /**
     * Retrieve a page of ingest requests according to the given filters
     * @param filters request filters
     * @param pageable
     * @param assembler
     * @return page of aip metadata respecting the constraints
     * @throws ModuleException
     */
    @RequestMapping(method = RequestMethod.POST)
    @ResourceAccess(description = "Return a page of Requests")
    public ResponseEntity<PagedModel<EntityModel<RequestDto>>> searchRequest(
            @RequestBody SearchRequestsParameters filters,
            @PageableDefault(sort = "id", direction = Sort.Direction.ASC) Pageable pageable,
            PagedResourcesAssembler<RequestDto> assembler) throws ModuleException {
        Page<RequestDto> requests = requestService.findRequestDtos(filters, pageable);
        return new ResponseEntity<>(toPagedResources(requests, assembler), HttpStatus.OK);
    }

    @RequestMapping(value = REQUEST_RETRY_PATH, method = RequestMethod.POST)
    @ResourceAccess(description = "Retry requests matching provided filters", role = DefaultRole.PUBLIC)
    public void retryRequests(@Valid @RequestBody SearchRequestsParameters filters) {
        LOGGER.debug("Received request to retry requests");
        requestService.scheduleRequestRetryJob(filters);
    }

    @ResourceAccess(description = "Delete requests", role = DefaultRole.ADMIN)
    @RequestMapping(value = REQUEST_DELETE_PATH, method = RequestMethod.POST)
    public void delete(@Valid @RequestBody SearchRequestsParameters filters) {
        LOGGER.debug("Received request to delete OAIS entities");
        requestService.scheduleRequestDeletionJob(filters);
    }

    @Override
    public EntityModel<RequestDto> toResource(RequestDto element, Object... extras) {
        EntityModel<RequestDto> resource = resourceService.toResource(element);

        if (InternalRequestState.ERROR == element.getState()) {
<<<<<<< HEAD
            resourceService.addLink(resource, this.getClass(), "retryRequests", LinkRelation.of("RETRY"));
=======
            resourceService.addLink(resource, this.getClass(), "retryRequests", "RETRY",
                                    MethodParamFactory.build(SearchRequestsParameters.class));
>>>>>>> 0a78a8cd
        }
        if (!Lists.newArrayList(InternalRequestState.RUNNING, InternalRequestState.CREATED)
                .contains(element.getState())) {
            resourceService.addLink(resource, this.getClass(), "delete", LinkRels.DELETE);
        }

        return resource;
    }
}<|MERGE_RESOLUTION|>--- conflicted
+++ resolved
@@ -43,6 +43,7 @@
 import fr.cnes.regards.framework.hateoas.IResourceController;
 import fr.cnes.regards.framework.hateoas.IResourceService;
 import fr.cnes.regards.framework.hateoas.LinkRels;
+import fr.cnes.regards.framework.hateoas.MethodParamFactory;
 import fr.cnes.regards.framework.module.rest.exception.ModuleException;
 import fr.cnes.regards.framework.security.annotation.ResourceAccess;
 import fr.cnes.regards.framework.security.role.DefaultRole;
@@ -120,12 +121,8 @@
         EntityModel<RequestDto> resource = resourceService.toResource(element);
 
         if (InternalRequestState.ERROR == element.getState()) {
-<<<<<<< HEAD
-            resourceService.addLink(resource, this.getClass(), "retryRequests", LinkRelation.of("RETRY"));
-=======
-            resourceService.addLink(resource, this.getClass(), "retryRequests", "RETRY",
+            resourceService.addLink(resource, this.getClass(), "retryRequests", LinkRelation.of("RETRY"),
                                     MethodParamFactory.build(SearchRequestsParameters.class));
->>>>>>> 0a78a8cd
         }
         if (!Lists.newArrayList(InternalRequestState.RUNNING, InternalRequestState.CREATED)
                 .contains(element.getState())) {
