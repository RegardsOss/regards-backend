/*
 * Copyright 2017-2019 CNES - CENTRE NATIONAL d'ETUDES SPATIALES
 *
 * This file is part of REGARDS.
 *
 * REGARDS is free software: you can redistribute it and/or modify
 * it under the terms of the GNU General Public License as published by
 * the Free Software Foundation, either version 3 of the License, or
 * (at your option) any later version.
 *
 * REGARDS is distributed in the hope that it will be useful,
 * but WITHOUT ANY WARRANTY; without even the implied warranty of
 * MERCHANTABILITY or FITNESS FOR A PARTICULAR PURPOSE. See the
 * GNU General Public License for more details.
 *
 * You should have received a copy of the GNU General Public License
 * along with REGARDS. If not, see <http://www.gnu.org/licenses/>.
 */
package fr.cnes.regards.modules.ingest.rest;

import javax.validation.Valid;

import org.slf4j.Logger;
import org.slf4j.LoggerFactory;
import org.springframework.beans.factory.annotation.Autowired;
import org.springframework.data.domain.Page;
import org.springframework.data.domain.Pageable;
import org.springframework.data.domain.Sort;
import org.springframework.data.web.PageableDefault;
import org.springframework.data.web.PagedResourcesAssembler;
import org.springframework.hateoas.EntityModel;
import org.springframework.hateoas.LinkRelation;
import org.springframework.hateoas.PagedModel;
import org.springframework.http.HttpStatus;
import org.springframework.http.ResponseEntity;
import org.springframework.web.bind.annotation.RequestBody;
import org.springframework.web.bind.annotation.RequestMapping;
import org.springframework.web.bind.annotation.RequestMethod;
import org.springframework.web.bind.annotation.RestController;

import com.google.common.collect.Lists;

import fr.cnes.regards.framework.hateoas.IResourceController;
import fr.cnes.regards.framework.hateoas.IResourceService;
import fr.cnes.regards.framework.hateoas.LinkRels;
<<<<<<< HEAD
import fr.cnes.regards.framework.hateoas.MethodParamFactory;
=======
>>>>>>> 32592302
import fr.cnes.regards.framework.module.rest.exception.ModuleException;
import fr.cnes.regards.framework.security.annotation.ResourceAccess;
import fr.cnes.regards.framework.security.role.DefaultRole;
import fr.cnes.regards.modules.ingest.domain.request.InternalRequestState;
import fr.cnes.regards.modules.ingest.dto.request.RequestDto;
import fr.cnes.regards.modules.ingest.dto.request.SearchRequestsParameters;
import fr.cnes.regards.modules.ingest.service.request.IRequestService;

/**
 * This controller manages Requests.
 *
 * @author Léo Mieulet
 */
@RestController
@RequestMapping(RequestController.TYPE_MAPPING)
public class RequestController implements IResourceController<RequestDto> {

    protected final Logger LOGGER = LoggerFactory.getLogger(this.getClass());

    public static final String TYPE_MAPPING = "/requests";

    /**
     * Controller path to retry multiple requests using criteria
     */
    public static final String REQUEST_RETRY_PATH = "/retry";

    /**
     * Controller path to delete several request entities
     */
    public static final String REQUEST_DELETE_PATH = "/delete";

    @Autowired
    private IRequestService requestService;

    /**
     * {@link IResourceService} instance
     */
    @Autowired
    private IResourceService resourceService;

    /**
     * Retrieve a page of ingest requests according to the given filters
     * @param filters request filters
     * @param pageable
     * @param assembler
     * @return page of aip metadata respecting the constraints
     * @throws ModuleException
     */
    @RequestMapping(method = RequestMethod.POST)
    @ResourceAccess(description = "Return a page of Requests")
    public ResponseEntity<PagedModel<EntityModel<RequestDto>>> searchRequest(
            @RequestBody SearchRequestsParameters filters,
            @PageableDefault(sort = "id", direction = Sort.Direction.ASC) Pageable pageable,
            PagedResourcesAssembler<RequestDto> assembler) throws ModuleException {
        Page<RequestDto> requests = requestService.findRequestDtos(filters, pageable);
        return new ResponseEntity<>(toPagedResources(requests, assembler), HttpStatus.OK);
    }

    @RequestMapping(value = REQUEST_RETRY_PATH, method = RequestMethod.POST)
    @ResourceAccess(description = "Retry requests matching provided filters", role = DefaultRole.PUBLIC)
    public void retryRequests(@Valid @RequestBody SearchRequestsParameters filters) {
        LOGGER.debug("Received request to retry requests");
        requestService.scheduleRequestRetryJob(filters);
    }

    @ResourceAccess(description = "Delete requests", role = DefaultRole.ADMIN)
    @RequestMapping(value = REQUEST_DELETE_PATH, method = RequestMethod.POST)
    public void delete(@Valid @RequestBody SearchRequestsParameters filters) {
        LOGGER.debug("Received request to delete OAIS entities");
        requestService.scheduleRequestDeletionJob(filters);
    }

    @Override
    public EntityModel<RequestDto> toResource(RequestDto element, Object... extras) {
        EntityModel<RequestDto> resource = resourceService.toResource(element);

        if (InternalRequestState.ERROR == element.getState()) {
            resourceService.addLink(resource, this.getClass(), "retryRequests", LinkRelation.of("RETRY"));
        }
        if (!Lists.newArrayList(InternalRequestState.RUNNING, InternalRequestState.CREATED)
                .contains(element.getState())) {
<<<<<<< HEAD
            resourceService.addLink(resource, this.getClass(), "delete", LinkRels.DELETE,
                                    MethodParamFactory.build(SearchRequestsParameters.class));
=======
            resourceService.addLink(resource, this.getClass(), "delete", LinkRels.DELETE);
>>>>>>> 32592302
        }

        return resource;
    }
}<|MERGE_RESOLUTION|>--- conflicted
+++ resolved
@@ -43,10 +43,6 @@
 import fr.cnes.regards.framework.hateoas.IResourceController;
 import fr.cnes.regards.framework.hateoas.IResourceService;
 import fr.cnes.regards.framework.hateoas.LinkRels;
-<<<<<<< HEAD
-import fr.cnes.regards.framework.hateoas.MethodParamFactory;
-=======
->>>>>>> 32592302
 import fr.cnes.regards.framework.module.rest.exception.ModuleException;
 import fr.cnes.regards.framework.security.annotation.ResourceAccess;
 import fr.cnes.regards.framework.security.role.DefaultRole;
@@ -128,12 +124,7 @@
         }
         if (!Lists.newArrayList(InternalRequestState.RUNNING, InternalRequestState.CREATED)
                 .contains(element.getState())) {
-<<<<<<< HEAD
-            resourceService.addLink(resource, this.getClass(), "delete", LinkRels.DELETE,
-                                    MethodParamFactory.build(SearchRequestsParameters.class));
-=======
             resourceService.addLink(resource, this.getClass(), "delete", LinkRels.DELETE);
->>>>>>> 32592302
         }
 
         return resource;
