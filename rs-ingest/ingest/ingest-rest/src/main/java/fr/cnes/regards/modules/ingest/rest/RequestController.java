--- conflicted
+++ resolved
@@ -102,13 +102,8 @@
      * @throws ModuleException
      */
     @RequestMapping(method = RequestMethod.POST)
-<<<<<<< HEAD
-    @ResourceAccess(description = "Return a page of Requests")
+    @ResourceAccess(description = "Return a page of Requests", role = DefaultRole.EXPLOIT)
     public ResponseEntity<PagedModel<EntityModel<RequestDto>>> searchRequest(
-=======
-    @ResourceAccess(description = "Return a page of Requests", role = DefaultRole.EXPLOIT)
-    public ResponseEntity<PagedResources<Resource<RequestDto>>> searchRequest(
->>>>>>> 8ba124ac
             @RequestBody SearchRequestsParameters filters,
             @PageableDefault(sort = "id", direction = Sort.Direction.ASC) Pageable pageable,
             PagedResourcesAssembler<RequestDto> assembler) throws ModuleException {
@@ -144,11 +139,7 @@
 
         if ((InternalRequestState.ERROR == element.getState())
                 || (element.getState() == InternalRequestState.ABORTED)) {
-<<<<<<< HEAD
             resourceService.addLink(resource, this.getClass(), "retryRequests", LinkRelation.of("RETRY"),
-=======
-            resourceService.addLink(resource, this.getClass(), "retryRequests", "RETRY",
->>>>>>> 8ba124ac
                                     MethodParamFactory.build(SearchRequestsParameters.class));
         }
         if (!Lists.newArrayList(InternalRequestState.RUNNING, InternalRequestState.CREATED)
