--- conflicted
+++ resolved
@@ -122,16 +122,9 @@
 
         String fileName = String.format("file-%s.dat", providerId);
         SIP sip = SIP.build(EntityType.DATA, providerId);
-<<<<<<< HEAD
-        sip.withDataObject(DataType.RAWDATA,
-                           Paths.get("src", "main", "test", "resources", "data", "cdpp_collection.json"), "MD5",
-                           "azertyuiopqsdfmlmld");
-        sip.withSyntax(MediaType.APPLICATION_JSON);
-=======
         sip.withDataObject(DataType.RAWDATA, Paths.get("src", "main", "test", "resources", "data", fileName), "MD5",
                            UUID.randomUUID().toString());
         sip.withSyntax(MediaType.APPLICATION_JSON_UTF8);
->>>>>>> e9882c1b
         sip.registerContentInformation();
 
         // Add creation event
