--- conflicted
+++ resolved
@@ -76,15 +76,9 @@
         Assert.assertEquals(0, res.size());
 
         res = sipRepository
-<<<<<<< HEAD
-                .findAll(SIPEntitySpecifications.search(null, "sessionId", "admin", OffsetDateTime.now().minusHours(12),
-                                                        Lists.newArrayList(SIPState.INGESTED), null));
-        Assert.assertTrue(res.size() == 0);
-=======
                 .findAll(SIPEntitySpecifications.search(null, "sessionId", "sessionId", "admin", OffsetDateTime.now().minusHours(12),
                                                         Lists.newArrayList(SIPState.AIP_CREATED), null));
         Assert.assertEquals(0, res.size());
->>>>>>> f8a2fa38
 
         res = sipRepository.findAll(SIPEntitySpecifications.search(null, null, null, null, null, null, null));
         Assert.assertEquals(4, res.size());
