/*
 * Copyright 2017-2019 CNES - CENTRE NATIONAL d'ETUDES SPATIALES
 *
 * This file is part of REGARDS.
 *
 * REGARDS is free software: you can redistribute it and/or modify
 * it under the terms of the GNU General Public License as published by
 * the Free Software Foundation, either version 3 of the License, or
 * (at your option) any later version.
 *
 * REGARDS is distributed in the hope that it will be useful,
 * but WITHOUT ANY WARRANTY; without even the implied warranty of
 * MERCHANTABILITY or FITNESS FOR A PARTICULAR PURPOSE. See the
 * GNU General Public License for more details.
 *
 * You should have received a copy of the GNU General Public License
 * along with REGARDS. If not, see <http://www.gnu.org/licenses/>.
 */
package fr.cnes.regards.modules.ingest.dao;

import fr.cnes.regards.framework.jpa.multitenant.test.AbstractDaoTest;
import fr.cnes.regards.framework.oais.builder.InformationPackagePropertiesBuilder;
import fr.cnes.regards.framework.oais.urn.UniformResourceName;
import fr.cnes.regards.modules.ingest.domain.IngestMetadata;
import fr.cnes.regards.modules.ingest.domain.builder.SIPBuilder;
import fr.cnes.regards.modules.ingest.domain.entity.SIPEntity;
import fr.cnes.regards.modules.ingest.domain.entity.SIPState;
import java.time.OffsetDateTime;
import java.util.UUID;
import org.junit.After;
import org.junit.Before;
import org.springframework.beans.factory.annotation.Autowired;
import org.springframework.test.context.TestPropertySource;
import org.springframework.test.context.transaction.BeforeTransaction;

<<<<<<< HEAD
import fr.cnes.regards.framework.jpa.multitenant.test.AbstractDaoTest;
import fr.cnes.regards.framework.oais.builder.InformationPackagePropertiesBuilder;
import fr.cnes.regards.framework.oais.urn.UniformResourceName;
import fr.cnes.regards.modules.ingest.domain.builder.SIPBuilder;
import fr.cnes.regards.modules.ingest.domain.builder.SIPSessionBuilder;
import fr.cnes.regards.modules.ingest.domain.entity.SIPEntity;
import fr.cnes.regards.modules.ingest.domain.entity.SIPSession;
import fr.cnes.regards.modules.ingest.domain.entity.SIPState;

=======
>>>>>>> f8a2fa38
@TestPropertySource(properties = { "spring.jpa.properties.hibernate.default_schema:ingest_dao" })
public abstract class AbstractSIPRepositoryTest extends AbstractDaoTest {

    @BeforeTransaction
    public void beforeTransaction() {
        injectDefaultToken();
    }

    @Autowired
    protected ISIPRepository sipRepository;

    protected static final String PROCESSING_CHAIN = "processing";

    protected static final String PROCESSING_CHAIN2 = "processing2";

    @Before
    public void init() {
        String sessionName = "sessionId";
        String sessionName2 = "sessionId2";

        SIPEntity sip1 = new SIPEntity();
        SIPBuilder b = new SIPBuilder("SIP_001");
        sip1.setSip(b.build());
        sip1.setSipId(UniformResourceName
                .fromString("URN:SIP:COLLECTION:DEFAULT:" + UUID.randomUUID().toString() + ":V1"));
        sip1.setProviderId("SIP_001");
        sip1.setIngestDate(OffsetDateTime.now());
        sip1.setOwner("admin");
        sip1.setIngestMetadata(IngestMetadata.build(PROCESSING_CHAIN, sessionName, sessionName));
        sip1.setState(SIPState.CREATED);
        sip1.setVersion(1);
        sip1.setChecksum("1234567890");

        sip1 = sipRepository.save(sip1);

        SIPEntity sip2 = new SIPEntity();
        b = new SIPBuilder("SIP_002");
        sip2.setSip(b.build());
        sip2.setSipId(UniformResourceName
                .fromString("URN:SIP:COLLECTION:DEFAULT:" + UUID.randomUUID().toString() + ":V1"));
        sip2.setProviderId("SIP_002");
        sip2.setIngestDate(OffsetDateTime.now().minusHours(6));
        sip2.setOwner("admin");
        sip2.setIngestMetadata(IngestMetadata.build(PROCESSING_CHAIN, sessionName, sessionName));
        sip2.setState(SIPState.CREATED);
        sip2.setVersion(1);
        sip2.setChecksum("12345678902");

        sip2 = sipRepository.save(sip2);

        SIPEntity sip3 = new SIPEntity();
        b = new SIPBuilder("SIP_003");
        sip3.setSip(b.build());
        sip3.setSipId(UniformResourceName
                .fromString("URN:SIP:COLLECTION:DEFAULT:" + UUID.randomUUID().toString() + ":V1"));
        sip3.setProviderId("SIP_003");
        sip3.setIngestDate(OffsetDateTime.now().minusHours(6));
        sip3.setOwner("admin2");
<<<<<<< HEAD
        sip3.setProcessing(PROCESSING_CHAIN);
        sip3.setSession(session2);
        sip3.setState(SIPState.INGESTED);
=======
        sip3.setIngestMetadata(IngestMetadata.build(PROCESSING_CHAIN, sessionName2, sessionName2));
        sip3.setState(SIPState.STORED);
>>>>>>> f8a2fa38
        sip3.setVersion(1);
        sip3.setChecksum("12345678903");

        sip3 = sipRepository.save(sip3);

        SIPEntity sip4 = new SIPEntity();
        InformationPackagePropertiesBuilder ippb = new InformationPackagePropertiesBuilder();
        ippb.addDescriptiveInformation("version", "2");
        b = new SIPBuilder("SIP_003");
        sip4.setSip(b.build(ippb.build()));
        sip4.setSipId(UniformResourceName
                .fromString("URN:SIP:COLLECTION:DEFAULT:" + UUID.randomUUID().toString() + ":V1"));
        sip4.setProviderId("SIP_003");
        sip4.setIngestDate(OffsetDateTime.now().minusHours(6));
        sip4.setOwner("admin2");
<<<<<<< HEAD
        sip4.setProcessing(PROCESSING_CHAIN2);
        sip4.setSession(session2);
        sip4.setState(SIPState.INGESTED);
=======
        sip4.setIngestMetadata(IngestMetadata.build(PROCESSING_CHAIN2, sessionName2, sessionName2));
        sip4.setState(SIPState.STORED);
>>>>>>> f8a2fa38
        sip4.setVersion(2);
        sip4.setChecksum("123456789032");

        sip4 = sipRepository.save(sip4);
    }

    @After
    public void cleanUp() {
        sipRepository.deleteAll();
    }
}<|MERGE_RESOLUTION|>--- conflicted
+++ resolved
@@ -33,18 +33,6 @@
 import org.springframework.test.context.TestPropertySource;
 import org.springframework.test.context.transaction.BeforeTransaction;
 
-<<<<<<< HEAD
-import fr.cnes.regards.framework.jpa.multitenant.test.AbstractDaoTest;
-import fr.cnes.regards.framework.oais.builder.InformationPackagePropertiesBuilder;
-import fr.cnes.regards.framework.oais.urn.UniformResourceName;
-import fr.cnes.regards.modules.ingest.domain.builder.SIPBuilder;
-import fr.cnes.regards.modules.ingest.domain.builder.SIPSessionBuilder;
-import fr.cnes.regards.modules.ingest.domain.entity.SIPEntity;
-import fr.cnes.regards.modules.ingest.domain.entity.SIPSession;
-import fr.cnes.regards.modules.ingest.domain.entity.SIPState;
-
-=======
->>>>>>> f8a2fa38
 @TestPropertySource(properties = { "spring.jpa.properties.hibernate.default_schema:ingest_dao" })
 public abstract class AbstractSIPRepositoryTest extends AbstractDaoTest {
 
@@ -103,14 +91,8 @@
         sip3.setProviderId("SIP_003");
         sip3.setIngestDate(OffsetDateTime.now().minusHours(6));
         sip3.setOwner("admin2");
-<<<<<<< HEAD
-        sip3.setProcessing(PROCESSING_CHAIN);
-        sip3.setSession(session2);
-        sip3.setState(SIPState.INGESTED);
-=======
         sip3.setIngestMetadata(IngestMetadata.build(PROCESSING_CHAIN, sessionName2, sessionName2));
         sip3.setState(SIPState.STORED);
->>>>>>> f8a2fa38
         sip3.setVersion(1);
         sip3.setChecksum("12345678903");
 
@@ -126,14 +108,8 @@
         sip4.setProviderId("SIP_003");
         sip4.setIngestDate(OffsetDateTime.now().minusHours(6));
         sip4.setOwner("admin2");
-<<<<<<< HEAD
-        sip4.setProcessing(PROCESSING_CHAIN2);
-        sip4.setSession(session2);
-        sip4.setState(SIPState.INGESTED);
-=======
         sip4.setIngestMetadata(IngestMetadata.build(PROCESSING_CHAIN2, sessionName2, sessionName2));
         sip4.setState(SIPState.STORED);
->>>>>>> f8a2fa38
         sip4.setVersion(2);
         sip4.setChecksum("123456789032");
 
