--- conflicted
+++ resolved
@@ -80,12 +80,7 @@
         Assert.notNull(sip, "SIP is required");
         Assert.hasText(owner, "Owner is required");
         SipFlowItem item = new SipFlowItem();
-<<<<<<< HEAD
-        // FIXME
-        item.setMetadata(IngestMetadata.build(ingestProcessingChain, session, null));
-=======
         item.setMetadata(IngestMetadataDto.build(ingestProcessingChain, sessionSource, sessionName));
->>>>>>> f8a2fa38
         item.setSip(sip);
         item.setOwner(owner);
         return item;
