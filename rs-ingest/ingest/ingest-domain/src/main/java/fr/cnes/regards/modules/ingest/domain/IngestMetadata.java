--- conflicted
+++ resolved
@@ -18,13 +18,10 @@
  */
 package fr.cnes.regards.modules.ingest.domain;
 
-<<<<<<< HEAD
-=======
 import java.util.Optional;
 
 import javax.persistence.Column;
 import javax.persistence.Embeddable;
->>>>>>> f8a2fa38
 import javax.validation.constraints.NotBlank;
 import javax.validation.constraints.NotNull;
 
@@ -32,16 +29,9 @@
 import org.springframework.util.Assert;
 
 /**
-<<<<<<< HEAD
- * Extra information for SIP submission.<br/>
- *
- * The ingest processing chain name is required and is linked to an existing processing chain.<br/>
- * The session identifier allows to make consistent group of SIP.
-=======
  * Extra information useful for bulk SIP submission.<br/>
  * The processing chain name is required and is linked to an existing processing chain.<br/>
  * The sessionSource and sessionName allows to make consistent group of SIP.
->>>>>>> f8a2fa38
  *
  * @author Marc Sordi
  * @author Léo Mieulet
@@ -49,23 +39,6 @@
  */
 @Embeddable
 public class IngestMetadata {
-<<<<<<< HEAD
-
-    private static final String INGEST_CHAIN_REQUIRED = "Ingest processing chain name is required";
-
-    private static final String SESSION_CHAIN_REQUIRED = "Session is required";
-
-    private static final String STORAGE_CHAIN_REQUIRED = "Storage metadata is required";
-
-    /**
-     * {@link fr.cnes.regards.modules.ingest.domain.entity.IngestProcessingChain} name
-     */
-    @NotBlank(message = INGEST_CHAIN_REQUIRED)
-    private String ingestChain;
-
-    @NotBlank(message = SESSION_CHAIN_REQUIRED)
-    private String session;
-=======
     /**
      * {@link fr.cnes.regards.modules.ingest.domain.entity.IngestProcessingChain} name
      */
@@ -87,34 +60,15 @@
     @Column(length = 128, name = "session_name")
     private String sessionName;
 
->>>>>>> f8a2fa38
 
-    @NotNull(message = STORAGE_CHAIN_REQUIRED)
-    private StorageMetadata storages;
-
-    public static IngestMetadata build(String ingestChain, String session, StorageMetadata storages) {
-        Assert.hasLength(ingestChain, INGEST_CHAIN_REQUIRED);
-        Assert.hasLength(session, SESSION_CHAIN_REQUIRED);
-        Assert.notNull(storages, STORAGE_CHAIN_REQUIRED);
-        IngestMetadata m = new IngestMetadata();
-        m.setIngestChain(ingestChain);
-        m.setSession(session);
-        m.setStorages(storages);
-        return m;
+    public String getProcessing() {
+        return processing;
     }
 
     public String getIngestChain() {
         return ingestChain;
     }
 
-    public void setIngestChain(String ingestChain) {
-        this.ingestChain = ingestChain;
-    }
-
-<<<<<<< HEAD
-    public String getSession() {
-        return session;
-=======
     public String getSessionName() {
         return sessionName;
     }
@@ -125,21 +79,12 @@
 
     public String getSessionSource() {
         return sessionSource;
->>>>>>> f8a2fa38
     }
 
     public void setSessionSource(String sessionSource) {
         this.sessionSource = sessionSource;
     }
 
-<<<<<<< HEAD
-    public StorageMetadata getStorages() {
-        return storages;
-    }
-
-    public void setStorages(StorageMetadata storages) {
-        this.storages = storages;
-=======
     public static IngestMetadata build(String ingestProcessingChain, String sessionSource, String sessionName) {
         Assert.notNull(ingestProcessingChain, "Ingest processing chain is required");
         IngestMetadata m = new IngestMetadata();
@@ -147,6 +92,9 @@
         m.setSessionSource(sessionSource);
         m.setSessionName(sessionName);
         return m;
->>>>>>> f8a2fa38
+    }
+
+    public void setStorages(StorageMetadata storages) {
+        this.storages = storages;
     }
 }