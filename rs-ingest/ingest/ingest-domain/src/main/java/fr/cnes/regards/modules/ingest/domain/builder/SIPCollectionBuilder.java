/*
 * Copyright 2017-2019 CNES - CENTRE NATIONAL d'ETUDES SPATIALES
 *
 * This file is part of REGARDS.
 *
 * REGARDS is free software: you can redistribute it and/or modify
 * it under the terms of the GNU General Public License as published by
 * the Free Software Foundation, either version 3 of the License, or
 * (at your option) any later version.
 *
 * REGARDS is distributed in the hope that it will be useful,
 * but WITHOUT ANY WARRANTY; without even the implied warranty of
 * MERCHANTABILITY or FITNESS FOR A PARTICULAR PURPOSE. See the
 * GNU General Public License for more details.
 *
 * You should have received a copy of the GNU General Public License
 * along with REGARDS. If not, see <http://www.gnu.org/licenses/>.
 */
package fr.cnes.regards.modules.ingest.domain.builder;

import java.util.Collection;

import org.springframework.util.Assert;

import fr.cnes.regards.modules.ingest.domain.SIP;
import fr.cnes.regards.modules.ingest.domain.SIPCollection;

/**
 *
 * Builder for {@link SIPCollection}.<br/>
 *
 * <b>Processing chain identifier</b> is required in order to process the current {@link SIP} collection. Optionally,
 * you can give a <b>sessionId</b> to group a set of {@link SIP} through one or more submission requests.<br/>
 *
 * After builder creation, you have to fill in the {@link SIP} collection using {@link SIPCollectionBuilder#add(SIP)} or
 * {@link SIPCollectionBuilder#addAll(Collection)}.<br/>
 *
 * To build {@link SIP}, use {@link SIPBuilder}.
 *
 * At the end, get your collection calling {@link SIPCollectionBuilder#build()}.
 *
 * @author Marc Sordi
 *
 */
public class SIPCollectionBuilder {

    private final SIPCollection collection = new SIPCollection();

<<<<<<< HEAD
    public SIPCollectionBuilder(String ingestChain, String sessionId) {
        Assert.hasText(ingestChain, "Processing chain identifier is required");
        collection.getMetadata().setIngestChain(ingestChain);
        collection.getMetadata().setSession(sessionId);
=======
    public SIPCollectionBuilder(String processingChain, String sessionSource, String sessionName) {
        Assert.hasText(processingChain, "Processing chain identifier is required");
        collection.getMetadata().setProcessing(processingChain);
        collection.getMetadata().setSessionSource(sessionSource);
        collection.getMetadata().setSessionName(sessionName);
>>>>>>> f8a2fa38
    }

    public SIPCollectionBuilder(String processingChain) {
        this(processingChain, null, null);
    }

    public SIPCollection build() {
        return collection;
    }

    /**
     * Add {@link SIP} to the collection
     * @param sip {@link SIP} to add
     */
    public void add(SIP sip) {
        collection.add(sip);
    }

    /**
     * Add this collection of {@link SIP} to the current collection
     * @param sips
     */
    public void addAll(Collection<SIP> sips) {
        collection.addAll(sips);
    }
}<|MERGE_RESOLUTION|>--- conflicted
+++ resolved
@@ -46,18 +46,11 @@
 
     private final SIPCollection collection = new SIPCollection();
 
-<<<<<<< HEAD
-    public SIPCollectionBuilder(String ingestChain, String sessionId) {
-        Assert.hasText(ingestChain, "Processing chain identifier is required");
-        collection.getMetadata().setIngestChain(ingestChain);
-        collection.getMetadata().setSession(sessionId);
-=======
     public SIPCollectionBuilder(String processingChain, String sessionSource, String sessionName) {
         Assert.hasText(processingChain, "Processing chain identifier is required");
         collection.getMetadata().setProcessing(processingChain);
         collection.getMetadata().setSessionSource(sessionSource);
         collection.getMetadata().setSessionName(sessionName);
->>>>>>> f8a2fa38
     }
 
     public SIPCollectionBuilder(String processingChain) {
