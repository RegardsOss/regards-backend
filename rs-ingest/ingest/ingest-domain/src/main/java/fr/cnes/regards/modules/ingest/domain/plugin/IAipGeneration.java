/*
 * Copyright 2017-2020 CNES - CENTRE NATIONAL d'ETUDES SPATIALES
 *
 * This file is part of REGARDS.
 *
 * REGARDS is free software: you can redistribute it and/or modify
 * it under the terms of the GNU General Public License as published by
 * the Free Software Foundation, either version 3 of the License, or
 * (at your option) any later version.
 *
 * REGARDS is distributed in the hope that it will be useful,
 * but WITHOUT ANY WARRANTY; without even the implied warranty of
 * MERCHANTABILITY or FITNESS FOR A PARTICULAR PURPOSE. See the
 * GNU General Public License for more details.
 *
 * You should have received a copy of the GNU General Public License
 * along with REGARDS. If not, see <http://www.gnu.org/licenses/>.
 */
package fr.cnes.regards.modules.ingest.domain.plugin;

import java.util.List;

import fr.cnes.regards.framework.modules.plugins.annotations.PluginInterface;
import fr.cnes.regards.framework.oais.urn.OaisUniformResourceName;
import fr.cnes.regards.framework.urn.UniformResourceName;
import fr.cnes.regards.modules.ingest.domain.exception.AIPGenerationException;
import fr.cnes.regards.modules.ingest.domain.sip.SIPEntity;
import fr.cnes.regards.modules.ingest.dto.aip.AIP;
import fr.cnes.regards.modules.ingest.dto.sip.SIP;

/**
 * Third <b>required</b> step of the SIP processing chain.
 *
 * @author Marc Sordi
 *
 */
@FunctionalInterface
@PluginInterface(description = "AIP generation plugin contract")
public interface IAipGeneration {

    /**
     * Generate one or more {@link AIP} from passed {@link SIP}.
     * @param sip {@link SIP}
     * @param aipId the IP_ID of the generated {@link AIP} (or radical if multiple AIPs are generated. In that case, you
     *            have to use
     *            {@link UniformResourceName#clone(UniformResourceName, Long)} to differentiate each one with a unique
     *            order.
     * @param sipId SIP identifier
     * @param providerId the provider id of the generated {@link AIP}
     * @return generated {@link AIP}
     */
<<<<<<< HEAD
    List<AIP> generate(SIP sip, OaisUniformResourceName aipId, OaisUniformResourceName sipId, String providerId)
=======
    List<AIP> generate(SIPEntity sip, UniformResourceName aipId, UniformResourceName sipId, String providerId)
>>>>>>> e9882c1b
            throws AIPGenerationException;
}<|MERGE_RESOLUTION|>--- conflicted
+++ resolved
@@ -49,10 +49,6 @@
      * @param providerId the provider id of the generated {@link AIP}
      * @return generated {@link AIP}
      */
-<<<<<<< HEAD
-    List<AIP> generate(SIP sip, OaisUniformResourceName aipId, OaisUniformResourceName sipId, String providerId)
-=======
     List<AIP> generate(SIPEntity sip, UniformResourceName aipId, UniformResourceName sipId, String providerId)
->>>>>>> e9882c1b
             throws AIPGenerationException;
 }