--- conflicted
+++ resolved
@@ -31,11 +31,7 @@
      */
     CREATED,
     /**
-<<<<<<< HEAD
      * Request versioning mode is {@link fr.cnes.regards.modules.ingest.dto.VersioningMode#MANUAL},
-=======
-     * Request versioning mode is {@link VersioningMode#MANUAL},
->>>>>>> 3edf6649
      * so we need administrator decision to go further
      */
     WAITING_VERSIONING_MODE,
@@ -46,15 +42,9 @@
     WAITING_REMOTE_STORAGE,
 
     /**
-<<<<<<< HEAD
-     * The request is waiting for a notifier response, about an aip dissemination
-     */
-    WAITING_NOTIFIER_DISSEMINATION_RESPONSE,
-=======
      * The request is waiting an event from notifier response to proceed
      */
     WAITING_NOTIFIER_RESPONSE,
->>>>>>> 3edf6649
 
     /**
      * When the request cannot be processed for now
@@ -70,14 +60,10 @@
     ERROR, ABORTED, IGNORED;
 
     /**
-<<<<<<< HEAD
-     * List of states for IngestRequest that can potentially be blocked by another request.
-=======
      * List of states for IngestRequest that can potentially block another IngestRequest request.
      * IngestRequest can be processed as soon as others ones have finished to create the AIP (due to versionning and
      * replacement issues)
      * It also retrieves TO_SCHEDULE requests to ensure the current request is the oldest request Ingest received
->>>>>>> 3edf6649
      */
     public final static List<InternalRequestState> POTENTIALLY_BLOCKED_INGEST_REQUEST_STATES = List.of(
         InternalRequestState.TO_SCHEDULE,
